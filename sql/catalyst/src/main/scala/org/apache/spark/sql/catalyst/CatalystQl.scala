/*
 * Licensed to the Apache Software Foundation (ASF) under one or more
 * contributor license agreements.  See the NOTICE file distributed with
 * this work for additional information regarding copyright ownership.
 * The ASF licenses this file to You under the Apache License, Version 2.0
 * (the "License"); you may not use this file except in compliance with
 * the License.  You may obtain a copy of the License at
 *
 *    http://www.apache.org/licenses/LICENSE-2.0
 *
 * Unless required by applicable law or agreed to in writing, software
 * distributed under the License is distributed on an "AS IS" BASIS,
 * WITHOUT WARRANTIES OR CONDITIONS OF ANY KIND, either express or implied.
 * See the License for the specific language governing permissions and
 * limitations under the License.
 */
package org.apache.spark.sql.catalyst

import java.sql.Date

import org.apache.spark.sql.AnalysisException
import org.apache.spark.sql.catalyst.analysis._
import org.apache.spark.sql.catalyst.expressions._
import org.apache.spark.sql.catalyst.expressions.aggregate.Count
import org.apache.spark.sql.catalyst.parser._
import org.apache.spark.sql.catalyst.plans._
import org.apache.spark.sql.catalyst.plans.logical._
import org.apache.spark.sql.catalyst.trees.CurrentOrigin
import org.apache.spark.sql.types._
import org.apache.spark.unsafe.types.CalendarInterval
import org.apache.spark.util.random.RandomSampler

<<<<<<< HEAD
/* private[sql] */
object CatalystQl {
  val parser = new CatalystQl
  def parseExpression(sql: String): Expression = parser.parseExpression(sql)
  def parseTableIdentifier(sql: String): TableIdentifier = parser.parseTableIdentifier(sql)
  def parsePlan(sql: String): LogicalPlan = parser.parsePlan(sql)
=======
private[sql] object CatalystQl {
  val parser = new CatalystQl
  def parseExpression(sql: String): Expression = parser.parseExpression(sql)
  def parseTableIdentifier(sql: String): TableIdentifier = parser.parseTableIdentifier(sql)
>>>>>>> 0ed430e3
}

/**
 * This class translates a HQL String to a Catalyst [[LogicalPlan]] or [[Expression]].
 */
private[sql] class CatalystQl(val conf: ParserConf = SimpleParserConf()) {
  object Token {
    def unapply(node: ASTNode): Some[(String, List[ASTNode])] = {
      CurrentOrigin.setPosition(node.line, node.positionInLine)
      node.pattern
    }
  }

<<<<<<< HEAD
  protected  def safeParse[T](sql: String, ast: ASTNode)(toResult: ASTNode => T): T = {
=======
  /**
   * The safeParse method allows a user to focus on the parsing/AST transformation logic. This
   * method will take care of possible errors during the parsing process.
   */
  protected def safeParse[T](sql: String, ast: ASTNode)(toResult: ASTNode => T): T = {
>>>>>>> 0ed430e3
    try {
      toResult(ast)
    } catch {
      case e: MatchError => throw e
      case e: AnalysisException => throw e
      case e: Exception =>
        throw new AnalysisException(e.getMessage)
      case e: NotImplementedError =>
        throw new AnalysisException(
          s"""Unsupported language features in query
             |== SQL ==
             |$sql
             |== AST ==
             |${ast.treeString}
             |== Error ==
             |$e
             |== Stacktrace ==
             |${e.getStackTrace.head}
          """.stripMargin)
    }
  }

  /** Creates LogicalPlan for a given SQL string. */
  def parsePlan(sql: String): LogicalPlan =
    safeParse(sql, ParseDriver.parsePlan(sql, conf))(nodeToPlan)

  /** Creates Expression for a given SQL string. */
  def parseExpression(sql: String): Expression =
    safeParse(sql, ParseDriver.parseExpression(sql, conf))(selExprNodeToExpr(_).get)

  /** Creates TableIdentifier for a given SQL string. */
  def parseTableIdentifier(sql: String): TableIdentifier =
    safeParse(sql, ParseDriver.parseTableName(sql, conf))(extractTableIdent)

  def parseDdl(sql: String): Seq[Attribute] = {
    safeParse(sql, ParseDriver.parseExpression(sql, conf)) { ast =>
      val Token("TOK_CREATETABLE", children) = ast
      children
        .find(_.text == "TOK_TABCOLLIST")
        .getOrElse(sys.error("No columnList!"))
        .flatMap(_.children.map(nodeToAttribute))
    }
  }

  protected def getClauses(
      clauseNames: Seq[String],
      nodeList: Seq[ASTNode]): Seq[Option[ASTNode]] = {
    var remainingNodes = nodeList
    val clauses = clauseNames.map { clauseName =>
      val (matches, nonMatches) = remainingNodes.partition(_.text.toUpperCase == clauseName)
      remainingNodes = nonMatches ++ (if (matches.nonEmpty) matches.tail else Nil)
      matches.headOption
    }

    if (remainingNodes.nonEmpty) {
      sys.error(
        s"""Unhandled clauses: ${remainingNodes.map(_.treeString).mkString("\n")}.
            |You are likely trying to use an unsupported Hive feature."""".stripMargin)
    }
    clauses
  }

  protected def getClause(clauseName: String, nodeList: Seq[ASTNode]): ASTNode =
    getClauseOption(clauseName, nodeList).getOrElse(sys.error(
      s"Expected clause $clauseName missing from ${nodeList.map(_.treeString).mkString("\n")}"))

  protected def getClauseOption(clauseName: String, nodeList: Seq[ASTNode]): Option[ASTNode] = {
    nodeList.filter { case ast: ASTNode => ast.text == clauseName } match {
      case Seq(oneMatch) => Some(oneMatch)
      case Seq() => None
      case _ => sys.error(s"Found multiple instances of clause $clauseName")
    }
  }

  protected def nodeToAttribute(node: ASTNode): Attribute = node match {
    case Token("TOK_TABCOL", Token(colName, Nil) :: dataType :: Nil) =>
      AttributeReference(colName, nodeToDataType(dataType), nullable = true)()
    case _ =>
      noParseRule("Attribute", node)
  }

  protected def nodeToDataType(node: ASTNode): DataType = node match {
    case Token("TOK_DECIMAL", precision :: scale :: Nil) =>
      DecimalType(precision.text.toInt, scale.text.toInt)
    case Token("TOK_DECIMAL", precision :: Nil) =>
      DecimalType(precision.text.toInt, 0)
    case Token("TOK_DECIMAL", Nil) => DecimalType.USER_DEFAULT
    case Token("TOK_BIGINT", Nil) => LongType
    case Token("TOK_INT", Nil) => IntegerType
    case Token("TOK_TINYINT", Nil) => ByteType
    case Token("TOK_SMALLINT", Nil) => ShortType
    case Token("TOK_BOOLEAN", Nil) => BooleanType
    case Token("TOK_STRING", Nil) => StringType
    case Token("TOK_VARCHAR", Token(_, Nil) :: Nil) => StringType
    case Token("TOK_FLOAT", Nil) => FloatType
    case Token("TOK_DOUBLE", Nil) => DoubleType
    case Token("TOK_DATE", Nil) => DateType
    case Token("TOK_TIMESTAMP", Nil) => TimestampType
    case Token("TOK_BINARY", Nil) => BinaryType
    case Token("TOK_LIST", elementType :: Nil) => ArrayType(nodeToDataType(elementType))
    case Token("TOK_STRUCT", Token("TOK_TABCOLLIST", fields) :: Nil) =>
      StructType(fields.map(nodeToStructField))
    case Token("TOK_MAP", keyType :: valueType :: Nil) =>
      MapType(nodeToDataType(keyType), nodeToDataType(valueType))
    case _ =>
      noParseRule("DataType", node)
  }

  protected def nodeToStructField(node: ASTNode): StructField = node match {
    case Token("TOK_TABCOL", Token(fieldName, Nil) :: dataType :: Nil) =>
      StructField(fieldName, nodeToDataType(dataType), nullable = true)
    case Token("TOK_TABCOL", Token(fieldName, Nil) :: dataType :: _ /* comment */:: Nil) =>
      StructField(fieldName, nodeToDataType(dataType), nullable = true)
    case _ =>
      noParseRule("StructField", node)
  }

  protected def extractTableIdent(tableNameParts: ASTNode): TableIdentifier = {
    tableNameParts.children.map {
      case Token(part, Nil) => cleanIdentifier(part)
    } match {
      case Seq(tableOnly) => TableIdentifier(tableOnly)
      case Seq(databaseName, table) => TableIdentifier(table, Some(databaseName))
      case other => sys.error("Hive only supports tables names like 'tableName' " +
        s"or 'databaseName.tableName', found '$other'")
    }
  }

  /**
   * SELECT MAX(value) FROM src GROUP BY k1, k2, k3 GROUPING SETS((k1, k2), (k2))
   * is equivalent to
   * SELECT MAX(value) FROM src GROUP BY k1, k2 UNION SELECT MAX(value) FROM src GROUP BY k2
   * Check the following link for details.
   *
https://cwiki.apache.org/confluence/display/Hive/Enhanced+Aggregation%2C+Cube%2C+Grouping+and+Rollup
   *
   * The bitmask denotes the grouping expressions validity for a grouping set,
   * the bitmask also be called as grouping id (`GROUPING__ID`, the virtual column in Hive)
   * e.g. In superset (k1, k2, k3), (bit 0: k1, bit 1: k2, and bit 2: k3), the grouping id of
   * GROUPING SETS (k1, k2) and (k2) should be 3 and 2 respectively.
   */
  protected def extractGroupingSet(children: Seq[ASTNode]): (Seq[Expression], Seq[Int]) = {
    val (keyASTs, setASTs) = children.partition {
      case Token("TOK_GROUPING_SETS_EXPRESSION", _) => false // grouping sets
      case _ => true // grouping keys
    }

    val keys = keyASTs.map(nodeToExpr)
    val keyMap = keyASTs.zipWithIndex.toMap

    val bitmasks: Seq[Int] = setASTs.map {
      case Token("TOK_GROUPING_SETS_EXPRESSION", columns) =>
        columns.foldLeft(0)((bitmap, col) => {
          val keyIndex = keyMap.find(_._1.treeEquals(col)).map(_._2)
          bitmap | 1 << keyIndex.getOrElse(
            throw new AnalysisException(s"${col.treeString} doesn't show up in the GROUP BY list"))
        })
      case _ => sys.error("Expect GROUPING SETS clause")
    }

    (keys, bitmasks)
  }

  protected def nodeToPlan(node: ASTNode): LogicalPlan = node match {
    case Token("TOK_QUERY", queryArgs @ Token("TOK_CTE" | "TOK_FROM" | "TOK_INSERT", _) :: _) =>
      val (fromClause: Option[ASTNode], insertClauses, cteRelations) =
        queryArgs match {
          case Token("TOK_CTE", ctes) :: Token("TOK_FROM", from) :: inserts =>
            val cteRelations = ctes.map { node =>
              val relation = nodeToRelation(node).asInstanceOf[Subquery]
              relation.alias -> relation
            }
            (Some(from.head), inserts, Some(cteRelations.toMap))
          case Token("TOK_FROM", from) :: inserts =>
            (Some(from.head), inserts, None)
          case Token("TOK_INSERT", _) :: Nil =>
            (None, queryArgs, None)
        }

      // Return one query for each insert clause.
      val queries = insertClauses.map {
        case Token("TOK_INSERT", singleInsert) =>
          val (
            intoClause ::
              destClause ::
              selectClause ::
              selectDistinctClause ::
              whereClause ::
              groupByClause ::
              rollupGroupByClause ::
              cubeGroupByClause ::
              groupingSetsClause ::
              orderByClause ::
              havingClause ::
              sortByClause ::
              clusterByClause ::
              distributeByClause ::
              limitClause ::
              lateralViewClause ::
              windowClause :: Nil) = {
            getClauses(
              Seq(
                "TOK_INSERT_INTO",
                "TOK_DESTINATION",
                "TOK_SELECT",
                "TOK_SELECTDI",
                "TOK_WHERE",
                "TOK_GROUPBY",
                "TOK_ROLLUP_GROUPBY",
                "TOK_CUBE_GROUPBY",
                "TOK_GROUPING_SETS",
                "TOK_ORDERBY",
                "TOK_HAVING",
                "TOK_SORTBY",
                "TOK_CLUSTERBY",
                "TOK_DISTRIBUTEBY",
                "TOK_LIMIT",
                "TOK_LATERAL_VIEW",
                "WINDOW"),
              singleInsert)
          }

          val relations = fromClause match {
            case Some(f) => nodeToRelation(f)
            case None => OneRowRelation
          }

          val withWhere = whereClause.map { whereNode =>
            val Seq(whereExpr) = whereNode.children
            Filter(nodeToExpr(whereExpr), relations)
          }.getOrElse(relations)

          val select = (selectClause orElse selectDistinctClause)
            .getOrElse(sys.error("No select clause."))

          val transformation = nodeToTransformation(select.children.head, withWhere)

          val withLateralView = lateralViewClause.map { lv =>
            nodeToGenerate(lv.children.head, outer = false, withWhere)
          }.getOrElse(withWhere)

          // The projection of the query can either be a normal projection, an aggregation
          // (if there is a group by) or a script transformation.
          val withProject: LogicalPlan = transformation.getOrElse {
            val selectExpressions =
              select.children.flatMap(selExprNodeToExpr).map(UnresolvedAlias(_))
            Seq(
              groupByClause.map(e => e match {
                case Token("TOK_GROUPBY", children) =>
                  // Not a transformation so must be either project or aggregation.
                  Aggregate(children.map(nodeToExpr), selectExpressions, withLateralView)
                case _ => sys.error("Expect GROUP BY")
              }),
              groupingSetsClause.map(e => e match {
                case Token("TOK_GROUPING_SETS", children) =>
                  val(groupByExprs, masks) = extractGroupingSet(children)
                  GroupingSets(masks, groupByExprs, withLateralView, selectExpressions)
                case _ => sys.error("Expect GROUPING SETS")
              }),
              rollupGroupByClause.map(e => e match {
                case Token("TOK_ROLLUP_GROUPBY", children) =>
                  Aggregate(
                    Seq(Rollup(children.map(nodeToExpr))),
                    selectExpressions,
                    withLateralView)
                case _ => sys.error("Expect WITH ROLLUP")
              }),
              cubeGroupByClause.map(e => e match {
                case Token("TOK_CUBE_GROUPBY", children) =>
                  Aggregate(
                    Seq(Cube(children.map(nodeToExpr))),
                    selectExpressions,
                    withLateralView)
                case _ => sys.error("Expect WITH CUBE")
              }),
              Some(Project(selectExpressions, withLateralView))).flatten.head
          }

          // Handle HAVING clause.
          val withHaving = havingClause.map { h =>
            val havingExpr = h.children match { case Seq(hexpr) => nodeToExpr(hexpr) }
            // Note that we added a cast to boolean. If the expression itself is already boolean,
            // the optimizer will get rid of the unnecessary cast.
            Filter(Cast(havingExpr, BooleanType), withProject)
          }.getOrElse(withProject)

          // Handle SELECT DISTINCT
          val withDistinct =
            if (selectDistinctClause.isDefined) Distinct(withHaving) else withHaving

          // Handle ORDER BY, SORT BY, DISTRIBUTE BY, and CLUSTER BY clause.
          val withSort =
            (orderByClause, sortByClause, distributeByClause, clusterByClause) match {
              case (Some(totalOrdering), None, None, None) =>
                Sort(totalOrdering.children.map(nodeToSortOrder), global = true, withDistinct)
              case (None, Some(perPartitionOrdering), None, None) =>
                Sort(
                  perPartitionOrdering.children.map(nodeToSortOrder),
                  global = false, withDistinct)
              case (None, None, Some(partitionExprs), None) =>
                RepartitionByExpression(
                  partitionExprs.children.map(nodeToExpr), withDistinct)
              case (None, Some(perPartitionOrdering), Some(partitionExprs), None) =>
                Sort(
                  perPartitionOrdering.children.map(nodeToSortOrder), global = false,
                  RepartitionByExpression(
                    partitionExprs.children.map(nodeToExpr),
                    withDistinct))
              case (None, None, None, Some(clusterExprs)) =>
                Sort(
                  clusterExprs.children.map(nodeToExpr).map(SortOrder(_, Ascending)),
                  global = false,
                  RepartitionByExpression(
                    clusterExprs.children.map(nodeToExpr),
                    withDistinct))
              case (None, None, None, None) => withDistinct
              case _ => sys.error("Unsupported set of ordering / distribution clauses.")
            }

          val withLimit =
            limitClause.map(l => nodeToExpr(l.children.head))
              .map(Limit(_, withSort))
              .getOrElse(withSort)

          // Collect all window specifications defined in the WINDOW clause.
          val windowDefinitions = windowClause.map(_.children.collect {
            case Token("TOK_WINDOWDEF",
            Token(windowName, Nil) :: Token("TOK_WINDOWSPEC", spec) :: Nil) =>
              windowName -> nodesToWindowSpecification(spec)
          }.toMap)
          // Handle cases like
          // window w1 as (partition by p_mfgr order by p_name
          //               range between 2 preceding and 2 following),
          //        w2 as w1
          val resolvedCrossReference = windowDefinitions.map {
            windowDefMap => windowDefMap.map {
              case (windowName, WindowSpecReference(other)) =>
                (windowName, windowDefMap(other).asInstanceOf[WindowSpecDefinition])
              case o => o.asInstanceOf[(String, WindowSpecDefinition)]
            }
          }

          val withWindowDefinitions =
            resolvedCrossReference.map(WithWindowDefinition(_, withLimit)).getOrElse(withLimit)

          // TOK_INSERT_INTO means to add files to the table.
          // TOK_DESTINATION means to overwrite the table.
          val resultDestination =
            (intoClause orElse destClause).getOrElse(sys.error("No destination found."))
          val overwrite = intoClause.isEmpty
          nodeToDest(
            resultDestination,
            withWindowDefinitions,
            overwrite)
      }

      // If there are multiple INSERTS just UNION them together into on query.
      val query = queries.reduceLeft(Union)

      // return With plan if there is CTE
      cteRelations.map(With(query, _)).getOrElse(query)

    case Token("TOK_UNIONALL", left :: right :: Nil) =>
      Union(nodeToPlan(left), nodeToPlan(right))
    case Token("TOK_UNIONDISTINCT", left :: right :: Nil) =>
      Distinct(Union(nodeToPlan(left), nodeToPlan(right)))
    case Token("TOK_EXCEPT", left :: right :: Nil) =>
      Except(nodeToPlan(left), nodeToPlan(right))
    case Token("TOK_INTERSECT", left :: right :: Nil) =>
      Intersect(nodeToPlan(left), nodeToPlan(right))

    case _ =>
      noParseRule("Plan", node)
  }

  val allJoinTokens = "(TOK_.*JOIN)".r
  val laterViewToken = "TOK_LATERAL_VIEW(.*)".r
  protected def nodeToRelation(node: ASTNode): LogicalPlan = {
    node match {
      case Token("TOK_SUBQUERY", query :: Token(alias, Nil) :: Nil) =>
        Subquery(cleanIdentifier(alias), nodeToPlan(query))

      case Token(laterViewToken(isOuter), selectClause :: relationClause :: Nil) =>
        nodeToGenerate(
          selectClause,
          outer = isOuter.nonEmpty,
          nodeToRelation(relationClause))

      /* All relations, possibly with aliases or sampling clauses. */
      case Token("TOK_TABREF", clauses) =>
        // If the last clause is not a token then it's the alias of the table.
        val (nonAliasClauses, aliasClause) =
          if (clauses.last.text.startsWith("TOK")) {
            (clauses, None)
          } else {
            (clauses.dropRight(1), Some(clauses.last))
          }

        val (Some(tableNameParts) ::
          splitSampleClause ::
          bucketSampleClause :: Nil) = {
          getClauses(Seq("TOK_TABNAME", "TOK_TABLESPLITSAMPLE", "TOK_TABLEBUCKETSAMPLE"),
            nonAliasClauses)
        }

        val tableIdent = extractTableIdent(tableNameParts)
        val alias = aliasClause.map { case Token(a, Nil) => cleanIdentifier(a) }
        val relation = UnresolvedRelation(tableIdent, alias)

        // Apply sampling if requested.
        (bucketSampleClause orElse splitSampleClause).map {
          case Token("TOK_TABLESPLITSAMPLE",
          Token("TOK_ROWCOUNT", Nil) :: Token(count, Nil) :: Nil) =>
            Limit(Literal(count.toInt), relation)
          case Token("TOK_TABLESPLITSAMPLE",
          Token("TOK_PERCENT", Nil) :: Token(fraction, Nil) :: Nil) =>
            // The range of fraction accepted by Sample is [0, 1]. Because Hive's block sampling
            // function takes X PERCENT as the input and the range of X is [0, 100], we need to
            // adjust the fraction.
            require(
              fraction.toDouble >= (0.0 - RandomSampler.roundingEpsilon)
                && fraction.toDouble <= (100.0 + RandomSampler.roundingEpsilon),
              s"Sampling fraction ($fraction) must be on interval [0, 100]")
            Sample(0.0, fraction.toDouble / 100, withReplacement = false,
              (math.random * 1000).toInt,
              relation)
          case Token("TOK_TABLEBUCKETSAMPLE",
          Token(numerator, Nil) ::
            Token(denominator, Nil) :: Nil) =>
            val fraction = numerator.toDouble / denominator.toDouble
            Sample(0.0, fraction, withReplacement = false, (math.random * 1000).toInt, relation)
          case a =>
            noParseRule("Sampling", a)
        }.getOrElse(relation)

      case Token(allJoinTokens(joinToken), relation1 :: relation2 :: other) =>
        if (!(other.size <= 1)) {
          sys.error(s"Unsupported join operation: $other")
        }

        val joinType = joinToken match {
          case "TOK_JOIN" => Inner
          case "TOK_CROSSJOIN" => Inner
          case "TOK_RIGHTOUTERJOIN" => RightOuter
          case "TOK_LEFTOUTERJOIN" => LeftOuter
          case "TOK_FULLOUTERJOIN" => FullOuter
          case "TOK_LEFTSEMIJOIN" => LeftSemi
          case "TOK_UNIQUEJOIN" => noParseRule("Unique Join", node)
          case "TOK_ANTIJOIN" => noParseRule("Anti Join", node)
        }
        Join(nodeToRelation(relation1),
          nodeToRelation(relation2),
          joinType,
          other.headOption.map(nodeToExpr))

      case _ =>
        noParseRule("Relation", node)
    }
  }

  protected def nodeToSortOrder(node: ASTNode): SortOrder = node match {
    case Token("TOK_TABSORTCOLNAMEASC", sortExpr :: Nil) =>
      SortOrder(nodeToExpr(sortExpr), Ascending)
    case Token("TOK_TABSORTCOLNAMEDESC", sortExpr :: Nil) =>
      SortOrder(nodeToExpr(sortExpr), Descending)
    case _ =>
      noParseRule("SortOrder", node)
  }

  val destinationToken = "TOK_DESTINATION|TOK_INSERT_INTO".r
  protected def nodeToDest(
      node: ASTNode,
      query: LogicalPlan,
      overwrite: Boolean): LogicalPlan = node match {
    case Token(destinationToken(),
    Token("TOK_DIR",
    Token("TOK_TMP_FILE", Nil) :: Nil) :: Nil) =>
      query

    case Token(destinationToken(),
    Token("TOK_TAB",
    tableArgs) :: Nil) =>
      val Some(tableNameParts) :: partitionClause :: Nil =
        getClauses(Seq("TOK_TABNAME", "TOK_PARTSPEC"), tableArgs)

      val tableIdent = extractTableIdent(tableNameParts)

      val partitionKeys = partitionClause.map(_.children.map {
        // Parse partitions. We also make keys case insensitive.
        case Token("TOK_PARTVAL", Token(key, Nil) :: Token(value, Nil) :: Nil) =>
          cleanIdentifier(key.toLowerCase) -> Some(unquoteString(value))
        case Token("TOK_PARTVAL", Token(key, Nil) :: Nil) =>
          cleanIdentifier(key.toLowerCase) -> None
      }.toMap).getOrElse(Map.empty)

      InsertIntoTable(
        UnresolvedRelation(tableIdent, None), partitionKeys, query, overwrite, ifNotExists = false)

    case Token(destinationToken(),
    Token("TOK_TAB",
    tableArgs) ::
      Token("TOK_IFNOTEXISTS",
      ifNotExists) :: Nil) =>
      val Some(tableNameParts) :: partitionClause :: Nil =
        getClauses(Seq("TOK_TABNAME", "TOK_PARTSPEC"), tableArgs)

      val tableIdent = extractTableIdent(tableNameParts)

      val partitionKeys = partitionClause.map(_.children.map {
        // Parse partitions. We also make keys case insensitive.
        case Token("TOK_PARTVAL", Token(key, Nil) :: Token(value, Nil) :: Nil) =>
          cleanIdentifier(key.toLowerCase) -> Some(unquoteString(value))
        case Token("TOK_PARTVAL", Token(key, Nil) :: Nil) =>
          cleanIdentifier(key.toLowerCase) -> None
      }.toMap).getOrElse(Map.empty)

      InsertIntoTable(
        UnresolvedRelation(tableIdent, None), partitionKeys, query, overwrite, ifNotExists = true)

    case _ =>
      noParseRule("Destination", node)
  }

  protected def selExprNodeToExpr(node: ASTNode): Option[Expression] = node match {
    case Token("TOK_SELEXPR", e :: Nil) =>
      Some(nodeToExpr(e))

    case Token("TOK_SELEXPR", e :: Token(alias, Nil) :: Nil) =>
      Some(Alias(nodeToExpr(e), cleanIdentifier(alias))())

    case Token("TOK_SELEXPR", e :: aliasChildren) =>
      val aliasNames = aliasChildren.collect {
        case Token(name, Nil) => cleanIdentifier(name)
      }
      Some(MultiAlias(nodeToExpr(e), aliasNames))

    /* Hints are ignored */
    case Token("TOK_HINTLIST", _) => None

    case _ =>
      noParseRule("Select", node)
  }

  protected val escapedIdentifier = "`([^`]+)`".r
  protected val doubleQuotedString = "\"([^\"]+)\"".r
  protected val singleQuotedString = "'([^']+)'".r

  protected def unquoteString(str: String) = str match {
    case singleQuotedString(s) => s
    case doubleQuotedString(s) => s
    case other => other
  }

  /** Strips backticks from ident if present */
  protected def cleanIdentifier(ident: String): String = ident match {
    case escapedIdentifier(i) => i
    case plainIdent => plainIdent
  }

  /* Case insensitive matches */
  val COUNT = "(?i)COUNT".r
  val SUM = "(?i)SUM".r
  val AND = "(?i)AND".r
  val OR = "(?i)OR".r
  val NOT = "(?i)NOT".r
  val TRUE = "(?i)TRUE".r
  val FALSE = "(?i)FALSE".r
  val LIKE = "(?i)LIKE".r
  val RLIKE = "(?i)RLIKE".r
  val REGEXP = "(?i)REGEXP".r
  val IN = "(?i)IN".r
  val DIV = "(?i)DIV".r
  val BETWEEN = "(?i)BETWEEN".r
  val WHEN = "(?i)WHEN".r
  val CASE = "(?i)CASE".r

  val INTEGRAL = "[+-]?\\d+".r
  val SCIENTIFICDECIMAL = "[+-]?((\\d+(\\.\\d*)?)|(\\.\\d+))[eE][+-]?\\d+".r
  val DECIMAL = "[+-]?((\\d+(\\.\\d*)?)|(\\.\\d+))".r

  protected def nodeToExpr(node: ASTNode): Expression = node match {
    /* Attribute References */
    case Token("TOK_TABLE_OR_COL", Token(name, Nil) :: Nil) =>
      UnresolvedAttribute.quoted(cleanIdentifier(name))
    case Token(".", qualifier :: Token(attr, Nil) :: Nil) =>
      nodeToExpr(qualifier) match {
        case UnresolvedAttribute(nameParts) =>
          UnresolvedAttribute(nameParts :+ cleanIdentifier(attr))
        case other => UnresolvedExtractValue(other, Literal(attr))
      }

    /* Stars (*) */
    case Token("TOK_ALLCOLREF", Nil) => UnresolvedStar(None)
    // The format of dbName.tableName.* cannot be parsed by HiveParser. TOK_TABNAME will only
    // has a single child which is tableName.
    case Token("TOK_ALLCOLREF", Token("TOK_TABNAME", target) :: Nil) if target.nonEmpty =>
      UnresolvedStar(Some(target.map(_.text)))

    /* Aggregate Functions */
    case Token("TOK_FUNCTIONDI", Token(COUNT(), Nil) :: args) =>
      Count(args.map(nodeToExpr)).toAggregateExpression(isDistinct = true)
    case Token("TOK_FUNCTIONSTAR", Token(COUNT(), Nil) :: Nil) =>
      Count(Literal(1)).toAggregateExpression()

    /* Casts */
    case Token("TOK_FUNCTION", Token("TOK_STRING", Nil) :: arg :: Nil) =>
      Cast(nodeToExpr(arg), StringType)
    case Token("TOK_FUNCTION", Token("TOK_VARCHAR", _) :: arg :: Nil) =>
      Cast(nodeToExpr(arg), StringType)
    case Token("TOK_FUNCTION", Token("TOK_CHAR", _) :: arg :: Nil) =>
      Cast(nodeToExpr(arg), StringType)
    case Token("TOK_FUNCTION", Token("TOK_INT", Nil) :: arg :: Nil) =>
      Cast(nodeToExpr(arg), IntegerType)
    case Token("TOK_FUNCTION", Token("TOK_BIGINT", Nil) :: arg :: Nil) =>
      Cast(nodeToExpr(arg), LongType)
    case Token("TOK_FUNCTION", Token("TOK_FLOAT", Nil) :: arg :: Nil) =>
      Cast(nodeToExpr(arg), FloatType)
    case Token("TOK_FUNCTION", Token("TOK_DOUBLE", Nil) :: arg :: Nil) =>
      Cast(nodeToExpr(arg), DoubleType)
    case Token("TOK_FUNCTION", Token("TOK_SMALLINT", Nil) :: arg :: Nil) =>
      Cast(nodeToExpr(arg), ShortType)
    case Token("TOK_FUNCTION", Token("TOK_TINYINT", Nil) :: arg :: Nil) =>
      Cast(nodeToExpr(arg), ByteType)
    case Token("TOK_FUNCTION", Token("TOK_BINARY", Nil) :: arg :: Nil) =>
      Cast(nodeToExpr(arg), BinaryType)
    case Token("TOK_FUNCTION", Token("TOK_BOOLEAN", Nil) :: arg :: Nil) =>
      Cast(nodeToExpr(arg), BooleanType)
    case Token("TOK_FUNCTION", Token("TOK_DECIMAL", precision :: scale :: nil) :: arg :: Nil) =>
      Cast(nodeToExpr(arg), DecimalType(precision.text.toInt, scale.text.toInt))
    case Token("TOK_FUNCTION", Token("TOK_DECIMAL", precision :: Nil) :: arg :: Nil) =>
      Cast(nodeToExpr(arg), DecimalType(precision.text.toInt, 0))
    case Token("TOK_FUNCTION", Token("TOK_DECIMAL", Nil) :: arg :: Nil) =>
      Cast(nodeToExpr(arg), DecimalType.USER_DEFAULT)
    case Token("TOK_FUNCTION", Token("TOK_TIMESTAMP", Nil) :: arg :: Nil) =>
      Cast(nodeToExpr(arg), TimestampType)
    case Token("TOK_FUNCTION", Token("TOK_DATE", Nil) :: arg :: Nil) =>
      Cast(nodeToExpr(arg), DateType)

    /* Arithmetic */
    case Token("+", child :: Nil) => nodeToExpr(child)
    case Token("-", child :: Nil) => UnaryMinus(nodeToExpr(child))
    case Token("~", child :: Nil) => BitwiseNot(nodeToExpr(child))
    case Token("+", left :: right:: Nil) => Add(nodeToExpr(left), nodeToExpr(right))
    case Token("-", left :: right:: Nil) => Subtract(nodeToExpr(left), nodeToExpr(right))
    case Token("*", left :: right:: Nil) => Multiply(nodeToExpr(left), nodeToExpr(right))
    case Token("/", left :: right:: Nil) => Divide(nodeToExpr(left), nodeToExpr(right))
    case Token(DIV(), left :: right:: Nil) =>
      Cast(Divide(nodeToExpr(left), nodeToExpr(right)), LongType)
    case Token("%", left :: right:: Nil) => Remainder(nodeToExpr(left), nodeToExpr(right))
    case Token("&", left :: right:: Nil) => BitwiseAnd(nodeToExpr(left), nodeToExpr(right))
    case Token("|", left :: right:: Nil) => BitwiseOr(nodeToExpr(left), nodeToExpr(right))
    case Token("^", left :: right:: Nil) => BitwiseXor(nodeToExpr(left), nodeToExpr(right))

    /* Comparisons */
    case Token("=", left :: right:: Nil) => EqualTo(nodeToExpr(left), nodeToExpr(right))
    case Token("==", left :: right:: Nil) => EqualTo(nodeToExpr(left), nodeToExpr(right))
    case Token("<=>", left :: right:: Nil) => EqualNullSafe(nodeToExpr(left), nodeToExpr(right))
    case Token("!=", left :: right:: Nil) => Not(EqualTo(nodeToExpr(left), nodeToExpr(right)))
    case Token("<>", left :: right:: Nil) => Not(EqualTo(nodeToExpr(left), nodeToExpr(right)))
    case Token(">", left :: right:: Nil) => GreaterThan(nodeToExpr(left), nodeToExpr(right))
    case Token(">=", left :: right:: Nil) => GreaterThanOrEqual(nodeToExpr(left), nodeToExpr(right))
    case Token("<", left :: right:: Nil) => LessThan(nodeToExpr(left), nodeToExpr(right))
    case Token("<=", left :: right:: Nil) => LessThanOrEqual(nodeToExpr(left), nodeToExpr(right))
    case Token(LIKE(), left :: right:: Nil) => Like(nodeToExpr(left), nodeToExpr(right))
    case Token(RLIKE(), left :: right:: Nil) => RLike(nodeToExpr(left), nodeToExpr(right))
    case Token(REGEXP(), left :: right:: Nil) => RLike(nodeToExpr(left), nodeToExpr(right))
    case Token("TOK_FUNCTION", Token("TOK_ISNOTNULL", Nil) :: child :: Nil) =>
      IsNotNull(nodeToExpr(child))
    case Token("TOK_FUNCTION", Token("TOK_ISNULL", Nil) :: child :: Nil) =>
      IsNull(nodeToExpr(child))
    case Token("TOK_FUNCTION", Token(IN(), Nil) :: value :: list) =>
      In(nodeToExpr(value), list.map(nodeToExpr))
    case Token("TOK_FUNCTION",
    Token(BETWEEN(), Nil) ::
      kw ::
      target ::
      minValue ::
      maxValue :: Nil) =>

      val targetExpression = nodeToExpr(target)
      val betweenExpr =
        And(
          GreaterThanOrEqual(targetExpression, nodeToExpr(minValue)),
          LessThanOrEqual(targetExpression, nodeToExpr(maxValue)))
      kw match {
        case Token("KW_FALSE", Nil) => betweenExpr
        case Token("KW_TRUE", Nil) => Not(betweenExpr)
      }

    /* Boolean Logic */
    case Token(AND(), left :: right:: Nil) => And(nodeToExpr(left), nodeToExpr(right))
    case Token(OR(), left :: right:: Nil) => Or(nodeToExpr(left), nodeToExpr(right))
    case Token(NOT(), child :: Nil) => Not(nodeToExpr(child))
    case Token("!", child :: Nil) => Not(nodeToExpr(child))

    /* Case statements */
    case Token("TOK_FUNCTION", Token(WHEN(), Nil) :: branches) =>
      CaseWhen(branches.map(nodeToExpr))
    case Token("TOK_FUNCTION", Token(CASE(), Nil) :: branches) =>
      val keyExpr = nodeToExpr(branches.head)
      CaseKeyWhen(keyExpr, branches.drop(1).map(nodeToExpr))

    /* Complex datatype manipulation */
    case Token("[", child :: ordinal :: Nil) =>
      UnresolvedExtractValue(nodeToExpr(child), nodeToExpr(ordinal))

    /* Window Functions */
    case Token(text, args :+ Token("TOK_WINDOWSPEC", spec)) =>
      val function = nodeToExpr(node.copy(children = node.children.init))
      nodesToWindowSpecification(spec) match {
        case reference: WindowSpecReference =>
          UnresolvedWindowExpression(function, reference)
        case definition: WindowSpecDefinition =>
          WindowExpression(function, definition)
      }

    /* UDFs - Must be last otherwise will preempt built in functions */
    case Token("TOK_FUNCTION", Token(name, Nil) :: args) =>
      UnresolvedFunction(name, args.map(nodeToExpr), isDistinct = false)
    // Aggregate function with DISTINCT keyword.
    case Token("TOK_FUNCTIONDI", Token(name, Nil) :: args) =>
      UnresolvedFunction(name, args.map(nodeToExpr), isDistinct = true)
    case Token("TOK_FUNCTIONSTAR", Token(name, Nil) :: args) =>
      UnresolvedFunction(name, UnresolvedStar(None) :: Nil, isDistinct = false)

    /* Literals */
    case Token("TOK_NULL", Nil) => Literal.create(null, NullType)
    case Token(TRUE(), Nil) => Literal.create(true, BooleanType)
    case Token(FALSE(), Nil) => Literal.create(false, BooleanType)
    case Token("TOK_STRINGLITERALSEQUENCE", strings) =>
      Literal(strings.map(s => ParseUtils.unescapeSQLString(s.text)).mkString)

    case ast if ast.tokenType == SparkSqlParser.TinyintLiteral =>
      Literal.create(ast.text.substring(0, ast.text.length() - 1).toByte, ByteType)

    case ast if ast.tokenType == SparkSqlParser.SmallintLiteral =>
      Literal.create(ast.text.substring(0, ast.text.length() - 1).toShort, ShortType)

    case ast if ast.tokenType == SparkSqlParser.BigintLiteral =>
      Literal.create(ast.text.substring(0, ast.text.length() - 1).toLong, LongType)

    case ast if ast.tokenType == SparkSqlParser.DecimalLiteral =>
      Literal(Decimal(ast.text.substring(0, ast.text.length() - 2)))

    case ast if ast.tokenType == SparkSqlParser.Number =>
      val text = ast.text
      text match {
        case INTEGRAL() =>
          BigDecimal(text) match {
            case v if v.isValidInt =>
              Literal(v.intValue())
            case v if v.isValidLong =>
              Literal(v.longValue())
            case v => Literal(v.underlying())
          }
        case DECIMAL(_*) =>
          Literal(BigDecimal(text).underlying())
        case SCIENTIFICDECIMAL(_*) =>
          Literal(text.toDouble)
        case _ =>
          noParseRule("Numeric", ast)
      }
    case ast if ast.tokenType == SparkSqlParser.StringLiteral =>
      Literal(ParseUtils.unescapeSQLString(ast.text))

    case ast if ast.tokenType == SparkSqlParser.TOK_DATELITERAL =>
      Literal(Date.valueOf(ast.text.substring(1, ast.text.length - 1)))

    case ast if ast.tokenType == SparkSqlParser.TOK_CHARSETLITERAL =>
      Literal(ParseUtils.charSetString(ast.children.head.text, ast.children(1).text))

    case ast if ast.tokenType == SparkSqlParser.TOK_INTERVAL_YEAR_MONTH_LITERAL =>
      Literal(CalendarInterval.fromYearMonthString(ast.text))

    case ast if ast.tokenType == SparkSqlParser.TOK_INTERVAL_DAY_TIME_LITERAL =>
      Literal(CalendarInterval.fromDayTimeString(ast.text))

    case Token("TOK_INTERVAL", yr :: month :: wk :: day :: hr :: min :: s :: ms :: mcs :: Nil) =>
      def extract(ast: ASTNode): Long = ast.children.headOption.map { value =>
        unquoteString(value.text).toLong
      }.getOrElse(0L)
      val months = extract(yr) * 12 + extract(month)
      val microseconds = extract(wk) * CalendarInterval.MICROS_PER_WEEK +
        extract(day) * CalendarInterval.MICROS_PER_DAY +
        extract(hr) * CalendarInterval.MICROS_PER_HOUR +
        extract(min) * CalendarInterval.MICROS_PER_MINUTE +
        extract(s) * CalendarInterval.MICROS_PER_SECOND +
        extract(ms) * CalendarInterval.MICROS_PER_MILLI +
        extract(mcs)
      if (months == 0L && microseconds == 0L) {
        throw new AnalysisException("at least one time unit should be given for interval literal")
      }
      Literal(new CalendarInterval(months.toInt, microseconds))

    case _ =>
      noParseRule("Expression", node)
  }

  /* Case insensitive matches for Window Specification */
  val PRECEDING = "(?i)preceding".r
  val FOLLOWING = "(?i)following".r
  val CURRENT = "(?i)current".r
  protected def nodesToWindowSpecification(nodes: Seq[ASTNode]): WindowSpec = nodes match {
    case Token(windowName, Nil) :: Nil =>
      // Refer to a window spec defined in the window clause.
      WindowSpecReference(windowName)
    case Nil =>
      // OVER()
      WindowSpecDefinition(
        partitionSpec = Nil,
        orderSpec = Nil,
        frameSpecification = UnspecifiedFrame)
    case spec =>
      val (partitionClause :: rowFrame :: rangeFrame :: Nil) =
        getClauses(
          Seq(
            "TOK_PARTITIONINGSPEC",
            "TOK_WINDOWRANGE",
            "TOK_WINDOWVALUES"),
          spec)

      // Handle Partition By and Order By.
      val (partitionSpec, orderSpec) = partitionClause.map { partitionAndOrdering =>
        val (partitionByClause :: orderByClause :: sortByClause :: clusterByClause :: Nil) =
          getClauses(
            Seq("TOK_DISTRIBUTEBY", "TOK_ORDERBY", "TOK_SORTBY", "TOK_CLUSTERBY"),
            partitionAndOrdering.children)

        (partitionByClause, orderByClause.orElse(sortByClause), clusterByClause) match {
          case (Some(partitionByExpr), Some(orderByExpr), None) =>
            (partitionByExpr.children.map(nodeToExpr),
              orderByExpr.children.map(nodeToSortOrder))
          case (Some(partitionByExpr), None, None) =>
            (partitionByExpr.children.map(nodeToExpr), Nil)
          case (None, Some(orderByExpr), None) =>
            (Nil, orderByExpr.children.map(nodeToSortOrder))
          case (None, None, Some(clusterByExpr)) =>
            val expressions = clusterByExpr.children.map(nodeToExpr)
            (expressions, expressions.map(SortOrder(_, Ascending)))
          case _ =>
            noParseRule("Partition & Ordering", partitionAndOrdering)
        }
      }.getOrElse {
        (Nil, Nil)
      }

      // Handle Window Frame
      val windowFrame =
        if (rowFrame.isEmpty && rangeFrame.isEmpty) {
          UnspecifiedFrame
        } else {
          val frameType = rowFrame.map(_ => RowFrame).getOrElse(RangeFrame)
          def nodeToBoundary(node: ASTNode): FrameBoundary = node match {
            case Token(PRECEDING(), Token(count, Nil) :: Nil) =>
              if (count.toLowerCase() == "unbounded") {
                UnboundedPreceding
              } else {
                ValuePreceding(count.toInt)
              }
            case Token(FOLLOWING(), Token(count, Nil) :: Nil) =>
              if (count.toLowerCase() == "unbounded") {
                UnboundedFollowing
              } else {
                ValueFollowing(count.toInt)
              }
            case Token(CURRENT(), Nil) => CurrentRow
            case _ =>
              noParseRule("Window Frame Boundary", node)
          }

          rowFrame.orElse(rangeFrame).map { frame =>
            frame.children match {
              case precedingNode :: followingNode :: Nil =>
                SpecifiedWindowFrame(
                  frameType,
                  nodeToBoundary(precedingNode),
                  nodeToBoundary(followingNode))
              case precedingNode :: Nil =>
                SpecifiedWindowFrame(frameType, nodeToBoundary(precedingNode), CurrentRow)
              case _ =>
                noParseRule("Window Frame", frame)
            }
          }.getOrElse(sys.error(s"If you see this, please file a bug report with your query."))
        }

      WindowSpecDefinition(partitionSpec, orderSpec, windowFrame)
  }

  protected def nodeToTransformation(
      node: ASTNode,
      child: LogicalPlan): Option[ScriptTransformation] = None

  val explode = "(?i)explode".r
  val jsonTuple = "(?i)json_tuple".r
  protected def nodeToGenerate(node: ASTNode, outer: Boolean, child: LogicalPlan): Generate = {
    val Token("TOK_SELECT", Token("TOK_SELEXPR", clauses) :: Nil) = node

    val alias = getClause("TOK_TABALIAS", clauses).children.head.text

    val generator = clauses.head match {
      case Token("TOK_FUNCTION", Token(explode(), Nil) :: childNode :: Nil) =>
        Explode(nodeToExpr(childNode))
      case Token("TOK_FUNCTION", Token(jsonTuple(), Nil) :: children) =>
        JsonTuple(children.map(nodeToExpr))
      case other =>
        nodeToGenerator(other)
    }

    val attributes = clauses.collect {
      case Token(a, Nil) => UnresolvedAttribute(a.toLowerCase)
    }

    Generate(generator, join = true, outer = outer, Some(alias.toLowerCase), attributes, child)
  }

  protected def nodeToGenerator(node: ASTNode): Generator = noParseRule("Generator", node)

  protected def noParseRule(msg: String, node: ASTNode): Nothing = throw new NotImplementedError(
    s"[$msg]: No parse rules for ASTNode type: ${node.tokenType}, tree:\n${node.treeString}")
}<|MERGE_RESOLUTION|>--- conflicted
+++ resolved
@@ -30,19 +30,11 @@
 import org.apache.spark.unsafe.types.CalendarInterval
 import org.apache.spark.util.random.RandomSampler
 
-<<<<<<< HEAD
-/* private[sql] */
-object CatalystQl {
+private[sql] object CatalystQl {
   val parser = new CatalystQl
   def parseExpression(sql: String): Expression = parser.parseExpression(sql)
   def parseTableIdentifier(sql: String): TableIdentifier = parser.parseTableIdentifier(sql)
   def parsePlan(sql: String): LogicalPlan = parser.parsePlan(sql)
-=======
-private[sql] object CatalystQl {
-  val parser = new CatalystQl
-  def parseExpression(sql: String): Expression = parser.parseExpression(sql)
-  def parseTableIdentifier(sql: String): TableIdentifier = parser.parseTableIdentifier(sql)
->>>>>>> 0ed430e3
 }
 
 /**
@@ -56,15 +48,11 @@
     }
   }
 
-<<<<<<< HEAD
-  protected  def safeParse[T](sql: String, ast: ASTNode)(toResult: ASTNode => T): T = {
-=======
   /**
    * The safeParse method allows a user to focus on the parsing/AST transformation logic. This
    * method will take care of possible errors during the parsing process.
    */
   protected def safeParse[T](sql: String, ast: ASTNode)(toResult: ASTNode => T): T = {
->>>>>>> 0ed430e3
     try {
       toResult(ast)
     } catch {
