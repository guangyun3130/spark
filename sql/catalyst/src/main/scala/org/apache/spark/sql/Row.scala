--- conflicted
+++ resolved
@@ -263,18 +263,7 @@
    *
    * @throws ClassCastException when data type does not match.
    */
-<<<<<<< HEAD
-  def getDate(i: Int): java.sql.Date = DateUtils.toJavaDate(getInt(i))
-
-  /**
-   * Returns the value at position i of date type as java.sql.Timestamp.
-   *
-   * @throws ClassCastException when data type does not match.
-   */
-  def getTimestamp(i: Int): java.sql.Timestamp = apply(i).asInstanceOf[java.sql.Timestamp]
-=======
   def getDate(i: Int): java.sql.Date = apply(i).asInstanceOf[java.sql.Date]
->>>>>>> 424b0075
 
   /**
    * Returns the value at position i of date type as java.sql.Timestamp.
