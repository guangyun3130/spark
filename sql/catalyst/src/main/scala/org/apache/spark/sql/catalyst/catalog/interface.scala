/*
 * Licensed to the Apache Software Foundation (ASF) under one or more
 * contributor license agreements.  See the NOTICE file distributed with
 * this work for additional information regarding copyright ownership.
 * The ASF licenses this file to You under the Apache License, Version 2.0
 * (the "License"); you may not use this file except in compliance with
 * the License.  You may obtain a copy of the License at
 *
 *    http://www.apache.org/licenses/LICENSE-2.0
 *
 * Unless required by applicable law or agreed to in writing, software
 * distributed under the License is distributed on an "AS IS" BASIS,
 * WITHOUT WARRANTIES OR CONDITIONS OF ANY KIND, either express or implied.
 * See the License for the specific language governing permissions and
 * limitations under the License.
 */

package org.apache.spark.sql.catalyst.catalog

import java.net.URI
import java.util.Date

import scala.collection.mutable
import scala.util.control.NonFatal

import org.apache.spark.internal.Logging
import org.apache.spark.sql.AnalysisException
import org.apache.spark.sql.catalyst.{FunctionIdentifier, InternalRow, TableIdentifier}
import org.apache.spark.sql.catalyst.analysis.MultiInstanceRelation
import org.apache.spark.sql.catalyst.expressions.{Attribute, AttributeMap, AttributeReference, Cast, ExprId, Literal}
import org.apache.spark.sql.catalyst.plans.logical._
import org.apache.spark.sql.catalyst.plans.logical.statsEstimation.EstimationUtils
import org.apache.spark.sql.catalyst.util.{CaseInsensitiveMap, DateTimeUtils}
import org.apache.spark.sql.catalyst.util.quoteIdentifier
import org.apache.spark.sql.types._


/**
 * A function defined in the catalog.
 *
 * @param identifier name of the function
 * @param className fully qualified class name, e.g. "org.apache.spark.util.MyFunc"
 * @param resources resource types and Uris used by the function
 */
case class CatalogFunction(
    identifier: FunctionIdentifier,
    className: String,
    resources: Seq[FunctionResource])


/**
 * Storage format, used to describe how a partition or a table is stored.
 */
case class CatalogStorageFormat(
    locationUri: Option[URI],
    inputFormat: Option[String],
    outputFormat: Option[String],
    serde: Option[String],
    compressed: Boolean,
    properties: Map[String, String]) {

  override def toString: String = {
    toLinkedHashMap.map { case ((key, value)) =>
      if (value.isEmpty) key else s"$key: $value"
    }.mkString("Storage(", ", ", ")")
  }

  def toLinkedHashMap: mutable.LinkedHashMap[String, String] = {
    val map = new mutable.LinkedHashMap[String, String]()
    locationUri.foreach(l => map.put("Location", l.toString))
    serde.foreach(map.put("Serde Library", _))
    inputFormat.foreach(map.put("InputFormat", _))
    outputFormat.foreach(map.put("OutputFormat", _))
    if (compressed) map.put("Compressed", "")
    CatalogUtils.maskCredentials(properties) match {
      case props if props.isEmpty => // No-op
      case props =>
        map.put("Storage Properties", props.map(p => p._1 + "=" + p._2).mkString("[", ", ", "]"))
    }
    map
  }
}

object CatalogStorageFormat {
  /** Empty storage format for default values and copies. */
  val empty = CatalogStorageFormat(locationUri = None, inputFormat = None,
    outputFormat = None, serde = None, compressed = false, properties = Map.empty)
}

/**
 * A partition (Hive style) defined in the catalog.
 *
 * @param spec partition spec values indexed by column name
 * @param storage storage format of the partition
 * @param parameters some parameters for the partition
 * @param stats optional statistics (number of rows, total size, etc.)
 */
case class CatalogTablePartition(
    spec: CatalogTypes.TablePartitionSpec,
    storage: CatalogStorageFormat,
    parameters: Map[String, String] = Map.empty,
<<<<<<< HEAD
    createTime: Long = System.currentTimeMillis,
    lastAccessTime: Long = -1) {
=======
    stats: Option[CatalogStatistics] = None) {
>>>>>>> e76b0124

  def toLinkedHashMap: mutable.LinkedHashMap[String, String] = {
    val map = new mutable.LinkedHashMap[String, String]()
    val specString = spec.map { case (k, v) => s"$k=$v" }.mkString(", ")
    map.put("Partition Values", s"[$specString]")
    map ++= storage.toLinkedHashMap
    if (parameters.nonEmpty) {
      map.put("Partition Parameters", s"{${parameters.map(p => p._1 + "=" + p._2).mkString(", ")}}")
    }
<<<<<<< HEAD
    map.put("Created Time", new Date(createTime).toString)
    map.put("Last Access", new Date(lastAccessTime).toString)
=======
    stats.foreach(s => map.put("Partition Statistics", s.simpleString))
>>>>>>> e76b0124
    map
  }

  override def toString: String = {
    toLinkedHashMap.map { case ((key, value)) =>
      if (value.isEmpty) key else s"$key: $value"
    }.mkString("CatalogPartition(\n\t", "\n\t", ")")
  }

  /** Readable string representation for the CatalogTablePartition. */
  def simpleString: String = {
    toLinkedHashMap.map { case ((key, value)) =>
      if (value.isEmpty) key else s"$key: $value"
    }.mkString("", "\n", "")
  }

  /** Return the partition location, assuming it is specified. */
  def location: URI = storage.locationUri.getOrElse {
    val specString = spec.map { case (k, v) => s"$k=$v" }.mkString(", ")
    throw new AnalysisException(s"Partition [$specString] did not specify locationUri")
  }

  /**
   * Given the partition schema, returns a row with that schema holding the partition values.
   */
  def toRow(partitionSchema: StructType, defaultTimeZondId: String): InternalRow = {
    val caseInsensitiveProperties = CaseInsensitiveMap(storage.properties)
    val timeZoneId = caseInsensitiveProperties.getOrElse(
      DateTimeUtils.TIMEZONE_OPTION, defaultTimeZondId)
    InternalRow.fromSeq(partitionSchema.map { field =>
      val partValue = if (spec(field.name) == ExternalCatalogUtils.DEFAULT_PARTITION_NAME) {
        null
      } else {
        spec(field.name)
      }
      Cast(Literal(partValue), field.dataType, Option(timeZoneId)).eval()
    })
  }
}


/**
 * A container for bucketing information.
 * Bucketing is a technology for decomposing data sets into more manageable parts, and the number
 * of buckets is fixed so it does not fluctuate with data.
 *
 * @param numBuckets number of buckets.
 * @param bucketColumnNames the names of the columns that used to generate the bucket id.
 * @param sortColumnNames the names of the columns that used to sort data in each bucket.
 */
case class BucketSpec(
    numBuckets: Int,
    bucketColumnNames: Seq[String],
    sortColumnNames: Seq[String]) {
  if (numBuckets <= 0 || numBuckets >= 100000) {
    throw new AnalysisException(
      s"Number of buckets should be greater than 0 but less than 100000. Got `$numBuckets`")
  }

  override def toString: String = {
    val bucketString = s"bucket columns: [${bucketColumnNames.mkString(", ")}]"
    val sortString = if (sortColumnNames.nonEmpty) {
      s", sort columns: [${sortColumnNames.mkString(", ")}]"
    } else {
      ""
    }
    s"$numBuckets buckets, $bucketString$sortString"
  }

  def toLinkedHashMap: mutable.LinkedHashMap[String, String] = {
    mutable.LinkedHashMap[String, String](
      "Num Buckets" -> numBuckets.toString,
      "Bucket Columns" -> bucketColumnNames.map(quoteIdentifier).mkString("[", ", ", "]"),
      "Sort Columns" -> sortColumnNames.map(quoteIdentifier).mkString("[", ", ", "]")
    )
  }
}

/**
 * A table defined in the catalog.
 *
 * Note that Hive's metastore also tracks skewed columns. We should consider adding that in the
 * future once we have a better understanding of how we want to handle skewed columns.
 *
 * @param provider the name of the data source provider for this table, e.g. parquet, json, etc.
 *                 Can be None if this table is a View, should be "hive" for hive serde tables.
 * @param unsupportedFeatures is a list of string descriptions of features that are used by the
 *        underlying table but not supported by Spark SQL yet.
 * @param tracksPartitionsInCatalog whether this table's partition metadata is stored in the
 *                                  catalog. If false, it is inferred automatically based on file
 *                                  structure.
 * @param schemaPreservesCase Whether or not the schema resolved for this table is case-sensitive.
 *                           When using a Hive Metastore, this flag is set to false if a case-
 *                           sensitive schema was unable to be read from the table properties.
 *                           Used to trigger case-sensitive schema inference at query time, when
 *                           configured.
 * @param ignoredProperties is a list of table properties that are used by the underlying table
 *                          but ignored by Spark SQL yet.
 * @param createVersion records the version of Spark that created this table metadata. The default
 *                      is an empty string. We expect it will be read from the catalog or filled by
 *                      ExternalCatalog.createTable. For temporary views, the value will be empty.
 */
case class CatalogTable(
    identifier: TableIdentifier,
    tableType: CatalogTableType,
    storage: CatalogStorageFormat,
    schema: StructType,
    provider: Option[String] = None,
    partitionColumnNames: Seq[String] = Seq.empty,
    bucketSpec: Option[BucketSpec] = None,
    owner: String = "",
    createTime: Long = System.currentTimeMillis,
    lastAccessTime: Long = -1,
    createVersion: String = "",
    properties: Map[String, String] = Map.empty,
    stats: Option[CatalogStatistics] = None,
    viewText: Option[String] = None,
    comment: Option[String] = None,
    unsupportedFeatures: Seq[String] = Seq.empty,
    tracksPartitionsInCatalog: Boolean = false,
    schemaPreservesCase: Boolean = true,
    ignoredProperties: Map[String, String] = Map.empty) {

  import CatalogTable._

  /**
   * schema of this table's partition columns
   */
  def partitionSchema: StructType = {
    val partitionFields = schema.takeRight(partitionColumnNames.length)
    assert(partitionFields.map(_.name) == partitionColumnNames)

    StructType(partitionFields)
  }

  /**
   * schema of this table's data columns
   */
  def dataSchema: StructType = {
    val dataFields = schema.dropRight(partitionColumnNames.length)
    StructType(dataFields)
  }

  /** Return the database this table was specified to belong to, assuming it exists. */
  def database: String = identifier.database.getOrElse {
    throw new AnalysisException(s"table $identifier did not specify database")
  }

  /** Return the table location, assuming it is specified. */
  def location: URI = storage.locationUri.getOrElse {
    throw new AnalysisException(s"table $identifier did not specify locationUri")
  }

  /** Return the fully qualified name of this table, assuming the database was specified. */
  def qualifiedName: String = identifier.unquotedString

  /**
   * Return the default database name we use to resolve a view, should be None if the CatalogTable
   * is not a View or created by older versions of Spark(before 2.2.0).
   */
  def viewDefaultDatabase: Option[String] = properties.get(VIEW_DEFAULT_DATABASE)

  /**
   * Return the output column names of the query that creates a view, the column names are used to
   * resolve a view, should be empty if the CatalogTable is not a View or created by older versions
   * of Spark(before 2.2.0).
   */
  def viewQueryColumnNames: Seq[String] = {
    for {
      numCols <- properties.get(VIEW_QUERY_OUTPUT_NUM_COLUMNS).toSeq
      index <- 0 until numCols.toInt
    } yield properties.getOrElse(
      s"$VIEW_QUERY_OUTPUT_COLUMN_NAME_PREFIX$index",
      throw new AnalysisException("Corrupted view query output column names in catalog: " +
        s"$numCols parts expected, but part $index is missing.")
    )
  }

  /** Syntactic sugar to update a field in `storage`. */
  def withNewStorage(
      locationUri: Option[URI] = storage.locationUri,
      inputFormat: Option[String] = storage.inputFormat,
      outputFormat: Option[String] = storage.outputFormat,
      compressed: Boolean = false,
      serde: Option[String] = storage.serde,
      properties: Map[String, String] = storage.properties): CatalogTable = {
    copy(storage = CatalogStorageFormat(
      locationUri, inputFormat, outputFormat, serde, compressed, properties))
  }


  def toLinkedHashMap: mutable.LinkedHashMap[String, String] = {
    val map = new mutable.LinkedHashMap[String, String]()
    val tableProperties = properties.map(p => p._1 + "=" + p._2).mkString("[", ", ", "]")
    val partitionColumns = partitionColumnNames.map(quoteIdentifier).mkString("[", ", ", "]")

    identifier.database.foreach(map.put("Database", _))
    map.put("Table", identifier.table)
    if (owner != null && owner.nonEmpty) map.put("Owner", owner)
    map.put("Created Time", new Date(createTime).toString)
    map.put("Last Access", new Date(lastAccessTime).toString)
    map.put("Created By", "Spark " + createVersion)
    map.put("Type", tableType.name)
    provider.foreach(map.put("Provider", _))
    bucketSpec.foreach(map ++= _.toLinkedHashMap)
    comment.foreach(map.put("Comment", _))
    if (tableType == CatalogTableType.VIEW) {
      viewText.foreach(map.put("View Text", _))
      viewDefaultDatabase.foreach(map.put("View Default Database", _))
      if (viewQueryColumnNames.nonEmpty) {
        map.put("View Query Output Columns", viewQueryColumnNames.mkString("[", ", ", "]"))
      }
    }

    if (properties.nonEmpty) map.put("Table Properties", tableProperties)
    stats.foreach(s => map.put("Statistics", s.simpleString))
    map ++= storage.toLinkedHashMap
    if (tracksPartitionsInCatalog) map.put("Partition Provider", "Catalog")
    if (partitionColumnNames.nonEmpty) map.put("Partition Columns", partitionColumns)
    if (schema.nonEmpty) map.put("Schema", schema.treeString)

    map
  }

  override def toString: String = {
    toLinkedHashMap.map { case ((key, value)) =>
      if (value.isEmpty) key else s"$key: $value"
    }.mkString("CatalogTable(\n", "\n", ")")
  }

  /** Readable string representation for the CatalogTable. */
  def simpleString: String = {
    toLinkedHashMap.map { case ((key, value)) =>
      if (value.isEmpty) key else s"$key: $value"
    }.mkString("", "\n", "")
  }
}

object CatalogTable {
  val VIEW_DEFAULT_DATABASE = "view.default.database"
  val VIEW_QUERY_OUTPUT_PREFIX = "view.query.out."
  val VIEW_QUERY_OUTPUT_NUM_COLUMNS = VIEW_QUERY_OUTPUT_PREFIX + "numCols"
  val VIEW_QUERY_OUTPUT_COLUMN_NAME_PREFIX = VIEW_QUERY_OUTPUT_PREFIX + "col."
}

/**
 * This class of statistics is used in [[CatalogTable]] to interact with metastore.
 * We define this new class instead of directly using [[Statistics]] here because there are no
 * concepts of attributes or broadcast hint in catalog.
 */
case class CatalogStatistics(
    sizeInBytes: BigInt,
    rowCount: Option[BigInt] = None,
    colStats: Map[String, CatalogColumnStat] = Map.empty) {

  /**
   * Convert [[CatalogStatistics]] to [[Statistics]], and match column stats to attributes based
   * on column names.
   */
  def toPlanStats(planOutput: Seq[Attribute], cboEnabled: Boolean): Statistics = {
    if (cboEnabled && rowCount.isDefined) {
      val attrStats = AttributeMap(planOutput
        .flatMap(a => colStats.get(a.name).map(a -> _.toPlanStat(a.name, a.dataType))))
      // Estimate size as number of rows * row size.
      val size = EstimationUtils.getOutputSize(planOutput, rowCount.get, attrStats)
      Statistics(sizeInBytes = size, rowCount = rowCount, attributeStats = attrStats)
    } else {
      // When CBO is disabled or the table doesn't have other statistics, we apply the size-only
      // estimation strategy and only propagate sizeInBytes in statistics.
      Statistics(sizeInBytes = sizeInBytes)
    }
  }

  /** Readable string representation for the CatalogStatistics. */
  def simpleString: String = {
    val rowCountString = if (rowCount.isDefined) s", ${rowCount.get} rows" else ""
    s"$sizeInBytes bytes$rowCountString"
  }
}

/**
 * This class of statistics for a column is used in [[CatalogTable]] to interact with metastore.
 */
case class CatalogColumnStat(
    distinctCount: Option[BigInt] = None,
    min: Option[String] = None,
    max: Option[String] = None,
    nullCount: Option[BigInt] = None,
    avgLen: Option[Long] = None,
    maxLen: Option[Long] = None,
    histogram: Option[Histogram] = None) {

  /**
   * Returns a map from string to string that can be used to serialize the column stats.
   * The key is the name of the column and name of the field (e.g. "colName.distinctCount"),
   * and the value is the string representation for the value.
   * min/max values are stored as Strings. They can be deserialized using
   * [[CatalogColumnStat.fromExternalString]].
   *
   * As part of the protocol, the returned map always contains a key called "version".
   * Any of the fields that are null (None) won't appear in the map.
   */
  def toMap(colName: String): Map[String, String] = {
    val map = new scala.collection.mutable.HashMap[String, String]
    map.put(s"${colName}.${CatalogColumnStat.KEY_VERSION}", "1")
    distinctCount.foreach { v =>
      map.put(s"${colName}.${CatalogColumnStat.KEY_DISTINCT_COUNT}", v.toString)
    }
    nullCount.foreach { v =>
      map.put(s"${colName}.${CatalogColumnStat.KEY_NULL_COUNT}", v.toString)
    }
    avgLen.foreach { v => map.put(s"${colName}.${CatalogColumnStat.KEY_AVG_LEN}", v.toString) }
    maxLen.foreach { v => map.put(s"${colName}.${CatalogColumnStat.KEY_MAX_LEN}", v.toString) }
    min.foreach { v => map.put(s"${colName}.${CatalogColumnStat.KEY_MIN_VALUE}", v) }
    max.foreach { v => map.put(s"${colName}.${CatalogColumnStat.KEY_MAX_VALUE}", v) }
    histogram.foreach { h =>
      map.put(s"${colName}.${CatalogColumnStat.KEY_HISTOGRAM}", HistogramSerializer.serialize(h))
    }
    map.toMap
  }

  /** Convert [[CatalogColumnStat]] to [[ColumnStat]]. */
  def toPlanStat(
      colName: String,
      dataType: DataType): ColumnStat =
    ColumnStat(
      distinctCount = distinctCount,
      min = min.map(CatalogColumnStat.fromExternalString(_, colName, dataType)),
      max = max.map(CatalogColumnStat.fromExternalString(_, colName, dataType)),
      nullCount = nullCount,
      avgLen = avgLen,
      maxLen = maxLen,
      histogram = histogram)
}

object CatalogColumnStat extends Logging {

  // List of string keys used to serialize CatalogColumnStat
  val KEY_VERSION = "version"
  private val KEY_DISTINCT_COUNT = "distinctCount"
  private val KEY_MIN_VALUE = "min"
  private val KEY_MAX_VALUE = "max"
  private val KEY_NULL_COUNT = "nullCount"
  private val KEY_AVG_LEN = "avgLen"
  private val KEY_MAX_LEN = "maxLen"
  private val KEY_HISTOGRAM = "histogram"

  /**
   * Converts from string representation of data type to the corresponding Catalyst data type.
   */
  def fromExternalString(s: String, name: String, dataType: DataType): Any = {
    dataType match {
      case BooleanType => s.toBoolean
      case DateType => DateTimeUtils.fromJavaDate(java.sql.Date.valueOf(s))
      case TimestampType => DateTimeUtils.fromJavaTimestamp(java.sql.Timestamp.valueOf(s))
      case ByteType => s.toByte
      case ShortType => s.toShort
      case IntegerType => s.toInt
      case LongType => s.toLong
      case FloatType => s.toFloat
      case DoubleType => s.toDouble
      case _: DecimalType => Decimal(s)
      // This version of Spark does not use min/max for binary/string types so we ignore it.
      case BinaryType | StringType => null
      case _ =>
        throw new AnalysisException("Column statistics deserialization is not supported for " +
          s"column $name of data type: $dataType.")
    }
  }

  /**
   * Converts the given value from Catalyst data type to string representation of external
   * data type.
   */
  def toExternalString(v: Any, colName: String, dataType: DataType): String = {
    val externalValue = dataType match {
      case DateType => DateTimeUtils.toJavaDate(v.asInstanceOf[Int])
      case TimestampType => DateTimeUtils.toJavaTimestamp(v.asInstanceOf[Long])
      case BooleanType | _: IntegralType | FloatType | DoubleType => v
      case _: DecimalType => v.asInstanceOf[Decimal].toJavaBigDecimal
      // This version of Spark does not use min/max for binary/string types so we ignore it.
      case _ =>
        throw new AnalysisException("Column statistics serialization is not supported for " +
          s"column $colName of data type: $dataType.")
    }
    externalValue.toString
  }


  /**
   * Creates a [[CatalogColumnStat]] object from the given map.
   * This is used to deserialize column stats from some external storage.
   * The serialization side is defined in [[CatalogColumnStat.toMap]].
   */
  def fromMap(
    table: String,
    colName: String,
    map: Map[String, String]): Option[CatalogColumnStat] = {

    try {
      Some(CatalogColumnStat(
        distinctCount = map.get(s"${colName}.${KEY_DISTINCT_COUNT}").map(v => BigInt(v.toLong)),
        min = map.get(s"${colName}.${KEY_MIN_VALUE}"),
        max = map.get(s"${colName}.${KEY_MAX_VALUE}"),
        nullCount = map.get(s"${colName}.${KEY_NULL_COUNT}").map(v => BigInt(v.toLong)),
        avgLen = map.get(s"${colName}.${KEY_AVG_LEN}").map(_.toLong),
        maxLen = map.get(s"${colName}.${KEY_MAX_LEN}").map(_.toLong),
        histogram = map.get(s"${colName}.${KEY_HISTOGRAM}").map(HistogramSerializer.deserialize)
      ))
    } catch {
      case NonFatal(e) =>
        logWarning(s"Failed to parse column statistics for column ${colName} in table $table", e)
        None
    }
  }
}


case class CatalogTableType private(name: String)
object CatalogTableType {
  val EXTERNAL = new CatalogTableType("EXTERNAL")
  val MANAGED = new CatalogTableType("MANAGED")
  val VIEW = new CatalogTableType("VIEW")
}


/**
 * A database defined in the catalog.
 */
case class CatalogDatabase(
    name: String,
    description: String,
    locationUri: URI,
    properties: Map[String, String])


object CatalogTypes {
  /**
   * Specifications of a table partition. Mapping column name to column value.
   */
  type TablePartitionSpec = Map[String, String]

  /**
   * Initialize an empty spec.
   */
  lazy val emptyTablePartitionSpec: TablePartitionSpec = Map.empty[String, String]
}

/**
 * A placeholder for a table relation, which will be replaced by concrete relation like
 * `LogicalRelation` or `HiveTableRelation`, during analysis.
 */
case class UnresolvedCatalogRelation(tableMeta: CatalogTable) extends LeafNode {
  assert(tableMeta.identifier.database.isDefined)
  override lazy val resolved: Boolean = false
  override def output: Seq[Attribute] = Nil
}

/**
 * A `LogicalPlan` that represents a hive table.
 *
 * TODO: remove this after we completely make hive as a data source.
 */
case class HiveTableRelation(
    tableMeta: CatalogTable,
    dataCols: Seq[AttributeReference],
    partitionCols: Seq[AttributeReference]) extends LeafNode with MultiInstanceRelation {
  assert(tableMeta.identifier.database.isDefined)
  assert(tableMeta.partitionSchema.sameType(partitionCols.toStructType))
  assert(tableMeta.dataSchema.sameType(dataCols.toStructType))

  // The partition column should always appear after data columns.
  override def output: Seq[AttributeReference] = dataCols ++ partitionCols

  def isPartitioned: Boolean = partitionCols.nonEmpty

  override def doCanonicalize(): HiveTableRelation = copy(
    tableMeta = tableMeta.copy(
      storage = CatalogStorageFormat.empty,
      createTime = -1
    ),
    dataCols = dataCols.zipWithIndex.map {
      case (attr, index) => attr.withExprId(ExprId(index))
    },
    partitionCols = partitionCols.zipWithIndex.map {
      case (attr, index) => attr.withExprId(ExprId(index + dataCols.length))
    }
  )

  override def computeStats(): Statistics = {
    tableMeta.stats.map(_.toPlanStats(output, conf.cboEnabled)).getOrElse {
      throw new IllegalStateException("table stats must be specified.")
    }
  }

  override def newInstance(): HiveTableRelation = copy(
    dataCols = dataCols.map(_.newInstance()),
    partitionCols = partitionCols.map(_.newInstance()))
}<|MERGE_RESOLUTION|>--- conflicted
+++ resolved
@@ -99,12 +99,9 @@
     spec: CatalogTypes.TablePartitionSpec,
     storage: CatalogStorageFormat,
     parameters: Map[String, String] = Map.empty,
-<<<<<<< HEAD
     createTime: Long = System.currentTimeMillis,
     lastAccessTime: Long = -1) {
-=======
     stats: Option[CatalogStatistics] = None) {
->>>>>>> e76b0124
 
   def toLinkedHashMap: mutable.LinkedHashMap[String, String] = {
     val map = new mutable.LinkedHashMap[String, String]()
@@ -114,12 +111,9 @@
     if (parameters.nonEmpty) {
       map.put("Partition Parameters", s"{${parameters.map(p => p._1 + "=" + p._2).mkString(", ")}}")
     }
-<<<<<<< HEAD
     map.put("Created Time", new Date(createTime).toString)
     map.put("Last Access", new Date(lastAccessTime).toString)
-=======
     stats.foreach(s => map.put("Partition Statistics", s.simpleString))
->>>>>>> e76b0124
     map
   }
 
