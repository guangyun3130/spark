/*
 * Licensed to the Apache Software Foundation (ASF) under one or more
 * contributor license agreements.  See the NOTICE file distributed with
 * this work for additional information regarding copyright ownership.
 * The ASF licenses this file to You under the Apache License, Version 2.0
 * (the "License"); you may not use this file except in compliance with
 * the License.  You may obtain a copy of the License at
 *
 *    http://www.apache.org/licenses/LICENSE-2.0
 *
 * Unless required by applicable law or agreed to in writing, software
 * distributed under the License is distributed on an "AS IS" BASIS,
 * WITHOUT WARRANTIES OR CONDITIONS OF ANY KIND, either express or implied.
 * See the License for the specific language governing permissions and
 * limitations under the License.
 */

package org.apache.spark.sql.catalyst.catalog

import java.net.URI
import java.util.Date

import scala.collection.mutable

import org.apache.spark.sql.AnalysisException
import org.apache.spark.sql.catalyst.{FunctionIdentifier, InternalRow, TableIdentifier}
import org.apache.spark.sql.catalyst.analysis.MultiInstanceRelation
import org.apache.spark.sql.catalyst.expressions.{Attribute, AttributeMap, AttributeReference, Cast, ExprId, Literal}
import org.apache.spark.sql.catalyst.plans.logical._
import org.apache.spark.sql.catalyst.util.{CaseInsensitiveMap, DateTimeUtils}
import org.apache.spark.sql.catalyst.util.quoteIdentifier
import org.apache.spark.sql.types.StructType


/**
 * A function defined in the catalog.
 *
 * @param identifier name of the function
 * @param className fully qualified class name, e.g. "org.apache.spark.util.MyFunc"
 * @param resources resource types and Uris used by the function
 */
case class CatalogFunction(
    identifier: FunctionIdentifier,
    className: String,
    resources: Seq[FunctionResource])


/**
 * Storage format, used to describe how a partition or a table is stored.
 */
case class CatalogStorageFormat(
    locationUri: Option[URI],
    inputFormat: Option[String],
    outputFormat: Option[String],
    serde: Option[String],
    compressed: Boolean,
    properties: Map[String, String]) {

  override def toString: String = {
    toLinkedHashMap.map { case ((key, value)) =>
      if (value.isEmpty) key else s"$key: $value"
    }.mkString("Storage(", ", ", ")")
  }

  def toLinkedHashMap: mutable.LinkedHashMap[String, String] = {
    val map = new mutable.LinkedHashMap[String, String]()
    locationUri.foreach(l => map.put("Location", l.toString))
    serde.foreach(map.put("Serde Library", _))
    inputFormat.foreach(map.put("InputFormat", _))
    outputFormat.foreach(map.put("OutputFormat", _))
    if (compressed) map.put("Compressed", "")
    CatalogUtils.maskCredentials(properties) match {
      case props if props.isEmpty => // No-op
      case props =>
        map.put("Storage Properties", props.map(p => p._1 + "=" + p._2).mkString("[", ", ", "]"))
    }
    map
  }
}

object CatalogStorageFormat {
  /** Empty storage format for default values and copies. */
  val empty = CatalogStorageFormat(locationUri = None, inputFormat = None,
    outputFormat = None, serde = None, compressed = false, properties = Map.empty)
}

/**
 * A partition (Hive style) defined in the catalog.
 *
 * @param spec partition spec values indexed by column name
 * @param storage storage format of the partition
 * @param parameters some parameters for the partition
 * @param stats optional statistics (number of rows, total size, etc.)
 */
case class CatalogTablePartition(
    spec: CatalogTypes.TablePartitionSpec,
    storage: CatalogStorageFormat,
    parameters: Map[String, String] = Map.empty,
    stats: Option[CatalogStatistics] = None) {

  def toLinkedHashMap: mutable.LinkedHashMap[String, String] = {
    val map = new mutable.LinkedHashMap[String, String]()
    val specString = spec.map { case (k, v) => s"$k=$v" }.mkString(", ")
    map.put("Partition Values", s"[$specString]")
    map ++= storage.toLinkedHashMap
    if (parameters.nonEmpty) {
      map.put("Partition Parameters", s"{${parameters.map(p => p._1 + "=" + p._2).mkString(", ")}}")
    }
    stats.foreach(s => map.put("Partition Statistics", s.simpleString))
    map
  }

  override def toString: String = {
    toLinkedHashMap.map { case ((key, value)) =>
      if (value.isEmpty) key else s"$key: $value"
    }.mkString("CatalogPartition(\n\t", "\n\t", ")")
  }

  /** Readable string representation for the CatalogTablePartition. */
  def simpleString: String = {
    toLinkedHashMap.map { case ((key, value)) =>
      if (value.isEmpty) key else s"$key: $value"
    }.mkString("", "\n", "")
  }

  /** Return the partition location, assuming it is specified. */
  def location: URI = storage.locationUri.getOrElse {
    val specString = spec.map { case (k, v) => s"$k=$v" }.mkString(", ")
    throw new AnalysisException(s"Partition [$specString] did not specify locationUri")
  }

  /**
   * Given the partition schema, returns a row with that schema holding the partition values.
   */
  def toRow(partitionSchema: StructType, defaultTimeZondId: String): InternalRow = {
    val caseInsensitiveProperties = CaseInsensitiveMap(storage.properties)
    val timeZoneId = caseInsensitiveProperties.getOrElse(
      DateTimeUtils.TIMEZONE_OPTION, defaultTimeZondId)
    InternalRow.fromSeq(partitionSchema.map { field =>
      val partValue = if (spec(field.name) == ExternalCatalogUtils.DEFAULT_PARTITION_NAME) {
        null
      } else {
        spec(field.name)
      }
      Cast(Literal(partValue), field.dataType, Option(timeZoneId)).eval()
    })
  }
}


/**
 * A container for bucketing information.
 * Bucketing is a technology for decomposing data sets into more manageable parts, and the number
 * of buckets is fixed so it does not fluctuate with data.
 *
 * @param numBuckets number of buckets.
 * @param bucketColumnNames the names of the columns that used to generate the bucket id.
 * @param sortColumnNames the names of the columns that used to sort data in each bucket.
 */
case class BucketSpec(
    numBuckets: Int,
    bucketColumnNames: Seq[String],
    sortColumnNames: Seq[String]) {
  if (numBuckets <= 0 || numBuckets >= 100000) {
    throw new AnalysisException(
      s"Number of buckets should be greater than 0 but less than 100000. Got `$numBuckets`")
  }

  override def toString: String = {
    val bucketString = s"bucket columns: [${bucketColumnNames.mkString(", ")}]"
    val sortString = if (sortColumnNames.nonEmpty) {
      s", sort columns: [${sortColumnNames.mkString(", ")}]"
    } else {
      ""
    }
    s"$numBuckets buckets, $bucketString$sortString"
  }

  def toLinkedHashMap: mutable.LinkedHashMap[String, String] = {
    mutable.LinkedHashMap[String, String](
      "Num Buckets" -> numBuckets.toString,
      "Bucket Columns" -> bucketColumnNames.map(quoteIdentifier).mkString("[", ", ", "]"),
      "Sort Columns" -> sortColumnNames.map(quoteIdentifier).mkString("[", ", ", "]")
    )
  }
}

/**
 * A table defined in the catalog.
 *
 * Note that Hive's metastore also tracks skewed columns. We should consider adding that in the
 * future once we have a better understanding of how we want to handle skewed columns.
 *
 * @param provider the name of the data source provider for this table, e.g. parquet, json, etc.
 *                 Can be None if this table is a View, should be "hive" for hive serde tables.
 * @param unsupportedFeatures is a list of string descriptions of features that are used by the
 *        underlying table but not supported by Spark SQL yet.
 * @param tracksPartitionsInCatalog whether this table's partition metadata is stored in the
 *                                  catalog. If false, it is inferred automatically based on file
 *                                  structure.
 * @param schemaPreservesCase Whether or not the schema resolved for this table is case-sensitive.
 *                           When using a Hive Metastore, this flag is set to false if a case-
 *                           sensitive schema was unable to be read from the table properties.
 *                           Used to trigger case-sensitive schema inference at query time, when
 *                           configured.
 * @param ignoredProperties is a list of table properties that are used by the underlying table
 *                          but ignored by Spark SQL yet.
 * @param createVersion records the version of Spark that created this table metadata. The default
 *                      is an empty string. We expect it will be read from the catalog or filled by
 *                      ExternalCatalog.createTable. For temporary views, the value will be empty.
 */
case class CatalogTable(
    identifier: TableIdentifier,
    tableType: CatalogTableType,
    storage: CatalogStorageFormat,
    schema: StructType,
    provider: Option[String] = None,
    partitionColumnNames: Seq[String] = Seq.empty,
    bucketSpec: Option[BucketSpec] = None,
    owner: String = "",
    createTime: Long = System.currentTimeMillis,
    lastAccessTime: Long = -1,
    createVersion: String = "",
    properties: Map[String, String] = Map.empty,
    stats: Option[CatalogStatistics] = None,
    viewText: Option[String] = None,
    comment: Option[String] = None,
    unsupportedFeatures: Seq[String] = Seq.empty,
    tracksPartitionsInCatalog: Boolean = false,
    schemaPreservesCase: Boolean = true,
    ignoredProperties: Map[String, String] = Map.empty) {

  import CatalogTable._

  /**
   * schema of this table's partition columns
   */
  def partitionSchema: StructType = {
    val partitionFields = schema.takeRight(partitionColumnNames.length)
    assert(partitionFields.map(_.name) == partitionColumnNames)

    StructType(partitionFields)
  }

  /**
   * schema of this table's data columns
   */
  def dataSchema: StructType = {
    val dataFields = schema.dropRight(partitionColumnNames.length)
    StructType(dataFields)
  }

  /** Return the database this table was specified to belong to, assuming it exists. */
  def database: String = identifier.database.getOrElse {
    throw new AnalysisException(s"table $identifier did not specify database")
  }

  /** Return the table location, assuming it is specified. */
  def location: URI = storage.locationUri.getOrElse {
    throw new AnalysisException(s"table $identifier did not specify locationUri")
  }

  /** Return the fully qualified name of this table, assuming the database was specified. */
  def qualifiedName: String = identifier.unquotedString

  /**
   * Return the default database name we use to resolve a view, should be None if the CatalogTable
   * is not a View or created by older versions of Spark(before 2.2.0).
   */
  def viewDefaultDatabase: Option[String] = properties.get(VIEW_DEFAULT_DATABASE)

  /**
   * Return the output column names of the query that creates a view, the column names are used to
   * resolve a view, should be empty if the CatalogTable is not a View or created by older versions
   * of Spark(before 2.2.0).
   */
  def viewQueryColumnNames: Seq[String] = {
    for {
      numCols <- properties.get(VIEW_QUERY_OUTPUT_NUM_COLUMNS).toSeq
      index <- 0 until numCols.toInt
    } yield properties.getOrElse(
      s"$VIEW_QUERY_OUTPUT_COLUMN_NAME_PREFIX$index",
      throw new AnalysisException("Corrupted view query output column names in catalog: " +
        s"$numCols parts expected, but part $index is missing.")
    )
  }

  /** Syntactic sugar to update a field in `storage`. */
  def withNewStorage(
      locationUri: Option[URI] = storage.locationUri,
      inputFormat: Option[String] = storage.inputFormat,
      outputFormat: Option[String] = storage.outputFormat,
      compressed: Boolean = false,
      serde: Option[String] = storage.serde,
      properties: Map[String, String] = storage.properties): CatalogTable = {
    copy(storage = CatalogStorageFormat(
      locationUri, inputFormat, outputFormat, serde, compressed, properties))
  }


  def toLinkedHashMap: mutable.LinkedHashMap[String, String] = {
    val map = new mutable.LinkedHashMap[String, String]()
    val tableProperties = properties.map(p => p._1 + "=" + p._2).mkString("[", ", ", "]")
    val partitionColumns = partitionColumnNames.map(quoteIdentifier).mkString("[", ", ", "]")

    identifier.database.foreach(map.put("Database", _))
    map.put("Table", identifier.table)
    if (owner != null && owner.nonEmpty) map.put("Owner", owner)
    map.put("Created Time", new Date(createTime).toString)
    map.put("Last Access", new Date(lastAccessTime).toString)
    map.put("Created By", "Spark " + createVersion)
    map.put("Type", tableType.name)
    provider.foreach(map.put("Provider", _))
    bucketSpec.foreach(map ++= _.toLinkedHashMap)
    comment.foreach(map.put("Comment", _))
    if (tableType == CatalogTableType.VIEW) {
      viewText.foreach(map.put("View Text", _))
      viewDefaultDatabase.foreach(map.put("View Default Database", _))
      if (viewQueryColumnNames.nonEmpty) {
        map.put("View Query Output Columns", viewQueryColumnNames.mkString("[", ", ", "]"))
      }
    }

    if (properties.nonEmpty) map.put("Table Properties", tableProperties)
    stats.foreach(s => map.put("Statistics", s.simpleString))
    map ++= storage.toLinkedHashMap
    if (tracksPartitionsInCatalog) map.put("Partition Provider", "Catalog")
    if (partitionColumnNames.nonEmpty) map.put("Partition Columns", partitionColumns)
    if (schema.nonEmpty) map.put("Schema", schema.treeString)

    map
  }

  override def toString: String = {
    toLinkedHashMap.map { case ((key, value)) =>
      if (value.isEmpty) key else s"$key: $value"
    }.mkString("CatalogTable(\n", "\n", ")")
  }

  /** Readable string representation for the CatalogTable. */
  def simpleString: String = {
    toLinkedHashMap.map { case ((key, value)) =>
      if (value.isEmpty) key else s"$key: $value"
    }.mkString("", "\n", "")
  }
}

object CatalogTable {
  val VIEW_DEFAULT_DATABASE = "view.default.database"
  val VIEW_QUERY_OUTPUT_PREFIX = "view.query.out."
  val VIEW_QUERY_OUTPUT_NUM_COLUMNS = VIEW_QUERY_OUTPUT_PREFIX + "numCols"
  val VIEW_QUERY_OUTPUT_COLUMN_NAME_PREFIX = VIEW_QUERY_OUTPUT_PREFIX + "col."
}

/**
 * This class of statistics is used in [[CatalogTable]] to interact with metastore.
 * We define this new class instead of directly using [[Statistics]] here because there are no
 * concepts of attributes or broadcast hint in catalog.
 */
case class CatalogStatistics(
    sizeInBytes: BigInt,
    rowCount: Option[BigInt] = None,
    colStats: Map[String, ColumnStat] = Map.empty) {

  /**
   * Convert [[CatalogStatistics]] to [[Statistics]], and match column stats to attributes based
   * on column names.
   */
  def toPlanStats(planOutput: Seq[Attribute]): Statistics = {
    val matched = planOutput.flatMap(a => colStats.get(a.name).map(a -> _))
    Statistics(sizeInBytes = sizeInBytes, rowCount = rowCount,
      attributeStats = AttributeMap(matched))
  }

  /** Readable string representation for the CatalogStatistics. */
  def simpleString: String = {
    val rowCountString = if (rowCount.isDefined) s", ${rowCount.get} rows" else ""
    s"$sizeInBytes bytes$rowCountString"
  }
}


case class CatalogTableType private(name: String)
object CatalogTableType {
  val EXTERNAL = new CatalogTableType("EXTERNAL")
  val MANAGED = new CatalogTableType("MANAGED")
  val VIEW = new CatalogTableType("VIEW")
}


/**
 * A database defined in the catalog.
 */
case class CatalogDatabase(
    name: String,
    description: String,
    locationUri: URI,
    properties: Map[String, String])


object CatalogTypes {
  /**
   * Specifications of a table partition. Mapping column name to column value.
   */
  type TablePartitionSpec = Map[String, String]

  /**
   * Initialize an empty spec.
   */
  lazy val emptyTablePartitionSpec: TablePartitionSpec = Map.empty[String, String]
}

/**
 * A placeholder for a table relation, which will be replaced by concrete relation like
 * `LogicalRelation` or `HiveTableRelation`, during analysis.
 */
case class UnresolvedCatalogRelation(tableMeta: CatalogTable) extends LeafNode {
  assert(tableMeta.identifier.database.isDefined)
  override lazy val resolved: Boolean = false
  override def output: Seq[Attribute] = Nil
}

/**
 * A `LogicalPlan` that represents a hive table.
 *
 * TODO: remove this after we completely make hive as a data source.
 */
case class HiveTableRelation(
    tableMeta: CatalogTable,
    dataCols: Seq[AttributeReference],
    partitionCols: Seq[AttributeReference]) extends LeafNode with MultiInstanceRelation {
  assert(tableMeta.identifier.database.isDefined)
  assert(tableMeta.partitionSchema.sameType(partitionCols.toStructType))
  assert(tableMeta.dataSchema.sameType(dataCols.toStructType))

  // The partition column should always appear after data columns.
  override def output: Seq[AttributeReference] = dataCols ++ partitionCols

  def isPartitioned: Boolean = partitionCols.nonEmpty

<<<<<<< HEAD
  override def equals(relation: Any): Boolean = relation match {
    case other: CatalogRelation => tableMeta == other.tableMeta && output == other.output
    case _ => false
  }

  override def hashCode(): Int = {
    Objects.hashCode(tableMeta.identifier, output)
  }

  override def doCanonicalize(): LogicalPlan = copy(
=======
  override lazy val canonicalized: HiveTableRelation = copy(
>>>>>>> 01f6ba0e
    tableMeta = tableMeta.copy(
      storage = CatalogStorageFormat.empty,
      createTime = -1
    ),
    dataCols = dataCols.zipWithIndex.map {
      case (attr, index) => attr.withExprId(ExprId(index))
    },
    partitionCols = partitionCols.zipWithIndex.map {
      case (attr, index) => attr.withExprId(ExprId(index + dataCols.length))
    })

  override def computeStats(): Statistics = {
    tableMeta.stats.map(_.toPlanStats(output)).getOrElse {
      throw new IllegalStateException("table stats must be specified.")
    }
  }

  override def newInstance(): HiveTableRelation = copy(
    dataCols = dataCols.map(_.newInstance()),
    partitionCols = partitionCols.map(_.newInstance()))
}<|MERGE_RESOLUTION|>--- conflicted
+++ resolved
@@ -438,7 +438,6 @@
 
   def isPartitioned: Boolean = partitionCols.nonEmpty
 
-<<<<<<< HEAD
   override def equals(relation: Any): Boolean = relation match {
     case other: CatalogRelation => tableMeta == other.tableMeta && output == other.output
     case _ => false
@@ -449,9 +448,6 @@
   }
 
   override def doCanonicalize(): LogicalPlan = copy(
-=======
-  override lazy val canonicalized: HiveTableRelation = copy(
->>>>>>> 01f6ba0e
     tableMeta = tableMeta.copy(
       storage = CatalogStorageFormat.empty,
       createTime = -1
@@ -461,7 +457,8 @@
     },
     partitionCols = partitionCols.zipWithIndex.map {
       case (attr, index) => attr.withExprId(ExprId(index + dataCols.length))
-    })
+    }
+  )
 
   override def computeStats(): Statistics = {
     tableMeta.stats.map(_.toPlanStats(output)).getOrElse {
