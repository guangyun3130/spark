/*
 * Licensed to the Apache Software Foundation (ASF) under one or more
 * contributor license agreements.  See the NOTICE file distributed with
 * this work for additional information regarding copyright ownership.
 * The ASF licenses this file to You under the Apache License, Version 2.0
 * (the "License"); you may not use this file except in compliance with
 * the License.  You may obtain a copy of the License at
 *
 *    http://www.apache.org/licenses/LICENSE-2.0
 *
 * Unless required by applicable law or agreed to in writing, software
 * distributed under the License is distributed on an "AS IS" BASIS,
 * WITHOUT WARRANTIES OR CONDITIONS OF ANY KIND, either express or implied.
 * See the License for the specific language governing permissions and
 * limitations under the License.
 */
package org.apache.spark.sql.catalyst.xml

import java.io.{CharConversionException, FileNotFoundException, IOException, StringReader}
import java.nio.charset.MalformedInputException
import java.util.Locale
import javax.xml.stream.{XMLEventReader, XMLStreamException}
import javax.xml.stream.events._
import javax.xml.transform.stream.StreamSource
import javax.xml.validation.Schema

import scala.annotation.tailrec
import scala.collection.mutable.ArrayBuffer
import scala.jdk.CollectionConverters._
import scala.util.control.Exception._
import scala.util.control.NonFatal
import scala.xml.SAXException

import org.apache.spark.internal.Logging
import org.apache.spark.rdd.RDD
import org.apache.spark.sql.catalyst.analysis.TypeCoercion
import org.apache.spark.sql.catalyst.expressions.ExprUtils
import org.apache.spark.sql.catalyst.util.{DateFormatter, DropMalformedMode, FailFastMode, ParseMode, PermissiveMode, TimestampFormatter}
import org.apache.spark.sql.catalyst.util.LegacyDateFormats.FAST_DATE_FORMAT
<<<<<<< HEAD
import org.apache.spark.sql.errors.QueryExecutionErrors
=======
import org.apache.spark.sql.catalyst.xml.XmlInferSchema.compatibleType
>>>>>>> 01880823
import org.apache.spark.sql.internal.{LegacyBehaviorPolicy, SQLConf}
import org.apache.spark.sql.types._

class XmlInferSchema(options: XmlOptions, caseSensitive: Boolean)
    extends Serializable
    with Logging {

  private val decimalParser = ExprUtils.getDecimalParser(options.locale)

  private val timestampFormatter = TimestampFormatter(
    options.timestampFormatInRead,
    options.zoneId,
    options.locale,
    legacyFormat = FAST_DATE_FORMAT,
    isParsing = true)

  private lazy val timestampNTZFormatter = TimestampFormatter(
    options.timestampNTZFormatInRead,
    options.zoneId,
    legacyFormat = FAST_DATE_FORMAT,
    isParsing = true,
    forTimestampNTZ = true)

  private lazy val dateFormatter = DateFormatter(
    options.dateFormatInRead,
    options.locale,
    legacyFormat = FAST_DATE_FORMAT,
    isParsing = true)

  /**
<<<<<<< HEAD
   * Copied from internal Spark api
   * [[org.apache.spark.sql.catalyst.analysis.TypeCoercion]]
   */
  private val numericPrecedence: IndexedSeq[DataType] =
    IndexedSeq[DataType](
      ByteType,
      ShortType,
      IntegerType,
      LongType,
      FloatType,
      DoubleType,
      TimestampType,
      DecimalType.SYSTEM_DEFAULT)

  private val findTightestCommonTypeOfTwo: (DataType, DataType) => Option[DataType] = {
    case (t1, t2) if t1 == t2 => Some(t1)

    // Promote numeric types to the highest of the two
    case (t1, t2) if Seq(t1, t2).forall(numericPrecedence.contains) =>
      val index = numericPrecedence.lastIndexWhere(t => t == t1 || t == t2)
      Some(numericPrecedence(index))

    case _ => None
  }

  private def handleXmlErrorsByParseMode(
      parseMode: ParseMode,
      columnNameOfCorruptRecord: String,
      e: Throwable): Option[StructType] = {
    parseMode match {
      case PermissiveMode =>
        Some(StructType(Array(StructField(columnNameOfCorruptRecord, StringType))))
      case DropMalformedMode =>
        None
      case FailFastMode =>
        throw QueryExecutionErrors.malformedRecordsDetectedInSchemaInferenceError(e)
    }
  }

  /**
=======
>>>>>>> 01880823
   * Infer the type of a collection of XML records in three stages:
   *   1. Infer the type of each record
   *   2. Merge types by choosing the lowest type necessary to cover equal keys
   *   3. Replace any remaining null fields with string, the top type
   */
  def infer(xml: RDD[String]): StructType = {
    val schemaData = if (options.samplingRatio < 1.0) {
      xml.sample(withReplacement = false, options.samplingRatio, 1)
    } else {
      xml
    }
    // perform schema inference on each row and merge afterwards
    val mergedTypesFromPartitions = schemaData.mapPartitions { iter =>
      val xsdSchema = Option(options.rowValidationXSDPath).map(ValidatorUtil.getSchema)

      iter.flatMap { xml =>
        infer(xml, xsdSchema)
      }.reduceOption(compatibleType(caseSensitive, options.valueTag)).iterator
    }

    // Here we manually submit a fold-like Spark job, so that we can set the SQLConf when running
    // the fold functions in the scheduler event loop thread.
    val existingConf = SQLConf.get
    var rootType: DataType = StructType(Nil)
    val foldPartition = (iter: Iterator[DataType]) =>
      iter.fold(StructType(Nil))(compatibleType(caseSensitive, options.valueTag))
    val mergeResult = (index: Int, taskResult: DataType) => {
      rootType = SQLConf.withExistingConf(existingConf) {
        compatibleType(caseSensitive, options.valueTag)(rootType, taskResult)
      }
    }
    xml.sparkContext.runJob(mergedTypesFromPartitions, foldPartition, mergeResult)

    canonicalizeType(rootType) match {
      case Some(st: StructType) => st
      case _ =>
        // canonicalizeType erases all empty structs, including the only one we want to keep
        StructType(Seq())
    }
  }

  def infer(xml: String, xsdSchema: Option[Schema] = None): Option[DataType] = {
    var parser: XMLEventReader = null
    try {
      val xsd = xsdSchema.orElse(Option(options.rowValidationXSDPath).map(ValidatorUtil.getSchema))
      xsd.foreach { schema =>
        schema.newValidator().validate(new StreamSource(new StringReader(xml)))
      }
      parser = StaxXmlParserUtils.filteredReader(xml)
      val rootAttributes = StaxXmlParserUtils.gatherRootAttributes(parser)
      val schema = Some(inferObject(parser, rootAttributes))
      parser.close()
      schema
    } catch {
      case e @ (_: XMLStreamException | _: MalformedInputException | _: SAXException) =>
        handleXmlErrorsByParseMode(options.parseMode, options.columnNameOfCorruptRecord, e)
      case e: CharConversionException if options.charset.isEmpty =>
        val msg =
          """XML parser cannot handle a character in its input.
            |Specifying encoding as an input option explicitly might help to resolve the issue.
            |""".stripMargin + e.getMessage
        val wrappedCharException = new CharConversionException(msg)
        wrappedCharException.initCause(e)
        handleXmlErrorsByParseMode(
          options.parseMode,
          options.columnNameOfCorruptRecord,
          wrappedCharException)
      case e: FileNotFoundException if options.ignoreMissingFiles =>
        logWarning("Skipped missing file", e)
        Some(StructType(Nil))
      case e: FileNotFoundException if !options.ignoreMissingFiles => throw e
      case e @ (_: IOException | _: RuntimeException) if options.ignoreCorruptFiles =>
        logWarning("Skipped the rest of the content in the corrupted file", e)
        Some(StructType(Nil))
      case NonFatal(e) =>
        handleXmlErrorsByParseMode(options.parseMode, options.columnNameOfCorruptRecord, e)
    } finally {
      if (parser != null) {
        parser.close()
      }
    }
  }

  private def inferFrom(datum: String): DataType = {
    val value = if (datum != null && options.ignoreSurroundingSpaces) {
      datum.trim()
    } else {
      datum
    }

    if (options.inferSchema) {
      lazy val decimalTry = tryParseDecimal(value)
      lazy val timestampNTZTry = tryParseTimestampNTZ(value)
      value match {
        case null => NullType
        case v if v.isEmpty => NullType
        case v if isLong(v) => LongType
        case v if options.prefersDecimal && decimalTry.isDefined => decimalTry.get
        case v if isDouble(v) => DoubleType
        case v if isBoolean(v) => BooleanType
        case v if isDate(v) => DateType
        case v if timestampNTZTry.isDefined => timestampNTZTry.get
        case v if isTimestamp(v) => TimestampType
        case _ => StringType
      }
    } else {
      StringType
    }
  }

  private def inferField(parser: XMLEventReader): DataType = {
    parser.peek match {
      case _: EndElement => NullType
      case _: StartElement => inferObject(parser)
      case c: Characters if c.isWhiteSpace =>
        // When `Characters` is found, we need to look further to decide
        // if this is really data or space between other elements.
        val data = c.getData
        parser.nextEvent()
        parser.peek match {
          case _: StartElement => inferObject(parser)
          case _: EndElement if data.isEmpty => NullType
          case _: EndElement if options.nullValue == "" => NullType
          case _: EndElement => StringType
          case _ => inferField(parser)
        }
      case c: Characters if !c.isWhiteSpace =>
        val characterType = inferFrom(c.getData)
        parser.nextEvent()
        parser.peek match {
          case _: StartElement =>
            // Some more elements follow;
            // This is a mix of values and other elements
            val innerType = inferObject(parser).asInstanceOf[StructType]
            addOrUpdateValueTagType(innerType, characterType)
          case _ =>
            val fieldType = inferField(parser)
            fieldType match {
              case st: StructType => addOrUpdateValueTagType(st, characterType)
              case _: NullType => characterType
              case _: DataType =>
                // The field type couldn't be an array type
                new StructType()
                .add(options.valueTag, addOrUpdateType(Some(characterType), fieldType))

            }
        }
      case e: XMLEvent =>
        throw new IllegalArgumentException(s"Failed to parse data with unexpected event $e")
    }
  }

  /**
   * Infer the type of a xml document from the parser's token stream
   */
  private def inferObject(
      parser: XMLEventReader,
      rootAttributes: Array[Attribute] = Array.empty): DataType = {
    /**
     * Retrieves the field name with respect to the case sensitivity setting.
     * We pick the first name we encountered.
     *
     * If case sensitivity is enabled, the original field name is returned.
     * If not, the field name is managed in a case-insensitive map.
     *
     * For instance, if we encounter the following field names:
     * foo, Foo, FOO
     *
     * In case-sensitive mode: we will infer three fields: foo, Foo, FOO
     * In case-insensitive mode, we will infer an array named by foo
     * (as it's the first one we encounter)
     */
    val caseSensitivityOrdering: Ordering[String] = if (caseSensitive) {
      (x: String, y: String) => x.compareTo(y)
    } else {
      (x: String, y: String) => x.compareToIgnoreCase(y)
    }

    val nameToDataType =
      collection.mutable.TreeMap.empty[String, DataType](caseSensitivityOrdering)

    @tailrec
    def inferAndCheckEndElement(parser: XMLEventReader): Boolean = {
      parser.peek match {
        case _: EndElement | _: EndDocument => true
        case _: StartElement => false
        case c: Characters if !c.isWhiteSpace =>
          val characterType = inferFrom(c.getData)
          parser.nextEvent()
          addOrUpdateType(nameToDataType, options.valueTag, characterType)
          inferAndCheckEndElement(parser)
        case _ =>
          parser.nextEvent()
          inferAndCheckEndElement(parser)
      }
    }

    // If there are attributes, then we should process them first.
    val rootValuesMap =
      StaxXmlParserUtils.convertAttributesToValuesMap(rootAttributes, options)
    rootValuesMap.foreach {
      case (f, v) =>
        addOrUpdateType(nameToDataType, f, inferFrom(v))
    }
    var shouldStop = false
    while (!shouldStop) {
      parser.nextEvent match {
        case e: StartElement =>
          val attributes = e.getAttributes.asScala.toArray
          val valuesMap = StaxXmlParserUtils.convertAttributesToValuesMap(attributes, options)
          val inferredType = inferField(parser) match {
            case st: StructType if valuesMap.nonEmpty =>
              // Merge attributes to the field
              val nestedBuilder = ArrayBuffer[StructField]()
              nestedBuilder ++= st.fields
              valuesMap.foreach {
                case (f, v) =>
                  nestedBuilder += StructField(f, inferFrom(v), nullable = true)
              }
              StructType(nestedBuilder.sortBy(_.name).toArray)

            case dt: DataType if valuesMap.nonEmpty =>
              // We need to manually add the field for value.
              val nestedBuilder = ArrayBuffer[StructField]()
              nestedBuilder += StructField(options.valueTag, dt, nullable = true)
              valuesMap.foreach {
                case (f, v) =>
                  nestedBuilder += StructField(f, inferFrom(v), nullable = true)
              }
              StructType(nestedBuilder.sortBy(_.name).toArray)

            case dt: DataType => dt
          }
          // Add the field and datatypes so that we can check if this is ArrayType.
          val field = StaxXmlParserUtils.getName(e.asStartElement.getName, options)
          addOrUpdateType(nameToDataType, field, inferredType)

        case c: Characters if !c.isWhiteSpace =>
          // This can be an attribute-only object
          val valueTagType = inferFrom(c.getData)
          addOrUpdateType(nameToDataType, options.valueTag, valueTagType)

        case _: EndElement =>
          shouldStop = inferAndCheckEndElement(parser)

        case _ => // do nothing
      }
    }

    // Note: other code relies on this sorting for correctness, so don't remove it!
    StructType(nameToDataType.map{
      case (name, dataType) => StructField(name, dataType)
    }.toList.sortBy(_.name))
  }

  /**
   * Helper method that checks and cast string representation of a numeric types.
   */
  private def isBoolean(value: String): Boolean = {
    value.toLowerCase(Locale.ROOT) match {
      case "true" | "false" => true
      case _ => false
    }
  }

  private def tryParseDecimal(value: String): Option[DataType] = {
    val signSafeValue = if (value.startsWith("+") || value.startsWith("-")) {
      value.substring(1)
    } else {
      value
    }
    // A little shortcut to avoid trying many formatters in the common case that
    // the input isn't a decimal. All built-in formats will start with a digit or period.
    if (signSafeValue.isEmpty ||
      !(Character.isDigit(signSafeValue.head) || signSafeValue.head == '.')) {
      return None
    }
    // Rule out strings ending in D or F, as they will parse as double but should be disallowed
    if (signSafeValue.last match {
      case 'd' | 'D' | 'f' | 'F' => true
      case _ => false
    }) {
      return None
    }

    allCatch opt {
      val bigDecimal = decimalParser(value)
      DecimalType(Math.max(bigDecimal.precision, bigDecimal.scale), bigDecimal.scale)
    }
  }

  private def isDouble(value: String): Boolean = {
    val signSafeValue = if (value.startsWith("+") || value.startsWith("-")) {
      value.substring(1)
    } else {
      value
    }
    // A little shortcut to avoid trying many formatters in the common case that
    // the input isn't a double. All built-in formats will start with a digit or period.
    if (signSafeValue.isEmpty ||
      !(Character.isDigit(signSafeValue.head) || signSafeValue.head == '.')) {
      return false
    }
    // Rule out strings ending in D or F, as they will parse as double but should be disallowed
    if (signSafeValue.last match {
      case 'd' | 'D' | 'f' | 'F' => true
      case _ => false
    }) {
      return false
    }
    (allCatch opt signSafeValue.toDouble).isDefined
  }

  private def isLong(value: String): Boolean = {
    val signSafeValue = if (value.startsWith("+") || value.startsWith("-")) {
      value.substring(1)
    } else {
      value
    }
    // A little shortcut to avoid trying many formatters in the common case that
    // the input isn't a number. All built-in formats will start with a digit.
    if (signSafeValue.isEmpty || !Character.isDigit(signSafeValue.head)) {
      return false
    }
    (allCatch opt signSafeValue.toLong).isDefined
  }

  private def isTimestamp(value: String): Boolean = {
    try {
      timestampFormatter.parseOptional(value).isDefined
    } catch {
      case _: IllegalArgumentException => false
    }
  }

  private def tryParseTimestampNTZ(field: String): Option[DataType] = {
    // We can only parse the value as TimestampNTZType if it does not have zone-offset or
    // time-zone component and can be parsed with the timestamp formatter.
    // Otherwise, it is likely to be a timestamp with timezone.
    val timestampType = SQLConf.get.timestampType
    try {
      if ((SQLConf.get.legacyTimeParserPolicy == LegacyBehaviorPolicy.LEGACY ||
        timestampType == TimestampNTZType) &&
        timestampNTZFormatter.parseWithoutTimeZoneOptional(field, false).isDefined) {
        return Some(timestampType)
      }
    } catch {
      case _: Exception =>
    }
    None
  }

  private def isDate(value: String): Boolean = {
    (allCatch opt dateFormatter.parse(value)).isDefined
  }

  /**
   * Convert NullType to StringType and remove StructTypes with no fields
   */
  def canonicalizeType(dt: DataType): Option[DataType] = dt match {
    case at @ ArrayType(elementType, _) =>
      for {
        canonicalType <- canonicalizeType(elementType)
      } yield {
        at.copy(canonicalType)
      }

    case StructType(fields) =>
      val canonicalFields = for {
        field <- fields if field.name.nonEmpty
        canonicalType <- canonicalizeType(field.dataType)
      } yield {
        field.copy(dataType = canonicalType)
      }

      if (canonicalFields.nonEmpty) {
        Some(StructType(canonicalFields))
      } else {
        // per SPARK-8093: empty structs should be deleted
        None
      }

    case NullType => Some(StringType)
    case other => Some(other)
  }

  /**
   * This helper function merges the data type of value tags and inner elements.
   * It could only be structure data. Consider the following case,
   * <a>
   *   value1
   *   <b>1</b>
   *   value2
   * </a>
   * Input: ''a struct<b int, _VALUE string>'' and ''_VALUE string''
   * Return: ''a struct<b int, _VALUE array<string>>''
   * @param objectType inner elements' type
   * @param valueTagType value tag's type
   */
  private[xml] def addOrUpdateValueTagType(
      objectType: DataType,
      valueTagType: DataType): DataType = {
    (objectType, valueTagType) match {
      case (st: StructType, _) =>
        val valueTagIndexOpt = st.getFieldIndex(options.valueTag)

        valueTagIndexOpt match {
          // If the field name exists in the inner elements,
          // merge the type and infer the combined field as an array type if necessary
          case Some(index) if !st(index).dataType.isInstanceOf[ArrayType] =>
            updateStructField(
              st,
              index,
              ArrayType(compatibleType(caseSensitive, options.valueTag)(
                st(index).dataType, valueTagType)))
          case Some(index) =>
            updateStructField(st, index, compatibleType(caseSensitive, options.valueTag)(
              st(index).dataType, valueTagType))
          case None =>
            st.add(options.valueTag, valueTagType)
        }
      case _ =>
        throw new IllegalStateException(
          "illegal state when merging value tags types in schema inference"
        )
    }
  }

  private def updateStructField(
      structType: StructType,
      index: Int,
      newType: DataType): StructType = {
    val newFields: Array[StructField] =
      structType.fields.updated(index, structType.fields(index).copy(dataType = newType))
    StructType(newFields)
  }

  private def addOrUpdateType(
      nameToDataType: collection.mutable.TreeMap[String, DataType],
      fieldName: String,
      newType: DataType): Unit = {
    val oldTypeOpt = nameToDataType.get(fieldName)
    val mergedType = addOrUpdateType(oldTypeOpt, newType)
    nameToDataType.put(fieldName, mergedType)
  }

  private def addOrUpdateType(oldTypeOpt: Option[DataType], newType: DataType): DataType = {
    oldTypeOpt match {
      // If the field name already exists,
      // merge the type and infer the combined field as an array type if necessary
      case Some(oldType) if !oldType.isInstanceOf[ArrayType] && !newType.isInstanceOf[NullType] =>
        ArrayType(compatibleType(caseSensitive, options.valueTag)(oldType, newType))
      case Some(oldType) =>
        compatibleType(caseSensitive, options.valueTag)(oldType, newType)
      case None =>
        newType
    }
  }
}

object XmlInferSchema {
  def normalize(name: String, caseSensitive: Boolean): String = {
    if (caseSensitive) name else name.toLowerCase(Locale.ROOT)
  }

  /**
   * Returns the most general data type for two given data types.
   */
  private[xml] def compatibleType(caseSensitive: Boolean, valueTag: String)
    (t1: DataType, t2: DataType): DataType = {

    // TODO: Optimise this logic.
    TypeCoercion.findTightestCommonType(t1, t2).getOrElse {
      // t1 or t2 is a StructType, ArrayType, or an unexpected type.
      (t1, t2) match {
        // Double support larger range than fixed decimal, DecimalType.Maximum should be enough
        // in most case, also have better precision.
        case (DoubleType, _: DecimalType) | (_: DecimalType, DoubleType) =>
          DoubleType

        case (t1: DecimalType, t2: DecimalType) =>
          val scale = math.max(t1.scale, t2.scale)
          val range = math.max(t1.precision - t1.scale, t2.precision - t2.scale)
          if (range + scale > 38) {
            // DecimalType can't support precision > 38
            DoubleType
          } else {
            DecimalType(range + scale, scale)
          }
        case (TimestampNTZType, TimestampType) | (TimestampType, TimestampNTZType) =>
          TimestampType

        case (StructType(fields1), StructType(fields2)) =>
          val newFields = (fields1 ++ fields2)
           // normalize field name and pair it with original field
           .map(field => (normalize(field.name, caseSensitive), field))
           .groupBy(_._1) // group by normalized field name
           .map { case (_: String, fields: Array[(String, StructField)]) =>
             val fieldTypes = fields.map(_._2)
             val dataType = fieldTypes.map(_.dataType)
               .reduce(compatibleType(caseSensitive, valueTag))
             // we pick up the first field name that we've encountered for the field
             StructField(fields.head._2.name, dataType)
           }
           StructType(newFields.toArray.sortBy(_.name))

        case (ArrayType(elementType1, containsNull1), ArrayType(elementType2, containsNull2)) =>
          ArrayType(
            compatibleType(caseSensitive, valueTag)(
              elementType1, elementType2), containsNull1 || containsNull2)

        // In XML datasource, since StructType can be compared with ArrayType.
        // In this case, ArrayType wraps the StructType.
        case (ArrayType(ty1, _), ty2) =>
          ArrayType(compatibleType(caseSensitive, valueTag)(ty1, ty2))

        case (ty1, ArrayType(ty2, _)) =>
          ArrayType(compatibleType(caseSensitive, valueTag)(ty1, ty2))

        // As this library can infer an element with attributes as StructType whereas
        // some can be inferred as other non-structural data types, this case should be
        // treated.
        case (st: StructType, dt: DataType) if st.fieldNames.contains(valueTag) =>
          val valueIndex = st.fieldNames.indexOf(valueTag)
          val valueField = st.fields(valueIndex)
          val valueDataType = compatibleType(caseSensitive, valueTag)(valueField.dataType, dt)
          st.fields(valueIndex) = StructField(valueTag, valueDataType, nullable = true)
          st

        case (dt: DataType, st: StructType) if st.fieldNames.contains(valueTag) =>
          val valueIndex = st.fieldNames.indexOf(valueTag)
          val valueField = st.fields(valueIndex)
          val valueDataType = compatibleType(caseSensitive, valueTag)(dt, valueField.dataType)
          st.fields(valueIndex) = StructField(valueTag, valueDataType, nullable = true)
          st

        // The case that given `DecimalType` is capable of given `IntegralType` is handled in
        // `findTightestCommonType`. Both cases below will be executed only when the given
        // `DecimalType` is not capable of the given `IntegralType`.
        case (t1: IntegralType, t2: DecimalType) =>
          compatibleType(caseSensitive, valueTag)(DecimalType.forType(t1), t2)
        case (t1: DecimalType, t2: IntegralType) =>
          compatibleType(caseSensitive, valueTag)(t1, DecimalType.forType(t2))

        // strings and every string is a XML object.
        case (_, _) => StringType
      }
    }
  }
}<|MERGE_RESOLUTION|>--- conflicted
+++ resolved
@@ -37,11 +37,8 @@
 import org.apache.spark.sql.catalyst.expressions.ExprUtils
 import org.apache.spark.sql.catalyst.util.{DateFormatter, DropMalformedMode, FailFastMode, ParseMode, PermissiveMode, TimestampFormatter}
 import org.apache.spark.sql.catalyst.util.LegacyDateFormats.FAST_DATE_FORMAT
-<<<<<<< HEAD
 import org.apache.spark.sql.errors.QueryExecutionErrors
-=======
 import org.apache.spark.sql.catalyst.xml.XmlInferSchema.compatibleType
->>>>>>> 01880823
 import org.apache.spark.sql.internal.{LegacyBehaviorPolicy, SQLConf}
 import org.apache.spark.sql.types._
 
@@ -72,49 +69,6 @@
     isParsing = true)
 
   /**
-<<<<<<< HEAD
-   * Copied from internal Spark api
-   * [[org.apache.spark.sql.catalyst.analysis.TypeCoercion]]
-   */
-  private val numericPrecedence: IndexedSeq[DataType] =
-    IndexedSeq[DataType](
-      ByteType,
-      ShortType,
-      IntegerType,
-      LongType,
-      FloatType,
-      DoubleType,
-      TimestampType,
-      DecimalType.SYSTEM_DEFAULT)
-
-  private val findTightestCommonTypeOfTwo: (DataType, DataType) => Option[DataType] = {
-    case (t1, t2) if t1 == t2 => Some(t1)
-
-    // Promote numeric types to the highest of the two
-    case (t1, t2) if Seq(t1, t2).forall(numericPrecedence.contains) =>
-      val index = numericPrecedence.lastIndexWhere(t => t == t1 || t == t2)
-      Some(numericPrecedence(index))
-
-    case _ => None
-  }
-
-  private def handleXmlErrorsByParseMode(
-      parseMode: ParseMode,
-      columnNameOfCorruptRecord: String,
-      e: Throwable): Option[StructType] = {
-    parseMode match {
-      case PermissiveMode =>
-        Some(StructType(Array(StructField(columnNameOfCorruptRecord, StringType))))
-      case DropMalformedMode =>
-        None
-      case FailFastMode =>
-        throw QueryExecutionErrors.malformedRecordsDetectedInSchemaInferenceError(e)
-    }
-  }
-
-  /**
-=======
->>>>>>> 01880823
    * Infer the type of a collection of XML records in three stages:
    *   1. Infer the type of each record
    *   2. Merge types by choosing the lowest type necessary to cover equal keys
