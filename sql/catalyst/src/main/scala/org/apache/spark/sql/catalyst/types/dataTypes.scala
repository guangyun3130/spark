/*
 * Licensed to the Apache Software Foundation (ASF) under one or more
 * contributor license agreements.  See the NOTICE file distributed with
 * this work for additional information regarding copyright ownership.
 * The ASF licenses this file to You under the Apache License, Version 2.0
 * (the "License"); you may not use this file except in compliance with
 * the License.  You may obtain a copy of the License at
 *
 *    http://www.apache.org/licenses/LICENSE-2.0
 *
 * Unless required by applicable law or agreed to in writing, software
 * distributed under the License is distributed on an "AS IS" BASIS,
 * WITHOUT WARRANTIES OR CONDITIONS OF ANY KIND, either express or implied.
 * See the License for the specific language governing permissions and
 * limitations under the License.
 */

package org.apache.spark.sql.catalyst.types

import java.sql.Timestamp

import scala.reflect.ClassTag
import scala.reflect.runtime.universe.{typeTag, TypeTag, runtimeMirror}
import scala.util.parsing.combinator.RegexParsers

import org.apache.spark.sql.catalyst.expressions.{Attribute, AttributeReference, Expression}
import org.apache.spark.util.Utils

/**
 * A JVM-global lock that should be used to prevent thread safety issues when using things in
 * scala.reflect.*.  Note that Scala Reflection API is made thread-safe in 2.11, but not yet for
 * 2.10.* builds.  See SI-6240 for more details.
 */
<<<<<<< HEAD
protected[sql] object DataType extends RegexParsers {
=======
protected[catalyst] object ScalaReflectionLock

object DataType extends RegexParsers {
>>>>>>> c2048a51
  protected lazy val primitiveType: Parser[DataType] =
    "StringType" ^^^ StringType |
    "FloatType" ^^^ FloatType |
    "IntegerType" ^^^ IntegerType |
    "ByteType" ^^^ ByteType |
    "ShortType" ^^^ ShortType |
    "DoubleType" ^^^ DoubleType |
    "LongType" ^^^ LongType |
    "BinaryType" ^^^ BinaryType |
    "BooleanType" ^^^ BooleanType |
    "DecimalType" ^^^ DecimalType |
    "TimestampType" ^^^ TimestampType

  protected lazy val arrayType: Parser[DataType] =
    "ArrayType" ~> "(" ~> dataType ~ "," ~ boolVal <~ ")" ^^ {
      case tpe ~ _ ~ containsNull => ArrayType(tpe, containsNull)
    }

  protected lazy val mapType: Parser[DataType] =
    "MapType" ~> "(" ~> dataType ~ "," ~ dataType <~ ")" ^^ {
      case t1 ~ _ ~ t2 => MapType(t1, t2)
    }

  protected lazy val structField: Parser[StructField] =
    ("StructField(" ~> "[a-zA-Z0-9_]*".r) ~ ("," ~> dataType) ~ ("," ~> boolVal <~ ")") ^^ {
      case name ~ tpe ~ nullable  =>
          StructField(name, tpe, nullable = nullable)
    }

  protected lazy val boolVal: Parser[Boolean] =
    "true" ^^^ true |
    "false" ^^^ false

  protected lazy val structType: Parser[DataType] =
    "StructType\\([A-zA-z]*\\(".r ~> repsep(structField, ",") <~ "))" ^^ {
      case fields => new StructType(fields)
    }

  protected lazy val dataType: Parser[DataType] =
    arrayType |
      mapType |
      structType |
      primitiveType

  /**
   * Parses a string representation of a DataType.
   *
   * TODO: Generate parser as pickler...
   */
  def apply(asString: String): DataType = parseAll(dataType, asString) match {
    case Success(result, _) => result
    case failure: NoSuccess => sys.error(s"Unsupported dataType: $asString, $failure")
  }

  protected[types] def buildFormattedString(
      dataType: DataType,
      prefix: String,
      builder: StringBuilder): Unit = {
    dataType match {
      case array: ArrayType =>
        array.buildFormattedString(prefix, builder)
      case struct: StructType =>
        struct.buildFormattedString(prefix, builder)
      case map: MapType =>
        map.buildFormattedString(prefix, builder)
      case _ =>
    }
  }
}

abstract class DataType {
  /** Matches any expression that evaluates to this DataType */
  def unapply(a: Expression): Boolean = a match {
    case e: Expression if e.dataType == this => true
    case _ => false
  }

  def isPrimitive: Boolean = false

  def simpleString: String
}

case object NullType extends DataType {
  def simpleString: String = "null"
}

trait PrimitiveType extends DataType {
  override def isPrimitive = true
}

abstract class NativeType extends DataType {
  private[sql] type JvmType
  @transient private[sql] val tag: TypeTag[JvmType]
  private[sql] val ordering: Ordering[JvmType]

<<<<<<< HEAD
  @transient private[sql] val classTag = {
=======
  @transient val classTag = ScalaReflectionLock.synchronized {
>>>>>>> c2048a51
    val mirror = runtimeMirror(Utils.getSparkClassLoader)
    ClassTag[JvmType](mirror.runtimeClass(tag.tpe))
  }
}

case object StringType extends NativeType with PrimitiveType {
<<<<<<< HEAD
  private[sql] type JvmType = String
  @transient private[sql] lazy val tag = typeTag[JvmType]
  private[sql] val ordering = implicitly[Ordering[JvmType]]
  def simpleString: String = "string"
=======
  type JvmType = String
  @transient lazy val tag = ScalaReflectionLock.synchronized { typeTag[JvmType] }
  val ordering = implicitly[Ordering[JvmType]]
>>>>>>> c2048a51
}

case object BinaryType extends DataType with PrimitiveType {
  private[sql] type JvmType = Array[Byte]
  def simpleString: String = "binary"
}

case object BooleanType extends NativeType with PrimitiveType {
<<<<<<< HEAD
  private[sql] type JvmType = Boolean
  @transient private[sql] lazy val tag = typeTag[JvmType]
  private[sql] val ordering = implicitly[Ordering[JvmType]]
  def simpleString: String = "boolean"
=======
  type JvmType = Boolean
  @transient lazy val tag = ScalaReflectionLock.synchronized { typeTag[JvmType] }
  val ordering = implicitly[Ordering[JvmType]]
>>>>>>> c2048a51
}

case object TimestampType extends NativeType {
  private[sql] type JvmType = Timestamp

<<<<<<< HEAD
  @transient private[sql] lazy val tag = typeTag[JvmType]
=======
  @transient lazy val tag = ScalaReflectionLock.synchronized { typeTag[JvmType] }
>>>>>>> c2048a51

  private[sql] val ordering = new Ordering[JvmType] {
    def compare(x: Timestamp, y: Timestamp) = x.compareTo(y)
  }

  def simpleString: String = "timestamp"
}

abstract class NumericType extends NativeType with PrimitiveType {
  // Unfortunately we can't get this implicitly as that breaks Spark Serialization. In order for
  // implicitly[Numeric[JvmType]] to be valid, we have to change JvmType from a type variable to a
  // type parameter and and add a numeric annotation (i.e., [JvmType : Numeric]). This gets
  // desugared by the compiler into an argument to the objects constructor. This means there is no
  // longer an no argument constructor and thus the JVM cannot serialize the object anymore.
  private[sql] val numeric: Numeric[JvmType]
}

/** Matcher for any expressions that evaluate to [[IntegralType]]s */
object IntegralType {
  def unapply(a: Expression): Boolean = a match {
    case e: Expression if e.dataType.isInstanceOf[IntegralType] => true
    case _ => false
  }
}

abstract class IntegralType extends NumericType {
  private[sql] val integral: Integral[JvmType]
}

case object LongType extends IntegralType {
<<<<<<< HEAD
  private[sql] type JvmType = Long
  @transient private[sql] lazy val tag = typeTag[JvmType]
  private[sql] val numeric = implicitly[Numeric[Long]]
  private[sql] val integral = implicitly[Integral[Long]]
  private[sql] val ordering = implicitly[Ordering[JvmType]]
  def simpleString: String = "long"
}

case object IntegerType extends IntegralType {
  private[sql] type JvmType = Int
  @transient private[sql] lazy val tag = typeTag[JvmType]
  private[sql] val numeric = implicitly[Numeric[Int]]
  private[sql] val integral = implicitly[Integral[Int]]
  private[sql] val ordering = implicitly[Ordering[JvmType]]
  def simpleString: String = "integer"
}

case object ShortType extends IntegralType {
  private[sql] type JvmType = Short
  @transient private[sql] lazy val tag = typeTag[JvmType]
  private[sql] val numeric = implicitly[Numeric[Short]]
  private[sql] val integral = implicitly[Integral[Short]]
  private[sql] val ordering = implicitly[Ordering[JvmType]]
  def simpleString: String = "short"
}

case object ByteType extends IntegralType {
  private[sql] type JvmType = Byte
  @transient private[sql] lazy val tag = typeTag[JvmType]
  private[sql] val numeric = implicitly[Numeric[Byte]]
  private[sql] val integral = implicitly[Integral[Byte]]
  private[sql] val ordering = implicitly[Ordering[JvmType]]
  def simpleString: String = "byte"
=======
  type JvmType = Long
  @transient lazy val tag = ScalaReflectionLock.synchronized { typeTag[JvmType] }
  val numeric = implicitly[Numeric[Long]]
  val integral = implicitly[Integral[Long]]
  val ordering = implicitly[Ordering[JvmType]]
}

case object IntegerType extends IntegralType {
  type JvmType = Int
  @transient lazy val tag = ScalaReflectionLock.synchronized { typeTag[JvmType] }
  val numeric = implicitly[Numeric[Int]]
  val integral = implicitly[Integral[Int]]
  val ordering = implicitly[Ordering[JvmType]]
}

case object ShortType extends IntegralType {
  type JvmType = Short
  @transient lazy val tag = ScalaReflectionLock.synchronized { typeTag[JvmType] }
  val numeric = implicitly[Numeric[Short]]
  val integral = implicitly[Integral[Short]]
  val ordering = implicitly[Ordering[JvmType]]
}

case object ByteType extends IntegralType {
  type JvmType = Byte
  @transient lazy val tag = ScalaReflectionLock.synchronized { typeTag[JvmType] }
  val numeric = implicitly[Numeric[Byte]]
  val integral = implicitly[Integral[Byte]]
  val ordering = implicitly[Ordering[JvmType]]
>>>>>>> c2048a51
}

/** Matcher for any expressions that evaluate to [[FractionalType]]s */
object FractionalType {
  def unapply(a: Expression): Boolean = a match {
    case e: Expression if e.dataType.isInstanceOf[FractionalType] => true
    case _ => false
  }
}
abstract class FractionalType extends NumericType {
  private[sql] val fractional: Fractional[JvmType]
}

case object DecimalType extends FractionalType {
<<<<<<< HEAD
  private[sql] type JvmType = BigDecimal
  @transient private[sql] lazy val tag = typeTag[JvmType]
  private[sql] val numeric = implicitly[Numeric[BigDecimal]]
  private[sql] val fractional = implicitly[Fractional[BigDecimal]]
  private[sql] val ordering = implicitly[Ordering[JvmType]]
  def simpleString: String = "decimal"
}

case object DoubleType extends FractionalType {
  private[sql] type JvmType = Double
  @transient private[sql] lazy val tag = typeTag[JvmType]
  private[sql] val numeric = implicitly[Numeric[Double]]
  private[sql] val fractional = implicitly[Fractional[Double]]
  private[sql] val ordering = implicitly[Ordering[JvmType]]
  def simpleString: String = "double"
}

case object FloatType extends FractionalType {
  private[sql] type JvmType = Float
  @transient private[sql] lazy val tag = typeTag[JvmType]
  private[sql] val numeric = implicitly[Numeric[Float]]
  private[sql] val fractional = implicitly[Fractional[Float]]
  private[sql] val ordering = implicitly[Ordering[JvmType]]
  def simpleString: String = "float"
=======
  type JvmType = BigDecimal
  @transient lazy val tag = ScalaReflectionLock.synchronized { typeTag[JvmType] }
  val numeric = implicitly[Numeric[BigDecimal]]
  val fractional = implicitly[Fractional[BigDecimal]]
  val ordering = implicitly[Ordering[JvmType]]
}

case object DoubleType extends FractionalType {
  type JvmType = Double
  @transient lazy val tag = ScalaReflectionLock.synchronized { typeTag[JvmType] }
  val numeric = implicitly[Numeric[Double]]
  val fractional = implicitly[Fractional[Double]]
  val ordering = implicitly[Ordering[JvmType]]
}

case object FloatType extends FractionalType {
  type JvmType = Float
  @transient lazy val tag = ScalaReflectionLock.synchronized { typeTag[JvmType] }
  val numeric = implicitly[Numeric[Float]]
  val fractional = implicitly[Fractional[Float]]
  val ordering = implicitly[Ordering[JvmType]]
>>>>>>> c2048a51
}

object ArrayType {
  /** Construct a [[ArrayType]] object with the given element type. The `containsNull` is false. */
  def apply(elementType: DataType): ArrayType = ArrayType(elementType, false)
}

case class ArrayType(elementType: DataType, containsNull: Boolean) extends DataType {
  private[sql] def buildFormattedString(prefix: String, builder: StringBuilder): Unit = {
    builder.append(
      s"${prefix}-- element: ${elementType.simpleString} (containsNull = ${containsNull})\n")
    DataType.buildFormattedString(elementType, s"$prefix    |", builder)
  }

  def simpleString: String = "array"
}

case class StructField(name: String, dataType: DataType, nullable: Boolean) {

  private[sql] def buildFormattedString(prefix: String, builder: StringBuilder): Unit = {
    builder.append(s"${prefix}-- ${name}: ${dataType.simpleString} (nullable = ${nullable})\n")
    DataType.buildFormattedString(dataType, s"$prefix    |", builder)
  }
}

object StructType {
  protected[sql] def fromAttributes(attributes: Seq[Attribute]): StructType =
    StructType(attributes.map(a => StructField(a.name, a.dataType, a.nullable)))

  private def validateFields(fields: Seq[StructField]): Boolean =
    fields.map(field => field.name).distinct.size == fields.size
}

case class StructType(fields: Seq[StructField]) extends DataType {
  require(StructType.validateFields(fields), "Found fields with the same name.")

  /**
   * Extracts a [[StructField]] of the given name. If the [[StructType]] object does not
   * have a name matching the given name, `null` will be returned.
   */
  def apply(name: String): StructField = {
    fields.find(f => f.name == name).orNull
  }

  /**
   * Returns a [[StructType]] containing [[StructField]]s of the given names.
   * Those names which do not have matching fields will be ignored.
   */
  def apply(names: Set[String]): StructType = {
    StructType(fields.filter(f => names.contains(f.name)))
  }

  protected[sql] def toAttributes =
    fields.map(f => AttributeReference(f.name, f.dataType, f.nullable)())

  def structString: String = {
    val builder = new StringBuilder
    builder.append("root\n")
    val prefix = " |"
    fields.foreach(field => field.buildFormattedString(prefix, builder))

    builder.toString()
  }

  def printStruct(): Unit = println(structString)

  private[sql] def buildFormattedString(prefix: String, builder: StringBuilder): Unit = {
    fields.foreach(field => field.buildFormattedString(prefix, builder))
  }

  def simpleString: String = "struct"
}

case class MapType(keyType: DataType, valueType: DataType) extends DataType {
  private[sql] def buildFormattedString(prefix: String, builder: StringBuilder): Unit = {
    builder.append(s"${prefix}-- key: ${keyType.simpleString}\n")
    DataType.buildFormattedString(keyType, s"$prefix    |", builder)
    DataType.buildFormattedString(valueType, s"$prefix    |", builder)
  }

  def simpleString: String = "map"
}<|MERGE_RESOLUTION|>--- conflicted
+++ resolved
@@ -31,13 +31,9 @@
  * scala.reflect.*.  Note that Scala Reflection API is made thread-safe in 2.11, but not yet for
  * 2.10.* builds.  See SI-6240 for more details.
  */
-<<<<<<< HEAD
-protected[sql] object DataType extends RegexParsers {
-=======
 protected[catalyst] object ScalaReflectionLock
 
 object DataType extends RegexParsers {
->>>>>>> c2048a51
   protected lazy val primitiveType: Parser[DataType] =
     "StringType" ^^^ StringType |
     "FloatType" ^^^ FloatType |
@@ -133,27 +129,17 @@
   @transient private[sql] val tag: TypeTag[JvmType]
   private[sql] val ordering: Ordering[JvmType]
 
-<<<<<<< HEAD
-  @transient private[sql] val classTag = {
-=======
-  @transient val classTag = ScalaReflectionLock.synchronized {
->>>>>>> c2048a51
+  @transient private[sql] val classTag = ScalaReflectionLock.synchronized {
     val mirror = runtimeMirror(Utils.getSparkClassLoader)
     ClassTag[JvmType](mirror.runtimeClass(tag.tpe))
   }
 }
 
 case object StringType extends NativeType with PrimitiveType {
-<<<<<<< HEAD
   private[sql] type JvmType = String
-  @transient private[sql] lazy val tag = typeTag[JvmType]
+  @transient private[sql] lazy val tag = ScalaReflectionLock.synchronized { typeTag[JvmType] }
   private[sql] val ordering = implicitly[Ordering[JvmType]]
   def simpleString: String = "string"
-=======
-  type JvmType = String
-  @transient lazy val tag = ScalaReflectionLock.synchronized { typeTag[JvmType] }
-  val ordering = implicitly[Ordering[JvmType]]
->>>>>>> c2048a51
 }
 
 case object BinaryType extends DataType with PrimitiveType {
@@ -162,26 +148,16 @@
 }
 
 case object BooleanType extends NativeType with PrimitiveType {
-<<<<<<< HEAD
   private[sql] type JvmType = Boolean
-  @transient private[sql] lazy val tag = typeTag[JvmType]
+  @transient private[sql] lazy val tag = ScalaReflectionLock.synchronized { typeTag[JvmType] }
   private[sql] val ordering = implicitly[Ordering[JvmType]]
   def simpleString: String = "boolean"
-=======
-  type JvmType = Boolean
-  @transient lazy val tag = ScalaReflectionLock.synchronized { typeTag[JvmType] }
-  val ordering = implicitly[Ordering[JvmType]]
->>>>>>> c2048a51
 }
 
 case object TimestampType extends NativeType {
   private[sql] type JvmType = Timestamp
 
-<<<<<<< HEAD
-  @transient private[sql] lazy val tag = typeTag[JvmType]
-=======
-  @transient lazy val tag = ScalaReflectionLock.synchronized { typeTag[JvmType] }
->>>>>>> c2048a51
+  @transient private[sql] lazy val tag = ScalaReflectionLock.synchronized { typeTag[JvmType] }
 
   private[sql] val ordering = new Ordering[JvmType] {
     def compare(x: Timestamp, y: Timestamp) = x.compareTo(y)
@@ -212,9 +188,8 @@
 }
 
 case object LongType extends IntegralType {
-<<<<<<< HEAD
   private[sql] type JvmType = Long
-  @transient private[sql] lazy val tag = typeTag[JvmType]
+  @transient private[sql] lazy val tag = ScalaReflectionLock.synchronized { typeTag[JvmType] }
   private[sql] val numeric = implicitly[Numeric[Long]]
   private[sql] val integral = implicitly[Integral[Long]]
   private[sql] val ordering = implicitly[Ordering[JvmType]]
@@ -223,7 +198,7 @@
 
 case object IntegerType extends IntegralType {
   private[sql] type JvmType = Int
-  @transient private[sql] lazy val tag = typeTag[JvmType]
+  @transient private[sql] lazy val tag = ScalaReflectionLock.synchronized { typeTag[JvmType] }
   private[sql] val numeric = implicitly[Numeric[Int]]
   private[sql] val integral = implicitly[Integral[Int]]
   private[sql] val ordering = implicitly[Ordering[JvmType]]
@@ -232,7 +207,7 @@
 
 case object ShortType extends IntegralType {
   private[sql] type JvmType = Short
-  @transient private[sql] lazy val tag = typeTag[JvmType]
+  @transient private[sql] lazy val tag = ScalaReflectionLock.synchronized { typeTag[JvmType] }
   private[sql] val numeric = implicitly[Numeric[Short]]
   private[sql] val integral = implicitly[Integral[Short]]
   private[sql] val ordering = implicitly[Ordering[JvmType]]
@@ -241,42 +216,11 @@
 
 case object ByteType extends IntegralType {
   private[sql] type JvmType = Byte
-  @transient private[sql] lazy val tag = typeTag[JvmType]
+  @transient private[sql] lazy val tag = ScalaReflectionLock.synchronized { typeTag[JvmType] }
   private[sql] val numeric = implicitly[Numeric[Byte]]
   private[sql] val integral = implicitly[Integral[Byte]]
   private[sql] val ordering = implicitly[Ordering[JvmType]]
   def simpleString: String = "byte"
-=======
-  type JvmType = Long
-  @transient lazy val tag = ScalaReflectionLock.synchronized { typeTag[JvmType] }
-  val numeric = implicitly[Numeric[Long]]
-  val integral = implicitly[Integral[Long]]
-  val ordering = implicitly[Ordering[JvmType]]
-}
-
-case object IntegerType extends IntegralType {
-  type JvmType = Int
-  @transient lazy val tag = ScalaReflectionLock.synchronized { typeTag[JvmType] }
-  val numeric = implicitly[Numeric[Int]]
-  val integral = implicitly[Integral[Int]]
-  val ordering = implicitly[Ordering[JvmType]]
-}
-
-case object ShortType extends IntegralType {
-  type JvmType = Short
-  @transient lazy val tag = ScalaReflectionLock.synchronized { typeTag[JvmType] }
-  val numeric = implicitly[Numeric[Short]]
-  val integral = implicitly[Integral[Short]]
-  val ordering = implicitly[Ordering[JvmType]]
-}
-
-case object ByteType extends IntegralType {
-  type JvmType = Byte
-  @transient lazy val tag = ScalaReflectionLock.synchronized { typeTag[JvmType] }
-  val numeric = implicitly[Numeric[Byte]]
-  val integral = implicitly[Integral[Byte]]
-  val ordering = implicitly[Ordering[JvmType]]
->>>>>>> c2048a51
 }
 
 /** Matcher for any expressions that evaluate to [[FractionalType]]s */
@@ -291,9 +235,8 @@
 }
 
 case object DecimalType extends FractionalType {
-<<<<<<< HEAD
   private[sql] type JvmType = BigDecimal
-  @transient private[sql] lazy val tag = typeTag[JvmType]
+  @transient private[sql] lazy val tag = ScalaReflectionLock.synchronized { typeTag[JvmType] }
   private[sql] val numeric = implicitly[Numeric[BigDecimal]]
   private[sql] val fractional = implicitly[Fractional[BigDecimal]]
   private[sql] val ordering = implicitly[Ordering[JvmType]]
@@ -302,7 +245,7 @@
 
 case object DoubleType extends FractionalType {
   private[sql] type JvmType = Double
-  @transient private[sql] lazy val tag = typeTag[JvmType]
+  @transient private[sql] lazy val tag = ScalaReflectionLock.synchronized { typeTag[JvmType] }
   private[sql] val numeric = implicitly[Numeric[Double]]
   private[sql] val fractional = implicitly[Fractional[Double]]
   private[sql] val ordering = implicitly[Ordering[JvmType]]
@@ -311,34 +254,11 @@
 
 case object FloatType extends FractionalType {
   private[sql] type JvmType = Float
-  @transient private[sql] lazy val tag = typeTag[JvmType]
+  @transient private[sql] lazy val tag = ScalaReflectionLock.synchronized { typeTag[JvmType] }
   private[sql] val numeric = implicitly[Numeric[Float]]
   private[sql] val fractional = implicitly[Fractional[Float]]
   private[sql] val ordering = implicitly[Ordering[JvmType]]
   def simpleString: String = "float"
-=======
-  type JvmType = BigDecimal
-  @transient lazy val tag = ScalaReflectionLock.synchronized { typeTag[JvmType] }
-  val numeric = implicitly[Numeric[BigDecimal]]
-  val fractional = implicitly[Fractional[BigDecimal]]
-  val ordering = implicitly[Ordering[JvmType]]
-}
-
-case object DoubleType extends FractionalType {
-  type JvmType = Double
-  @transient lazy val tag = ScalaReflectionLock.synchronized { typeTag[JvmType] }
-  val numeric = implicitly[Numeric[Double]]
-  val fractional = implicitly[Fractional[Double]]
-  val ordering = implicitly[Ordering[JvmType]]
-}
-
-case object FloatType extends FractionalType {
-  type JvmType = Float
-  @transient lazy val tag = ScalaReflectionLock.synchronized { typeTag[JvmType] }
-  val numeric = implicitly[Numeric[Float]]
-  val fractional = implicitly[Fractional[Float]]
-  val ordering = implicitly[Ordering[JvmType]]
->>>>>>> c2048a51
 }
 
 object ArrayType {
