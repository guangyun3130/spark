/*
 * Licensed to the Apache Software Foundation (ASF) under one or more
 * contributor license agreements.  See the NOTICE file distributed with
 * this work for additional information regarding copyright ownership.
 * The ASF licenses this file to You under the Apache License, Version 2.0
 * (the "License"); you may not use this file except in compliance with
 * the License.  You may obtain a copy of the License at
 *
 *    http://www.apache.org/licenses/LICENSE-2.0
 *
 * Unless required by applicable law or agreed to in writing, software
 * distributed under the License is distributed on an "AS IS" BASIS,
 * WITHOUT WARRANTIES OR CONDITIONS OF ANY KIND, either express or implied.
 * See the License for the specific language governing permissions and
 * limitations under the License.
 */

package org.apache.spark.sql.catalyst.types

import java.sql.{Date, Timestamp}

import scala.math.Numeric.{FloatAsIfIntegral, BigDecimalAsIfIntegral, DoubleAsIfIntegral}
import scala.reflect.ClassTag
import scala.reflect.runtime.universe.{TypeTag, runtimeMirror, typeTag}
import scala.util.parsing.combinator.RegexParsers

import org.json4s._
import org.json4s.JsonAST.JValue
import org.json4s.JsonDSL._
import org.json4s.jackson.JsonMethods._

import org.apache.spark.annotation.DeveloperApi
import org.apache.spark.sql.catalyst.ScalaReflectionLock
import org.apache.spark.sql.catalyst.expressions.{Attribute, AttributeReference, Expression, Row}
import org.apache.spark.sql.catalyst.types.decimal._
import org.apache.spark.sql.catalyst.util.Metadata
import org.apache.spark.util.Utils

object DataType {
  def fromJson(json: String): DataType = parseDataType(parse(json))

  private object JSortedObject {
    def unapplySeq(value: JValue): Option[List[(String, JValue)]] = value match {
      case JObject(seq) => Some(seq.toList.sortBy(_._1))
      case _ => None
    }
  }

  // NOTE: Map fields must be sorted in alphabetical order to keep consistent with the Python side.
  private def parseDataType(json: JValue): DataType = json match {
    case JString(name) =>
      PrimitiveType.nameToType(name)

    case JSortedObject(
        ("containsNull", JBool(n)),
        ("elementType", t: JValue),
        ("type", JString("array"))) =>
      ArrayType(parseDataType(t), n)

    case JSortedObject(
        ("keyType", k: JValue),
        ("type", JString("map")),
        ("valueContainsNull", JBool(n)),
        ("valueType", v: JValue)) =>
      MapType(parseDataType(k), parseDataType(v), n)

    case JSortedObject(
        ("fields", JArray(fields)),
        ("type", JString("struct"))) =>
      StructType(fields.map(parseStructField))

    case JSortedObject(
        ("class", JString(udtClass)),
        ("type", JString("udt"))) =>
      Class.forName(udtClass).newInstance().asInstanceOf[UserDefinedType[_]]
  }

  private def parseStructField(json: JValue): StructField = json match {
    case JSortedObject(
        ("metadata", metadata: JObject),
        ("name", JString(name)),
        ("nullable", JBool(nullable)),
        ("type", dataType: JValue)) =>
      StructField(name, parseDataType(dataType), nullable, Metadata.fromJObject(metadata))
  }

  @deprecated("Use DataType.fromJson instead", "1.2.0")
  def fromCaseClassString(string: String): DataType = CaseClassStringParser(string)

  private object CaseClassStringParser extends RegexParsers {
    protected lazy val primitiveType: Parser[DataType] =
      ( "StringType" ^^^ StringType
      | "FloatType" ^^^ FloatType
      | "IntegerType" ^^^ IntegerType
      | "ByteType" ^^^ ByteType
      | "ShortType" ^^^ ShortType
      | "DoubleType" ^^^ DoubleType
      | "LongType" ^^^ LongType
      | "BinaryType" ^^^ BinaryType
      | "BooleanType" ^^^ BooleanType
      | "DateType" ^^^ DateType
      | "DecimalType()" ^^^ DecimalType.Unlimited
      | fixedDecimalType
      | "TimestampType" ^^^ TimestampType
      )

    protected lazy val fixedDecimalType: Parser[DataType] =
      ("DecimalType(" ~> "[0-9]+".r) ~ ("," ~> "[0-9]+".r <~ ")") ^^ {
        case precision ~ scale => DecimalType(precision.toInt, scale.toInt)
      }

    protected lazy val arrayType: Parser[DataType] =
      "ArrayType" ~> "(" ~> dataType ~ "," ~ boolVal <~ ")" ^^ {
        case tpe ~ _ ~ containsNull => ArrayType(tpe, containsNull)
      }

    protected lazy val mapType: Parser[DataType] =
      "MapType" ~> "(" ~> dataType ~ "," ~ dataType ~ "," ~ boolVal <~ ")" ^^ {
        case t1 ~ _ ~ t2 ~ _ ~ valueContainsNull => MapType(t1, t2, valueContainsNull)
      }

    protected lazy val structField: Parser[StructField] =
      ("StructField(" ~> "[a-zA-Z0-9_]*".r) ~ ("," ~> dataType) ~ ("," ~> boolVal <~ ")") ^^ {
        case name ~ tpe ~ nullable  =>
          StructField(name, tpe, nullable = nullable)
      }

    protected lazy val boolVal: Parser[Boolean] =
      ( "true" ^^^ true
      | "false" ^^^ false
      )

    protected lazy val structType: Parser[DataType] =
      "StructType\\([A-zA-z]*\\(".r ~> repsep(structField, ",") <~ "))" ^^ {
        case fields => new StructType(fields)
      }

    protected lazy val dataType: Parser[DataType] =
      ( arrayType
      | mapType
      | structType
      | primitiveType
      )

    /**
     * Parses a string representation of a DataType.
     *
     * TODO: Generate parser as pickler...
     */
    def apply(asString: String): DataType = parseAll(dataType, asString) match {
      case Success(result, _) => result
      case failure: NoSuccess =>
        throw new IllegalArgumentException(s"Unsupported dataType: $asString, $failure")
    }

  }

  protected[types] def buildFormattedString(
      dataType: DataType,
      prefix: String,
      builder: StringBuilder): Unit = {
    dataType match {
      case array: ArrayType =>
        array.buildFormattedString(prefix, builder)
      case struct: StructType =>
        struct.buildFormattedString(prefix, builder)
      case map: MapType =>
        map.buildFormattedString(prefix, builder)
      case _ =>
    }
  }
}

abstract class DataType {
  /** Matches any expression that evaluates to this DataType */
  def unapply(a: Expression): Boolean = a match {
    case e: Expression if e.dataType == this => true
    case _ => false
  }

  def isPrimitive: Boolean = false

  def typeName: String = this.getClass.getSimpleName.stripSuffix("$").dropRight(4).toLowerCase

  private[sql] def jsonValue: JValue = typeName

  def json: String = compact(render(jsonValue))

  def prettyJson: String = pretty(render(jsonValue))
}

case object NullType extends DataType

object NativeType {
  val all = Seq(
    IntegerType, BooleanType, LongType, DoubleType, FloatType, ShortType, ByteType, StringType)

  def unapply(dt: DataType): Boolean = all.contains(dt)

  val defaultSizeOf: Map[NativeType, Int] = Map(
    IntegerType -> 4,
    BooleanType -> 1,
    LongType -> 8,
    DoubleType -> 8,
    FloatType -> 4,
    ShortType -> 2,
    ByteType -> 1,
    StringType -> 4096)
}

trait PrimitiveType extends DataType {
  override def isPrimitive = true
}

object PrimitiveType {
<<<<<<< HEAD
  private[sql] val all = Seq(NullType, DecimalType, DateType, TimestampType, BinaryType) ++
    NativeType.all

  private[sql] val nameToType = all.map(t => t.typeName -> t).toMap
=======
  private val nonDecimals = Seq(DateType, TimestampType, BinaryType) ++ NativeType.all
  private val nonDecimalNameToType = nonDecimals.map(t => t.typeName -> t).toMap

  /** Given the string representation of a type, return its DataType */
  private[sql] def nameToType(name: String): DataType = {
    val FIXED_DECIMAL = """decimal\(\s*(\d+)\s*,\s*(\d+)\s*\)""".r
    name match {
      case "decimal" => DecimalType.Unlimited
      case FIXED_DECIMAL(precision, scale) => DecimalType(precision.toInt, scale.toInt)
      case other => nonDecimalNameToType(other)
    }
  }
>>>>>>> 1ae51f6d
}

abstract class NativeType extends DataType {
  private[sql] type JvmType
  @transient private[sql] val tag: TypeTag[JvmType]
  private[sql] val ordering: Ordering[JvmType]

  @transient private[sql] val classTag = ScalaReflectionLock.synchronized {
    val mirror = runtimeMirror(Utils.getSparkClassLoader)
    ClassTag[JvmType](mirror.runtimeClass(tag.tpe))
  }
}

case object StringType extends NativeType with PrimitiveType {
  private[sql] type JvmType = String
  @transient private[sql] lazy val tag = ScalaReflectionLock.synchronized { typeTag[JvmType] }
  private[sql] val ordering = implicitly[Ordering[JvmType]]
}

case object BinaryType extends NativeType with PrimitiveType {
  private[sql] type JvmType = Array[Byte]
  @transient private[sql] lazy val tag = ScalaReflectionLock.synchronized { typeTag[JvmType] }
  private[sql] val ordering = new Ordering[JvmType] {
    def compare(x: Array[Byte], y: Array[Byte]): Int = {
      for (i <- 0 until x.length; if i < y.length) {
        val res = x(i).compareTo(y(i))
        if (res != 0) return res
      }
      x.length - y.length
    }
  }
}

case object BooleanType extends NativeType with PrimitiveType {
  private[sql] type JvmType = Boolean
  @transient private[sql] lazy val tag = ScalaReflectionLock.synchronized { typeTag[JvmType] }
  private[sql] val ordering = implicitly[Ordering[JvmType]]
}

case object TimestampType extends NativeType {
  private[sql] type JvmType = Timestamp

  @transient private[sql] lazy val tag = ScalaReflectionLock.synchronized { typeTag[JvmType] }

  private[sql] val ordering = new Ordering[JvmType] {
    def compare(x: Timestamp, y: Timestamp) = x.compareTo(y)
  }
}

case object DateType extends NativeType {
  private[sql] type JvmType = Date

  @transient private[sql] lazy val tag = ScalaReflectionLock.synchronized { typeTag[JvmType] }

  private[sql] val ordering = new Ordering[JvmType] {
    def compare(x: Date, y: Date) = x.compareTo(y)
  }
}

abstract class NumericType extends NativeType with PrimitiveType {
  // Unfortunately we can't get this implicitly as that breaks Spark Serialization. In order for
  // implicitly[Numeric[JvmType]] to be valid, we have to change JvmType from a type variable to a
  // type parameter and and add a numeric annotation (i.e., [JvmType : Numeric]). This gets
  // desugared by the compiler into an argument to the objects constructor. This means there is no
  // longer an no argument constructor and thus the JVM cannot serialize the object anymore.
  private[sql] val numeric: Numeric[JvmType]
}

object NumericType {
  def unapply(e: Expression): Boolean = e.dataType.isInstanceOf[NumericType]
}

/** Matcher for any expressions that evaluate to [[IntegralType]]s */
object IntegralType {
  def unapply(a: Expression): Boolean = a match {
    case e: Expression if e.dataType.isInstanceOf[IntegralType] => true
    case _ => false
  }
}

abstract class IntegralType extends NumericType {
  private[sql] val integral: Integral[JvmType]
}

case object LongType extends IntegralType {
  private[sql] type JvmType = Long
  @transient private[sql] lazy val tag = ScalaReflectionLock.synchronized { typeTag[JvmType] }
  private[sql] val numeric = implicitly[Numeric[Long]]
  private[sql] val integral = implicitly[Integral[Long]]
  private[sql] val ordering = implicitly[Ordering[JvmType]]
}

case object IntegerType extends IntegralType {
  private[sql] type JvmType = Int
  @transient private[sql] lazy val tag = ScalaReflectionLock.synchronized { typeTag[JvmType] }
  private[sql] val numeric = implicitly[Numeric[Int]]
  private[sql] val integral = implicitly[Integral[Int]]
  private[sql] val ordering = implicitly[Ordering[JvmType]]
}

case object ShortType extends IntegralType {
  private[sql] type JvmType = Short
  @transient private[sql] lazy val tag = ScalaReflectionLock.synchronized { typeTag[JvmType] }
  private[sql] val numeric = implicitly[Numeric[Short]]
  private[sql] val integral = implicitly[Integral[Short]]
  private[sql] val ordering = implicitly[Ordering[JvmType]]
}

case object ByteType extends IntegralType {
  private[sql] type JvmType = Byte
  @transient private[sql] lazy val tag = ScalaReflectionLock.synchronized { typeTag[JvmType] }
  private[sql] val numeric = implicitly[Numeric[Byte]]
  private[sql] val integral = implicitly[Integral[Byte]]
  private[sql] val ordering = implicitly[Ordering[JvmType]]
}

/** Matcher for any expressions that evaluate to [[FractionalType]]s */
object FractionalType {
  def unapply(a: Expression): Boolean = a match {
    case e: Expression if e.dataType.isInstanceOf[FractionalType] => true
    case _ => false
  }
}

abstract class FractionalType extends NumericType {
  private[sql] val fractional: Fractional[JvmType]
  private[sql] val asIntegral: Integral[JvmType]
}

/** Precision parameters for a Decimal */
case class PrecisionInfo(precision: Int, scale: Int)

/** A Decimal that might have fixed precision and scale, or unlimited values for these */
case class DecimalType(precisionInfo: Option[PrecisionInfo]) extends FractionalType {
  private[sql] type JvmType = Decimal
  @transient private[sql] lazy val tag = ScalaReflectionLock.synchronized { typeTag[JvmType] }
  private[sql] val numeric = Decimal.DecimalIsFractional
  private[sql] val fractional = Decimal.DecimalIsFractional
  private[sql] val ordering = Decimal.DecimalIsFractional
  private[sql] val asIntegral = Decimal.DecimalAsIfIntegral

  override def typeName: String = precisionInfo match {
    case Some(PrecisionInfo(precision, scale)) => s"decimal($precision,$scale)"
    case None => "decimal"
  }

  override def toString: String = precisionInfo match {
    case Some(PrecisionInfo(precision, scale)) => s"DecimalType($precision,$scale)"
    case None => "DecimalType()"
  }
}

/** Extra factory methods and pattern matchers for Decimals */
object DecimalType {
  val Unlimited: DecimalType = DecimalType(None)

  object Fixed {
    def unapply(t: DecimalType): Option[(Int, Int)] =
      t.precisionInfo.map(p => (p.precision, p.scale))
  }

  object Expression {
    def unapply(e: Expression): Option[(Int, Int)] = e.dataType match {
      case t: DecimalType => t.precisionInfo.map(p => (p.precision, p.scale))
      case _ => None
    }
  }

  def apply(): DecimalType = Unlimited

  def apply(precision: Int, scale: Int): DecimalType =
    DecimalType(Some(PrecisionInfo(precision, scale)))

  def unapply(t: DataType): Boolean = t.isInstanceOf[DecimalType]

  def unapply(e: Expression): Boolean = e.dataType.isInstanceOf[DecimalType]

  def isFixed(dataType: DataType): Boolean = dataType match {
    case DecimalType.Fixed(_, _) => true
    case _ => false
  }
}

case object DoubleType extends FractionalType {
  private[sql] type JvmType = Double
  @transient private[sql] lazy val tag = ScalaReflectionLock.synchronized { typeTag[JvmType] }
  private[sql] val numeric = implicitly[Numeric[Double]]
  private[sql] val fractional = implicitly[Fractional[Double]]
  private[sql] val ordering = implicitly[Ordering[JvmType]]
  private[sql] val asIntegral = DoubleAsIfIntegral
}

case object FloatType extends FractionalType {
  private[sql] type JvmType = Float
  @transient private[sql] lazy val tag = ScalaReflectionLock.synchronized { typeTag[JvmType] }
  private[sql] val numeric = implicitly[Numeric[Float]]
  private[sql] val fractional = implicitly[Fractional[Float]]
  private[sql] val ordering = implicitly[Ordering[JvmType]]
  private[sql] val asIntegral = FloatAsIfIntegral
}

object ArrayType {
  /** Construct a [[ArrayType]] object with the given element type. The `containsNull` is true. */
  def apply(elementType: DataType): ArrayType = ArrayType(elementType, true)
}

/**
 * The data type for collections of multiple values.
 * Internally these are represented as columns that contain a ``scala.collection.Seq``.
 *
 * @param elementType The data type of values.
 * @param containsNull Indicates if values have `null` values
 */
case class ArrayType(elementType: DataType, containsNull: Boolean) extends DataType {
  private[sql] def buildFormattedString(prefix: String, builder: StringBuilder): Unit = {
    builder.append(
      s"$prefix-- element: ${elementType.typeName} (containsNull = $containsNull)\n")
    DataType.buildFormattedString(elementType, s"$prefix    |", builder)
  }

  override private[sql] def jsonValue =
    ("type" -> typeName) ~
      ("elementType" -> elementType.jsonValue) ~
      ("containsNull" -> containsNull)
}

/**
 * A field inside a StructType.
 * @param name The name of this field.
 * @param dataType The data type of this field.
 * @param nullable Indicates if values of this field can be `null` values.
 * @param metadata The metadata of this field. The metadata should be preserved during
 *                 transformation if the content of the column is not modified, e.g, in selection.
 */
case class StructField(
    name: String,
    dataType: DataType,
    nullable: Boolean = true,
    metadata: Metadata = Metadata.empty) {

  private[sql] def buildFormattedString(prefix: String, builder: StringBuilder): Unit = {
    builder.append(s"$prefix-- $name: ${dataType.typeName} (nullable = $nullable)\n")
    DataType.buildFormattedString(dataType, s"$prefix    |", builder)
  }

  // override the default toString to be compatible with legacy parquet files.
  override def toString: String = s"StructField($name,$dataType,$nullable)"

  private[sql] def jsonValue: JValue = {
    ("name" -> name) ~
      ("type" -> dataType.jsonValue) ~
      ("nullable" -> nullable) ~
      ("metadata" -> metadata.jsonValue)
  }
}

object StructType {
  protected[sql] def fromAttributes(attributes: Seq[Attribute]): StructType =
    StructType(attributes.map(a => StructField(a.name, a.dataType, a.nullable, a.metadata)))
}

case class StructType(fields: Seq[StructField]) extends DataType {

  /**
   * Returns all field names in a [[Seq]].
   */
  lazy val fieldNames: Seq[String] = fields.map(_.name)
  private lazy val fieldNamesSet: Set[String] = fieldNames.toSet
  private lazy val nameToField: Map[String, StructField] = fields.map(f => f.name -> f).toMap
  /**
   * Extracts a [[StructField]] of the given name. If the [[StructType]] object does not
   * have a name matching the given name, `null` will be returned.
   */
  def apply(name: String): StructField = {
    nameToField.getOrElse(name, throw new IllegalArgumentException(s"Field $name does not exist."))
  }

  /**
   * Returns a [[StructType]] containing [[StructField]]s of the given names.
   * Those names which do not have matching fields will be ignored.
   */
  def apply(names: Set[String]): StructType = {
    val nonExistFields = names -- fieldNamesSet
    if (nonExistFields.nonEmpty) {
      throw new IllegalArgumentException(
        s"Field ${nonExistFields.mkString(",")} does not exist.")
    }
    // Preserve the original order of fields.
    StructType(fields.filter(f => names.contains(f.name)))
  }

  protected[sql] def toAttributes =
    fields.map(f => AttributeReference(f.name, f.dataType, f.nullable, f.metadata)())

  def treeString: String = {
    val builder = new StringBuilder
    builder.append("root\n")
    val prefix = " |"
    fields.foreach(field => field.buildFormattedString(prefix, builder))

    builder.toString()
  }

  def printTreeString(): Unit = println(treeString)

  private[sql] def buildFormattedString(prefix: String, builder: StringBuilder): Unit = {
    fields.foreach(field => field.buildFormattedString(prefix, builder))
  }

  override private[sql] def jsonValue =
    ("type" -> typeName) ~
      ("fields" -> fields.map(_.jsonValue))
}

object MapType {
  /**
   * Construct a [[MapType]] object with the given key type and value type.
   * The `valueContainsNull` is true.
   */
  def apply(keyType: DataType, valueType: DataType): MapType =
    MapType(keyType: DataType, valueType: DataType, true)
}

/**
 * The data type for Maps. Keys in a map are not allowed to have `null` values.
 * @param keyType The data type of map keys.
 * @param valueType The data type of map values.
 * @param valueContainsNull Indicates if map values have `null` values.
 */
case class MapType(
    keyType: DataType,
    valueType: DataType,
    valueContainsNull: Boolean) extends DataType {
  private[sql] def buildFormattedString(prefix: String, builder: StringBuilder): Unit = {
    builder.append(s"$prefix-- key: ${keyType.typeName}\n")
    builder.append(s"$prefix-- value: ${valueType.typeName} " +
      s"(valueContainsNull = $valueContainsNull)\n")
    DataType.buildFormattedString(keyType, s"$prefix    |", builder)
    DataType.buildFormattedString(valueType, s"$prefix    |", builder)
  }

  override private[sql] def jsonValue: JValue =
    ("type" -> typeName) ~
      ("keyType" -> keyType.jsonValue) ~
      ("valueType" -> valueType.jsonValue) ~
      ("valueContainsNull" -> valueContainsNull)
}

/**
 * ::DeveloperApi::
 * The data type for User Defined Types (UDTs).
 *
 * This interface allows a user to make their own classes more interoperable with SparkSQL;
 * e.g., by creating a [[UserDefinedType]] for a class X, it becomes possible to create
 * a SchemaRDD which has class X in the schema.
 *
 * For SparkSQL to recognize UDTs, the UDT must be annotated with
 * [[org.apache.spark.sql.catalyst.annotation.SQLUserDefinedType]].
 *
 * The conversion via `serialize` occurs when instantiating a `SchemaRDD` from another RDD.
 * The conversion via `deserialize` occurs when reading from a `SchemaRDD`.
 */
@DeveloperApi
abstract class UserDefinedType[UserType] extends DataType with Serializable {

  /** Underlying storage type for this UDT */
  def sqlType: DataType

  /**
   * Convert the user type to a SQL datum
   *
   * TODO: Can we make this take obj: UserType?  The issue is in ScalaReflection.convertToCatalyst,
   *       where we need to convert Any to UserType.
   */
  def serialize(obj: Any): Any

  /** Convert a SQL datum to the user type */
  def deserialize(datum: Any): UserType

  override private[sql] def jsonValue: JValue = {
    ("type" -> "udt") ~
      ("class" -> this.getClass.getName)
  }

  /**
   * Class object for the UserType
   */
  def userClass: java.lang.Class[UserType]
}<|MERGE_RESOLUTION|>--- conflicted
+++ resolved
@@ -213,13 +213,7 @@
 }
 
 object PrimitiveType {
-<<<<<<< HEAD
-  private[sql] val all = Seq(NullType, DecimalType, DateType, TimestampType, BinaryType) ++
-    NativeType.all
-
-  private[sql] val nameToType = all.map(t => t.typeName -> t).toMap
-=======
-  private val nonDecimals = Seq(DateType, TimestampType, BinaryType) ++ NativeType.all
+  private val nonDecimals = Seq(NullType, DateType, TimestampType, BinaryType) ++ NativeType.all
   private val nonDecimalNameToType = nonDecimals.map(t => t.typeName -> t).toMap
 
   /** Given the string representation of a type, return its DataType */
@@ -231,7 +225,6 @@
       case other => nonDecimalNameToType(other)
     }
   }
->>>>>>> 1ae51f6d
 }
 
 abstract class NativeType extends DataType {
