--- conflicted
+++ resolved
@@ -17,13 +17,9 @@
 
 package org.apache.spark.sql.errors
 
-<<<<<<< HEAD
-import org.apache.spark.SparkException
-import org.apache.spark.sql.internal.SQLConf
-=======
 import org.apache.spark.sql.catalyst.trees.Origin
 import org.apache.spark.sql.exceptions.SqlScriptingException
->>>>>>> 2a752105
+import org.apache.spark.sql.internal.SQLConf
 
 /**
  * Object for grouping error messages thrown during parsing/interpreting phase
@@ -47,24 +43,20 @@
       messageParameters = Map("endLabel" -> endLabel))
   }
 
-<<<<<<< HEAD
-  def sqlScriptingNotEnabled(): Throwable = {
-    new SparkException(
+  def sqlScriptingNotEnabled(origin: Origin): Throwable = {
+    new SqlScriptingException(
+      origin = origin,
       errorClass = "UNSUPPORTED_FEATURE.SQL_SCRIPTING_NOT_ENABLED",
       cause = null,
       messageParameters = Map("sqlScriptingEnabled" -> SQLConf.SQL_SCRIPTING_ENABLED.key))
   }
 
-  def variableDeclarationNotAllowedInScope(varName: String, lineNumber: String): Throwable = {
-    new SparkException(
-=======
   def variableDeclarationNotAllowedInScope(
       origin: Origin,
       varName: String,
       lineNumber: String): Throwable = {
     new SqlScriptingException(
       origin = origin,
->>>>>>> 2a752105
       errorClass = "INVALID_VARIABLE_DECLARATION.NOT_ALLOWED_IN_SCOPE",
       cause = null,
       messageParameters = Map("varName" -> varName, "lineNumber" -> lineNumber))
