--- conflicted
+++ resolved
@@ -55,12 +55,8 @@
   group = "string_funcs"
 )
 case class MaskCcn(left: Expression, right: Expression)
-<<<<<<< HEAD
   extends MaskDigitSequence(
     left, right, "mask_ccn", MaskDigitSequence.DEFAULT_FORMAT_MASK_CCN, false) {
-=======
-  extends MaskDigitSequence(left, right, "mask_ccn", false) {
->>>>>>> 18a20f6b
   def this(left: Expression) = this(left, Literal(MaskDigitSequence.DEFAULT_FORMAT_MASK_CCN))
   override protected def withNewChildrenInternal(
       newInput: Expression, newFormat: Expression): MaskCcn =
@@ -101,12 +97,8 @@
   group = "string_funcs"
 )
 case class TryMaskCcn(left: Expression, right: Expression)
-<<<<<<< HEAD
   extends MaskDigitSequence(
     left, right, "try_mask_ccn", MaskDigitSequence.DEFAULT_FORMAT_MASK_CCN, true) {
-=======
-  extends MaskDigitSequence(left, right, "try_mask_ccn", true) {
->>>>>>> 18a20f6b
   def this(left: Expression) = this(left, Literal(MaskDigitSequence.DEFAULT_FORMAT_MASK_CCN))
   override protected def withNewChildrenInternal(
       newInput: Expression, newFormat: Expression): TryMaskCcn =
@@ -114,7 +106,6 @@
   override def nullable: Boolean = true
 }
 
-<<<<<<< HEAD
 /**
  * A function that converts a string representing a phone number in a form updated to mask the
  * digits in the interest of redacting the information. Returns an error if the format string is
@@ -202,21 +193,14 @@
   override def nullable: Boolean = true
 }
 
-=======
->>>>>>> 18a20f6b
 /** Companion object for the Mask* classes. */
 object MaskDigitSequence {
   // Default format string for the MASK_CCN and TRY_MASK_CCN functions.
   val DEFAULT_FORMAT_MASK_CCN = "XXXX-XXXX-XXXX-XXXX"
-<<<<<<< HEAD
   // Default format string for the MASK_PHONE and TRY_MASK_PHONE functions.
   val DEFAULT_FORMAT_MASK_PHONE = "(XXX) XXX-XXXX"
   // Valid characters that may appear in the format string, in addition to digits or whitespace.
   val VALID_FORMAT_CHARACTERS = Set('x', 'X', '-', '+', '(', ')')
-=======
-  // Valid characters that may appear in the format string, in addition to digits or whitespace.
-  val VALID_FORMAT_CHARACTERS = Set('x', 'X', '-')
->>>>>>> 18a20f6b
 }
 
 /** Implementation of an expression to mask digits in a string to replacement characters. */
@@ -229,17 +213,8 @@
   extends BinaryExpression with ImplicitCastInputTypes with NullIntolerant with Serializable {
   private def format: Expression = right
 
-<<<<<<< HEAD
-  private lazy val formatString = if (format.foldable) {
-    format.eval().toString.toUpperCase(Locale.ROOT)
-  } else {
-    ""
-  }
+  private lazy val formatString = format.eval().toString.toUpperCase(Locale.ROOT)
   private lazy val parser = new MaskDigitSequenceParser(functionName, formatString, nullOnError)
-=======
-  private lazy val formatString = format.eval().toString.toUpperCase(Locale.ROOT)
-  private lazy val parser = new MaskDigitSequenceParser(formatString, nullOnError)
->>>>>>> 18a20f6b
 
   override def prettyName: String = functionName
   override def dataType: DataType = StringType
@@ -247,12 +222,6 @@
   override def checkInputDataTypes(): TypeCheckResult = {
     val inputTypeCheck = super.checkInputDataTypes()
     if (inputTypeCheck.isSuccess) {
-<<<<<<< HEAD
-      val formatStringValid = formatString.nonEmpty && formatString.forall {
-        case ch if MaskDigitSequence.VALID_FORMAT_CHARACTERS.contains(ch) => true
-        case ch if ch.isDigit || ch.isWhitespace => true
-        case _ => false
-=======
       val formatStringValid = format.foldable && {
         val charsValid = formatString.map {
           case ch if MaskDigitSequence.VALID_FORMAT_CHARACTERS.contains(ch) => true
@@ -260,7 +229,6 @@
           case _ => false
         }
         charsValid.nonEmpty && charsValid.forall(_ == true)
->>>>>>> 18a20f6b
       }
       if (formatStringValid) {
         TypeCheckResult.TypeCheckSuccess
