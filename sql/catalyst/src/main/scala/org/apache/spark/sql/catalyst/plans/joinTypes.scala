/*
 * Licensed to the Apache Software Foundation (ASF) under one or more
 * contributor license agreements.  See the NOTICE file distributed with
 * this work for additional information regarding copyright ownership.
 * The ASF licenses this file to You under the Apache License, Version 2.0
 * (the "License"); you may not use this file except in compliance with
 * the License.  You may obtain a copy of the License at
 *
 *    http://www.apache.org/licenses/LICENSE-2.0
 *
 * Unless required by applicable law or agreed to in writing, software
 * distributed under the License is distributed on an "AS IS" BASIS,
 * WITHOUT WARRANTIES OR CONDITIONS OF ANY KIND, either express or implied.
 * See the License for the specific language governing permissions and
 * limitations under the License.
 */

package org.apache.spark.sql.catalyst.plans

object JoinType {
  def apply(typ: String): JoinType = typ.toLowerCase.replace("_", "") match {
    case "inner" => Inner
    case "outer" | "full" | "fullouter" => FullOuter
    case "leftouter" | "left" => LeftOuter
    case "rightouter" | "right" => RightOuter
    case "leftsemi" => LeftSemi
    case "leftanti" => LeftAnti
    case _ =>
      val supported = Seq(
        "inner",
        "outer", "full", "fullouter",
        "leftouter", "left",
        "rightouter", "right",
        "leftsemi")

      throw new IllegalArgumentException(s"Unsupported join type '$typ'. " +
        "Supported join types include: " + supported.mkString("'", "', '", "'") + ".")
  }
}

sealed abstract class JoinType {
  def sql: String
}

case object Inner extends JoinType {
  override def sql: String = "INNER"
}

case object LeftOuter extends JoinType {
  override def sql: String = "LEFT OUTER"
}

case object RightOuter extends JoinType {
  override def sql: String = "RIGHT OUTER"
}

case object FullOuter extends JoinType {
  override def sql: String = "FULL OUTER"
}

case object LeftSemi extends JoinType {
  override def sql: String = "LEFT SEMI"
}

<<<<<<< HEAD
case object LeftAnti extends JoinType {
  override def sql: String = "LEFT ANTI"
=======
case class NaturalJoin(tpe: JoinType) extends JoinType {
  require(Seq(Inner, LeftOuter, RightOuter, FullOuter).contains(tpe),
    "Unsupported natural join type " + tpe)
  override def sql: String = "NATURAL " + tpe.sql
>>>>>>> 0d50a220
}<|MERGE_RESOLUTION|>--- conflicted
+++ resolved
@@ -62,13 +62,12 @@
   override def sql: String = "LEFT SEMI"
 }
 
-<<<<<<< HEAD
 case object LeftAnti extends JoinType {
   override def sql: String = "LEFT ANTI"
-=======
+}
+
 case class NaturalJoin(tpe: JoinType) extends JoinType {
   require(Seq(Inner, LeftOuter, RightOuter, FullOuter).contains(tpe),
     "Unsupported natural join type " + tpe)
   override def sql: String = "NATURAL " + tpe.sql
->>>>>>> 0d50a220
 }