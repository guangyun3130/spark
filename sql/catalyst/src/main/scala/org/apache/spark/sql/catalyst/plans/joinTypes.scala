/*
 * Licensed to the Apache Software Foundation (ASF) under one or more
 * contributor license agreements.  See the NOTICE file distributed with
 * this work for additional information regarding copyright ownership.
 * The ASF licenses this file to You under the Apache License, Version 2.0
 * (the "License"); you may not use this file except in compliance with
 * the License.  You may obtain a copy of the License at
 *
 *    http://www.apache.org/licenses/LICENSE-2.0
 *
 * Unless required by applicable law or agreed to in writing, software
 * distributed under the License is distributed on an "AS IS" BASIS,
 * WITHOUT WARRANTIES OR CONDITIONS OF ANY KIND, either express or implied.
 * See the License for the specific language governing permissions and
 * limitations under the License.
 */

package org.apache.spark.sql.catalyst.plans

import org.apache.spark.sql.catalyst.analysis.UnresolvedAttribute
import org.apache.spark.sql.catalyst.expressions.Attribute

object JoinType {

  val supportedJoinTypes = Seq(
    "inner",
    "outer", "full", "fullouter",
    "leftouter", "left",
    "rightouter", "right",
    "leftsemi")

  def apply(typ: String): JoinType = typ.toLowerCase.replace("_", "") match {
    case "inner" => Inner
    case "outer" | "full" | "fullouter" => FullOuter
    case "leftouter" | "left" => LeftOuter
    case "rightouter" | "right" => RightOuter
    case "leftsemi" => LeftSemi
    case "leftanti" => LeftAnti
    case _ =>
<<<<<<< HEAD
=======
      val supported = Seq(
        "inner",
        "outer", "full", "fullouter",
        "leftouter", "left",
        "rightouter", "right",
        "leftsemi",
        "leftanti")

>>>>>>> 5bdbedf2
      throw new IllegalArgumentException(s"Unsupported join type '$typ'. " +
        "Supported join types include: " + supportedJoinTypes.mkString("'", "', '", "'") + ".")
  }
}

sealed abstract class JoinType {
  def sql: String
}

case object Inner extends JoinType {
  override def sql: String = "INNER"
}

case object LeftOuter extends JoinType {
  override def sql: String = "LEFT OUTER"
}

case object RightOuter extends JoinType {
  override def sql: String = "RIGHT OUTER"
}

case object FullOuter extends JoinType {
  override def sql: String = "FULL OUTER"
}

case object LeftSemi extends JoinType {
  override def sql: String = "LEFT SEMI"
}

case object LeftAnti extends JoinType {
  override def sql: String = "LEFT ANTI"
}

case class ExistenceJoin(exists: Attribute) extends JoinType {
  override def sql: String = {
    // This join type is only used in the end of optimizer and physical plans, we will not
    // generate SQL for this join type
    throw new UnsupportedOperationException
  }
}

case class NaturalJoin(tpe: JoinType) extends JoinType {
  require(Seq(Inner, LeftOuter, RightOuter, FullOuter).contains(tpe),
    "Unsupported natural join type " + tpe)
  override def sql: String = "NATURAL " + tpe.sql
}

case class UsingJoin(tpe: JoinType, usingColumns: Seq[UnresolvedAttribute]) extends JoinType {
  require(Seq(Inner, LeftOuter, LeftSemi, RightOuter, FullOuter, LeftAnti).contains(tpe),
    "Unsupported using join type " + tpe)
  override def sql: String = "USING " + tpe.sql
}

object LeftExistence {
  def unapply(joinType: JoinType): Option[JoinType] = joinType match {
    case LeftSemi | LeftAnti => Some(joinType)
    case j: ExistenceJoin => Some(joinType)
    case _ => None
  }
}<|MERGE_RESOLUTION|>--- conflicted
+++ resolved
@@ -27,7 +27,8 @@
     "outer", "full", "fullouter",
     "leftouter", "left",
     "rightouter", "right",
-    "leftsemi")
+    "leftsemi",
+    "leftanti")
 
   def apply(typ: String): JoinType = typ.toLowerCase.replace("_", "") match {
     case "inner" => Inner
@@ -37,17 +38,6 @@
     case "leftsemi" => LeftSemi
     case "leftanti" => LeftAnti
     case _ =>
-<<<<<<< HEAD
-=======
-      val supported = Seq(
-        "inner",
-        "outer", "full", "fullouter",
-        "leftouter", "left",
-        "rightouter", "right",
-        "leftsemi",
-        "leftanti")
-
->>>>>>> 5bdbedf2
       throw new IllegalArgumentException(s"Unsupported join type '$typ'. " +
         "Supported join types include: " + supportedJoinTypes.mkString("'", "', '", "'") + ".")
   }
