/*
 * Licensed to the Apache Software Foundation (ASF) under one or more
 * contributor license agreements.  See the NOTICE file distributed with
 * this work for additional information regarding copyright ownership.
 * The ASF licenses this file to You under the Apache License, Version 2.0
 * (the "License"); you may not use this file except in compliance with
 * the License.  You may obtain a copy of the License at
 *
 *    http://www.apache.org/licenses/LICENSE-2.0
 *
 * Unless required by applicable law or agreed to in writing, software
 * distributed under the License is distributed on an "AS IS" BASIS,
 * WITHOUT WARRANTIES OR CONDITIONS OF ANY KIND, either express or implied.
 * See the License for the specific language governing permissions and
 * limitations under the License.
 */
package org.apache.spark.sql.catalyst.expressions

import java.time.{Duration, Period, ZoneId}
import java.util.Comparator

import scala.collection.mutable
import scala.reflect.ClassTag

import org.apache.spark.sql.catalyst.InternalRow
import org.apache.spark.sql.catalyst.analysis.{TypeCheckResult, TypeCoercion, UnresolvedAttribute, UnresolvedSeed}
import org.apache.spark.sql.catalyst.analysis.TypeCheckResult.DataTypeMismatch
import org.apache.spark.sql.catalyst.expressions.ArraySortLike.NullOrder
import org.apache.spark.sql.catalyst.expressions.codegen._
import org.apache.spark.sql.catalyst.expressions.codegen.Block._
import org.apache.spark.sql.catalyst.trees.{BinaryLike, SQLQueryContext, UnaryLike}
import org.apache.spark.sql.catalyst.trees.TreePattern.{ARRAYS_ZIP, CONCAT, TreePattern}
import org.apache.spark.sql.catalyst.util._
import org.apache.spark.sql.catalyst.util.DateTimeConstants._
import org.apache.spark.sql.catalyst.util.DateTimeUtils._
import org.apache.spark.sql.errors.{QueryErrorsBase, QueryExecutionErrors}
import org.apache.spark.sql.internal.SQLConf
import org.apache.spark.sql.types._
import org.apache.spark.sql.util.SQLOpenHashSet
import org.apache.spark.unsafe.UTF8StringBuilder
import org.apache.spark.unsafe.array.ByteArrayMethods
import org.apache.spark.unsafe.array.ByteArrayMethods.MAX_ROUNDED_ARRAY_LENGTH
import org.apache.spark.unsafe.types.{ByteArray, CalendarInterval, UTF8String}

/**
 * Base trait for [[BinaryExpression]]s with two arrays of the same element type and implicit
 * casting.
 */
trait BinaryArrayExpressionWithImplicitCast
  extends BinaryExpression
  with ImplicitCastInputTypes
  with QueryErrorsBase {

  @transient protected lazy val elementType: DataType =
    inputTypes.head.asInstanceOf[ArrayType].elementType

  override def inputTypes: Seq[AbstractDataType] = {
    (left.dataType, right.dataType) match {
      case (ArrayType(e1, hasNull1), ArrayType(e2, hasNull2)) =>
        TypeCoercion.findTightestCommonType(e1, e2) match {
          case Some(dt) => Seq(ArrayType(dt, hasNull1), ArrayType(dt, hasNull2))
          case _ => Seq.empty
        }
      case _ => Seq.empty
    }
  }

  override def checkInputDataTypes(): TypeCheckResult = {
    (left.dataType, right.dataType) match {
      case (ArrayType(e1, _), ArrayType(e2, _)) if e1.sameType(e2) =>
        TypeCheckResult.TypeCheckSuccess
      case _ =>
        DataTypeMismatch(
          errorSubClass = "BINARY_ARRAY_DIFF_TYPES",
          messageParameters = Map(
            "functionName" -> toSQLId(prettyName),
            "arrayType" -> toSQLType(ArrayType),
            "leftType" -> toSQLType(left.dataType),
            "rightType" -> toSQLType(right.dataType)
          )
        )
    }
  }

  protected def leftArrayElementNullable = left.dataType.asInstanceOf[ArrayType].containsNull
  protected def rightArrayElementNullable = right.dataType.asInstanceOf[ArrayType].containsNull
}


/**
 * Given an array or map, returns total number of elements in it.
 */
@ExpressionDescription(
  usage = """
    _FUNC_(expr) - Returns the size of an array or a map.
    The function returns null for null input if spark.sql.legacy.sizeOfNull is set to false or
    spark.sql.ansi.enabled is set to true. Otherwise, the function returns -1 for null input.
    With the default settings, the function returns -1 for null input.
  """,
  examples = """
    Examples:
      > SELECT _FUNC_(array('b', 'd', 'c', 'a'));
       4
      > SELECT _FUNC_(map('a', 1, 'b', 2));
       2
  """,
  since = "1.5.0",
  group = "collection_funcs")
case class Size(child: Expression, legacySizeOfNull: Boolean)
  extends UnaryExpression with ExpectsInputTypes {

  def this(child: Expression) = this(child, SQLConf.get.legacySizeOfNull)

  override def dataType: DataType = IntegerType
  override def inputTypes: Seq[AbstractDataType] = Seq(TypeCollection(ArrayType, MapType))
  override def nullable: Boolean = if (legacySizeOfNull) false else super.nullable

  override def eval(input: InternalRow): Any = {
    val value = child.eval(input)
    if (value == null) {
      if (legacySizeOfNull) -1 else null
    } else child.dataType match {
      case _: ArrayType => value.asInstanceOf[ArrayData].numElements()
      case _: MapType => value.asInstanceOf[MapData].numElements()
      case other => throw QueryExecutionErrors.unsupportedOperandTypeForSizeFunctionError(other)
    }
  }

  override def doGenCode(ctx: CodegenContext, ev: ExprCode): ExprCode = {
    if (legacySizeOfNull) {
      val childGen = child.genCode(ctx)
      ev.copy(code = code"""
      boolean ${ev.isNull} = false;
      ${childGen.code}
      ${CodeGenerator.javaType(dataType)} ${ev.value} = ${childGen.isNull} ? -1 :
        (${childGen.value}).numElements();""", isNull = FalseLiteral)
    } else {
      defineCodeGen(ctx, ev, c => s"($c).numElements()")
    }
  }

  override protected def withNewChildInternal(newChild: Expression): Size = copy(child = newChild)
}

object Size {
  def apply(child: Expression): Size = new Size(child)
}


/**
 * Given an array, returns total number of elements in it.
 */
@ExpressionDescription(
  usage = "_FUNC_(expr) - Returns the size of an array. The function returns null for null input.",
  examples = """
    Examples:
      > SELECT _FUNC_(array('b', 'd', 'c', 'a'));
       4
  """,
  since = "3.3.0",
  group = "collection_funcs")
case class ArraySize(child: Expression)
  extends RuntimeReplaceable with ImplicitCastInputTypes with UnaryLike[Expression] {

  override lazy val replacement: Expression = Size(child, legacySizeOfNull = false)

  override def prettyName: String = "array_size"

  override def inputTypes: Seq[AbstractDataType] = Seq(ArrayType)

  protected def withNewChildInternal(newChild: Expression): ArraySize = copy(child = newChild)
}

/**
 * Returns an unordered array containing the keys of the map.
 */
@ExpressionDescription(
  usage = "_FUNC_(map) - Returns an unordered array containing the keys of the map.",
  examples = """
    Examples:
      > SELECT _FUNC_(map(1, 'a', 2, 'b'));
       [1,2]
  """,
  group = "map_funcs",
  since = "2.0.0")
case class MapKeys(child: Expression)
  extends UnaryExpression with ExpectsInputTypes with NullIntolerant {

  override def inputTypes: Seq[AbstractDataType] = Seq(MapType)

  override def dataType: DataType = ArrayType(child.dataType.asInstanceOf[MapType].keyType)

  override def nullSafeEval(map: Any): Any = {
    map.asInstanceOf[MapData].keyArray()
  }

  override def doGenCode(ctx: CodegenContext, ev: ExprCode): ExprCode = {
    nullSafeCodeGen(ctx, ev, c => s"${ev.value} = ($c).keyArray();")
  }

  override def prettyName: String = "map_keys"

  override protected def withNewChildInternal(newChild: Expression): MapKeys =
    copy(child = newChild)
}


/**
 * Returns an unordered array containing the keys of the map.
 */
@ExpressionDescription(
  usage = "_FUNC_(map, key) - Returns true if the map contains the key.",
  examples = """
    Examples:
      > SELECT _FUNC_(map(1, 'a', 2, 'b'), 1);
       true
      > SELECT _FUNC_(map(1, 'a', 2, 'b'), 3);
       false
  """,
  group = "map_funcs",
  since = "3.3.0")
case class MapContainsKey(left: Expression, right: Expression)
  extends RuntimeReplaceable
  with BinaryLike[Expression]
  with ImplicitCastInputTypes
  with QueryErrorsBase {

  override lazy val replacement: Expression = ArrayContains(MapKeys(left), right)

  override def inputTypes: Seq[AbstractDataType] = {
    (left.dataType, right.dataType) match {
      case (_, NullType) => Seq.empty
      case (MapType(kt, vt, valueContainsNull), dt) =>
        TypeCoercion.findWiderTypeWithoutStringPromotionForTwo(kt, dt) match {
          case Some(widerType) => Seq(MapType(widerType, vt, valueContainsNull), widerType)
          case _ => Seq.empty
        }
      case _ => Seq.empty
    }
  }

  override def checkInputDataTypes(): TypeCheckResult = {
    (left.dataType, right.dataType) match {
      case (_, NullType) =>
        DataTypeMismatch(
          errorSubClass = "NULL_TYPE",
          Map("functionName" -> toSQLId(prettyName)))
      case (MapType(kt, _, _), dt) if kt.sameType(dt) =>
        TypeUtils.checkForOrderingExpr(kt, prettyName)
      case _ =>
        DataTypeMismatch(
          errorSubClass = "MAP_FUNCTION_DIFF_TYPES",
          messageParameters = Map(
            "functionName" -> toSQLId(prettyName),
            "dataType" -> toSQLType(MapType),
            "leftType" -> toSQLType(left.dataType),
            "rightType" -> toSQLType(right.dataType)
          )
        )
    }
  }

  override def prettyName: String = "map_contains_key"

  override protected def withNewChildrenInternal(
      newLeft: Expression, newRight: Expression): Expression = {
    copy(newLeft, newRight)
  }
}

@ExpressionDescription(
  usage = """
    _FUNC_(a1, a2, ...) - Returns a merged array of structs in which the N-th struct contains all
    N-th values of input arrays.
  """,
  examples = """
    Examples:
      > SELECT _FUNC_(array(1, 2, 3), array(2, 3, 4));
       [{"0":1,"1":2},{"0":2,"1":3},{"0":3,"1":4}]
      > SELECT _FUNC_(array(1, 2), array(2, 3), array(3, 4));
       [{"0":1,"1":2,"2":3},{"0":2,"1":3,"2":4}]
  """,
  group = "array_funcs",
  since = "2.4.0")
case class ArraysZip(children: Seq[Expression], names: Seq[Expression])
  extends Expression with ExpectsInputTypes {

  def this(children: Seq[Expression]) = {
    this(
      children,
      children.zipWithIndex.map {
        case (u: UnresolvedAttribute, _) => Literal(u.nameParts.last)
        case (e: NamedExpression, _) if e.resolved => Literal(e.name)
        case (e: NamedExpression, _) => NamePlaceholder
        case (g: GetStructField, _) => Literal(g.extractFieldName)
        case (g: GetArrayStructFields, _) => Literal(g.field.name)
        case (g: GetMapValue, _) => Literal(g.key)
        case (_, idx) => Literal(idx.toString)
      })
  }

  if (children.size != names.size) {
    throw new IllegalArgumentException(
      "The numbers of zipped arrays and field names should be the same")
  }

  final override val nodePatterns: Seq[TreePattern] = Seq(ARRAYS_ZIP)

  override lazy val resolved: Boolean =
    childrenResolved && checkInputDataTypes().isSuccess && names.forall(_.resolved)
  override def inputTypes: Seq[AbstractDataType] = Seq.fill(children.length)(ArrayType)

  @transient override lazy val dataType: DataType = {
    val fields = arrayElementTypes.zip(names).map {
      case (elementType, Literal(name, StringType)) =>
        StructField(name.toString, elementType, nullable = true)
    }
    ArrayType(StructType(fields), containsNull = false)
  }

  override def nullable: Boolean = children.exists(_.nullable)

  @transient private lazy val arrayElementTypes =
    children.map(_.dataType.asInstanceOf[ArrayType].elementType)

  private def genericArrayData = classOf[GenericArrayData].getName

  def emptyInputGenCode(ev: ExprCode): ExprCode = {
    ev.copy(code"""
      |${CodeGenerator.javaType(dataType)} ${ev.value} = new $genericArrayData(new Object[0]);
      |boolean ${ev.isNull} = false;
    """.stripMargin)
  }

  def nonEmptyInputGenCode(ctx: CodegenContext, ev: ExprCode): ExprCode = {
    val genericInternalRow = classOf[GenericInternalRow].getName
    val arrVals = ctx.freshName("arrVals")
    val biggestCardinality = ctx.freshName("biggestCardinality")

    val currentRow = ctx.freshName("currentRow")
    val j = ctx.freshName("j")
    val i = ctx.freshName("i")
    val args = ctx.freshName("args")

    val evals = children.map(_.genCode(ctx))
    val getValuesAndCardinalities = evals.zipWithIndex.map { case (eval, index) =>
      s"""
        |if ($biggestCardinality != -1) {
        |  ${eval.code}
        |  if (!${eval.isNull}) {
        |    $arrVals[$index] = ${eval.value};
        |    $biggestCardinality = Math.max($biggestCardinality, ${eval.value}.numElements());
        |  } else {
        |    $biggestCardinality = -1;
        |  }
        |}
      """.stripMargin
    }

    val splittedGetValuesAndCardinalities = ctx.splitExpressionsWithCurrentInputs(
      expressions = getValuesAndCardinalities,
      funcName = "getValuesAndCardinalities",
      returnType = "int",
      makeSplitFunction = body =>
        s"""
          |$body
          |return $biggestCardinality;
        """.stripMargin,
      foldFunctions = _.map(funcCall => s"$biggestCardinality = $funcCall;").mkString("\n"),
      extraArguments =
        ("ArrayData[]", arrVals) ::
        ("int", biggestCardinality) :: Nil)

    val getValueForType = arrayElementTypes.zipWithIndex.map { case (eleType, idx) =>
      val g = CodeGenerator.getValue(s"$arrVals[$idx]", eleType, i)
      s"""
        |if ($i < $arrVals[$idx].numElements() && !$arrVals[$idx].isNullAt($i)) {
        |  $currentRow[$idx] = $g;
        |} else {
        |  $currentRow[$idx] = null;
        |}
      """.stripMargin
    }

    val getValueForTypeSplitted = ctx.splitExpressions(
      expressions = getValueForType,
      funcName = "extractValue",
      arguments =
        ("int", i) ::
        ("Object[]", currentRow) ::
        ("ArrayData[]", arrVals) :: Nil)

    val initVariables = s"""
      |ArrayData[] $arrVals = new ArrayData[${children.length}];
      |int $biggestCardinality = 0;
      |${CodeGenerator.javaType(dataType)} ${ev.value} = null;
    """.stripMargin

    ev.copy(code"""
      |$initVariables
      |$splittedGetValuesAndCardinalities
      |boolean ${ev.isNull} = $biggestCardinality == -1;
      |if (!${ev.isNull}) {
      |  Object[] $args = new Object[$biggestCardinality];
      |  for (int $i = 0; $i < $biggestCardinality; $i ++) {
      |    Object[] $currentRow = new Object[${children.length}];
      |    $getValueForTypeSplitted
      |    $args[$i] = new $genericInternalRow($currentRow);
      |  }
      |  ${ev.value} = new $genericArrayData($args);
      |}
    """.stripMargin)
  }

  override def doGenCode(ctx: CodegenContext, ev: ExprCode): ExprCode = {
    if (children.isEmpty) {
      emptyInputGenCode(ev)
    } else {
      nonEmptyInputGenCode(ctx, ev)
    }
  }

  override def eval(input: InternalRow): Any = {
    val inputArrays = children.map(_.eval(input).asInstanceOf[ArrayData])
    if (inputArrays.contains(null)) {
      null
    } else {
      val biggestCardinality = if (inputArrays.isEmpty) {
        0
      } else {
        inputArrays.map(_.numElements()).max
      }

      val result = new Array[InternalRow](biggestCardinality)
      val zippedArrs: Seq[(ArrayData, Int)] = inputArrays.zipWithIndex

      for (i <- 0 until biggestCardinality) {
        val currentLayer: Seq[Object] = zippedArrs.map { case (arr, index) =>
          if (i < arr.numElements() && !arr.isNullAt(i)) {
            arr.get(i, arrayElementTypes(index))
          } else {
            null
          }
        }

        result(i) = InternalRow.apply(currentLayer: _*)
      }
      new GenericArrayData(result)
    }
  }

  override def prettyName: String = "arrays_zip"

  override protected def withNewChildrenInternal(newChildren: IndexedSeq[Expression]): ArraysZip =
    copy(children = newChildren)
}

object ArraysZip {
  def apply(children: Seq[Expression]): ArraysZip = {
    new ArraysZip(children)
  }
}

/**
 * Returns an unordered array containing the values of the map.
 */
@ExpressionDescription(
  usage = "_FUNC_(map) - Returns an unordered array containing the values of the map.",
  examples = """
    Examples:
      > SELECT _FUNC_(map(1, 'a', 2, 'b'));
       ["a","b"]
  """,
  group = "map_funcs",
  since = "2.0.0")
case class MapValues(child: Expression)
  extends UnaryExpression with ExpectsInputTypes with NullIntolerant {

  override def inputTypes: Seq[AbstractDataType] = Seq(MapType)

  override def dataType: DataType = ArrayType(child.dataType.asInstanceOf[MapType].valueType)

  override def nullSafeEval(map: Any): Any = {
    map.asInstanceOf[MapData].valueArray()
  }

  override def doGenCode(ctx: CodegenContext, ev: ExprCode): ExprCode = {
    nullSafeCodeGen(ctx, ev, c => s"${ev.value} = ($c).valueArray();")
  }

  override def prettyName: String = "map_values"

  override protected def withNewChildInternal(newChild: Expression): MapValues =
    copy(child = newChild)
}

/**
 * Returns an unordered array of all entries in the given map.
 */
@ExpressionDescription(
  usage = "_FUNC_(map) - Returns an unordered array of all entries in the given map.",
  examples = """
    Examples:
      > SELECT _FUNC_(map(1, 'a', 2, 'b'));
       [{"key":1,"value":"a"},{"key":2,"value":"b"}]
  """,
  group = "map_funcs",
  since = "3.0.0")
case class MapEntries(child: Expression)
  extends UnaryExpression with ExpectsInputTypes with NullIntolerant {

  override def inputTypes: Seq[AbstractDataType] = Seq(MapType)

  @transient private lazy val childDataType: MapType = child.dataType.asInstanceOf[MapType]

  private lazy val internalDataType: DataType = {
    ArrayType(
      StructType(
        StructField("key", childDataType.keyType, false) ::
        StructField("value", childDataType.valueType, childDataType.valueContainsNull) ::
        Nil),
      false)
  }

  override def dataType: DataType = internalDataType

  override protected def nullSafeEval(input: Any): Any = {
    val childMap = input.asInstanceOf[MapData]
    val keys = childMap.keyArray()
    val values = childMap.valueArray()
    val length = childMap.numElements()
    val resultData = new Array[AnyRef](length)
    var i = 0
    while (i < length) {
      val key = keys.get(i, childDataType.keyType)
      val value = values.get(i, childDataType.valueType)
      val row = new GenericInternalRow(Array[Any](key, value))
      resultData.update(i, row)
      i += 1
    }
    new GenericArrayData(resultData)
  }

  override protected def doGenCode(ctx: CodegenContext, ev: ExprCode): ExprCode = {
    nullSafeCodeGen(ctx, ev, c => {
      val arrayData = ctx.freshName("arrayData")
      val numElements = ctx.freshName("numElements")
      val keys = ctx.freshName("keys")
      val values = ctx.freshName("values")
      val isKeyPrimitive = CodeGenerator.isPrimitiveType(childDataType.keyType)
      val isValuePrimitive = CodeGenerator.isPrimitiveType(childDataType.valueType)

      val wordSize = UnsafeRow.WORD_SIZE
      val structSize = UnsafeRow.calculateBitSetWidthInBytes(2) + wordSize * 2
      val (isPrimitive, elementSize) = if (isKeyPrimitive && isValuePrimitive) {
        (true, structSize + wordSize)
      } else {
        (false, -1)
      }

      val allocation =
        s"""
           |ArrayData $arrayData = ArrayData.allocateArrayData(
           |  $elementSize, $numElements, " $prettyName failed.");
         """.stripMargin

      val code = if (isPrimitive) {
        val genCodeForPrimitive = genCodeForPrimitiveElements(
          ctx, arrayData, keys, values, ev.value, numElements, structSize)
        s"""
           |if ($arrayData instanceof UnsafeArrayData) {
           |  $genCodeForPrimitive
           |} else {
           |  ${genCodeForAnyElements(ctx, arrayData, keys, values, ev.value, numElements)}
           |}
         """.stripMargin
      } else {
        s"${genCodeForAnyElements(ctx, arrayData, keys, values, ev.value, numElements)}"
      }

      s"""
         |final int $numElements = $c.numElements();
         |final ArrayData $keys = $c.keyArray();
         |final ArrayData $values = $c.valueArray();
         |$allocation
         |$code
       """.stripMargin
    })
  }

  private def getKey(varName: String, index: String) =
    CodeGenerator.getValue(varName, childDataType.keyType, index)

  private def getValue(varName: String, index: String) =
    CodeGenerator.getValue(varName, childDataType.valueType, index)

  private def genCodeForPrimitiveElements(
      ctx: CodegenContext,
      arrayData: String,
      keys: String,
      values: String,
      resultArrayData: String,
      numElements: String,
      structSize: Int): String = {
    val unsafeArrayData = ctx.freshName("unsafeArrayData")
    val baseObject = ctx.freshName("baseObject")
    val unsafeRow = ctx.freshName("unsafeRow")
    val structsOffset = ctx.freshName("structsOffset")
    val offset = ctx.freshName("offset")
    val z = ctx.freshName("z")
    val calculateHeader = "UnsafeArrayData.calculateHeaderPortionInBytes"

    val baseOffset = "Platform.BYTE_ARRAY_OFFSET"
    val wordSize = UnsafeRow.WORD_SIZE
    val structSizeAsLong = s"${structSize}L"

    val setKey = CodeGenerator.setColumn(unsafeRow, childDataType.keyType, 0, getKey(keys, z))

    val valueAssignmentChecked = CodeGenerator.createArrayAssignment(
      unsafeRow, childDataType.valueType, values, "1", z, childDataType.valueContainsNull)

    s"""
       |UnsafeArrayData $unsafeArrayData = (UnsafeArrayData)$arrayData;
       |Object $baseObject = $unsafeArrayData.getBaseObject();
       |final int $structsOffset = $calculateHeader($numElements) + $numElements * $wordSize;
       |UnsafeRow $unsafeRow = new UnsafeRow(2);
       |for (int $z = 0; $z < $numElements; $z++) {
       |  long $offset = $structsOffset + $z * $structSizeAsLong;
       |  $unsafeArrayData.setLong($z, ($offset << 32) + $structSizeAsLong);
       |  $unsafeRow.pointTo($baseObject, $baseOffset + $offset, $structSize);
       |  $setKey;
       |  $valueAssignmentChecked
       |}
       |$resultArrayData = $arrayData;
     """.stripMargin
  }

  private def genCodeForAnyElements(
      ctx: CodegenContext,
      arrayData: String,
      keys: String,
      values: String,
      resultArrayData: String,
      numElements: String): String = {
    val z = ctx.freshName("z")
    val isValuePrimitive = CodeGenerator.isPrimitiveType(childDataType.valueType)
    val getValueWithCheck = if (childDataType.valueContainsNull && isValuePrimitive) {
      s"$values.isNullAt($z) ? null : (Object)${getValue(values, z)}"
    } else {
      getValue(values, z)
    }

    val rowClass = classOf[GenericInternalRow].getName
    val genericArrayDataClass = classOf[GenericArrayData].getName
    val genericArrayData = ctx.freshName("genericArrayData")
    val rowObject = s"new $rowClass(new Object[]{${getKey(keys, z)}, $getValueWithCheck})"
    s"""
       |$genericArrayDataClass $genericArrayData = ($genericArrayDataClass)$arrayData;
       |for (int $z = 0; $z < $numElements; $z++) {
       |  $genericArrayData.update($z, $rowObject);
       |}
       |$resultArrayData = $arrayData;
     """.stripMargin
  }

  override def prettyName: String = "map_entries"

  override def withNewChildInternal(newChild: Expression): MapEntries = copy(child = newChild)
}

/**
 * Returns the union of all the given maps.
 */
@ExpressionDescription(
  usage = "_FUNC_(map, ...) - Returns the union of all the given maps",
  examples = """
    Examples:
      > SELECT _FUNC_(map(1, 'a', 2, 'b'), map(3, 'c'));
       {1:"a",2:"b",3:"c"}
  """,
  group = "map_funcs",
  since = "2.4.0")
case class MapConcat(children: Seq[Expression])
  extends ComplexTypeMergingExpression
  with QueryErrorsBase {

  override def checkInputDataTypes(): TypeCheckResult = {
    if (children.exists(!_.dataType.isInstanceOf[MapType])) {
      DataTypeMismatch(
        errorSubClass = "MAP_CONCAT_DIFF_TYPES",
        messageParameters = Map(
          "functionName" -> toSQLId(prettyName),
          "dataType" -> children.map(_.dataType).map(toSQLType).mkString("[", ", ", "]")
        )
      )
    } else {
      val sameTypeCheck = TypeUtils.checkForSameTypeInputExpr(children.map(_.dataType), prettyName)
      if (sameTypeCheck.isFailure) {
        sameTypeCheck
      } else {
        TypeUtils.checkForMapKeyType(dataType.keyType)
      }
    }
  }

  @transient override lazy val dataType: MapType = {
    if (children.isEmpty) {
      MapType(StringType, StringType)
    } else {
      super.dataType.asInstanceOf[MapType]
    }
  }

  override def nullable: Boolean = children.exists(_.nullable)

  private lazy val mapBuilder = new ArrayBasedMapBuilder(dataType.keyType, dataType.valueType)

  override def eval(input: InternalRow): Any = {
    val maps = children.map(_.eval(input).asInstanceOf[MapData])
    if (maps.contains(null)) {
      return null
    }

    for (map <- maps) {
      mapBuilder.putAll(map.keyArray(), map.valueArray())
    }
    mapBuilder.build()
  }

  override def doGenCode(ctx: CodegenContext, ev: ExprCode): ExprCode = {
    val mapCodes = children.map(_.genCode(ctx))
    val argsName = ctx.freshName("args")
    val hasNullName = ctx.freshName("hasNull")
    val builderTerm = ctx.addReferenceObj("mapBuilder", mapBuilder)

    val assignments = mapCodes.zip(children.map(_.nullable)).zipWithIndex.map {
      case ((m, true), i) =>
        s"""
           |if (!$hasNullName) {
           |  ${m.code}
           |  if (!${m.isNull}) {
           |    $argsName[$i] = ${m.value};
           |  } else {
           |    $hasNullName = true;
           |  }
           |}
         """.stripMargin
      case ((m, false), i) =>
        s"""
           |if (!$hasNullName) {
           |  ${m.code}
           |  $argsName[$i] = ${m.value};
           |}
         """.stripMargin
    }

    val prepareMaps = ctx.splitExpressionsWithCurrentInputs(
      expressions = assignments,
      funcName = "getMapConcatInputs",
      extraArguments = ("MapData[]", argsName) :: ("boolean", hasNullName) :: Nil,
      returnType = "boolean",
      makeSplitFunction = body =>
        s"""
           |$body
           |return $hasNullName;
        """.stripMargin,
      foldFunctions = _.map(funcCall => s"$hasNullName = $funcCall;").mkString("\n")
    )

    val idxName = ctx.freshName("idx")
    val mapMerge =
      s"""
        |for (int $idxName = 0; $idxName < $argsName.length; $idxName++) {
        |  $builderTerm.putAll($argsName[$idxName].keyArray(), $argsName[$idxName].valueArray());
        |}
        |${ev.value} = $builderTerm.build();
      """.stripMargin

    ev.copy(
      code = code"""
        |MapData[] $argsName = new MapData[${mapCodes.size}];
        |boolean $hasNullName = false;
        |$prepareMaps
        |boolean ${ev.isNull} = $hasNullName;
        |MapData ${ev.value} = null;
        |if (!$hasNullName) {
        |  $mapMerge
        |}
      """.stripMargin)
  }

  override def prettyName: String = "map_concat"

  override def withNewChildrenInternal(newChildren: IndexedSeq[Expression]): MapConcat =
    copy(children = newChildren)
}

/**
 * Returns a map created from the given array of entries.
 */
@ExpressionDescription(
  usage = "_FUNC_(arrayOfEntries) - Returns a map created from the given array of entries.",
  examples = """
    Examples:
      > SELECT _FUNC_(array(struct(1, 'a'), struct(2, 'b')));
       {1:"a",2:"b"}
  """,
  group = "map_funcs",
  since = "2.4.0")
case class MapFromEntries(child: Expression)
  extends UnaryExpression
  with NullIntolerant
  with QueryErrorsBase {

  @transient
  private lazy val dataTypeDetails: Option[(MapType, Boolean, Boolean)] = child.dataType match {
    case ArrayType(
      StructType(Array(
        StructField(_, keyType, keyNullable, _),
        StructField(_, valueType, valueNullable, _))),
      containsNull) => Some((MapType(keyType, valueType, valueNullable), keyNullable, containsNull))
    case _ => None
  }

  @transient private lazy val nullEntries: Boolean = dataTypeDetails.get._3

  override def nullable: Boolean = child.nullable || nullEntries

  @transient override lazy val dataType: MapType = dataTypeDetails.get._1

  override def checkInputDataTypes(): TypeCheckResult = dataTypeDetails match {
    case Some((mapType, _, _)) =>
      TypeUtils.checkForMapKeyType(mapType.keyType)
    case None =>
      DataTypeMismatch(
        errorSubClass = "UNEXPECTED_INPUT_TYPE",
        messageParameters = Map(
          "paramIndex" -> "1",
          "requiredType" -> s"${toSQLType(ArrayType)} of pair ${toSQLType(StructType)}",
          "inputSql" -> toSQLExpr(child),
          "inputType" -> toSQLType(child.dataType)
        )
      )
  }

  private lazy val mapBuilder = new ArrayBasedMapBuilder(dataType.keyType, dataType.valueType)

  override protected def nullSafeEval(input: Any): Any = {
    val entries = input.asInstanceOf[ArrayData]
    val numEntries = entries.numElements()
    var i = 0
    if (nullEntries) {
      while (i < numEntries) {
        if (entries.isNullAt(i)) return null
        i += 1
      }
    }

    i = 0
    while (i < numEntries) {
      mapBuilder.put(entries.getStruct(i, 2))
      i += 1
    }
    mapBuilder.build()
  }

  override protected def doGenCode(ctx: CodegenContext, ev: ExprCode): ExprCode = {
    nullSafeCodeGen(ctx, ev, c => {
      val numEntries = ctx.freshName("numEntries")
      val builderTerm = ctx.addReferenceObj("mapBuilder", mapBuilder)
      val i = ctx.freshName("idx")
      ctx.nullArrayElementsSaveExec(nullEntries, ev.isNull, c) {
        s"""
           |final int $numEntries = $c.numElements();
           |for (int $i = 0; $i < $numEntries; $i++) {
           |  $builderTerm.put($c.getStruct($i, 2));
           |}
           |${ev.value} = $builderTerm.build();
         """.stripMargin
      }
    })
  }

  override def prettyName: String = "map_from_entries"

  override protected def withNewChildInternal(newChild: Expression): MapFromEntries =
    copy(child = newChild)
}


/**
 * Common base class for [[SortArray]] and [[ArraySort]].
 */
trait ArraySortLike extends ExpectsInputTypes {
  protected def arrayExpression: Expression

  protected def nullOrder: NullOrder

  @transient private lazy val lt: Comparator[Any] = {
    val ordering = arrayExpression.dataType match {
      case _ @ ArrayType(n: AtomicType, _) => n.ordering.asInstanceOf[Ordering[Any]]
      case _ @ ArrayType(a: ArrayType, _) => a.interpretedOrdering.asInstanceOf[Ordering[Any]]
      case _ @ ArrayType(s: StructType, _) => s.interpretedOrdering.asInstanceOf[Ordering[Any]]
    }

    (o1: Any, o2: Any) => {
      if (o1 == null && o2 == null) {
        0
      } else if (o1 == null) {
        nullOrder
      } else if (o2 == null) {
        -nullOrder
      } else {
        ordering.compare(o1, o2)
      }
    }
  }

  @transient private lazy val gt: Comparator[Any] = {
    val ordering = arrayExpression.dataType match {
      case _ @ ArrayType(n: AtomicType, _) => n.ordering.asInstanceOf[Ordering[Any]]
      case _ @ ArrayType(a: ArrayType, _) => a.interpretedOrdering.asInstanceOf[Ordering[Any]]
      case _ @ ArrayType(s: StructType, _) => s.interpretedOrdering.asInstanceOf[Ordering[Any]]
    }

    (o1: Any, o2: Any) => {
      if (o1 == null && o2 == null) {
        0
      } else if (o1 == null) {
        -nullOrder
      } else if (o2 == null) {
        nullOrder
      } else {
        ordering.compare(o2, o1)
      }
    }
  }

  @transient lazy val elementType: DataType =
    arrayExpression.dataType.asInstanceOf[ArrayType].elementType

  private def resultArrayElementNullable: Boolean =
    arrayExpression.dataType.asInstanceOf[ArrayType].containsNull

  def sortEval(array: Any, ascending: Boolean): Any = {
    val data = array.asInstanceOf[ArrayData].toArray[AnyRef](elementType)
    if (elementType != NullType) {
      java.util.Arrays.sort(data, if (ascending) lt else gt)
    }
    new GenericArrayData(data.asInstanceOf[Array[Any]])
  }

  def sortCodegen(ctx: CodegenContext, ev: ExprCode, base: String, order: String): String = {
    val genericArrayData = classOf[GenericArrayData].getName
    val unsafeArrayData = classOf[UnsafeArrayData].getName
    val array = ctx.freshName("array")
    val c = ctx.freshName("c")
    if (elementType == NullType) {
      s"${ev.value} = $base.copy();"
    } else {
      val elementTypeTerm = ctx.addReferenceObj("elementTypeTerm", elementType)
      val sortOrder = ctx.freshName("sortOrder")
      val o1 = ctx.freshName("o1")
      val o2 = ctx.freshName("o2")
      val jt = CodeGenerator.javaType(elementType)
      val comp = if (CodeGenerator.isPrimitiveType(elementType)) {
        val bt = CodeGenerator.boxedType(elementType)
        val v1 = ctx.freshName("v1")
        val v2 = ctx.freshName("v2")
        s"""
           |$jt $v1 = (($bt) $o1).${jt}Value();
           |$jt $v2 = (($bt) $o2).${jt}Value();
           |int $c = ${ctx.genComp(elementType, v1, v2)};
         """.stripMargin
      } else {
        s"int $c = ${ctx.genComp(elementType, s"(($jt) $o1)", s"(($jt) $o2)")};"
      }
      val canPerformFastSort = CodeGenerator.isPrimitiveType(elementType) &&
        elementType != BooleanType && !resultArrayElementNullable
      val nonNullPrimitiveAscendingSort = if (canPerformFastSort) {
          val javaType = CodeGenerator.javaType(elementType)
          val primitiveTypeName = CodeGenerator.primitiveTypeName(elementType)
          s"""
             |if ($order) {
             |  $javaType[] $array = $base.to${primitiveTypeName}Array();
             |  java.util.Arrays.sort($array);
             |  ${ev.value} = $unsafeArrayData.fromPrimitiveArray($array);
             |} else
           """.stripMargin
        } else {
          ""
        }
      s"""
         |$nonNullPrimitiveAscendingSort
         |{
         |  Object[] $array = $base.toObjectArray($elementTypeTerm);
         |  final int $sortOrder = $order ? 1 : -1;
         |  java.util.Arrays.sort($array, new java.util.Comparator() {
         |    @Override public int compare(Object $o1, Object $o2) {
         |      if ($o1 == null && $o2 == null) {
         |        return 0;
         |      } else if ($o1 == null) {
         |        return $sortOrder * $nullOrder;
         |      } else if ($o2 == null) {
         |        return -$sortOrder * $nullOrder;
         |      }
         |      $comp
         |      return $sortOrder * $c;
         |    }
         |  });
         |  ${ev.value} = new $genericArrayData($array);
         |}
       """.stripMargin
    }
  }

}

object ArraySortLike {
  type NullOrder = Int
  // Least: place null element at the first of the array for ascending order
  // Greatest: place null element at the end of the array for ascending order
  object NullOrder {
    val Least: NullOrder = -1
    val Greatest: NullOrder = 1
  }
}

/**
 * Sorts the input array in ascending / descending order according to the natural ordering of
 * the array elements and returns it.
 */
// scalastyle:off line.size.limit
@ExpressionDescription(
  usage = """
    _FUNC_(array[, ascendingOrder]) - Sorts the input array in ascending or descending order
      according to the natural ordering of the array elements. NaN is greater than any non-NaN
      elements for double/float type. Null elements will be placed at the beginning of the returned
      array in ascending order or at the end of the returned array in descending order.
  """,
  examples = """
    Examples:
      > SELECT _FUNC_(array('b', 'd', null, 'c', 'a'), true);
       [null,"a","b","c","d"]
  """,
  group = "array_funcs",
  since = "1.5.0")
// scalastyle:on line.size.limit
case class SortArray(base: Expression, ascendingOrder: Expression)
  extends BinaryExpression with ArraySortLike with NullIntolerant with QueryErrorsBase {

  def this(e: Expression) = this(e, Literal(true))

  override def left: Expression = base
  override def right: Expression = ascendingOrder
  override def dataType: DataType = base.dataType
  override def inputTypes: Seq[AbstractDataType] = Seq(ArrayType, BooleanType)

  override def arrayExpression: Expression = base
  override def nullOrder: NullOrder = NullOrder.Least

  override def checkInputDataTypes(): TypeCheckResult = base.dataType match {
    case ArrayType(dt, _) if RowOrdering.isOrderable(dt) =>
      ascendingOrder match {
        case Literal(_: Boolean, BooleanType) =>
          TypeCheckResult.TypeCheckSuccess
        case _ =>
          DataTypeMismatch(
            errorSubClass = "UNEXPECTED_INPUT_TYPE",
            messageParameters = Map(
              "paramIndex" -> "2",
              "requiredType" -> toSQLType(BooleanType),
              "inputSql" -> toSQLExpr(ascendingOrder),
              "inputType" -> toSQLType(ascendingOrder.dataType))
          )
      }
    case ArrayType(dt, _) =>
      DataTypeMismatch(
        errorSubClass = "INVALID_ORDERING_TYPE",
        messageParameters = Map(
          "functionName" -> toSQLId(prettyName),
          "dataType" -> toSQLType(base.dataType)
        )
      )
    case _ =>
      DataTypeMismatch(
        errorSubClass = "UNEXPECTED_INPUT_TYPE",
        messageParameters = Map(
          "paramIndex" -> "1",
          "requiredType" -> toSQLType(ArrayType),
          "inputSql" -> toSQLExpr(base),
          "inputType" -> toSQLType(base.dataType))
      )
  }

  override def nullSafeEval(array: Any, ascending: Any): Any = {
    sortEval(array, ascending.asInstanceOf[Boolean])
  }

  override def doGenCode(ctx: CodegenContext, ev: ExprCode): ExprCode = {
    nullSafeCodeGen(ctx, ev, (b, order) => sortCodegen(ctx, ev, b, order))
  }

  override def prettyName: String = "sort_array"

  override protected def withNewChildrenInternal(
      newLeft: Expression, newRight: Expression): SortArray =
    copy(base = newLeft, ascendingOrder = newRight)
}

/**
 * Returns a random permutation of the given array.
 */
@ExpressionDescription(
  usage = "_FUNC_(array) - Returns a random permutation of the given array.",
  examples = """
    Examples:
      > SELECT _FUNC_(array(1, 20, 3, 5));
       [3,1,5,20]
      > SELECT _FUNC_(array(1, 20, null, 3));
       [20,null,3,1]
  """,
  note = """
    The function is non-deterministic.
  """,
  group = "array_funcs",
  since = "2.4.0")
case class Shuffle(child: Expression, randomSeed: Option[Long] = None)
  extends UnaryExpression with ExpectsInputTypes with Stateful with ExpressionWithRandomSeed {

  def this(child: Expression) = this(child, None)

  override def seedExpression: Expression = randomSeed.map(Literal.apply).getOrElse(UnresolvedSeed)

  override def withNewSeed(seed: Long): Shuffle = copy(randomSeed = Some(seed))

  override lazy val resolved: Boolean =
    childrenResolved && checkInputDataTypes().isSuccess && randomSeed.isDefined

  override def inputTypes: Seq[AbstractDataType] = Seq(ArrayType)

  override def dataType: DataType = child.dataType

  private def resultArrayElementNullable = dataType.asInstanceOf[ArrayType].containsNull

  @transient lazy val elementType: DataType = dataType.asInstanceOf[ArrayType].elementType

  @transient private[this] var random: RandomIndicesGenerator = _

  override protected def initializeInternal(partitionIndex: Int): Unit = {
    random = RandomIndicesGenerator(randomSeed.get + partitionIndex)
  }

  override protected def evalInternal(input: InternalRow): Any = {
    val value = child.eval(input)
    if (value == null) {
      null
    } else {
      val source = value.asInstanceOf[ArrayData]
      val numElements = source.numElements()
      val indices = random.getNextIndices(numElements)
      new GenericArrayData(indices.map(source.get(_, elementType)))
    }
  }

  override protected def doGenCode(ctx: CodegenContext, ev: ExprCode): ExprCode = {
    nullSafeCodeGen(ctx, ev, c => shuffleArrayCodeGen(ctx, ev, c))
  }

  private def shuffleArrayCodeGen(ctx: CodegenContext, ev: ExprCode, childName: String): String = {
    val randomClass = classOf[RandomIndicesGenerator].getName

    val rand = ctx.addMutableState(randomClass, "rand", forceInline = true)
    ctx.addPartitionInitializationStatement(
      s"$rand = new $randomClass(${randomSeed.get}L + partitionIndex);")

    val numElements = ctx.freshName("numElements")
    val arrayData = ctx.freshName("arrayData")
    val indices = ctx.freshName("indices")
    val i = ctx.freshName("i")

    val initialization = CodeGenerator.createArrayData(
      arrayData, elementType, numElements, s" $prettyName failed.")
    val assignment = CodeGenerator.createArrayAssignment(arrayData, elementType, childName,
      i, s"$indices[$i]", resultArrayElementNullable)

    s"""
       |int $numElements = $childName.numElements();
       |int[] $indices = $rand.getNextIndices($numElements);
       |$initialization
       |for (int $i = 0; $i < $numElements; $i++) {
       |  $assignment
       |}
       |${ev.value} = $arrayData;
     """.stripMargin
  }

  override def freshCopy(): Shuffle = Shuffle(child, randomSeed)

  override def withNewChildInternal(newChild: Expression): Shuffle = copy(child = newChild)
}

/**
 * Returns a reversed string or an array with reverse order of elements.
 */
@ExpressionDescription(
  usage = "_FUNC_(array) - Returns a reversed string or an array with reverse order of elements.",
  examples = """
    Examples:
      > SELECT _FUNC_('Spark SQL');
       LQS krapS
      > SELECT _FUNC_(array(2, 1, 4, 3));
       [3,4,1,2]
  """,
  group = "collection_funcs",
  since = "1.5.0",
  note = """
    Reverse logic for arrays is available since 2.4.0.
  """
)
case class Reverse(child: Expression)
  extends UnaryExpression with ImplicitCastInputTypes with NullIntolerant {

  // Input types are utilized by type coercion in ImplicitTypeCasts.
  override def inputTypes: Seq[AbstractDataType] = Seq(TypeCollection(StringType, ArrayType))

  override def dataType: DataType = child.dataType

  private def resultArrayElementNullable = dataType.asInstanceOf[ArrayType].containsNull

  override def nullSafeEval(input: Any): Any = doReverse(input)

  @transient private lazy val doReverse: Any => Any = dataType match {
    case ArrayType(elementType, _) =>
      input => {
        val arrayData = input.asInstanceOf[ArrayData]
        new GenericArrayData(arrayData.toObjectArray(elementType).reverse)
      }
    case StringType => _.asInstanceOf[UTF8String].reverse()
  }

  override def doGenCode(ctx: CodegenContext, ev: ExprCode): ExprCode = {
    nullSafeCodeGen(ctx, ev, c => dataType match {
      case _: StringType => stringCodeGen(ev, c)
      case _: ArrayType => arrayCodeGen(ctx, ev, c)
    })
  }

  private def stringCodeGen(ev: ExprCode, childName: String): String = {
    s"${ev.value} = ($childName).reverse();"
  }

  private def arrayCodeGen(ctx: CodegenContext, ev: ExprCode, childName: String): String = {

    val numElements = ctx.freshName("numElements")
    val arrayData = ctx.freshName("arrayData")

    val i = ctx.freshName("i")
    val j = ctx.freshName("j")

    val elementType = dataType.asInstanceOf[ArrayType].elementType
    val initialization = CodeGenerator.createArrayData(
      arrayData, elementType, numElements, s" $prettyName failed.")
    val assignment = CodeGenerator.createArrayAssignment(
      arrayData, elementType, childName, i, j, resultArrayElementNullable)

    s"""
       |final int $numElements = $childName.numElements();
       |$initialization
       |for (int $i = 0; $i < $numElements; $i++) {
       |  int $j = $numElements - $i - 1;
       |  $assignment
       |}
       |${ev.value} = $arrayData;
     """.stripMargin
  }

  override def prettyName: String = "reverse"

  override protected def withNewChildInternal(newChild: Expression): Reverse =
    copy(child = newChild)
}

/**
 * Checks if the array (left) has the element (right)
 */
@ExpressionDescription(
  usage = "_FUNC_(array, value) - Returns true if the array contains the value.",
  examples = """
    Examples:
      > SELECT _FUNC_(array(1, 2, 3), 2);
       true
  """,
  group = "array_funcs",
  since = "1.5.0")
case class ArrayContains(left: Expression, right: Expression)
  extends BinaryExpression with ImplicitCastInputTypes with NullIntolerant with Predicate
  with QueryErrorsBase {

  @transient private lazy val ordering: Ordering[Any] =
    TypeUtils.getInterpretedOrdering(right.dataType)

  override def inputTypes: Seq[AbstractDataType] = {
    (left.dataType, right.dataType) match {
      case (_, NullType) => Seq.empty
      case (ArrayType(e1, hasNull), e2) =>
        TypeCoercion.findWiderTypeWithoutStringPromotionForTwo(e1, e2) match {
          case Some(dt) => Seq(ArrayType(dt, hasNull), dt)
          case _ => Seq.empty
        }
      case _ => Seq.empty
    }
  }

  override def checkInputDataTypes(): TypeCheckResult = {
    (left.dataType, right.dataType) match {
      case (_, NullType) | (NullType, _) =>
        DataTypeMismatch(
          errorSubClass = "NULL_TYPE",
          messageParameters = Map("functionName" -> toSQLId(prettyName)))
      case (l, _) if !ArrayType.acceptsType(l) =>
        DataTypeMismatch(
          errorSubClass = "UNEXPECTED_INPUT_TYPE",
          messageParameters = Map(
            "paramIndex" -> "1",
            "requiredType" -> toSQLType(ArrayType),
            "inputSql" -> toSQLExpr(left),
            "inputType" -> toSQLType(left.dataType))
        )
      case (ArrayType(e1, _), e2) if e1.sameType(e2) =>
        TypeUtils.checkForOrderingExpr(e2, prettyName)
      case _ =>
        DataTypeMismatch(
          errorSubClass = "ARRAY_FUNCTION_DIFF_TYPES",
          messageParameters = Map(
            "functionName" -> toSQLId(prettyName),
            "dataType" -> toSQLType(ArrayType),
            "leftType" -> toSQLType(left.dataType),
            "rightType" -> toSQLType(right.dataType)
          )
        )
    }
  }

  override def nullable: Boolean = {
    left.nullable || right.nullable || left.dataType.asInstanceOf[ArrayType].containsNull
  }

  override def nullSafeEval(arr: Any, value: Any): Any = {
    var hasNull = false
    arr.asInstanceOf[ArrayData].foreach(right.dataType, (i, v) =>
      if (v == null) {
        hasNull = true
      } else if (ordering.equiv(v, value)) {
        return true
      }
    )
    if (hasNull) {
      null
    } else {
      false
    }
  }

  override def doGenCode(ctx: CodegenContext, ev: ExprCode): ExprCode = {
    nullSafeCodeGen(ctx, ev, (arr, value) => {
      val i = ctx.freshName("i")
      val getValue = CodeGenerator.getValue(arr, right.dataType, i)
      val loopBodyCode = if (nullable) {
        s"""
           |if ($arr.isNullAt($i)) {
           |   ${ev.isNull} = true;
           |} else if (${ctx.genEqual(right.dataType, value, getValue)}) {
           |   ${ev.isNull} = false;
           |   ${ev.value} = true;
           |   break;
           |}
         """.stripMargin
      } else {
        s"""
           |if (${ctx.genEqual(right.dataType, value, getValue)}) {
           |  ${ev.value} = true;
           |  break;
           |}
         """.stripMargin
      }
      s"""
         |for (int $i = 0; $i < $arr.numElements(); $i ++) {
         |  $loopBodyCode
         |}
       """.stripMargin
    })
  }

  override def prettyName: String = "array_contains"

  override protected def withNewChildrenInternal(
      newLeft: Expression, newRight: Expression): ArrayContains =
    copy(left = newLeft, right = newRight)
}

/**
 * Checks if the two arrays contain at least one common element.
 */
// scalastyle:off line.size.limit
@ExpressionDescription(
  usage = "_FUNC_(a1, a2) - Returns true if a1 contains at least a non-null element present also in a2. If the arrays have no common element and they are both non-empty and either of them contains a null element null is returned, false otherwise.",
  examples = """
    Examples:
      > SELECT _FUNC_(array(1, 2, 3), array(3, 4, 5));
       true
  """,
  group = "array_funcs",
  since = "2.4.0")
// scalastyle:off line.size.limit
case class ArraysOverlap(left: Expression, right: Expression)
  extends BinaryArrayExpressionWithImplicitCast with NullIntolerant with Predicate {

  override def checkInputDataTypes(): TypeCheckResult = super.checkInputDataTypes() match {
    case TypeCheckResult.TypeCheckSuccess =>
      TypeUtils.checkForOrderingExpr(elementType, prettyName)
    case failure => failure
  }

  @transient private lazy val ordering: Ordering[Any] =
    TypeUtils.getInterpretedOrdering(elementType)

  @transient private lazy val doEvaluation = if (TypeUtils.typeWithProperEquals(elementType)) {
    fastEval _
  } else {
    bruteForceEval _
  }

  override def nullable: Boolean = {
    left.nullable || right.nullable || leftArrayElementNullable || rightArrayElementNullable
  }

  override def nullSafeEval(a1: Any, a2: Any): Any = {
    doEvaluation(a1.asInstanceOf[ArrayData], a2.asInstanceOf[ArrayData])
  }

  /**
   * A fast implementation which puts all the elements from the smaller array in a set
   * and then performs a lookup on it for each element of the bigger one.
   * This eval mode works only for data types which implements properly the equals method.
   */
  private def fastEval(arr1: ArrayData, arr2: ArrayData): Any = {
    var hasNull = false
    val (bigger, smaller) = if (arr1.numElements() > arr2.numElements()) {
      (arr1, arr2)
    } else {
      (arr2, arr1)
    }
    if (smaller.numElements() > 0) {
      val smallestSet = new java.util.HashSet[Any]()
      smaller.foreach(elementType, (_, v) =>
        if (v == null) {
          hasNull = true
        } else {
          smallestSet.add(v)
        })
      bigger.foreach(elementType, (_, v1) =>
        if (v1 == null) {
          hasNull = true
        } else if (smallestSet.contains(v1)) {
          return true
        }
      )
    }
    if (hasNull) {
      null
    } else {
      false
    }
  }

  /**
   * A slower evaluation which performs a nested loop and supports all the data types.
   */
  private def bruteForceEval(arr1: ArrayData, arr2: ArrayData): Any = {
    var hasNull = false
    if (arr1.numElements() > 0 && arr2.numElements() > 0) {
      arr1.foreach(elementType, (_, v1) =>
        if (v1 == null) {
          hasNull = true
        } else {
          arr2.foreach(elementType, (_, v2) =>
            if (v2 == null) {
              hasNull = true
            } else if (ordering.equiv(v1, v2)) {
              return true
            }
          )
        })
    }
    if (hasNull) {
      null
    } else {
      false
    }
  }

  override def doGenCode(ctx: CodegenContext, ev: ExprCode): ExprCode = {
    nullSafeCodeGen(ctx, ev, (a1, a2) => {
      val smaller = ctx.freshName("smallerArray")
      val bigger = ctx.freshName("biggerArray")
      val comparisonCode = if (TypeUtils.typeWithProperEquals(elementType)) {
        fastCodegen(ctx, ev, smaller, bigger)
      } else {
        bruteForceCodegen(ctx, ev, smaller, bigger)
      }
      s"""
         |ArrayData $smaller;
         |ArrayData $bigger;
         |if ($a1.numElements() > $a2.numElements()) {
         |  $bigger = $a1;
         |  $smaller = $a2;
         |} else {
         |  $smaller = $a1;
         |  $bigger = $a2;
         |}
         |if ($smaller.numElements() > 0) {
         |  $comparisonCode
         |}
       """.stripMargin
    })
  }

  /**
   * Code generation for a fast implementation which puts all the elements from the smaller array
   * in a set and then performs a lookup on it for each element of the bigger one.
   * It works only for data types which implements properly the equals method.
   */
  private def fastCodegen(ctx: CodegenContext, ev: ExprCode, smaller: String, bigger: String): String = {
    val i = ctx.freshName("i")
    val getFromSmaller = CodeGenerator.getValue(smaller, elementType, i)
    val getFromBigger = CodeGenerator.getValue(bigger, elementType, i)
    val javaElementClass = CodeGenerator.boxedType(elementType)
    val javaSet = classOf[java.util.HashSet[_]].getName
    val set = ctx.freshName("set")
    val addToSetFromSmallerCode = nullSafeElementCodegen(
      smaller, i, s"$set.add($getFromSmaller);", s"${ev.isNull} = true;")
    val setIsNullCode = if (nullable) s"${ev.isNull} = false;" else ""
    val elementIsInSetCode = nullSafeElementCodegen(
      bigger,
      i,
      s"""
         |if ($set.contains($getFromBigger)) {
         |  $setIsNullCode
         |  ${ev.value} = true;
         |  break;
         |}
       """.stripMargin,
      s"${ev.isNull} = true;")
    s"""
       |$javaSet<$javaElementClass> $set = new $javaSet<$javaElementClass>();
       |for (int $i = 0; $i < $smaller.numElements(); $i ++) {
       |  $addToSetFromSmallerCode
       |}
       |for (int $i = 0; $i < $bigger.numElements(); $i ++) {
       |  $elementIsInSetCode
       |}
     """.stripMargin
  }

  /**
   * Code generation for a slower evaluation which performs a nested loop and supports all the data types.
   */
  private def bruteForceCodegen(ctx: CodegenContext, ev: ExprCode, smaller: String, bigger: String): String = {
    val i = ctx.freshName("i")
    val j = ctx.freshName("j")
    val getFromSmaller = CodeGenerator.getValue(smaller, elementType, j)
    val getFromBigger = CodeGenerator.getValue(bigger, elementType, i)
    val setIsNullCode = if (nullable) s"${ev.isNull} = false;" else ""
    val compareValues = nullSafeElementCodegen(
      smaller,
      j,
      s"""
         |if (${ctx.genEqual(elementType, getFromSmaller, getFromBigger)}) {
         |  $setIsNullCode
         |  ${ev.value} = true;
         |}
       """.stripMargin,
      s"${ev.isNull} = true;")
    val isInSmaller = nullSafeElementCodegen(
      bigger,
      i,
      s"""
         |for (int $j = 0; $j < $smaller.numElements() && !${ev.value}; $j ++) {
         |  $compareValues
         |}
       """.stripMargin,
      s"${ev.isNull} = true;")
    s"""
       |for (int $i = 0; $i < $bigger.numElements() && !${ev.value}; $i ++) {
       |  $isInSmaller
       |}
     """.stripMargin
  }

  def nullSafeElementCodegen(
      arrayVar: String,
      index: String,
      code: String,
      isNullCode: String): String = {
    if (inputTypes.exists(_.asInstanceOf[ArrayType].containsNull)) {
      s"""
         |if ($arrayVar.isNullAt($index)) {
         |  $isNullCode
         |} else {
         |  $code
         |}
       """.stripMargin
    } else {
      code
    }
  }

  override def prettyName: String = "arrays_overlap"

  override protected def withNewChildrenInternal(
      newLeft: Expression, newRight: Expression): ArraysOverlap =
    copy(left = newLeft, right = newRight)
}

/**
 * Slices an array according to the requested start index and length
 */
// scalastyle:off line.size.limit
@ExpressionDescription(
  usage = "_FUNC_(x, start, length) - Subsets array x starting from index start (array indices start at 1, or starting from the end if start is negative) with the specified length.",
  examples = """
    Examples:
      > SELECT _FUNC_(array(1, 2, 3, 4), 2, 2);
       [2,3]
      > SELECT _FUNC_(array(1, 2, 3, 4), -2, 2);
       [3,4]
  """,
  group = "array_funcs",
  since = "2.4.0")
// scalastyle:on line.size.limit
case class Slice(x: Expression, start: Expression, length: Expression)
  extends TernaryExpression with ImplicitCastInputTypes with NullIntolerant {

  override def dataType: DataType = x.dataType

  private def resultArrayElementNullable = dataType.asInstanceOf[ArrayType].containsNull

  override def inputTypes: Seq[AbstractDataType] = Seq(ArrayType, IntegerType, IntegerType)

  override def first: Expression = x
  override def second: Expression = start
  override def third: Expression = length

  @transient private lazy val elementType: DataType = x.dataType.asInstanceOf[ArrayType].elementType

  override def nullSafeEval(xVal: Any, startVal: Any, lengthVal: Any): Any = {
    val startInt = startVal.asInstanceOf[Int]
    val lengthInt = lengthVal.asInstanceOf[Int]
    val arr = xVal.asInstanceOf[ArrayData]
    val startIndex = if (startInt == 0) {
      throw QueryExecutionErrors.unexpectedValueForStartInFunctionError(prettyName)
    } else if (startInt < 0) {
      startInt + arr.numElements()
    } else {
      startInt - 1
    }
    if (lengthInt < 0) {
      throw QueryExecutionErrors.unexpectedValueForLengthInFunctionError(prettyName)
    }
    // startIndex can be negative if start is negative and its absolute value is greater than the
    // number of elements in the array
    if (startIndex < 0 || startIndex >= arr.numElements()) {
      return new GenericArrayData(Array.empty[AnyRef])
    }
    val data = arr.toSeq[AnyRef](elementType)
    new GenericArrayData(data.slice(startIndex, startIndex + lengthInt))
  }

  override def doGenCode(ctx: CodegenContext, ev: ExprCode): ExprCode = {
    nullSafeCodeGen(ctx, ev, (x, start, length) => {
      val startIdx = ctx.freshName("startIdx")
      val resLength = ctx.freshName("resLength")
      val defaultIntValue = CodeGenerator.defaultValue(CodeGenerator.JAVA_INT, false)
      s"""
         |${CodeGenerator.JAVA_INT} $startIdx = $defaultIntValue;
         |${CodeGenerator.JAVA_INT} $resLength = $defaultIntValue;
         |if ($start == 0) {
         |  throw QueryExecutionErrors.unexpectedValueForStartInFunctionError("$prettyName");
         |} else if ($start < 0) {
         |  $startIdx = $start + $x.numElements();
         |} else {
         |  // arrays in SQL are 1-based instead of 0-based
         |  $startIdx = $start - 1;
         |}
         |if ($length < 0) {
         |  throw QueryExecutionErrors.unexpectedValueForLengthInFunctionError("$prettyName");
         |} else if ($length > $x.numElements() - $startIdx) {
         |  $resLength = $x.numElements() - $startIdx;
         |} else {
         |  $resLength = $length;
         |}
         |${genCodeForResult(ctx, ev, x, startIdx, resLength)}
       """.stripMargin
    })
  }

  def genCodeForResult(
      ctx: CodegenContext,
      ev: ExprCode,
      inputArray: String,
      startIdx: String,
      resLength: String): String = {
    val values = ctx.freshName("values")
    val i = ctx.freshName("i")
    val genericArrayData = classOf[GenericArrayData].getName

    val allocation = CodeGenerator.createArrayData(
      values, elementType, resLength, s" $prettyName failed.")
    val assignment = CodeGenerator.createArrayAssignment(values, elementType, inputArray,
      i, s"$i + $startIdx", resultArrayElementNullable)

    s"""
       |if ($startIdx < 0 || $startIdx >= $inputArray.numElements()) {
       |  ${ev.value} = new $genericArrayData(new Object[0]);
       |} else {
       |  $allocation
       |  for (int $i = 0; $i < $resLength; $i ++) {
       |    $assignment
       |  }
       |  ${ev.value} = $values;
       |}
     """.stripMargin
  }

  override protected def withNewChildrenInternal(
      newFirst: Expression, newSecond: Expression, newThird: Expression): Slice =
    copy(x = newFirst, start = newSecond, length = newThird)
}

/**
 * Creates a String containing all the elements of the input array separated by the delimiter.
 */
@ExpressionDescription(
  usage = """
    _FUNC_(array, delimiter[, nullReplacement]) - Concatenates the elements of the given array
      using the delimiter and an optional string to replace nulls. If no value is set for
      nullReplacement, any null value is filtered.""",
  examples = """
    Examples:
      > SELECT _FUNC_(array('hello', 'world'), ' ');
       hello world
      > SELECT _FUNC_(array('hello', null ,'world'), ' ');
       hello world
      > SELECT _FUNC_(array('hello', null ,'world'), ' ', ',');
       hello , world
  """,
  group = "array_funcs",
  since = "2.4.0")
case class ArrayJoin(
    array: Expression,
    delimiter: Expression,
    nullReplacement: Option[Expression]) extends Expression with ExpectsInputTypes {

  def this(array: Expression, delimiter: Expression) = this(array, delimiter, None)

  def this(array: Expression, delimiter: Expression, nullReplacement: Expression) =
    this(array, delimiter, Some(nullReplacement))

  override def inputTypes: Seq[AbstractDataType] = if (nullReplacement.isDefined) {
    Seq(ArrayType(StringType), StringType, StringType)
  } else {
    Seq(ArrayType(StringType), StringType)
  }

  override def children: Seq[Expression] = if (nullReplacement.isDefined) {
    Seq(array, delimiter, nullReplacement.get)
  } else {
    Seq(array, delimiter)
  }

  override protected def withNewChildrenInternal(newChildren: IndexedSeq[Expression]): Expression =
    if (nullReplacement.isDefined) {
      copy(
        array = newChildren(0),
        delimiter = newChildren(1),
        nullReplacement = Some(newChildren(2)))
    } else {
      copy(array = newChildren(0), delimiter = newChildren(1))
    }

  override def nullable: Boolean = children.exists(_.nullable)

  override def foldable: Boolean = children.forall(_.foldable)

  override def eval(input: InternalRow): Any = {
    val arrayEval = array.eval(input)
    if (arrayEval == null) return null
    val delimiterEval = delimiter.eval(input)
    if (delimiterEval == null) return null
    val nullReplacementEval = nullReplacement.map(_.eval(input))
    if (nullReplacementEval.contains(null)) return null

    val buffer = new UTF8StringBuilder()
    var firstItem = true
    val nullHandling = nullReplacementEval match {
      case Some(rep) => (prependDelimiter: Boolean) => {
        if (!prependDelimiter) {
          buffer.append(delimiterEval.asInstanceOf[UTF8String])
        }
        buffer.append(rep.asInstanceOf[UTF8String])
        true
      }
      case None => (_: Boolean) => false
    }
    arrayEval.asInstanceOf[ArrayData].foreach(StringType, (_, item) => {
      if (item == null) {
        if (nullHandling(firstItem)) {
          firstItem = false
        }
      } else {
        if (!firstItem) {
          buffer.append(delimiterEval.asInstanceOf[UTF8String])
        }
        buffer.append(item.asInstanceOf[UTF8String])
        firstItem = false
      }
    })
    buffer.build()
  }

  override protected def doGenCode(ctx: CodegenContext, ev: ExprCode): ExprCode = {
    val code = nullReplacement match {
      case Some(replacement) =>
        val replacementGen = replacement.genCode(ctx)
        val nullHandling = (buffer: String, delimiter: String, firstItem: String) => {
          s"""
             |if (!$firstItem) {
             |  $buffer.append($delimiter);
             |}
             |$buffer.append(${replacementGen.value});
             |$firstItem = false;
           """.stripMargin
        }
        val execCode = if (replacement.nullable) {
          ctx.nullSafeExec(replacement.nullable, replacementGen.isNull) {
            genCodeForArrayAndDelimiter(ctx, ev, nullHandling)
          }
        } else {
          genCodeForArrayAndDelimiter(ctx, ev, nullHandling)
        }
        s"""
           |${replacementGen.code}
           |$execCode
         """.stripMargin
      case None => genCodeForArrayAndDelimiter(ctx, ev,
        (_: String, _: String, _: String) => "// nulls are ignored")
    }
    if (nullable) {
      ev.copy(
        code"""
           |boolean ${ev.isNull} = true;
           |UTF8String ${ev.value} = null;
           |$code
         """.stripMargin)
    } else {
      ev.copy(
        code"""
           |UTF8String ${ev.value} = null;
           |$code
         """.stripMargin, FalseLiteral)
    }
  }

  private def genCodeForArrayAndDelimiter(
      ctx: CodegenContext,
      ev: ExprCode,
      nullEval: (String, String, String) => String): String = {
    val arrayGen = array.genCode(ctx)
    val delimiterGen = delimiter.genCode(ctx)
    val buffer = ctx.freshName("buffer")
    val bufferClass = classOf[UTF8StringBuilder].getName
    val i = ctx.freshName("i")
    val firstItem = ctx.freshName("firstItem")
    val resultCode =
      s"""
         |$bufferClass $buffer = new $bufferClass();
         |boolean $firstItem = true;
         |for (int $i = 0; $i < ${arrayGen.value}.numElements(); $i ++) {
         |  if (${arrayGen.value}.isNullAt($i)) {
         |    ${nullEval(buffer, delimiterGen.value, firstItem)}
         |  } else {
         |    if (!$firstItem) {
         |      $buffer.append(${delimiterGen.value});
         |    }
         |    $buffer.append(${CodeGenerator.getValue(arrayGen.value, StringType, i)});
         |    $firstItem = false;
         |  }
         |}
         |${ev.value} = $buffer.build();""".stripMargin

    if (array.nullable || delimiter.nullable) {
      arrayGen.code + ctx.nullSafeExec(array.nullable, arrayGen.isNull) {
        delimiterGen.code + ctx.nullSafeExec(delimiter.nullable, delimiterGen.isNull) {
          s"""
             |${ev.isNull} = false;
             |$resultCode""".stripMargin
        }
      }
    } else {
      s"""
         |${arrayGen.code}
         |${delimiterGen.code}
         |$resultCode""".stripMargin
    }
  }

  override def dataType: DataType = StringType

  override def prettyName: String = "array_join"
}

/**
 * Returns the minimum value in the array.
 */
@ExpressionDescription(
  usage = """
    _FUNC_(array) - Returns the minimum value in the array. NaN is greater than
    any non-NaN elements for double/float type. NULL elements are skipped.""",
  examples = """
    Examples:
      > SELECT _FUNC_(array(1, 20, null, 3));
       1
  """,
  group = "array_funcs",
  since = "2.4.0")
case class ArrayMin(child: Expression)
  extends UnaryExpression with ImplicitCastInputTypes with NullIntolerant {

  override def nullable: Boolean = true

  override def inputTypes: Seq[AbstractDataType] = Seq(ArrayType)

  @transient private lazy val ordering = TypeUtils.getInterpretedOrdering(dataType)

  override def checkInputDataTypes(): TypeCheckResult = {
    val typeCheckResult = super.checkInputDataTypes()
    if (typeCheckResult.isSuccess) {
      TypeUtils.checkForOrderingExpr(dataType, prettyName)
    } else {
      typeCheckResult
    }
  }

  override protected def doGenCode(ctx: CodegenContext, ev: ExprCode): ExprCode = {
    val childGen = child.genCode(ctx)
    val javaType = CodeGenerator.javaType(dataType)
    val i = ctx.freshName("i")
    val item = ExprCode(EmptyBlock,
      isNull = JavaCode.isNullExpression(s"${childGen.value}.isNullAt($i)"),
      value = JavaCode.expression(CodeGenerator.getValue(childGen.value, dataType, i), dataType))
    ev.copy(code =
      code"""
         |${childGen.code}
         |boolean ${ev.isNull} = true;
         |$javaType ${ev.value} = ${CodeGenerator.defaultValue(dataType)};
         |if (!${childGen.isNull}) {
         |  for (int $i = 0; $i < ${childGen.value}.numElements(); $i ++) {
         |    ${ctx.reassignIfSmaller(dataType, ev, item)}
         |  }
         |}
      """.stripMargin)
  }

  override protected def nullSafeEval(input: Any): Any = {
    var min: Any = null
    input.asInstanceOf[ArrayData].foreach(dataType, (_, item) =>
      if (item != null && (min == null || ordering.lt(item, min))) {
        min = item
      }
    )
    min
  }

  @transient override lazy val dataType: DataType = child.dataType match {
    case ArrayType(dt, _) => dt
    case _ => throw new IllegalStateException(s"$prettyName accepts only arrays.")
  }

  override def prettyName: String = "array_min"

  override protected def withNewChildInternal(newChild: Expression): ArrayMin =
    copy(child = newChild)
}

/**
 * Returns the maximum value in the array.
 */
@ExpressionDescription(
  usage = """
    _FUNC_(array) - Returns the maximum value in the array. NaN is greater than
    any non-NaN elements for double/float type. NULL elements are skipped.""",
  examples = """
    Examples:
      > SELECT _FUNC_(array(1, 20, null, 3));
       20
  """,
  group = "array_funcs",
  since = "2.4.0")
case class ArrayMax(child: Expression)
  extends UnaryExpression with ImplicitCastInputTypes with NullIntolerant {

  override def nullable: Boolean = true

  override def inputTypes: Seq[AbstractDataType] = Seq(ArrayType)

  @transient private lazy val ordering = TypeUtils.getInterpretedOrdering(dataType)

  override def checkInputDataTypes(): TypeCheckResult = {
    val typeCheckResult = super.checkInputDataTypes()
    if (typeCheckResult.isSuccess) {
      TypeUtils.checkForOrderingExpr(dataType, prettyName)
    } else {
      typeCheckResult
    }
  }

  override protected def doGenCode(ctx: CodegenContext, ev: ExprCode): ExprCode = {
    val childGen = child.genCode(ctx)
    val javaType = CodeGenerator.javaType(dataType)
    val i = ctx.freshName("i")
    val item = ExprCode(EmptyBlock,
      isNull = JavaCode.isNullExpression(s"${childGen.value}.isNullAt($i)"),
      value = JavaCode.expression(CodeGenerator.getValue(childGen.value, dataType, i), dataType))
    ev.copy(code =
      code"""
         |${childGen.code}
         |boolean ${ev.isNull} = true;
         |$javaType ${ev.value} = ${CodeGenerator.defaultValue(dataType)};
         |if (!${childGen.isNull}) {
         |  for (int $i = 0; $i < ${childGen.value}.numElements(); $i ++) {
         |    ${ctx.reassignIfGreater(dataType, ev, item)}
         |  }
         |}
      """.stripMargin)
  }

  override protected def nullSafeEval(input: Any): Any = {
    var max: Any = null
    input.asInstanceOf[ArrayData].foreach(dataType, (_, item) =>
      if (item != null && (max == null || ordering.gt(item, max))) {
        max = item
      }
    )
    max
  }

  @transient override lazy val dataType: DataType = child.dataType match {
    case ArrayType(dt, _) => dt
    case _ => throw new IllegalStateException(s"$prettyName accepts only arrays.")
  }

  override def prettyName: String = "array_max"

  override protected def withNewChildInternal(newChild: Expression): ArrayMax =
    copy(child = newChild)
}


/**
 * Returns the position of the first occurrence of element in the given array as long.
 * Returns 0 if the given value could not be found in the array. Returns null if either of
 * the arguments are null
 *
 * NOTE: that this is not zero based, but 1-based index. The first element in the array has
 *       index 1.
 */
@ExpressionDescription(
  usage = """
    _FUNC_(array, element) - Returns the (1-based) index of the first element of the array as long.
  """,
  examples = """
    Examples:
      > SELECT _FUNC_(array(3, 2, 1), 1);
       3
  """,
  group = "array_funcs",
  since = "2.4.0")
case class ArrayPosition(left: Expression, right: Expression)
  extends BinaryExpression with ImplicitCastInputTypes with NullIntolerant with QueryErrorsBase {

  @transient private lazy val ordering: Ordering[Any] =
    TypeUtils.getInterpretedOrdering(right.dataType)

  override def dataType: DataType = LongType

  override def inputTypes: Seq[AbstractDataType] = {
    (left.dataType, right.dataType) match {
      case (ArrayType(e1, hasNull), e2) =>
        TypeCoercion.findTightestCommonType(e1, e2) match {
          case Some(dt) => Seq(ArrayType(dt, hasNull), dt)
          case _ => Seq.empty
        }
      case _ => Seq.empty
    }
  }

  override def checkInputDataTypes(): TypeCheckResult = {
    (left.dataType, right.dataType) match {
      case (NullType, _) | (_, NullType) =>
        DataTypeMismatch(
          errorSubClass = "NULL_TYPE",
          Map("functionName" -> toSQLId(prettyName)))
      case (t, _) if !ArrayType.acceptsType(t) =>
        DataTypeMismatch(
          errorSubClass = "UNEXPECTED_INPUT_TYPE",
          messageParameters = Map(
            "paramIndex" -> "1",
            "requiredType" -> toSQLType(ArrayType),
            "inputSql" -> toSQLExpr(left),
            "inputType" -> toSQLType(left.dataType))
        )
      case (ArrayType(e1, _), e2) if e1.sameType(e2) =>
        TypeUtils.checkForOrderingExpr(e2, prettyName)
      case _ =>
        DataTypeMismatch(
          errorSubClass = "ARRAY_FUNCTION_DIFF_TYPES",
          messageParameters = Map(
            "functionName" -> toSQLId(prettyName),
            "dataType" -> toSQLType(ArrayType),
            "leftType" -> toSQLType(left.dataType),
            "rightType" -> toSQLType(right.dataType)
          )
        )
    }
  }

  override def nullSafeEval(arr: Any, value: Any): Any = {
    arr.asInstanceOf[ArrayData].foreach(right.dataType, (i, v) =>
      if (v != null && ordering.equiv(v, value)) {
        return (i + 1).toLong
      }
    )
    0L
  }

  override def prettyName: String = "array_position"

  override def doGenCode(ctx: CodegenContext, ev: ExprCode): ExprCode = {
    nullSafeCodeGen(ctx, ev, (arr, value) => {
      val pos = ctx.freshName("arrayPosition")
      val i = ctx.freshName("i")
      val getValue = CodeGenerator.getValue(arr, right.dataType, i)
      s"""
         |int $pos = 0;
         |for (int $i = 0; $i < $arr.numElements(); $i ++) {
         |  if (!$arr.isNullAt($i) && ${ctx.genEqual(right.dataType, value, getValue)}) {
         |    $pos = $i + 1;
         |    break;
         |  }
         |}
         |${ev.value} = (long) $pos;
       """.stripMargin
    })
  }

  override protected def withNewChildrenInternal(
      newLeft: Expression, newRight: Expression): ArrayPosition =
    copy(left = newLeft, right = newRight)
}

/**
 * Returns the value of index `right` in Array `left`. If the index points outside of the array
 * boundaries, then this function returns NULL.
 */
@ExpressionDescription(
  usage = """
    _FUNC_(array, index) - Returns element of array at given (0-based) index. If the index points
     outside of the array boundaries, then this function returns NULL.
  """,
  examples = """
    Examples:
      > SELECT _FUNC_(array(1, 2, 3), 0);
       1
      > SELECT _FUNC_(array(1, 2, 3), 3);
       NULL
      > SELECT _FUNC_(array(1, 2, 3), -1);
       NULL
  """,
  since = "3.4.0",
  group = "array_funcs")
case class Get(
    left: Expression,
    right: Expression,
    replacement: Expression) extends RuntimeReplaceable with InheritAnalysisRules {

  def this(left: Expression, right: Expression) =
    this(left, right, GetArrayItem(left, right, failOnError = false))

  override def prettyName: String = "get"

  override def parameters: Seq[Expression] = Seq(left, right)

  override protected def withNewChildInternal(newChild: Expression): Expression =
    this.copy(replacement = newChild)
}

/**
 * Returns the value of index `right` in Array `left` or the value for key `right` in Map `left`.
 */
@ExpressionDescription(
  usage = """
    _FUNC_(array, index) - Returns element of array at given (1-based) index. If Index is 0,
      Spark will throw an error. If index < 0, accesses elements from the last to the first.
      The function returns NULL if the index exceeds the length of the array and
      `spark.sql.ansi.enabled` is set to false.
      If `spark.sql.ansi.enabled` is set to true, it throws ArrayIndexOutOfBoundsException
      for invalid indices.

    _FUNC_(map, key) - Returns value for given key. The function returns NULL if the key is not
       contained in the map.
  """,
  examples = """
    Examples:
      > SELECT _FUNC_(array(1, 2, 3), 2);
       2
      > SELECT _FUNC_(map(1, 'a', 2, 'b'), 2);
       b
  """,
  since = "2.4.0",
  group = "map_funcs")
case class ElementAt(
    left: Expression,
    right: Expression,
    // The value to return if index is out of bound
    defaultValueOutOfBound: Option[Literal] = None,
    failOnError: Boolean = SQLConf.get.ansiEnabled)
  extends GetMapValueUtil with GetArrayItemUtil with NullIntolerant with SupportQueryContext
  with QueryErrorsBase {

  def this(left: Expression, right: Expression) = this(left, right, None, SQLConf.get.ansiEnabled)

  @transient private lazy val mapKeyType = left.dataType.asInstanceOf[MapType].keyType

  @transient private lazy val mapValueContainsNull =
    left.dataType.asInstanceOf[MapType].valueContainsNull

  @transient private lazy val arrayElementNullable =
    left.dataType.asInstanceOf[ArrayType].containsNull

  @transient private lazy val ordering: Ordering[Any] = TypeUtils.getInterpretedOrdering(mapKeyType)

  @transient override lazy val dataType: DataType = left.dataType match {
    case ArrayType(elementType, _) => elementType
    case MapType(_, valueType, _) => valueType
  }

  override def inputTypes: Seq[AbstractDataType] = {
    (left.dataType, right.dataType) match {
      case (arr: ArrayType, e2: IntegralType) if (e2 != LongType) =>
        Seq(arr, IntegerType)
      case (MapType(keyType, valueType, hasNull), e2) =>
        TypeCoercion.findTightestCommonType(keyType, e2) match {
          case Some(dt) => Seq(MapType(dt, valueType, hasNull), dt)
          case _ => Seq.empty
        }
      case (l, r) => Seq.empty

    }
  }

  override def checkInputDataTypes(): TypeCheckResult = {
    (left.dataType, right.dataType) match {
      case (_: ArrayType, e2) if e2 != IntegerType =>
        DataTypeMismatch(
          errorSubClass = "UNEXPECTED_INPUT_TYPE",
          messageParameters = Map(
            "paramIndex" -> "2",
            "requiredType" -> toSQLType(IntegerType),
            "inputSql" -> toSQLExpr(right),
            "inputType" -> toSQLType(right.dataType))
        )
      case (MapType(e1, _, _), e2) if (!e2.sameType(e1)) =>
        DataTypeMismatch(
          errorSubClass = "MAP_FUNCTION_DIFF_TYPES",
          messageParameters = Map(
            "functionName" -> toSQLId(prettyName),
            "dataType" -> toSQLType(MapType),
            "leftType" -> toSQLType(left.dataType),
            "rightType" -> toSQLType(right.dataType)
          )
        )
      case (e1, _) if (!e1.isInstanceOf[MapType] && !e1.isInstanceOf[ArrayType]) =>
        DataTypeMismatch(
          errorSubClass = "UNEXPECTED_INPUT_TYPE",
          messageParameters = Map(
            "paramIndex" -> "1",
            "requiredType" -> toSQLType(TypeCollection(ArrayType, MapType)),
            "inputSql" -> toSQLExpr(left),
            "inputType" -> toSQLType(left.dataType))
        )
      case _ => TypeCheckResult.TypeCheckSuccess
    }
  }

  private def nullability(elements: Seq[Expression], ordinal: Int): Boolean = {
    if (ordinal == 0) {
      false
    } else if (elements.length < math.abs(ordinal)) {
      !failOnError
    } else {
      if (ordinal < 0) {
        elements(elements.length + ordinal).nullable
      } else {
        elements(ordinal - 1).nullable
      }
    }
  }

  override def nullable: Boolean = left.dataType match {
    case _: ArrayType =>
      computeNullabilityFromArray(left, right, failOnError, nullability)
    case _: MapType => true
  }

  override def nullSafeEval(value: Any, ordinal: Any): Any = doElementAt(value, ordinal)

  @transient private lazy val doElementAt: (Any, Any) => Any = left.dataType match {
    case _: ArrayType =>
      (value, ordinal) => {
        val array = value.asInstanceOf[ArrayData]
        val index = ordinal.asInstanceOf[Int]
        if (array.numElements() < math.abs(index)) {
          if (failOnError) {
            throw QueryExecutionErrors.invalidElementAtIndexError(
              index, array.numElements(), getContextOrNull())
          } else {
            defaultValueOutOfBound match {
              case Some(value) => value.eval()
              case None => null
            }
          }
        } else {
          val idx = if (index == 0) {
            throw QueryExecutionErrors.elementAtByIndexZeroError(getContextOrNull())
          } else if (index > 0) {
            index - 1
          } else {
            array.numElements() + index
          }
          if (arrayElementNullable && array.isNullAt(idx)) {
            null
          } else {
            array.get(idx, dataType)
          }
        }
      }
    case _: MapType =>
      (value, ordinal) => getValueEval(value, ordinal, mapKeyType, ordering)
  }

  override def doGenCode(ctx: CodegenContext, ev: ExprCode): ExprCode = {
    left.dataType match {
      case _: ArrayType =>
        nullSafeCodeGen(ctx, ev, (eval1, eval2) => {
          val index = ctx.freshName("elementAtIndex")
          val nullCheck = if (arrayElementNullable) {
            s"""
               |if ($eval1.isNullAt($index)) {
               |  ${ev.isNull} = true;
               |} else
             """.stripMargin
          } else {
            ""
          }
          val errorContext = getContextOrNullCode(ctx)
          val indexOutOfBoundBranch = if (failOnError) {
            // scalastyle:off line.size.limit
            s"throw QueryExecutionErrors.invalidElementAtIndexError($index, $eval1.numElements(), $errorContext);"
            // scalastyle:on line.size.limit
          } else {
            defaultValueOutOfBound match {
              case Some(value) =>
                val defaultValueEval = value.genCode(ctx)
                s"""
                  ${defaultValueEval.code}
                  ${ev.isNull} = ${defaultValueEval.isNull};
                  ${ev.value} = ${defaultValueEval.value};
                """.stripMargin
              case None => s"${ev.isNull} = true;"
            }
          }

          s"""
             |int $index = (int) $eval2;
             |if ($eval1.numElements() < Math.abs($index)) {
             |  $indexOutOfBoundBranch
             |} else {
             |  if ($index == 0) {
             |    throw QueryExecutionErrors.elementAtByIndexZeroError($errorContext);
             |  } else if ($index > 0) {
             |    $index--;
             |  } else {
             |    $index += $eval1.numElements();
             |  }
             |  $nullCheck
             |  {
             |    ${ev.value} = ${CodeGenerator.getValue(eval1, dataType, index)};
             |  }
             |}
           """.stripMargin
        })
      case _: MapType =>
        doGetValueGenCode(ctx, ev, left.dataType.asInstanceOf[MapType])
    }
  }

  override def prettyName: String = "element_at"

  override protected def withNewChildrenInternal(
    newLeft: Expression, newRight: Expression): ElementAt = copy(left = newLeft, right = newRight)

  override def initQueryContext(): Option[SQLQueryContext] = {
    if (failOnError && left.resolved && left.dataType.isInstanceOf[ArrayType]) {
      Some(origin.context)
    } else {
      None
    }
  }
}

/**
 * Returns the value of index `right` in Array `left` or the value for key `right` in Map `left`.
 * The function is identical to the function `element_at`, except that it returns `NULL` result
 * instead of throwing an exception on array's index out of bound or map's key not found when
 * `spark.sql.ansi.enabled` is true.
 */
@ExpressionDescription(
  usage = """
    _FUNC_(array, index) - Returns element of array at given (1-based) index. If Index is 0,
      Spark will throw an error. If index < 0, accesses elements from the last to the first.
      The function always returns NULL if the index exceeds the length of the array.

    _FUNC_(map, key) - Returns value for given key. The function always returns NULL
      if the key is not contained in the map.
  """,
  examples = """
    Examples:
      > SELECT _FUNC_(array(1, 2, 3), 2);
       2
      > SELECT _FUNC_(map(1, 'a', 2, 'b'), 2);
       b
  """,
  since = "3.3.0",
  group = "map_funcs")
case class TryElementAt(left: Expression, right: Expression, replacement: Expression)
  extends RuntimeReplaceable with InheritAnalysisRules {
  def this(left: Expression, right: Expression) =
    this(left, right, ElementAt(left, right, None, failOnError = false))

  override def prettyName: String = "try_element_at"

  override def parameters: Seq[Expression] = Seq(left, right)

  override protected def withNewChildInternal(newChild: Expression): Expression =
    this.copy(replacement = newChild)
}

/**
 * Concatenates multiple input columns together into a single column.
 * The function works with strings, binary and compatible array columns.
 */
@ExpressionDescription(
  usage = "_FUNC_(col1, col2, ..., colN) - Returns the concatenation of col1, col2, ..., colN.",
  examples = """
    Examples:
      > SELECT _FUNC_('Spark', 'SQL');
       SparkSQL
      > SELECT _FUNC_(array(1, 2, 3), array(4, 5), array(6));
       [1,2,3,4,5,6]
  """,
  note = """
    Concat logic for arrays is available since 2.4.0.
  """,
  group = "collection_funcs",
  since = "1.5.0")
case class Concat(children: Seq[Expression]) extends ComplexTypeMergingExpression
  with QueryErrorsBase {

  private def allowedTypes: Seq[AbstractDataType] = Seq(StringType, BinaryType, ArrayType)

  final override val nodePatterns: Seq[TreePattern] = Seq(CONCAT)

  override def checkInputDataTypes(): TypeCheckResult = {
    if (children.isEmpty) {
      TypeCheckResult.TypeCheckSuccess
    } else {
      val dataTypeMismatch = children.zipWithIndex.collectFirst {
        case (e, idx) if !allowedTypes.exists(_.acceptsType(e.dataType)) =>
          DataTypeMismatch(
            errorSubClass = "UNEXPECTED_INPUT_TYPE",
            messageParameters = Map(
              "paramIndex" -> (idx + 1).toString,
              "requiredType" -> toSQLType(TypeCollection(allowedTypes: _*)),
              "inputSql" -> toSQLExpr(e),
              "inputType" -> toSQLType(e.dataType))
          )
      }
      dataTypeMismatch match {
        case Some(mismatch) => mismatch
        case _ => TypeUtils.checkForSameTypeInputExpr(children.map(_.dataType), prettyName)
      }
    }
  }

  @transient override lazy val dataType: DataType = {
    if (children.isEmpty) {
      StringType
    } else {
      super.dataType
    }
  }

  private def resultArrayElementNullable = dataType.asInstanceOf[ArrayType].containsNull

  private def javaType: String = CodeGenerator.javaType(dataType)

  override def nullable: Boolean = children.exists(_.nullable)

  override def foldable: Boolean = children.forall(_.foldable)

  override def eval(input: InternalRow): Any = doConcat(input)

  @transient private lazy val doConcat: InternalRow => Any = dataType match {
    case BinaryType =>
      input => {
        val inputs = children.map(_.eval(input).asInstanceOf[Array[Byte]])
        ByteArray.concat(inputs: _*)
      }
    case StringType =>
      input => {
        val inputs = children.map(_.eval(input).asInstanceOf[UTF8String])
        UTF8String.concat(inputs: _*)
      }
    case ArrayType(elementType, _) =>
      input => {
        val inputs = children.toStream.map(_.eval(input))
        if (inputs.contains(null)) {
          null
        } else {
          val arrayData = inputs.map(_.asInstanceOf[ArrayData])
          val numberOfElements = arrayData.foldLeft(0L)((sum, ad) => sum + ad.numElements())
          if (numberOfElements > ByteArrayMethods.MAX_ROUNDED_ARRAY_LENGTH) {
            throw QueryExecutionErrors.concatArraysWithElementsExceedLimitError(numberOfElements)
          }
          val finalData = new Array[AnyRef](numberOfElements.toInt)
          var position = 0
          for (ad <- arrayData) {
            val arr = ad.toObjectArray(elementType)
            Array.copy(arr, 0, finalData, position, arr.length)
            position += arr.length
          }
          new GenericArrayData(finalData)
        }
      }
  }

  override protected def doGenCode(ctx: CodegenContext, ev: ExprCode): ExprCode = {
    val evals = children.map(_.genCode(ctx))
    val args = ctx.freshName("args")
    val hasNull = ctx.freshName("hasNull")

    val inputs = evals.zip(children.map(_.nullable)).zipWithIndex.map {
      case ((eval, true), index) =>
        s"""
           |if (!$hasNull) {
           |  ${eval.code}
           |  if (!${eval.isNull}) {
           |    $args[$index] = ${eval.value};
           |  } else {
           |    $hasNull = true;
           |  }
           |}
         """.stripMargin
      case ((eval, false), index) =>
        s"""
           |if (!$hasNull) {
           |  ${eval.code}
           |  $args[$index] = ${eval.value};
           |}
         """.stripMargin
    }

    val codes = ctx.splitExpressionsWithCurrentInputs(
      expressions = inputs,
      funcName = "valueConcat",
      extraArguments = (s"$javaType[]", args) :: ("boolean", hasNull) :: Nil,
      returnType = "boolean",
      makeSplitFunction = body =>
        s"""
           |$body
           |return $hasNull;
         """.stripMargin,
      foldFunctions = _.map(funcCall => s"$hasNull = $funcCall;").mkString("\n")
    )

    val (concat, initCode) = dataType match {
      case BinaryType =>
        (s"${classOf[ByteArray].getName}.concat", s"byte[][] $args = new byte[${evals.length}][];")
      case StringType =>
        ("UTF8String.concat", s"UTF8String[] $args = new UTF8String[${evals.length}];")
      case ArrayType(elementType, containsNull) =>
        val concat = genCodeForArrays(ctx, elementType, containsNull)
        (concat, s"ArrayData[] $args = new ArrayData[${evals.length}];")
    }

    ev.copy(code =
      code"""
         |boolean $hasNull = false;
         |$initCode
         |$codes
         |$javaType ${ev.value} = null;
         |if (!$hasNull) {
         |  ${ev.value} = $concat($args);
         |}
         |boolean ${ev.isNull} = ${ev.value} == null;
       """.stripMargin)
  }

  private def genCodeForNumberOfElements(ctx: CodegenContext) : (String, String) = {
    val numElements = ctx.freshName("numElements")
    val z = ctx.freshName("z")
    val code = s"""
        |long $numElements = 0L;
        |for (int $z = 0; $z < ${children.length}; $z++) {
        |  $numElements += args[$z].numElements();
        |}
      """.stripMargin

    (code, numElements)
  }

  private def genCodeForArrays(
      ctx: CodegenContext,
      elementType: DataType,
      checkForNull: Boolean): String = {
    val counter = ctx.freshName("counter")
    val arrayData = ctx.freshName("arrayData")
    val y = ctx.freshName("y")
    val z = ctx.freshName("z")

    val (numElemCode, numElemName) = genCodeForNumberOfElements(ctx)

    val initialization = CodeGenerator.createArrayData(
      arrayData, elementType, numElemName, s" $prettyName failed.")
    val assignment = CodeGenerator.createArrayAssignment(
      arrayData, elementType, s"args[$y]", counter, z, resultArrayElementNullable)

    val concat = ctx.freshName("concat")
    val concatDef =
      s"""
         |private ArrayData $concat(ArrayData[] args) {
         |  $numElemCode
         |  $initialization
         |  int $counter = 0;
         |  for (int $y = 0; $y < ${children.length}; $y++) {
         |    for (int $z = 0; $z < args[$y].numElements(); $z++) {
         |      $assignment
         |      $counter++;
         |    }
         |  }
         |  return $arrayData;
         |}
       """.stripMargin

    ctx.addNewFunction(concat, concatDef)
  }

  override def toString: String = s"concat(${children.mkString(", ")})"

  override def sql: String = s"concat(${children.map(_.sql).mkString(", ")})"

  override protected def withNewChildrenInternal(newChildren: IndexedSeq[Expression]): Concat =
    copy(children = newChildren)
}

/**
 * Transforms an array of arrays into a single array.
 */
@ExpressionDescription(
  usage = "_FUNC_(arrayOfArrays) - Transforms an array of arrays into a single array.",
  examples = """
    Examples:
      > SELECT _FUNC_(array(array(1, 2), array(3, 4)));
       [1,2,3,4]
  """,
  group = "array_funcs",
  since = "2.4.0")
case class Flatten(child: Expression) extends UnaryExpression with NullIntolerant
  with QueryErrorsBase {

  private def childDataType: ArrayType = child.dataType.asInstanceOf[ArrayType]

  override def nullable: Boolean = child.nullable || childDataType.containsNull

  @transient override lazy val dataType: DataType = childDataType.elementType

  private def resultArrayElementNullable = dataType.asInstanceOf[ArrayType].containsNull

  @transient private lazy val elementType: DataType = dataType.asInstanceOf[ArrayType].elementType

  override def checkInputDataTypes(): TypeCheckResult = child.dataType match {
    case ArrayType(_: ArrayType, _) =>
      TypeCheckResult.TypeCheckSuccess
    case _ =>
      DataTypeMismatch(
        errorSubClass = "UNEXPECTED_INPUT_TYPE",
        messageParameters = Map(
          "paramIndex" -> "1",
          "requiredType" -> s"${toSQLType(ArrayType)} of ${toSQLType(ArrayType)}",
          "inputSql" -> toSQLExpr(child),
          "inputType" -> toSQLType(child.dataType))
      )
  }

  override def nullSafeEval(child: Any): Any = {
    val elements = child.asInstanceOf[ArrayData].toObjectArray(dataType)

    if (elements.contains(null)) {
      null
    } else {
      val arrayData = elements.map(_.asInstanceOf[ArrayData])
      val numberOfElements = arrayData.foldLeft(0L)((sum, e) => sum + e.numElements())
      if (numberOfElements > ByteArrayMethods.MAX_ROUNDED_ARRAY_LENGTH) {
        throw QueryExecutionErrors.flattenArraysWithElementsExceedLimitError(numberOfElements)
      }
      val flattenedData = new Array(numberOfElements.toInt)
      var position = 0
      for (ad <- arrayData) {
        val arr = ad.toObjectArray(elementType)
        Array.copy(arr, 0, flattenedData, position, arr.length)
        position += arr.length
      }
      new GenericArrayData(flattenedData)
    }
  }

  override def doGenCode(ctx: CodegenContext, ev: ExprCode): ExprCode = {
    nullSafeCodeGen(ctx, ev, c => {
      val code = genCodeForFlatten(ctx, c, ev.value)
      ctx.nullArrayElementsSaveExec(childDataType.containsNull, ev.isNull, c)(code)
    })
  }

  private def genCodeForNumberOfElements(
      ctx: CodegenContext,
      childVariableName: String) : (String, String) = {
    val variableName = ctx.freshName("numElements")
    val code = s"""
      |long $variableName = 0;
      |for (int z = 0; z < $childVariableName.numElements(); z++) {
      |  $variableName += $childVariableName.getArray(z).numElements();
      |}
      """.stripMargin
    (code, variableName)
  }

  private def genCodeForFlatten(
      ctx: CodegenContext,
      childVariableName: String,
      arrayDataName: String): String = {
    val counter = ctx.freshName("counter")
    val tempArrayDataName = ctx.freshName("tempArrayData")
    val k = ctx.freshName("k")
    val l = ctx.freshName("l")
    val arr = ctx.freshName("arr")

    val (numElemCode, numElemName) = genCodeForNumberOfElements(ctx, childVariableName)

    val allocation = CodeGenerator.createArrayData(
      tempArrayDataName, elementType, numElemName, s" $prettyName failed.")
    val assignment = CodeGenerator.createArrayAssignment(
      tempArrayDataName, elementType, arr, counter, l, resultArrayElementNullable)

    s"""
    |$numElemCode
    |$allocation
    |int $counter = 0;
    |for (int $k = 0; $k < $childVariableName.numElements(); $k++) {
    |  ArrayData $arr = $childVariableName.getArray($k);
    |  for (int $l = 0; $l < $arr.numElements(); $l++) {
    |   $assignment
    |   $counter++;
    | }
    |}
    |$arrayDataName = $tempArrayDataName;
    """.stripMargin
  }

  override def prettyName: String = "flatten"

  override protected def withNewChildInternal(newChild: Expression): Flatten =
    copy(child = newChild)
}

@ExpressionDescription(
  usage = """
    _FUNC_(start, stop, step) - Generates an array of elements from start to stop (inclusive),
      incrementing by step. The type of the returned elements is the same as the type of argument
      expressions.

      Supported types are: byte, short, integer, long, date, timestamp.

      The start and stop expressions must resolve to the same type.
      If start and stop expressions resolve to the 'date' or 'timestamp' type
      then the step expression must resolve to the 'interval' or 'year-month interval' or
      'day-time interval' type, otherwise to the same type as the start and stop expressions.
  """,
  arguments = """
    Arguments:
      * start - an expression. The start of the range.
      * stop - an expression. The end the range (inclusive).
      * step - an optional expression. The step of the range.
          By default step is 1 if start is less than or equal to stop, otherwise -1.
          For the temporal sequences it's 1 day and -1 day respectively.
          If start is greater than stop then the step must be negative, and vice versa.
  """,
  examples = """
    Examples:
      > SELECT _FUNC_(1, 5);
       [1,2,3,4,5]
      > SELECT _FUNC_(5, 1);
       [5,4,3,2,1]
      > SELECT _FUNC_(to_date('2018-01-01'), to_date('2018-03-01'), interval 1 month);
       [2018-01-01,2018-02-01,2018-03-01]
      > SELECT _FUNC_(to_date('2018-01-01'), to_date('2018-03-01'), interval '0-1' year to month);
       [2018-01-01,2018-02-01,2018-03-01]
  """,
  group = "array_funcs",
  since = "2.4.0"
)
case class Sequence(
    start: Expression,
    stop: Expression,
    stepOpt: Option[Expression],
    timeZoneId: Option[String] = None)
  extends Expression
  with TimeZoneAwareExpression
  with QueryErrorsBase {

  import Sequence._

  def this(start: Expression, stop: Expression) =
    this(start, stop, None, None)

  def this(start: Expression, stop: Expression, step: Expression) =
    this(start, stop, Some(step), None)

  override def withTimeZone(timeZoneId: String): TimeZoneAwareExpression =
    copy(timeZoneId = Some(timeZoneId))

  override def children: Seq[Expression] = Seq(start, stop) ++ stepOpt

  override def withNewChildrenInternal(
      newChildren: IndexedSeq[Expression]): TimeZoneAwareExpression = {
    if (stepOpt.isDefined) {
      copy(start = newChildren(0), stop = newChildren(1), stepOpt = Some(newChildren(2)))
    } else {
      copy(start = newChildren(0), stop = newChildren(1))
    }
  }

  override def foldable: Boolean = children.forall(_.foldable)

  override def nullable: Boolean = children.exists(_.nullable)

  override def dataType: ArrayType = ArrayType(start.dataType, containsNull = false)

  override def checkInputDataTypes(): TypeCheckResult = {
    val startType = start.dataType
    def stepType = stepOpt.get.dataType
    val typesCorrect =
      startType.sameType(stop.dataType) &&
        (startType match {
          case TimestampType | TimestampNTZType =>
            stepOpt.isEmpty || CalendarIntervalType.acceptsType(stepType) ||
              YearMonthIntervalType.acceptsType(stepType) ||
              DayTimeIntervalType.acceptsType(stepType)
          case DateType =>
            stepOpt.isEmpty || CalendarIntervalType.acceptsType(stepType) ||
              YearMonthIntervalType.acceptsType(stepType) ||
              DayTimeIntervalType.acceptsType(stepType)
          case _: IntegralType =>
            stepOpt.isEmpty || stepType.sameType(startType)
          case _ => false
        })

    if (typesCorrect) {
      TypeCheckResult.TypeCheckSuccess
    } else {
      DataTypeMismatch(
        errorSubClass = "SEQUENCE_WRONG_INPUT_TYPES",
        messageParameters = Map(
          "functionName" -> toSQLId(prettyName),
          "startType" -> toSQLType(TypeCollection(TimestampType, TimestampNTZType, DateType)),
          "stepType" -> toSQLType(
            TypeCollection(CalendarIntervalType, YearMonthIntervalType, DayTimeIntervalType)),
          "otherStartType" -> toSQLType(IntegralType)
        )
      )
    }
  }

  private def isNotIntervalType(expr: Expression) = expr.dataType match {
    case CalendarIntervalType | _: AnsiIntervalType => false
    case _ => true
  }

  def coercibleChildren: Seq[Expression] = children.filter(isNotIntervalType)

  def castChildrenTo(widerType: DataType): Expression = Sequence(
    Cast(start, widerType),
    Cast(stop, widerType),
    stepOpt.map(step => if (isNotIntervalType(step)) Cast(step, widerType) else step),
    timeZoneId)

  @transient private lazy val impl: InternalSequence = dataType.elementType match {
    case iType: IntegralType =>
      type T = iType.InternalType
      val ct = ClassTag[T](iType.tag.mirror.runtimeClass(iType.tag.tpe))
      new IntegralSequenceImpl(iType)(ct, iType.integral)

    case TimestampType | TimestampNTZType =>
      if (stepOpt.isEmpty || CalendarIntervalType.acceptsType(stepOpt.get.dataType)) {
        new TemporalSequenceImpl[Long](LongType, start.dataType, 1, identity, zoneId)
      } else if (YearMonthIntervalType.acceptsType(stepOpt.get.dataType)) {
        new PeriodSequenceImpl[Long](LongType, start.dataType, 1, identity, zoneId)
      } else {
        new DurationSequenceImpl[Long](LongType, start.dataType, 1, identity, zoneId)
      }

    case DateType =>
      if (stepOpt.isEmpty || CalendarIntervalType.acceptsType(stepOpt.get.dataType)) {
        new TemporalSequenceImpl[Int](IntegerType, start.dataType, MICROS_PER_DAY, _.toInt, zoneId)
      } else if (YearMonthIntervalType.acceptsType(stepOpt.get.dataType)) {
        new PeriodSequenceImpl[Int](IntegerType, start.dataType, MICROS_PER_DAY, _.toInt, zoneId)
      } else {
        new DurationSequenceImpl[Int](IntegerType, start.dataType, MICROS_PER_DAY, _.toInt, zoneId)
      }
  }

  override def eval(input: InternalRow): Any = {
    val startVal = start.eval(input)
    if (startVal == null) return null
    val stopVal = stop.eval(input)
    if (stopVal == null) return null
    val stepVal = stepOpt.map(_.eval(input)).getOrElse(impl.defaultStep(startVal, stopVal))
    if (stepVal == null) return null

    ArrayData.toArrayData(impl.eval(startVal, stopVal, stepVal))
  }

  override protected def doGenCode(ctx: CodegenContext, ev: ExprCode): ExprCode = {
    val startGen = start.genCode(ctx)
    val stopGen = stop.genCode(ctx)
    val stepGen = stepOpt.map(_.genCode(ctx)).getOrElse(
      impl.defaultStep.genCode(ctx, startGen, stopGen))

    val resultType = CodeGenerator.javaType(dataType)
    val resultCode = {
      val arr = ctx.freshName("arr")
      val arrElemType = CodeGenerator.javaType(dataType.elementType)
      s"""
         |final $arrElemType[] $arr = null;
         |${impl.genCode(ctx, startGen.value, stopGen.value, stepGen.value, arr, arrElemType)}
         |${ev.value} = UnsafeArrayData.fromPrimitiveArray($arr);
       """.stripMargin
    }

    if (nullable) {
      val nullSafeEval =
        startGen.code + ctx.nullSafeExec(start.nullable, startGen.isNull) {
          stopGen.code + ctx.nullSafeExec(stop.nullable, stopGen.isNull) {
            stepGen.code + ctx.nullSafeExec(stepOpt.exists(_.nullable), stepGen.isNull) {
              s"""
                 |${ev.isNull} = false;
                 |$resultCode
               """.stripMargin
            }
          }
        }
      ev.copy(code =
        code"""
           |boolean ${ev.isNull} = true;
           |$resultType ${ev.value} = null;
           |$nullSafeEval
         """.stripMargin)

    } else {
      ev.copy(code =
        code"""
           |${startGen.code}
           |${stopGen.code}
           |${stepGen.code}
           |$resultType ${ev.value} = null;
           |$resultCode
         """.stripMargin,
        isNull = FalseLiteral)
    }
  }
}

object Sequence {

  private type LessThanOrEqualFn = (Any, Any) => Boolean

  private class DefaultStep(lteq: LessThanOrEqualFn, stepType: DataType, one: Any) {
    private val negativeOne = UnaryMinus(Literal(one)).eval()

    def apply(start: Any, stop: Any): Any = {
      if (lteq(start, stop)) one else negativeOne
    }

    def genCode(ctx: CodegenContext, startGen: ExprCode, stopGen: ExprCode): ExprCode = {
      val Seq(oneVal, negativeOneVal) = Seq(one, negativeOne).map(Literal(_).genCode(ctx).value)
      ExprCode.forNonNullValue(JavaCode.expression(
        s"${startGen.value} <= ${stopGen.value} ? $oneVal : $negativeOneVal",
        stepType))
    }
  }

  private trait InternalSequence {
    def eval(start: Any, stop: Any, step: Any): Any

    def genCode(
        ctx: CodegenContext,
        start: String,
        stop: String,
        step: String,
        arr: String,
        elemType: String): String

    val defaultStep: DefaultStep
  }

  private class IntegralSequenceImpl[T: ClassTag]
    (elemType: IntegralType)(implicit num: Integral[T]) extends InternalSequence {

    override val defaultStep: DefaultStep = new DefaultStep(
      (elemType.ordering.lteq _).asInstanceOf[LessThanOrEqualFn],
      elemType,
      num.one)

    override def eval(input1: Any, input2: Any, input3: Any): Array[T] = {
      import num._

      val start = input1.asInstanceOf[T]
      val stop = input2.asInstanceOf[T]
      val step = input3.asInstanceOf[T]

      var i: Int = getSequenceLength(start, stop, step, step)
      val arr = new Array[T](i)
      while (i > 0) {
        i -= 1
        arr(i) = start + step * num.fromInt(i)
      }
      arr
    }

    override def genCode(
        ctx: CodegenContext,
        start: String,
        stop: String,
        step: String,
        arr: String,
        elemType: String): String = {
      val i = ctx.freshName("i")
      s"""
         |${genSequenceLengthCode(ctx, start, stop, step, step, i)}
         |$arr = new $elemType[$i];
         |while ($i > 0) {
         |  $i--;
         |  $arr[$i] = ($elemType) ($start + $step * $i);
         |}
         """.stripMargin
    }
  }

  private class PeriodSequenceImpl[T: ClassTag]
      (dt: IntegralType, outerDataType: DataType, scale: Long, fromLong: Long => T, zoneId: ZoneId)
      (implicit num: Integral[T])
    extends InternalSequenceBase(dt, outerDataType, scale, fromLong, zoneId) {

    override val defaultStep: DefaultStep = new DefaultStep(
      (dt.ordering.lteq _).asInstanceOf[LessThanOrEqualFn],
      YearMonthIntervalType(),
      Period.of(0, 1, 0))

    val intervalType: DataType = YearMonthIntervalType()

    def splitStep(input: Any): (Int, Int, Long) = {
      (input.asInstanceOf[Int], 0, 0)
    }

    def stepSplitCode(
        stepMonths: String, stepDays: String, stepMicros: String, step: String): String = {
      s"""
         |final int $stepMonths = $step;
         |final int $stepDays = 0;
         |final long $stepMicros = 0L;
       """.stripMargin
    }
  }

  private class DurationSequenceImpl[T: ClassTag]
      (dt: IntegralType, outerDataType: DataType, scale: Long, fromLong: Long => T, zoneId: ZoneId)
      (implicit num: Integral[T])
    extends InternalSequenceBase(dt, outerDataType, scale, fromLong, zoneId) {

    override val defaultStep: DefaultStep = new DefaultStep(
      (dt.ordering.lteq _).asInstanceOf[LessThanOrEqualFn],
      DayTimeIntervalType(),
      Duration.ofDays(1))

    val intervalType: DataType = DayTimeIntervalType()

    def splitStep(input: Any): (Int, Int, Long) = {
      val duration = input.asInstanceOf[Long]
      val days = IntervalUtils.getDays(duration)
      val micros = duration - days * MICROS_PER_DAY
      (0, days, micros)
    }

    def stepSplitCode(
        stepMonths: String, stepDays: String, stepMicros: String, step: String): String = {
      s"""
         |final int $stepMonths = 0;
         |final int $stepDays =
         |  (int) org.apache.spark.sql.catalyst.util.IntervalUtils.getDays($step);
         |final long $stepMicros = $step - $stepDays * ${MICROS_PER_DAY}L;
       """.stripMargin
    }
  }

  private class TemporalSequenceImpl[T: ClassTag]
      (dt: IntegralType, outerDataType: DataType, scale: Long, fromLong: Long => T, zoneId: ZoneId)
      (implicit num: Integral[T])
    extends InternalSequenceBase(dt, outerDataType, scale, fromLong, zoneId) {

    override val defaultStep: DefaultStep = new DefaultStep(
      (dt.ordering.lteq _).asInstanceOf[LessThanOrEqualFn],
      CalendarIntervalType,
      new CalendarInterval(0, 1, 0))

    val intervalType: DataType = CalendarIntervalType

    def splitStep(input: Any): (Int, Int, Long) = {
      val step = input.asInstanceOf[CalendarInterval]
      (step.months, step.days, step.microseconds)
    }

    def stepSplitCode(
        stepMonths: String, stepDays: String, stepMicros: String, step: String): String = {
      s"""
         |final int $stepMonths = $step.months;
         |final int $stepDays = $step.days;
         |final long $stepMicros = $step.microseconds;
       """.stripMargin
    }
  }

  private abstract class InternalSequenceBase[T: ClassTag]
      (dt: IntegralType, outerDataType: DataType, scale: Long, fromLong: Long => T, zoneId: ZoneId)
      (implicit num: Integral[T]) extends InternalSequence {

    val defaultStep: DefaultStep

    private val backedSequenceImpl = new IntegralSequenceImpl[T](dt)
    // We choose a minimum days(28) in one month to calculate the `intervalStepInMicros`
    // in order to make sure the estimated array length is long enough
    private val microsPerMonth = 28 * MICROS_PER_DAY

    protected val intervalType: DataType

    protected def splitStep(input: Any): (Int, Int, Long)

    private val addInterval: (Long, Int, Int, Long, ZoneId) => Long = outerDataType match {
      case TimestampType | DateType => timestampAddInterval
      case TimestampNTZType => timestampNTZAddInterval
    }

    private def toMicros(value: Long, scale: Long): Long = {
      if (scale == MICROS_PER_DAY) {
        daysToMicros(value.toInt, zoneId)
      } else {
        value * scale
      }
    }

    private def fromMicros(value: Long, scale: Long): Long = {
      if (scale == MICROS_PER_DAY) {
        microsToDays(value, zoneId).toLong
      } else {
        value / scale
      }
    }

    override def eval(input1: Any, input2: Any, input3: Any): Array[T] = {
      val start = input1.asInstanceOf[T]
      val stop = input2.asInstanceOf[T]
      val (stepMonths, stepDays, stepMicros) = splitStep(input3)

      if (scale == MICROS_PER_DAY && stepMonths == 0 && stepDays == 0) {
        throw new IllegalArgumentException(s"sequence step must be an ${intervalType.typeName}" +
          " of day granularity if start and end values are dates")
      }

      if (stepMonths == 0 && stepMicros == 0 && scale == MICROS_PER_DAY) {
        // Adding pure days to date start/end
        backedSequenceImpl.eval(start, stop, fromLong(stepDays))

      } else if (stepMonths == 0 && stepDays == 0 && scale == 1) {
        // Adding pure microseconds to timestamp start/end
        backedSequenceImpl.eval(start, stop, fromLong(stepMicros))

      } else {
        // To estimate the resulted array length we need to make assumptions
        // about a month length in days and a day length in microseconds
        val intervalStepInMicros =
          stepMicros + stepMonths * microsPerMonth + stepDays * MICROS_PER_DAY

        val startMicros: Long = toMicros(num.toLong(start), scale)
        val stopMicros: Long = toMicros(num.toLong(stop), scale)

        val estimatedArrayLength =
          getSequenceLength(startMicros, stopMicros, input3, intervalStepInMicros)

        val stepSign = if (intervalStepInMicros > 0) +1 else -1
        val exclusiveItem = stopMicros + stepSign
        var arr = new Array[T](estimatedArrayLength)
        var t = startMicros
        var i = 0

        while (t < exclusiveItem ^ stepSign < 0) {
          val result = fromMicros(t, scale)
          // if we've underestimated the size of the array, due to crossing a DST
          // "spring forward" without a corresponding "fall back", make a copy
          // that's larger by 1
          if (i == arr.length) {
            arr = arr.padTo(i + 1, fromLong(0L))
          }
          arr(i) = fromLong(result)
          i += 1
          t = addInterval(startMicros, i * stepMonths, i * stepDays, i * stepMicros, zoneId)
        }

        // truncate array to the correct length
        if (arr.length == i) arr else arr.slice(0, i)
      }
    }

    protected def stepSplitCode(
         stepMonths: String, stepDays: String, stepMicros: String, step: String): String

    private val dtu = DateTimeUtils.getClass.getName.stripSuffix("$")

    private val addIntervalCode = outerDataType match {
      case TimestampType | DateType => s"$dtu.timestampAddInterval"
      case TimestampNTZType => s"$dtu.timestampNTZAddInterval"
    }

    private val daysToMicrosCode = s"$dtu.daysToMicros"
    private val microsToDaysCode = s"$dtu.microsToDays"

    override def genCode(
        ctx: CodegenContext,
        start: String,
        stop: String,
        step: String,
        arr: String,
        elemType: String): String = {
      val stepMonths = ctx.freshName("stepMonths")
      val stepDays = ctx.freshName("stepDays")
      val stepMicros = ctx.freshName("stepMicros")
      val stepScaled = ctx.freshName("stepScaled")
      val intervalInMicros = ctx.freshName("intervalInMicros")
      val startMicros = ctx.freshName("startMicros")
      val stopMicros = ctx.freshName("stopMicros")
      val arrLength = ctx.freshName("arrLength")
      val stepSign = ctx.freshName("stepSign")
      val exclusiveItem = ctx.freshName("exclusiveItem")
      val t = ctx.freshName("t")
      val i = ctx.freshName("i")
      val zid = ctx.addReferenceObj("zoneId", zoneId, classOf[ZoneId].getName)

      val sequenceLengthCode =
        s"""
           |final long $intervalInMicros =
           |  $stepMicros + $stepMonths * ${microsPerMonth}L + $stepDays * ${MICROS_PER_DAY}L;
           |${genSequenceLengthCode(
              ctx, startMicros, stopMicros, step, intervalInMicros, arrLength)}
         """.stripMargin

      val check = if (scale == MICROS_PER_DAY) {
        s"""
           |if ($stepMonths == 0 && $stepDays == 0) {
           |  throw new IllegalArgumentException(
           |    "sequence step must be an ${intervalType.typeName} " +
           |    "of day granularity if start and end values are dates");
           |}
         """.stripMargin
        } else {
          ""
        }

      val stepSplits = stepSplitCode(stepMonths, stepDays, stepMicros, step)

      val toMicrosCode = if (scale == MICROS_PER_DAY) {
        s"""
          |  final long $startMicros = $daysToMicrosCode((int) $start, $zid);
          |  final long $stopMicros = $daysToMicrosCode((int) $stop, $zid);
          |""".stripMargin
      } else {
        s"""
          |  final long $startMicros = $start * ${scale}L;
          |  final long $stopMicros = $stop * ${scale}L;
          |""".stripMargin
      }

      val fromMicrosCode = if (scale == MICROS_PER_DAY) {
        s"($elemType) $microsToDaysCode($t, $zid)"
      } else {
        s"($elemType) ($t / ${scale}L)"
      }

      s"""
         |$stepSplits
         |
         |$check
         |
         |if ($stepMonths == 0 && $stepMicros == 0 && ${scale}L == ${MICROS_PER_DAY}L) {
         |  ${backedSequenceImpl.genCode(ctx, start, stop, stepDays, arr, elemType)};
         |
         |} else if ($stepMonths == 0 && $stepDays == 0 && ${scale}L == 1) {
         |  ${backedSequenceImpl.genCode(ctx, start, stop, stepMicros, arr, elemType)};
         |} else {
         |  $toMicrosCode
         |
         |  $sequenceLengthCode
         |
         |  final int $stepSign = $intervalInMicros > 0 ? +1 : -1;
         |  final long $exclusiveItem = $stopMicros + $stepSign;
         |
         |  $arr = new $elemType[$arrLength];
         |  long $t = $startMicros;
         |  int $i = 0;
         |
         |  while ($t < $exclusiveItem ^ $stepSign < 0) {
         |    if ($i == $arr.length) {
         |      $arr = java.util.Arrays.copyOf($arr, $i + 1);
         |    }
         |    $arr[$i] = $fromMicrosCode;
         |    $i += 1;
         |    $t = $addIntervalCode(
         |       $startMicros, $i * $stepMonths, $i * $stepDays, $i * $stepMicros, $zid);
         |  }
         |
         |  if ($arr.length > $i) {
         |    $arr = java.util.Arrays.copyOf($arr, $i);
         |  }
         |}
         """.stripMargin
    }
  }

  private def getSequenceLength[U](start: U, stop: U, step: Any, estimatedStep: U)
      (implicit num: Integral[U]): Int = {
    import num._
    require(
      (estimatedStep > num.zero && start <= stop)
        || (estimatedStep < num.zero && start >= stop)
        || (estimatedStep == num.zero && start == stop),
      s"Illegal sequence boundaries: $start to $stop by $step")

    val len = if (start == stop) 1L else 1L + (stop.toLong - start.toLong) / estimatedStep.toLong

    require(
      len <= MAX_ROUNDED_ARRAY_LENGTH,
      s"Too long sequence: $len. Should be <= $MAX_ROUNDED_ARRAY_LENGTH")

    len.toInt
  }

  private def genSequenceLengthCode(
      ctx: CodegenContext,
      start: String,
      stop: String,
      step: String,
      estimatedStep: String,
      len: String): String = {
    val longLen = ctx.freshName("longLen")
    s"""
       |if (!(($estimatedStep > 0 && $start <= $stop) ||
       |  ($estimatedStep < 0 && $start >= $stop) ||
       |  ($estimatedStep == 0 && $start == $stop))) {
       |  throw new IllegalArgumentException(
       |    "Illegal sequence boundaries: " + $start + " to " + $stop + " by " + $step);
       |}
       |long $longLen = $stop == $start ? 1L : 1L + ((long) $stop - $start) / $estimatedStep;
       |if ($longLen > $MAX_ROUNDED_ARRAY_LENGTH) {
       |  throw new IllegalArgumentException(
       |    "Too long sequence: " + $longLen + ". Should be <= $MAX_ROUNDED_ARRAY_LENGTH");
       |}
       |int $len = (int) $longLen;
       """.stripMargin
  }
}

/**
 * Returns the array containing the given input value (left) count (right) times.
 */
@ExpressionDescription(
  usage = "_FUNC_(element, count) - Returns the array containing element count times.",
  examples = """
    Examples:
      > SELECT _FUNC_('123', 2);
       ["123","123"]
  """,
  group = "array_funcs",
  since = "2.4.0")
case class ArrayRepeat(left: Expression, right: Expression)
  extends BinaryExpression with ExpectsInputTypes {

  override def dataType: ArrayType = ArrayType(left.dataType, left.nullable)

  override def inputTypes: Seq[AbstractDataType] = Seq(AnyDataType, IntegerType)

  override def nullable: Boolean = right.nullable

  override def eval(input: InternalRow): Any = {
    val count = right.eval(input)
    if (count == null) {
      null
    } else {
      if (count.asInstanceOf[Int] > ByteArrayMethods.MAX_ROUNDED_ARRAY_LENGTH) {
        throw QueryExecutionErrors.createArrayWithElementsExceedLimitError(count)
      }
      val element = left.eval(input)
      new GenericArrayData(Array.fill(count.asInstanceOf[Int])(element))
    }
  }

  override def prettyName: String = "array_repeat"

  override def doGenCode(ctx: CodegenContext, ev: ExprCode): ExprCode = {
    val leftGen = left.genCode(ctx)
    val rightGen = right.genCode(ctx)
    val element = leftGen.value
    val count = rightGen.value
    val et = dataType.elementType

    val coreLogic = genCodeForElement(ctx, et, element, count, leftGen.isNull, ev.value)
    val resultCode = nullElementsProtection(ev, rightGen.isNull, coreLogic)

    ev.copy(code =
      code"""
         |boolean ${ev.isNull} = false;
         |${leftGen.code}
         |${rightGen.code}
         |${CodeGenerator.javaType(dataType)} ${ev.value} =
         |  ${CodeGenerator.defaultValue(dataType)};
         |$resultCode
       """.stripMargin)
  }

  private def nullElementsProtection(
      ev: ExprCode,
      rightIsNull: String,
      coreLogic: String): String = {
    if (nullable) {
      s"""
         |if ($rightIsNull) {
         |  ${ev.isNull} = true;
         |} else {
         |  ${coreLogic}
         |}
       """.stripMargin
    } else {
      coreLogic
    }
  }

  private def genCodeForNumberOfElements(ctx: CodegenContext, count: String): (String, String) = {
    val numElements = ctx.freshName("numElements")
    val numElementsCode =
      s"""
         |int $numElements = 0;
         |if ($count > 0) {
         |  $numElements = $count;
         |}
       """.stripMargin

    (numElements, numElementsCode)
  }

  private def genCodeForElement(
      ctx: CodegenContext,
      elementType: DataType,
      element: String,
      count: String,
      leftIsNull: String,
      arrayDataName: String): String = {
    val tempArrayDataName = ctx.freshName("tempArrayData")
    val k = ctx.freshName("k")
    val (numElemName, numElemCode) = genCodeForNumberOfElements(ctx, count)

    val allocation = CodeGenerator.createArrayData(
      tempArrayDataName, elementType, numElemName, s" $prettyName failed.")
    val assignment =
      CodeGenerator.setArrayElement(tempArrayDataName, elementType, k, element)

    s"""
       |$numElemCode
       |$allocation
       |if (!$leftIsNull) {
       |  for (int $k = 0; $k < $tempArrayDataName.numElements(); $k++) {
       |    $assignment
       |  }
       |} else {
       |  for (int $k = 0; $k < $tempArrayDataName.numElements(); $k++) {
       |    $tempArrayDataName.setNullAt($k);
       |  }
       |}
       |$arrayDataName = $tempArrayDataName;
     """.stripMargin
  }

  override protected def withNewChildrenInternal(
    newLeft: Expression, newRight: Expression): ArrayRepeat = copy(left = newLeft, right = newRight)
}

/**
 * Remove all elements that equal to element from the given array
 */
@ExpressionDescription(
  usage = "_FUNC_(array, element) - Remove all elements that equal to element from array.",
  examples = """
    Examples:
      > SELECT _FUNC_(array(1, 2, 3, null, 3), 3);
       [1,2,null]
  """,
  group = "array_funcs",
  since = "2.4.0")
case class ArrayRemove(left: Expression, right: Expression)
  extends BinaryExpression with ImplicitCastInputTypes with NullIntolerant with QueryErrorsBase {

  override def dataType: DataType = left.dataType

  override def inputTypes: Seq[AbstractDataType] = {
    (left.dataType, right.dataType) match {
      case (ArrayType(e1, hasNull), e2) =>
        TypeCoercion.findTightestCommonType(e1, e2) match {
          case Some(dt) => Seq(ArrayType(dt, hasNull), dt)
          case _ => Seq.empty
        }
      case _ => Seq.empty
    }
  }

  override def checkInputDataTypes(): TypeCheckResult = {
    (left.dataType, right.dataType) match {
      case (ArrayType(e1, _), e2) if e1.sameType(e2) =>
        TypeUtils.checkForOrderingExpr(e2, prettyName)
      case _ =>
        DataTypeMismatch(
          errorSubClass = "ARRAY_FUNCTION_DIFF_TYPES",
          messageParameters = Map(
            "functionName" -> toSQLId(prettyName),
            "dataType" -> toSQLType(ArrayType),
            "leftType" -> toSQLType(left.dataType),
            "rightType" -> toSQLType(right.dataType)
          )
        )
    }
  }

  private def elementType: DataType = left.dataType.asInstanceOf[ArrayType].elementType

  @transient private lazy val ordering: Ordering[Any] =
    TypeUtils.getInterpretedOrdering(right.dataType)

  override def nullSafeEval(arr: Any, value: Any): Any = {
    val newArray = new Array[Any](arr.asInstanceOf[ArrayData].numElements())
    var pos = 0
    arr.asInstanceOf[ArrayData].foreach(right.dataType, (i, v) =>
      if (v == null || !ordering.equiv(v, value)) {
        newArray(pos) = v
        pos += 1
      }
    )
    new GenericArrayData(newArray.slice(0, pos))
  }

  override def doGenCode(ctx: CodegenContext, ev: ExprCode): ExprCode = {
    nullSafeCodeGen(ctx, ev, (arr, value) => {
      val numsToRemove = ctx.freshName("numsToRemove")
      val newArraySize = ctx.freshName("newArraySize")
      val i = ctx.freshName("i")
      val getValue = CodeGenerator.getValue(arr, elementType, i)
      val isEqual = ctx.genEqual(elementType, value, getValue)
      s"""
         |int $numsToRemove = 0;
         |for (int $i = 0; $i < $arr.numElements(); $i ++) {
         |  if (!$arr.isNullAt($i) && $isEqual) {
         |    $numsToRemove = $numsToRemove + 1;
         |  }
         |}
         |int $newArraySize = $arr.numElements() - $numsToRemove;
         |${genCodeForResult(ctx, ev, arr, value, newArraySize)}
       """.stripMargin
    })
  }

  def genCodeForResult(
      ctx: CodegenContext,
      ev: ExprCode,
      inputArray: String,
      value: String,
      newArraySize: String): String = {
    val values = ctx.freshName("values")
    val i = ctx.freshName("i")
    val pos = ctx.freshName("pos")
    val getValue = CodeGenerator.getValue(inputArray, elementType, i)
    val isEqual = ctx.genEqual(elementType, value, getValue)

    val allocation = CodeGenerator.createArrayData(
      values, elementType, newArraySize, s" $prettyName failed.")
    val assignment = CodeGenerator.createArrayAssignment(
      values, elementType, inputArray, pos, i, false)

    s"""
       |$allocation
       |int $pos = 0;
       |for (int $i = 0; $i < $inputArray.numElements(); $i ++) {
       |  if ($inputArray.isNullAt($i)) {
       |    $values.setNullAt($pos);
       |    $pos = $pos + 1;
       |  }
       |  else {
       |    if (!($isEqual)) {
       |      $assignment
       |      $pos = $pos + 1;
       |    }
       |  }
       |}
       |${ev.value} = $values;
     """.stripMargin
  }

  override def prettyName: String = "array_remove"

  override protected def withNewChildrenInternal(
    newLeft: Expression, newRight: Expression): ArrayRemove = copy(left = newLeft, right = newRight)
}

/**
 * Will become common base class for [[ArrayDistinct]], [[ArrayUnion]], [[ArrayIntersect]],
 * and [[ArrayExcept]].
 */
trait ArraySetLike {
  protected def dt: DataType
  protected def et: DataType

  @transient protected lazy val canUseSpecializedHashSet = et match {
    case ByteType | ShortType | IntegerType | LongType | FloatType | DoubleType => true
    case _ => false
  }

  @transient protected lazy val ordering: Ordering[Any] =
    TypeUtils.getInterpretedOrdering(et)

  protected def resultArrayElementNullable = dt.asInstanceOf[ArrayType].containsNull

  protected def genGetValue(array: String, i: String): String =
    CodeGenerator.getValue(array, et, i)

  @transient protected lazy val (hsPostFix, hsTypeName) = {
    val ptName = CodeGenerator.primitiveTypeName(et)
    et match {
      // we cast byte/short to int when writing to the hash set.
      case ByteType | ShortType | IntegerType => ("$mcI$sp", "Int")
      case LongType => ("$mcJ$sp", ptName)
      case FloatType => ("$mcF$sp", ptName)
      case DoubleType => ("$mcD$sp", ptName)
    }
  }

  // we cast byte/short to int when writing to the hash set.
  @transient protected lazy val hsValueCast = et match {
    case ByteType | ShortType => "(int) "
    case _ => ""
  }

  // When hitting a null value, put a null holder in the ArrayBuilder. Finally we will
  // convert ArrayBuilder to ArrayData and setNull on the slot with null holder.
  @transient protected lazy val nullValueHolder = et match {
    case ByteType => "(byte) 0"
    case ShortType => "(short) 0"
    case LongType => "0L"
    case FloatType => "0.0f"
    case DoubleType => "0.0"
    case _ => "0"
  }

  protected def withResultArrayNullCheck(
      body: String,
      value: String,
      nullElementIndex: String): String = {
    if (resultArrayElementNullable) {
      s"""
         |$body
         |if ($nullElementIndex >= 0) {
         |  // result has null element
         |  $value.setNullAt($nullElementIndex);
         |}
       """.stripMargin
    } else {
      body
    }
  }

  def buildResultArray(
      builder: String,
      value : String,
      size : String,
      nullElementIndex : String): String = withResultArrayNullCheck(
    s"""
       |if ($size > ${ByteArrayMethods.MAX_ROUNDED_ARRAY_LENGTH}) {
       |  throw QueryExecutionErrors.createArrayWithElementsExceedLimitError($size);
       |}
       |
       |if (!UnsafeArrayData.shouldUseGenericArrayData(${et.defaultSize}, $size)) {
       |  $value = UnsafeArrayData.fromPrimitiveArray($builder.result());
       |} else {
       |  $value = new ${classOf[GenericArrayData].getName}($builder.result());
       |}
     """.stripMargin, value, nullElementIndex)

}


/**
 * Removes duplicate values from the array.
 */
@ExpressionDescription(
  usage = "_FUNC_(array) - Removes duplicate values from the array.",
  examples = """
    Examples:
      > SELECT _FUNC_(array(1, 2, 3, null, 3));
       [1,2,3,null]
  """,
  group = "array_funcs",
  since = "2.4.0")
case class ArrayDistinct(child: Expression)
  extends UnaryExpression with ArraySetLike with ExpectsInputTypes with NullIntolerant {

  override def inputTypes: Seq[AbstractDataType] = Seq(ArrayType)

  override def dataType: DataType = child.dataType

  @transient private lazy val elementType: DataType = dataType.asInstanceOf[ArrayType].elementType

  override protected def dt: DataType = dataType
  override protected def et: DataType = elementType

  override def checkInputDataTypes(): TypeCheckResult = {
    super.checkInputDataTypes() match {
      case f if f.isFailure => f
      case TypeCheckResult.TypeCheckSuccess =>
        TypeUtils.checkForOrderingExpr(elementType, prettyName)
    }
  }

  override def nullSafeEval(array: Any): Any = {
    val data = array.asInstanceOf[ArrayData]
    doEvaluation(data)
  }

  @transient private lazy val doEvaluation = if (TypeUtils.typeWithProperEquals(elementType)) {
    (array: ArrayData) =>
      val arrayBuffer = new scala.collection.mutable.ArrayBuffer[Any]
      val hs = new SQLOpenHashSet[Any]()
      val withNaNCheckFunc = SQLOpenHashSet.withNaNCheckFunc(elementType, hs,
        (value: Any) =>
          if (!hs.contains(value)) {
            if (arrayBuffer.size > ByteArrayMethods.MAX_ROUNDED_ARRAY_LENGTH) {
              ArrayBinaryLike.throwUnionLengthOverflowException(arrayBuffer.size)
            }
            arrayBuffer += value
            hs.add(value)
          },
        (valueNaN: Any) => arrayBuffer += valueNaN)
      val withNullCheckFunc = SQLOpenHashSet.withNullCheckFunc(elementType, hs,
        (value: Any) => withNaNCheckFunc(value),
        () => arrayBuffer += null)
      var i = 0
      while (i < array.numElements()) {
        withNullCheckFunc(array, i)
        i += 1
      }
      new GenericArrayData(arrayBuffer)
  } else {
    (data: ArrayData) => {
      val array = data.toArray[AnyRef](elementType)
      val arrayBuffer = new scala.collection.mutable.ArrayBuffer[AnyRef]
      var alreadyStoredNull = false
      for (i <- array.indices) {
        if (array(i) != null) {
          var found = false
          var j = 0
          while (!found && j < arrayBuffer.size) {
            val va = arrayBuffer(j)
            found = (va != null) && ordering.equiv(va, array(i))
            j += 1
          }
          if (!found) {
            arrayBuffer += array(i)
          }
        } else {
          // De-duplicate the null values.
          if (!alreadyStoredNull) {
            arrayBuffer += array(i)
            alreadyStoredNull = true
          }
        }
      }
      new GenericArrayData(arrayBuffer)
    }
  }

  override def doGenCode(ctx: CodegenContext, ev: ExprCode): ExprCode = {
    val i = ctx.freshName("i")
    val value = ctx.freshName("value")
    val size = ctx.freshName("size")

    if (canUseSpecializedHashSet) {
      val jt = CodeGenerator.javaType(elementType)
      val ptName = CodeGenerator.primitiveTypeName(jt)

      nullSafeCodeGen(ctx, ev, (array) => {
        val nullElementIndex = ctx.freshName("nullElementIndex")
        val builder = ctx.freshName("builder")
        val openHashSet = classOf[SQLOpenHashSet[_]].getName
        val classTag = s"scala.reflect.ClassTag$$.MODULE$$.$hsTypeName()"
        val hashSet = ctx.freshName("hashSet")
        val arrayBuilder = classOf[mutable.ArrayBuilder[_]].getName
        val arrayBuilderClass = s"$arrayBuilder$$of$ptName"

        // Only need to track null element index when array's element is nullable.
        val declareNullTrackVariables = if (resultArrayElementNullable) {
          s"""
             |int $nullElementIndex = -1;
           """.stripMargin
        } else {
          ""
        }

        val body =
          s"""
             |if (!$hashSet.contains($hsValueCast$value)) {
             |  if (++$size > ${ByteArrayMethods.MAX_ROUNDED_ARRAY_LENGTH}) {
             |    break;
             |  }
             |  $hashSet.add$hsPostFix($hsValueCast$value);
             |  $builder.$$plus$$eq($value);
             |}
           """.stripMargin

        val withNaNCheckCodeGenerator =
          (array: String, index: String) =>
              s"$jt $value = ${genGetValue(array, index)};" +
                SQLOpenHashSet.withNaNCheckCode(elementType, value, hashSet, body,
                  (valueNaN: String) =>
                    s"""
                       |$size++;
                       |$builder.$$plus$$eq($valueNaN);
                     """.stripMargin)

        val processArray = SQLOpenHashSet.withNullCheckCode(
          resultArrayElementNullable,
          resultArrayElementNullable,
          array, i, hashSet, withNaNCheckCodeGenerator,
          s"""
             |$nullElementIndex = $size;
             |$size++;
             |$builder.$$plus$$eq($nullValueHolder);
           """.stripMargin)

        s"""
           |$openHashSet $hashSet = new $openHashSet$hsPostFix($classTag);
           |$declareNullTrackVariables
           |$arrayBuilderClass $builder = new $arrayBuilderClass();
           |int $size = 0;
           |for (int $i = 0; $i < $array.numElements(); $i++) {
           |  $processArray
           |}
           |${buildResultArray(builder, ev.value, size, nullElementIndex)}
         """.stripMargin
      })
    } else {
      nullSafeCodeGen(ctx, ev, (array) => {
        val expr = ctx.addReferenceObj("arrayDistinctExpr", this)
        s"${ev.value} = (ArrayData)$expr.nullSafeEval($array);"
      })
    }
  }

  override def prettyName: String = "array_distinct"

  override protected def withNewChildInternal(newChild: Expression): ArrayDistinct =
    copy(child = newChild)
}

/**
 * Will become common base class for [[ArrayUnion]], [[ArrayIntersect]], and [[ArrayExcept]].
 */
trait ArrayBinaryLike
  extends BinaryArrayExpressionWithImplicitCast with ArraySetLike with NullIntolerant {
  override protected def dt: DataType = dataType
  override protected def et: DataType = elementType

  override def checkInputDataTypes(): TypeCheckResult = {
    val typeCheckResult = super.checkInputDataTypes()
    if (typeCheckResult.isSuccess) {
      TypeUtils.checkForOrderingExpr(dataType.asInstanceOf[ArrayType].elementType, prettyName)
    } else {
      typeCheckResult
    }
  }
}

object ArrayBinaryLike {
  def throwUnionLengthOverflowException(length: Int): Unit = {
    throw QueryExecutionErrors.unionArrayWithElementsExceedLimitError(length)
  }
}


/**
 * Returns an array of the elements in the union of x and y, without duplicates
 */
@ExpressionDescription(
  usage = """
    _FUNC_(array1, array2) - Returns an array of the elements in the union of array1 and array2,
      without duplicates.
  """,
  examples = """
    Examples:
      > SELECT _FUNC_(array(1, 2, 3), array(1, 3, 5));
       [1,2,3,5]
  """,
  group = "array_funcs",
  since = "2.4.0")
case class ArrayUnion(left: Expression, right: Expression) extends ArrayBinaryLike
  with ComplexTypeMergingExpression {

  @transient lazy val evalUnion: (ArrayData, ArrayData) => ArrayData = {
    if (TypeUtils.typeWithProperEquals(elementType)) {
      (array1, array2) =>
        val arrayBuffer = new scala.collection.mutable.ArrayBuffer[Any]
        val hs = new SQLOpenHashSet[Any]()
        val withNaNCheckFunc = SQLOpenHashSet.withNaNCheckFunc(elementType, hs,
          (value: Any) =>
            if (!hs.contains(value)) {
              if (arrayBuffer.size > ByteArrayMethods.MAX_ROUNDED_ARRAY_LENGTH) {
                ArrayBinaryLike.throwUnionLengthOverflowException(arrayBuffer.size)
              }
              arrayBuffer += value
              hs.add(value)
            },
          (valueNaN: Any) => arrayBuffer += valueNaN)
        val withNullCheckFunc = SQLOpenHashSet.withNullCheckFunc(elementType, hs,
          (value: Any) => withNaNCheckFunc(value),
          () => arrayBuffer += null
        )
        Seq(array1, array2).foreach { array =>
          var i = 0
          while (i < array.numElements()) {
            withNullCheckFunc(array, i)
            i += 1
          }
        }
        new GenericArrayData(arrayBuffer)
    } else {
      (array1, array2) =>
        val arrayBuffer = new scala.collection.mutable.ArrayBuffer[Any]
        var alreadyIncludeNull = false
        Seq(array1, array2).foreach(_.foreach(elementType, (_, elem) => {
          var found = false
          if (elem == null) {
            if (alreadyIncludeNull) {
              found = true
            } else {
              alreadyIncludeNull = true
            }
          } else {
            // check elem is already stored in arrayBuffer or not?
            var j = 0
            while (!found && j < arrayBuffer.size) {
              val va = arrayBuffer(j)
              if (va != null && ordering.equiv(va, elem)) {
                found = true
              }
              j = j + 1
            }
          }
          if (!found) {
            if (arrayBuffer.length > ByteArrayMethods.MAX_ROUNDED_ARRAY_LENGTH) {
              ArrayBinaryLike.throwUnionLengthOverflowException(arrayBuffer.length)
            }
            arrayBuffer += elem
          }
        }))
        new GenericArrayData(arrayBuffer)
    }
  }

  override def nullSafeEval(input1: Any, input2: Any): Any = {
    val array1 = input1.asInstanceOf[ArrayData]
    val array2 = input2.asInstanceOf[ArrayData]

    evalUnion(array1, array2)
  }

  override def doGenCode(ctx: CodegenContext, ev: ExprCode): ExprCode = {
    val i = ctx.freshName("i")
    val value = ctx.freshName("value")
    val size = ctx.freshName("size")
    if (canUseSpecializedHashSet) {
      val jt = CodeGenerator.javaType(elementType)
      val ptName = CodeGenerator.primitiveTypeName(jt)

      nullSafeCodeGen(ctx, ev, (array1, array2) => {
        val nullElementIndex = ctx.freshName("nullElementIndex")
        val builder = ctx.freshName("builder")
        val array = ctx.freshName("array")
        val arrays = ctx.freshName("arrays")
        val arrayDataIdx = ctx.freshName("arrayDataIdx")
        val openHashSet = classOf[SQLOpenHashSet[_]].getName
        val classTag = s"scala.reflect.ClassTag$$.MODULE$$.$hsTypeName()"
        val hashSet = ctx.freshName("hashSet")
        val arrayBuilder = classOf[mutable.ArrayBuilder[_]].getName
        val arrayBuilderClass = s"$arrayBuilder$$of$ptName"

        val body =
          s"""
             |if (!$hashSet.contains($hsValueCast$value)) {
             |  if (++$size > ${ByteArrayMethods.MAX_ROUNDED_ARRAY_LENGTH}) {
             |    break;
             |  }
             |  $hashSet.add$hsPostFix($hsValueCast$value);
             |  $builder.$$plus$$eq($value);
             |}
           """.stripMargin

        val withNaNCheckCodeGenerator =
          (array: String, index: String) =>
            s"$jt $value = ${genGetValue(array, index)};" +
            SQLOpenHashSet.withNaNCheckCode(elementType, value, hashSet, body,
              (valueNaN: String) =>
                s"""
                   |$size++;
                   |$builder.$$plus$$eq($valueNaN);
                     """.stripMargin)

        val processArray = SQLOpenHashSet.withNullCheckCode(
          resultArrayElementNullable,
          resultArrayElementNullable,
          array, i, hashSet, withNaNCheckCodeGenerator,
          s"""
             |$nullElementIndex = $size;
             |$size++;
             |$builder.$$plus$$eq($nullValueHolder);
           """.stripMargin)

        // Only need to track null element index when result array's element is nullable.
        val declareNullTrackVariables = if (resultArrayElementNullable) {
          s"""
             |int $nullElementIndex = -1;
           """.stripMargin
        } else {
          ""
        }

        s"""
           |$openHashSet $hashSet = new $openHashSet$hsPostFix($classTag);
           |$declareNullTrackVariables
           |int $size = 0;
           |$arrayBuilderClass $builder = new $arrayBuilderClass();
           |ArrayData[] $arrays = new ArrayData[]{$array1, $array2};
           |for (int $arrayDataIdx = 0; $arrayDataIdx < 2; $arrayDataIdx++) {
           |  ArrayData $array = $arrays[$arrayDataIdx];
           |  for (int $i = 0; $i < $array.numElements(); $i++) {
           |    $processArray
           |  }
           |}
           |${buildResultArray(builder, ev.value, size, nullElementIndex)}
         """.stripMargin
      })
    } else {
      nullSafeCodeGen(ctx, ev, (array1, array2) => {
        val expr = ctx.addReferenceObj("arrayUnionExpr", this)
        s"${ev.value} = (ArrayData)$expr.nullSafeEval($array1, $array2);"
      })
    }
  }

  override def prettyName: String = "array_union"

  override protected def withNewChildrenInternal(
    newLeft: Expression, newRight: Expression): ArrayUnion = copy(left = newLeft, right = newRight)
}

object ArrayUnion {
  def unionOrdering(
      array1: ArrayData,
      array2: ArrayData,
      elementType: DataType,
      ordering: Ordering[Any]): ArrayData = {
    val arrayBuffer = new scala.collection.mutable.ArrayBuffer[Any]
    var alreadyIncludeNull = false
    Seq(array1, array2).foreach(_.foreach(elementType, (_, elem) => {
      var found = false
      if (elem == null) {
        if (alreadyIncludeNull) {
          found = true
        } else {
          alreadyIncludeNull = true
        }
      } else {
        // check elem is already stored in arrayBuffer or not?
        var j = 0
        while (!found && j < arrayBuffer.size) {
          val va = arrayBuffer(j)
          if (va != null && ordering.equiv(va, elem)) {
            found = true
          }
          j = j + 1
        }
      }
      if (!found) {
        if (arrayBuffer.length > ByteArrayMethods.MAX_ROUNDED_ARRAY_LENGTH) {
          ArrayBinaryLike.throwUnionLengthOverflowException(arrayBuffer.length)
        }
        arrayBuffer += elem
      }
    }))
    new GenericArrayData(arrayBuffer)
  }
}

/**
 * Returns an array of the elements in the intersect of x and y, without duplicates
 */
@ExpressionDescription(
  usage = """
  _FUNC_(array1, array2) - Returns an array of the elements in the intersection of array1 and
    array2, without duplicates.
  """,
  examples = """
    Examples:
      > SELECT _FUNC_(array(1, 2, 3), array(1, 3, 5));
       [1,3]
  """,
  group = "array_funcs",
  since = "2.4.0")
case class ArrayIntersect(left: Expression, right: Expression) extends ArrayBinaryLike
  with ComplexTypeMergingExpression {

  private lazy val internalDataType: DataType = {
    dataTypeCheck
    ArrayType(elementType, leftArrayElementNullable && rightArrayElementNullable)
  }

  override def dataType: DataType = internalDataType

  @transient lazy val evalIntersect: (ArrayData, ArrayData) => ArrayData = {
    if (TypeUtils.typeWithProperEquals(elementType)) {
      (array1, array2) =>
        if (array1.numElements() != 0 && array2.numElements() != 0) {
          val hs = new SQLOpenHashSet[Any]
          val hsResult = new SQLOpenHashSet[Any]
          val arrayBuffer = new scala.collection.mutable.ArrayBuffer[Any]
          val withArray2NaNCheckFunc = SQLOpenHashSet.withNaNCheckFunc(elementType, hs,
            (value: Any) => hs.add(value),
            (valueNaN: Any) => {} )
          val withArray2NullCheckFunc = SQLOpenHashSet.withNullCheckFunc(elementType, hs,
            (value: Any) => withArray2NaNCheckFunc(value),
            () => {}
          )
          val withArray1NaNCheckFunc = SQLOpenHashSet.withNaNCheckFunc(elementType, hsResult,
            (value: Any) =>
              if (hs.contains(value) && !hsResult.contains(value)) {
                arrayBuffer += value
                hsResult.add(value)
              },
            (valueNaN: Any) =>
              if (hs.containsNaN()) {
                arrayBuffer += valueNaN
              })
          val withArray1NullCheckFunc = SQLOpenHashSet.withNullCheckFunc(elementType, hsResult,
            (value: Any) => withArray1NaNCheckFunc(value),
            () =>
              if (hs.containsNull()) {
                arrayBuffer += null
              }
          )

          var i = 0
          while (i < array2.numElements()) {
            withArray2NullCheckFunc(array2, i)
            i += 1
          }
          i = 0
          while (i < array1.numElements()) {
            withArray1NullCheckFunc(array1, i)
            i += 1
          }
          new GenericArrayData(arrayBuffer)
        } else {
          new GenericArrayData(Array.emptyObjectArray)
        }
    } else {
      (array1, array2) =>
        if (array1.numElements() != 0 && array2.numElements() != 0) {
          val arrayBuffer = new scala.collection.mutable.ArrayBuffer[Any]
          var alreadySeenNull = false
          var i = 0
          while (i < array1.numElements()) {
            var found = false
            val elem1 = array1.get(i, elementType)
            if (array1.isNullAt(i)) {
              if (!alreadySeenNull) {
                var j = 0
                while (!found && j < array2.numElements()) {
                  found = array2.isNullAt(j)
                  j += 1
                }
                // array2 is scanned only once for null element
                alreadySeenNull = true
              }
            } else {
              var j = 0
              while (!found && j < array2.numElements()) {
                if (!array2.isNullAt(j)) {
                  val elem2 = array2.get(j, elementType)
                  if (ordering.equiv(elem1, elem2)) {
                    // check whether elem1 is already stored in arrayBuffer
                    var foundArrayBuffer = false
                    var k = 0
                    while (!foundArrayBuffer && k < arrayBuffer.size) {
                      val va = arrayBuffer(k)
                      foundArrayBuffer = (va != null) && ordering.equiv(va, elem1)
                      k += 1
                    }
                    found = !foundArrayBuffer
                  }
                }
                j += 1
              }
            }
            if (found) {
              arrayBuffer += elem1
            }
            i += 1
          }
          new GenericArrayData(arrayBuffer)
        } else {
          new GenericArrayData(Array.emptyObjectArray)
        }
    }
  }

  override def nullSafeEval(input1: Any, input2: Any): Any = {
    val array1 = input1.asInstanceOf[ArrayData]
    val array2 = input2.asInstanceOf[ArrayData]

    evalIntersect(array1, array2)
  }

  override def doGenCode(ctx: CodegenContext, ev: ExprCode): ExprCode = {
    val i = ctx.freshName("i")
    val value = ctx.freshName("value")
    val size = ctx.freshName("size")
    if (canUseSpecializedHashSet) {
      val jt = CodeGenerator.javaType(elementType)
      val ptName = CodeGenerator.primitiveTypeName(jt)

      nullSafeCodeGen(ctx, ev, (array1, array2) => {
        val nullElementIndex = ctx.freshName("nullElementIndex")
        val builder = ctx.freshName("builder")
        val openHashSet = classOf[SQLOpenHashSet[_]].getName
        val classTag = s"scala.reflect.ClassTag$$.MODULE$$.$hsTypeName()"
        val hashSet = ctx.freshName("hashSet")
        val hashSetResult = ctx.freshName("hashSetResult")
        val arrayBuilder = classOf[mutable.ArrayBuilder[_]].getName
        val arrayBuilderClass = s"$arrayBuilder$$of$ptName"

        val withArray2NaNCheckCodeGenerator =
          (array: String, index: String) =>
            s"$jt $value = ${genGetValue(array, index)};" +
              SQLOpenHashSet.withNaNCheckCode(elementType, value, hashSet,
                s"$hashSet.add$hsPostFix($hsValueCast$value);",
                (valueNaN: String) => "")

        val writeArray2ToHashSet = SQLOpenHashSet.withNullCheckCode(
          rightArrayElementNullable, leftArrayElementNullable,
          array2, i, hashSet, withArray2NaNCheckCodeGenerator, "")

        val body =
          s"""
             |if ($hashSet.contains($hsValueCast$value) &&
             |    !$hashSetResult.contains($hsValueCast$value)) {
             |  if (++$size > ${ByteArrayMethods.MAX_ROUNDED_ARRAY_LENGTH}) {
             |    break;
             |  }
             |  $hashSetResult.add$hsPostFix($hsValueCast$value);
             |  $builder.$$plus$$eq($value);
             |}
           """.stripMargin

        val withArray1NaNCheckCodeGenerator =
          (array: String, index: String) =>
            s"$jt $value = ${genGetValue(array, index)};" +
              SQLOpenHashSet.withNaNCheckCode(elementType, value, hashSetResult, body,
                (valueNaN: Any) =>
                  s"""
                     |if ($hashSet.containsNaN()) {
                     |  ++$size;
                     |  $builder.$$plus$$eq($valueNaN);
                     |}
                 """.stripMargin)

        val processArray1 = SQLOpenHashSet.withNullCheckCode(
          leftArrayElementNullable, rightArrayElementNullable,
          array1, i, hashSetResult, withArray1NaNCheckCodeGenerator,
          s"""
             |if ($hashSet.containsNull()) {
             |  $nullElementIndex = $size;
             |  $size++;
             |  $builder.$$plus$$eq($nullValueHolder);
             |}
           """.stripMargin)

        // Only need to track null element index when result array's element is nullable.
        val declareNullTrackVariables = if (resultArrayElementNullable) {
          s"""
             |int $nullElementIndex = -1;
           """.stripMargin
        } else {
          ""
        }

        s"""
           |$openHashSet $hashSet = new $openHashSet$hsPostFix($classTag);
           |$openHashSet $hashSetResult = new $openHashSet$hsPostFix($classTag);
           |$declareNullTrackVariables
           |for (int $i = 0; $i < $array2.numElements(); $i++) {
           |  $writeArray2ToHashSet
           |}
           |$arrayBuilderClass $builder = new $arrayBuilderClass();
           |int $size = 0;
           |for (int $i = 0; $i < $array1.numElements(); $i++) {
           |  $processArray1
           |}
           |${buildResultArray(builder, ev.value, size, nullElementIndex)}
         """.stripMargin
      })
    } else {
      nullSafeCodeGen(ctx, ev, (array1, array2) => {
        val expr = ctx.addReferenceObj("arrayIntersectExpr", this)
        s"${ev.value} = (ArrayData)$expr.nullSafeEval($array1, $array2);"
      })
    }
  }

  override def prettyName: String = "array_intersect"

  override protected def withNewChildrenInternal(
      newLeft: Expression, newRight: Expression): ArrayIntersect =
    copy(left = newLeft, right = newRight)
}

/**
 * Returns an array of the elements in the intersect of x and y, without duplicates
 */
@ExpressionDescription(
  usage = """
  _FUNC_(array1, array2) - Returns an array of the elements in array1 but not in array2,
    without duplicates.
  """,
  examples = """
    Examples:
      > SELECT _FUNC_(array(1, 2, 3), array(1, 3, 5));
       [2]
  """,
  group = "array_funcs",
  since = "2.4.0")
case class ArrayExcept(left: Expression, right: Expression) extends ArrayBinaryLike
  with ComplexTypeMergingExpression {

  private lazy val internalDataType: DataType = {
    dataTypeCheck
    left.dataType
  }

  override def dataType: DataType = internalDataType

  @transient lazy val evalExcept: (ArrayData, ArrayData) => ArrayData = {
    if (TypeUtils.typeWithProperEquals(elementType)) {
      (array1, array2) =>
        val hs = new SQLOpenHashSet[Any]
        val arrayBuffer = new scala.collection.mutable.ArrayBuffer[Any]
        val withArray2NaNCheckFunc = SQLOpenHashSet.withNaNCheckFunc(elementType, hs,
          (value: Any) => hs.add(value),
          (valueNaN: Any) => {})
        val withArray2NullCheckFunc = SQLOpenHashSet.withNullCheckFunc(elementType, hs,
          (value: Any) => withArray2NaNCheckFunc(value),
          () => {}
        )
        val withArray1NaNCheckFunc = SQLOpenHashSet.withNaNCheckFunc(elementType, hs,
          (value: Any) =>
            if (!hs.contains(value)) {
              arrayBuffer += value
              hs.add(value)
            },
          (valueNaN: Any) => arrayBuffer += valueNaN)
        val withArray1NullCheckFunc = SQLOpenHashSet.withNullCheckFunc(elementType, hs,
          (value: Any) => withArray1NaNCheckFunc(value),
          () => arrayBuffer += null
        )
        var i = 0
        while (i < array2.numElements()) {
          withArray2NullCheckFunc(array2, i)
          i += 1
        }
        i = 0
        while (i < array1.numElements()) {
          withArray1NullCheckFunc(array1, i)
          i += 1
        }
        new GenericArrayData(arrayBuffer)
    } else {
      (array1, array2) =>
        val arrayBuffer = new scala.collection.mutable.ArrayBuffer[Any]
        var scannedNullElements = false
        var i = 0
        while (i < array1.numElements()) {
          var found = false
          val elem1 = array1.get(i, elementType)
          if (elem1 == null) {
            if (!scannedNullElements) {
              var j = 0
              while (!found && j < array2.numElements()) {
                found = array2.isNullAt(j)
                j += 1
              }
              // array2 is scanned only once for null element
              scannedNullElements = true
            } else {
              found = true
            }
          } else {
            var j = 0
            while (!found && j < array2.numElements()) {
              val elem2 = array2.get(j, elementType)
              if (elem2 != null) {
                found = ordering.equiv(elem1, elem2)
              }
              j += 1
            }
            if (!found) {
              // check whether elem1 is already stored in arrayBuffer
              var k = 0
              while (!found && k < arrayBuffer.size) {
                val va = arrayBuffer(k)
                found = (va != null) && ordering.equiv(va, elem1)
                k += 1
              }
            }
          }
          if (!found) {
            arrayBuffer += elem1
          }
          i += 1
        }
        new GenericArrayData(arrayBuffer)
    }
  }

  override def nullSafeEval(input1: Any, input2: Any): Any = {
    val array1 = input1.asInstanceOf[ArrayData]
    val array2 = input2.asInstanceOf[ArrayData]

    evalExcept(array1, array2)
  }

  override def doGenCode(ctx: CodegenContext, ev: ExprCode): ExprCode = {
    val i = ctx.freshName("i")
    val value = ctx.freshName("value")
    val size = ctx.freshName("size")
    if (canUseSpecializedHashSet) {
      val jt = CodeGenerator.javaType(elementType)
      val ptName = CodeGenerator.primitiveTypeName(jt)

      nullSafeCodeGen(ctx, ev, (array1, array2) => {
        val nullElementIndex = ctx.freshName("nullElementIndex")
        val builder = ctx.freshName("builder")
        val openHashSet = classOf[SQLOpenHashSet[_]].getName
        val classTag = s"scala.reflect.ClassTag$$.MODULE$$.$hsTypeName()"
        val hashSet = ctx.freshName("hashSet")
        val arrayBuilder = classOf[mutable.ArrayBuilder[_]].getName
        val arrayBuilderClass = s"$arrayBuilder$$of$ptName"

        val withArray2NaNCheckCodeGenerator =
          (array: String, index: String) =>
            s"$jt $value = ${genGetValue(array, i)};" +
              SQLOpenHashSet.withNaNCheckCode(elementType, value, hashSet,
                s"$hashSet.add$hsPostFix($hsValueCast$value);",
                (valueNaN: Any) => "")

        val writeArray2ToHashSet = SQLOpenHashSet.withNullCheckCode(
          rightArrayElementNullable, leftArrayElementNullable,
          array2, i, hashSet, withArray2NaNCheckCodeGenerator, "")

        val body =
          s"""
             |if (!$hashSet.contains($hsValueCast$value)) {
             |  if (++$size > ${ByteArrayMethods.MAX_ROUNDED_ARRAY_LENGTH}) {
             |    break;
             |  }
             |  $hashSet.add$hsPostFix($hsValueCast$value);
             |  $builder.$$plus$$eq($value);
             |}
           """.stripMargin

        val withArray1NaNCheckCodeGenerator =
          (array: String, index: String) =>
            s"$jt $value = ${genGetValue(array, index)};" +
              SQLOpenHashSet.withNaNCheckCode(elementType, value, hashSet, body,
                (valueNaN: String) =>
                  s"""
                     |$size++;
                     |$builder.$$plus$$eq($valueNaN);
                 """.stripMargin)

        val processArray1 = SQLOpenHashSet.withNullCheckCode(
          leftArrayElementNullable,
          leftArrayElementNullable,
          array1, i, hashSet, withArray1NaNCheckCodeGenerator,
          s"""
             |$nullElementIndex = $size;
             |$size++;
             |$builder.$$plus$$eq($nullValueHolder);
           """.stripMargin)

        // Only need to track null element index when array1's element is nullable.
        val declareNullTrackVariables = if (leftArrayElementNullable) {
          s"""
             |int $nullElementIndex = -1;
           """.stripMargin
        } else {
          ""
        }

        s"""
           |$openHashSet $hashSet = new $openHashSet$hsPostFix($classTag);
           |$declareNullTrackVariables
           |for (int $i = 0; $i < $array2.numElements(); $i++) {
           |  $writeArray2ToHashSet
           |}
           |$arrayBuilderClass $builder = new $arrayBuilderClass();
           |int $size = 0;
           |for (int $i = 0; $i < $array1.numElements(); $i++) {
           |  $processArray1
           |}
           |${buildResultArray(builder, ev.value, size, nullElementIndex)}
         """.stripMargin
      })
    } else {
      nullSafeCodeGen(ctx, ev, (array1, array2) => {
        val expr = ctx.addReferenceObj("arrayExceptExpr", this)
        s"${ev.value} = (ArrayData)$expr.nullSafeEval($array1, $array2);"
      })
    }
  }

  override def prettyName: String = "array_except"

  override protected def withNewChildrenInternal(
    newLeft: Expression, newRight: Expression): ArrayExcept = copy(left = newLeft, right = newRight)
}

@ExpressionDescription(
<<<<<<< HEAD
  usage = "_FUNC_(x, pos, val) - Places val into index pos of array x (array indices start at 1)",
  examples = """
    Examples:
      > SELECT _FUNC_(array(1, 2, 3, 4), 5, 5);
       [1,2,3,4,5]
      > SELECT _FUNC_(array(5, 3, 2, 1), 2, 4);
       [5,4,3,2,1]
  """,
  group = "array_funcs",
  since = "3.4.0")
case class ArrayInsert(srcArrayExpr: Expression, posExpr: Expression, itemExpr: Expression)
  extends TernaryExpression with ImplicitCastInputTypes with ComplexTypeMergingExpression
    with QueryErrorsBase {

  override def inputTypes: Seq[AbstractDataType] = {
    (srcArrayExpr.dataType, posExpr.dataType, itemExpr.dataType) match {
      case (ArrayType(e1, hasNull), e2: IntegralType, e3) if (e2 != LongType) =>
        TypeCoercion.findTightestCommonType(e1, e3) match {
          case Some(dt) => Seq(ArrayType(dt, hasNull), IntegerType, dt)
          case _ => Seq.empty
        }
      case (e1, e2, e3) => Seq.empty
    }
    Seq.empty
  }

  override def checkInputDataTypes(): TypeCheckResult = {
    (first.dataType, second.dataType, third.dataType) match {
      case (_: ArrayType, e2, e3) if e2 != IntegerType =>
        DataTypeMismatch(
          errorSubClass = "UNEXPECTED_INPUT_TYPE",
          messageParameters = Map(
            "paramIndex" -> "2",
            "requiredType" -> toSQLType(IntegerType),
            "inputSql" -> toSQLExpr(second),
            "inputType" -> toSQLType(second.dataType))
        )
      case (ArrayType(e1, _), e2, e3) if e1.sameType(e3) =>
        TypeUtils.checkForOrderingExpr(e2, prettyName)
      case _ =>
        DataTypeMismatch(
          errorSubClass = "ARRAY_FUNCTION_DIFF_TYPES",
          messageParameters = Map(
            "functionName" -> toSQLId(prettyName),
            "dataType" -> toSQLType(ArrayType),
            "leftType" -> toSQLType(first.dataType),
            "rightType" -> toSQLType(third.dataType)
          )
        )
    }
  }

  override def eval(input: InternalRow): Any = {
    val value1 = first.eval(input)
    if (value1 != null) {
      val value2 = second.eval(input)
      if (value2 != null) {
        val value3 = third.eval(input)
        return maybeNullItemEval(value1, value2, value3)
      }
    }
    null
  }

  def maybeNullItemEval(arr: Any, pos: Any, item: Any): Any = {
      val baseArr = arr.asInstanceOf[ArrayData]
      val posInt = pos.asInstanceOf[Int]
      val arrayElementType = dataType.asInstanceOf[ArrayType].elementType

      val insertionIndex = if (posInt > 0) {
        posInt - 1
      } else if (posInt < 0) {
        posInt + baseArr.numElements()
      } else {
        posInt
      }

      val newArrayLength = if (insertionIndex >= 0) {
        math.max(baseArr.numElements() + 1, insertionIndex + 1)
      } else {
        math.abs(insertionIndex) + baseArr.numElements() + 1
      }

      val newArray = new Array[Any](newArrayLength)
      baseArr.foreach(arrayElementType, (i, v) => {
        var elementPosition = i
        if (insertionIndex < 0) {
          elementPosition = elementPosition + 1 + math.abs(insertionIndex)
        }
        if (i >= insertionIndex && insertionIndex >= 0) {
          elementPosition = elementPosition + 1
        }
        newArray(elementPosition) = v
      })

      val newItemElemPosition = if (insertionIndex >= 0) {
        insertionIndex
      } else {
        0
      }

      newArray(newItemElemPosition) = item

      new GenericArrayData(newArray)
  }

  override def doGenCode(ctx: CodegenContext, ev: ExprCode): ExprCode = {
    val f = (arrExpr: ExprCode, posExpr: ExprCode, itemExpr: ExprCode) => {
      val arr = arrExpr.value
      val pos = posExpr.value
      val item = itemExpr.value

      val expr = ctx.addReferenceObj("arrayInsertExpr", this)
      val posIdx = ctx.freshName("posIdx")
      val finalPosIdx = ctx.freshName("finalPosIdx")
      val adjustedAllocIdx = ctx.freshName("adjustedAllocIdx")
      val resLength = ctx.freshName("resLength")
      val i = ctx.freshName("i")
      val j = ctx.freshName("j")
      val nullifyAllocIdx = ctx.freshName("nullifyAllocIdx")
      val values = ctx.freshName("values")
      val insertedItemIsNull = ctx.freshName("insertedItemIsNull")

      val allocation = CodeGenerator.createArrayData(
        values, elementType, resLength, s"$prettyName failed.")
      val assignment = CodeGenerator.createArrayAssignment(values, elementType, arr,
        adjustedAllocIdx, i, resultArrayElementNullable)

      val defaultIntValue = CodeGenerator.defaultValue(CodeGenerator.JAVA_INT, false)
      s"""
         |${CodeGenerator.JAVA_INT} $posIdx = 0;
         |${CodeGenerator.JAVA_INT} $resLength = $defaultIntValue;
         |${CodeGenerator.JAVA_INT} $adjustedAllocIdx = $defaultIntValue;
         |${CodeGenerator.JAVA_INT} $finalPosIdx = 0;
         |${CodeGenerator.JAVA_BOOLEAN} $insertedItemIsNull = ${itemExpr.isNull};
         |if ($pos < 0) {
         |  $posIdx = $pos + $arr.numElements();
         |} else if ($pos > 0) {
         |  $posIdx = $pos - 1;
         |}
         |if ($posIdx >= 0) {
         |  $resLength = java.lang.Math.max($arr.numElements() + 1, $posIdx + 1);
         |} else {
         |  $resLength = java.lang.Math.abs($posIdx) + $arr.numElements() + 1;
         |}
         |$allocation
         |for (int $i = 0; $i < $arr.numElements(); $i ++) {
         |  $adjustedAllocIdx = $i;
         |  if ($posIdx < 0) {
         |    $adjustedAllocIdx = $adjustedAllocIdx + 1 + java.lang.Math.abs($posIdx);
         |  }
         |  if ($i >= $posIdx && $posIdx >= 0) {
         |    $adjustedAllocIdx = $adjustedAllocIdx + 1;
         |  }
         |  $assignment
         |}
         |if ($posIdx >= 0) {
         |  $finalPosIdx = $posIdx;
         |}
         |${CodeGenerator.setArrayElement(
            values, elementType, finalPosIdx, item, Some(insertedItemIsNull))}
         |if ($posIdx >= 0) {
         |  for (int $j = $arr.numElements(); $j < $resLength - 1; $j ++) {
         |    $values.setNullAt($j);
         |  }
         |} else {
         |    for (int $j = $posIdx; $j < 0; $j ++) {
         |      $values.setNullAt($j + 1 + java.lang.Math.abs($posIdx));
         |    }
         |}
         |${ev.value} = $values;
       """.stripMargin
    }

    val leftGen = first.genCode(ctx)
    val midGen = second.genCode(ctx)
    val rightGen = third.genCode(ctx)
    val resultCode = f(leftGen, midGen, rightGen)

    if (nullable) {
      val nullSafeEval =
        leftGen.code + ctx.nullSafeExec(first.nullable, leftGen.isNull) {
          midGen.code + ctx.nullSafeExec(second.nullable, midGen.isNull) {
            s"""
              ${rightGen.code}
              ${ev.isNull} = false;
              $resultCode
            """
          }
        }

      ev.copy(code = code"""
        boolean ${ev.isNull} = true;
        ${CodeGenerator.javaType(dataType)} ${ev.value} = ${CodeGenerator.defaultValue(dataType)};
        $nullSafeEval""")
    } else {
      ev.copy(code = code"""
        ${leftGen.code}
        ${midGen.code}
        ${rightGen.code}
        ${CodeGenerator.javaType(dataType)} ${ev.value} = ${CodeGenerator.defaultValue(dataType)};
        $resultCode""", isNull = FalseLiteral)
    }

//    nullSafeCodeGen(ctx, ev, (arr, pos, item) => {
//      val posIdx = ctx.freshName("posIdx")
//      val adjustedAllocIdx = ctx.freshName("adjustedAllocIdx")
//      val resLength = ctx.freshName("resLength")
//      val i = ctx.freshName("i")
//      val values = ctx.freshName("values")
//
//      val allocation = CodeGenerator.createArrayData(
//        values, elementType, resLength, s"$prettyName failed.")
//      val assignment = CodeGenerator.createArrayAssignment(values, elementType, arr,
//        adjustedAllocIdx, i, resultArrayElementNullable)
//
//      val defaultIntValue = CodeGenerator.defaultValue(CodeGenerator.JAVA_INT, false)
//      s"""
//         |${CodeGenerator.JAVA_INT} $posIdx = 0;
//         |${CodeGenerator.JAVA_INT} $resLength = $defaultIntValue;
//         |${CodeGenerator.JAVA_INT} $adjustedAllocIdx = $defaultIntValue;
//         |if ($pos < 0) {
//         |  $posIdx = $pos + $arr.numElements();
//         |} else if ($pos > 0) {
//         |  $posIdx = $pos - 1;
//         |}
//         |$resLength = $arr.numElements() + 1;
//         |if ($posIdx < 0 || $posIdx > $arr.numElements()) {
//         |  ${ev.isNull} = true;
//         |  ${ev.value} = null;
//         |} else {
//         |  $allocation
//         |  for (int $i = 0; $i < $arr.numElements(); $i ++) {
//         |    $adjustedAllocIdx = $i >= $posIdx ? $i + 1 : $i;
//         |    $assignment
//         |  }
//         |  ${CodeGenerator.setArrayElement(values, elementType, posIdx, item)}
//         |  ${ev.value} = $values;
//         |}
//       """.stripMargin
//    })
  }

  override def first: Expression = srcArrayExpr
  override def second: Expression = posExpr
  override def third: Expression = itemExpr

  override def prettyName: String = "array_insert"
  override def dataType: DataType = first.dataType
  override def nullable: Boolean = true

  @transient private lazy val elementType: DataType =
    srcArrayExpr.dataType.asInstanceOf[ArrayType].elementType

  private def resultArrayElementNullable = true

  override protected def withNewChildrenInternal(
      newSrcArrayExpr: Expression, newPosExpr: Expression, newItemExpr: Expression): ArrayInsert =
    copy(srcArrayExpr = newSrcArrayExpr, posExpr = newPosExpr, itemExpr = newItemExpr)
}
=======
  usage = "_FUNC_(array) - Removes null values from the array.",
  examples = """
    Examples:
      > SELECT _FUNC_(array(1, 2, 3, null));
       [1,2,3]
      > SELECT _FUNC_(array("a", "b", "c"));
       ["a","b","c"]
  """,
  group = "array_funcs",
  since = "3.4.0")
case class ArrayCompact(child: Expression)
  extends RuntimeReplaceable with UnaryLike[Expression] with ImplicitCastInputTypes {

  lazy val isNotNull: Expression => Expression = x => IsNotNull(x)
  lazy val lv = NamedLambdaVariable("arg",
    child.dataType.asInstanceOf[ArrayType].elementType, true)
  lazy val lambda = LambdaFunction(isNotNull(lv), Seq(lv))

  override lazy val replacement: Expression = ArrayFilter(child, lambda)

  override def inputTypes: Seq[AbstractDataType] = Seq(ArrayType)

  override def prettyName: String = "array_compact"

  override protected def withNewChildInternal(newChild: Expression): ArrayCompact =
    copy(child = newChild)
}

>>>>>>> 18488158
<|MERGE_RESOLUTION|>--- conflicted
+++ resolved
@@ -4602,7 +4602,6 @@
 }
 
 @ExpressionDescription(
-<<<<<<< HEAD
   usage = "_FUNC_(x, pos, val) - Places val into index pos of array x (array indices start at 1)",
   examples = """
     Examples:
@@ -4806,44 +4805,6 @@
         ${CodeGenerator.javaType(dataType)} ${ev.value} = ${CodeGenerator.defaultValue(dataType)};
         $resultCode""", isNull = FalseLiteral)
     }
-
-//    nullSafeCodeGen(ctx, ev, (arr, pos, item) => {
-//      val posIdx = ctx.freshName("posIdx")
-//      val adjustedAllocIdx = ctx.freshName("adjustedAllocIdx")
-//      val resLength = ctx.freshName("resLength")
-//      val i = ctx.freshName("i")
-//      val values = ctx.freshName("values")
-//
-//      val allocation = CodeGenerator.createArrayData(
-//        values, elementType, resLength, s"$prettyName failed.")
-//      val assignment = CodeGenerator.createArrayAssignment(values, elementType, arr,
-//        adjustedAllocIdx, i, resultArrayElementNullable)
-//
-//      val defaultIntValue = CodeGenerator.defaultValue(CodeGenerator.JAVA_INT, false)
-//      s"""
-//         |${CodeGenerator.JAVA_INT} $posIdx = 0;
-//         |${CodeGenerator.JAVA_INT} $resLength = $defaultIntValue;
-//         |${CodeGenerator.JAVA_INT} $adjustedAllocIdx = $defaultIntValue;
-//         |if ($pos < 0) {
-//         |  $posIdx = $pos + $arr.numElements();
-//         |} else if ($pos > 0) {
-//         |  $posIdx = $pos - 1;
-//         |}
-//         |$resLength = $arr.numElements() + 1;
-//         |if ($posIdx < 0 || $posIdx > $arr.numElements()) {
-//         |  ${ev.isNull} = true;
-//         |  ${ev.value} = null;
-//         |} else {
-//         |  $allocation
-//         |  for (int $i = 0; $i < $arr.numElements(); $i ++) {
-//         |    $adjustedAllocIdx = $i >= $posIdx ? $i + 1 : $i;
-//         |    $assignment
-//         |  }
-//         |  ${CodeGenerator.setArrayElement(values, elementType, posIdx, item)}
-//         |  ${ev.value} = $values;
-//         |}
-//       """.stripMargin
-//    })
   }
 
   override def first: Expression = srcArrayExpr
@@ -4863,7 +4824,8 @@
       newSrcArrayExpr: Expression, newPosExpr: Expression, newItemExpr: Expression): ArrayInsert =
     copy(srcArrayExpr = newSrcArrayExpr, posExpr = newPosExpr, itemExpr = newItemExpr)
 }
-=======
+
+@ExpressionDescription(
   usage = "_FUNC_(array) - Removes null values from the array.",
   examples = """
     Examples:
@@ -4890,6 +4852,4 @@
 
   override protected def withNewChildInternal(newChild: Expression): ArrayCompact =
     copy(child = newChild)
-}
-
->>>>>>> 18488158
+}