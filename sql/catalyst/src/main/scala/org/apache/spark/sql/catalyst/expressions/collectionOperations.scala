--- conflicted
+++ resolved
@@ -287,8 +287,6 @@
 
   override def prettyName: String = "array_contains"
 }
-
-<<<<<<< HEAD
 
 /**
  * Checks if the two arrays contain at least one common element.
@@ -396,7 +394,8 @@
          |""".stripMargin
     })
   }
-=======
+}
+
 /**
  * Returns the minimum value in the array.
  */
@@ -525,5 +524,4 @@
   }
 
   override def prettyName: String = "array_max"
->>>>>>> 05ae7477
 }