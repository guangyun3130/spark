/*
 * Licensed to the Apache Software Foundation (ASF) under one or more
 * contributor license agreements.  See the NOTICE file distributed with
 * this work for additional information regarding copyright ownership.
 * The ASF licenses this file to You under the Apache License, Version 2.0
 * (the "License"); you may not use this file except in compliance with
 * the License.  You may obtain a copy of the License at
 *
 *    http://www.apache.org/licenses/LICENSE-2.0
 *
 * Unless required by applicable law or agreed to in writing, software
 * distributed under the License is distributed on an "AS IS" BASIS,
 * WITHOUT WARRANTIES OR CONDITIONS OF ANY KIND, either express or implied.
 * See the License for the specific language governing permissions and
 * limitations under the License.
 */
package org.apache.spark.sql.catalyst.expressions

import java.util.Comparator

import org.apache.spark.sql.catalyst.InternalRow
import org.apache.spark.sql.catalyst.analysis.TypeCheckResult
import org.apache.spark.sql.catalyst.expressions.codegen._
import org.apache.spark.sql.catalyst.util.{ArrayData, GenericArrayData, MapData, TypeUtils}
import org.apache.spark.sql.types._
import org.apache.spark.unsafe.Platform
<<<<<<< HEAD
=======
import org.apache.spark.unsafe.array.ByteArrayMethods
import org.apache.spark.unsafe.types.{ByteArray, UTF8String}
>>>>>>> 6782359a

/**
 * Given an array or map, returns its size. Returns -1 if null.
 */
@ExpressionDescription(
  usage = "_FUNC_(expr) - Returns the size of an array or a map. Returns -1 if null.",
  examples = """
    Examples:
      > SELECT _FUNC_(array('b', 'd', 'c', 'a'));
       4
  """)
case class Size(child: Expression) extends UnaryExpression with ExpectsInputTypes {
  override def dataType: DataType = IntegerType
  override def inputTypes: Seq[AbstractDataType] = Seq(TypeCollection(ArrayType, MapType))
  override def nullable: Boolean = false

  override def eval(input: InternalRow): Any = {
    val value = child.eval(input)
    if (value == null) {
      -1
    } else child.dataType match {
      case _: ArrayType => value.asInstanceOf[ArrayData].numElements()
      case _: MapType => value.asInstanceOf[MapData].numElements()
    }
  }

  override def doGenCode(ctx: CodegenContext, ev: ExprCode): ExprCode = {
    val childGen = child.genCode(ctx)
    ev.copy(code = s"""
      boolean ${ev.isNull} = false;
      ${childGen.code}
      ${CodeGenerator.javaType(dataType)} ${ev.value} = ${childGen.isNull} ? -1 :
        (${childGen.value}).numElements();""", isNull = FalseLiteral)
  }
}

/**
 * Returns an unordered array containing the keys of the map.
 */
@ExpressionDescription(
  usage = "_FUNC_(map) - Returns an unordered array containing the keys of the map.",
  examples = """
    Examples:
      > SELECT _FUNC_(map(1, 'a', 2, 'b'));
       [1,2]
  """)
case class MapKeys(child: Expression)
  extends UnaryExpression with ExpectsInputTypes {

  override def inputTypes: Seq[AbstractDataType] = Seq(MapType)

  override def dataType: DataType = ArrayType(child.dataType.asInstanceOf[MapType].keyType)

  override def nullSafeEval(map: Any): Any = {
    map.asInstanceOf[MapData].keyArray()
  }

  override def doGenCode(ctx: CodegenContext, ev: ExprCode): ExprCode = {
    nullSafeCodeGen(ctx, ev, c => s"${ev.value} = ($c).keyArray();")
  }

  override def prettyName: String = "map_keys"
}

/**
 * Returns an unordered array containing the values of the map.
 */
@ExpressionDescription(
  usage = "_FUNC_(map) - Returns an unordered array containing the values of the map.",
  examples = """
    Examples:
      > SELECT _FUNC_(map(1, 'a', 2, 'b'));
       ["a","b"]
  """)
case class MapValues(child: Expression)
  extends UnaryExpression with ExpectsInputTypes {

  override def inputTypes: Seq[AbstractDataType] = Seq(MapType)

  override def dataType: DataType = ArrayType(child.dataType.asInstanceOf[MapType].valueType)

  override def nullSafeEval(map: Any): Any = {
    map.asInstanceOf[MapData].valueArray()
  }

  override def doGenCode(ctx: CodegenContext, ev: ExprCode): ExprCode = {
    nullSafeCodeGen(ctx, ev, c => s"${ev.value} = ($c).valueArray();")
  }

  override def prettyName: String = "map_values"
}

/**
 * Sorts the input array in ascending / descending order according to the natural ordering of
 * the array elements and returns it.
 */
// scalastyle:off line.size.limit
@ExpressionDescription(
  usage = "_FUNC_(array[, ascendingOrder]) - Sorts the input array in ascending or descending order according to the natural ordering of the array elements.",
  examples = """
    Examples:
      > SELECT _FUNC_(array('b', 'd', 'c', 'a'), true);
       ["a","b","c","d"]
  """)
// scalastyle:on line.size.limit
case class SortArray(base: Expression, ascendingOrder: Expression)
  extends BinaryExpression with ExpectsInputTypes with CodegenFallback {

  def this(e: Expression) = this(e, Literal(true))

  override def left: Expression = base
  override def right: Expression = ascendingOrder
  override def dataType: DataType = base.dataType
  override def inputTypes: Seq[AbstractDataType] = Seq(ArrayType, BooleanType)

  override def checkInputDataTypes(): TypeCheckResult = base.dataType match {
    case ArrayType(dt, _) if RowOrdering.isOrderable(dt) =>
      ascendingOrder match {
        case Literal(_: Boolean, BooleanType) =>
          TypeCheckResult.TypeCheckSuccess
        case _ =>
          TypeCheckResult.TypeCheckFailure(
            "Sort order in second argument requires a boolean literal.")
      }
    case ArrayType(dt, _) =>
      TypeCheckResult.TypeCheckFailure(
        s"$prettyName does not support sorting array of type ${dt.simpleString}")
    case _ =>
      TypeCheckResult.TypeCheckFailure(s"$prettyName only supports array input.")
  }

  @transient
  private lazy val lt: Comparator[Any] = {
    val ordering = base.dataType match {
      case _ @ ArrayType(n: AtomicType, _) => n.ordering.asInstanceOf[Ordering[Any]]
      case _ @ ArrayType(a: ArrayType, _) => a.interpretedOrdering.asInstanceOf[Ordering[Any]]
      case _ @ ArrayType(s: StructType, _) => s.interpretedOrdering.asInstanceOf[Ordering[Any]]
    }

    new Comparator[Any]() {
      override def compare(o1: Any, o2: Any): Int = {
        if (o1 == null && o2 == null) {
          0
        } else if (o1 == null) {
          -1
        } else if (o2 == null) {
          1
        } else {
          ordering.compare(o1, o2)
        }
      }
    }
  }

  @transient
  private lazy val gt: Comparator[Any] = {
    val ordering = base.dataType match {
      case _ @ ArrayType(n: AtomicType, _) => n.ordering.asInstanceOf[Ordering[Any]]
      case _ @ ArrayType(a: ArrayType, _) => a.interpretedOrdering.asInstanceOf[Ordering[Any]]
      case _ @ ArrayType(s: StructType, _) => s.interpretedOrdering.asInstanceOf[Ordering[Any]]
    }

    new Comparator[Any]() {
      override def compare(o1: Any, o2: Any): Int = {
        if (o1 == null && o2 == null) {
          0
        } else if (o1 == null) {
          1
        } else if (o2 == null) {
          -1
        } else {
          -ordering.compare(o1, o2)
        }
      }
    }
  }

  override def nullSafeEval(array: Any, ascending: Any): Any = {
    val elementType = base.dataType.asInstanceOf[ArrayType].elementType
    val data = array.asInstanceOf[ArrayData].toArray[AnyRef](elementType)
    if (elementType != NullType) {
      java.util.Arrays.sort(data, if (ascending.asInstanceOf[Boolean]) lt else gt)
    }
    new GenericArrayData(data.asInstanceOf[Array[Any]])
  }

  override def prettyName: String = "sort_array"
}

/**
 * Returns a reversed string or an array with reverse order of elements.
 */
@ExpressionDescription(
  usage = "_FUNC_(array) - Returns a reversed string or an array with reverse order of elements.",
  examples = """
    Examples:
      > SELECT _FUNC_('Spark SQL');
       LQS krapS
      > SELECT _FUNC_(array(2, 1, 4, 3));
       [3, 4, 1, 2]
  """,
  since = "1.5.0",
  note = "Reverse logic for arrays is available since 2.4.0."
)
case class Reverse(child: Expression) extends UnaryExpression with ImplicitCastInputTypes {

  // Input types are utilized by type coercion in ImplicitTypeCasts.
  override def inputTypes: Seq[AbstractDataType] = Seq(TypeCollection(StringType, ArrayType))

  override def dataType: DataType = child.dataType

  lazy val elementType: DataType = dataType.asInstanceOf[ArrayType].elementType

  override def nullSafeEval(input: Any): Any = input match {
    case a: ArrayData => new GenericArrayData(a.toObjectArray(elementType).reverse)
    case s: UTF8String => s.reverse()
  }

  override def doGenCode(ctx: CodegenContext, ev: ExprCode): ExprCode = {
    nullSafeCodeGen(ctx, ev, c => dataType match {
      case _: StringType => stringCodeGen(ev, c)
      case _: ArrayType => arrayCodeGen(ctx, ev, c)
    })
  }

  private def stringCodeGen(ev: ExprCode, childName: String): String = {
    s"${ev.value} = ($childName).reverse();"
  }

  private def arrayCodeGen(ctx: CodegenContext, ev: ExprCode, childName: String): String = {
    val length = ctx.freshName("length")
    val javaElementType = CodeGenerator.javaType(elementType)
    val isPrimitiveType = CodeGenerator.isPrimitiveType(elementType)

    val initialization = if (isPrimitiveType) {
      s"$childName.copy()"
    } else {
      s"new ${classOf[GenericArrayData].getName()}(new Object[$length])"
    }

    val numberOfIterations = if (isPrimitiveType) s"$length / 2" else length

    val swapAssigments = if (isPrimitiveType) {
      val setFunc = "set" + CodeGenerator.primitiveTypeName(elementType)
      val getCall = (index: String) => CodeGenerator.getValue(ev.value, elementType, index)
      s"""|boolean isNullAtK = ${ev.value}.isNullAt(k);
          |boolean isNullAtL = ${ev.value}.isNullAt(l);
          |if(!isNullAtK) {
          |  $javaElementType el = ${getCall("k")};
          |  if(!isNullAtL) {
          |    ${ev.value}.$setFunc(k, ${getCall("l")});
          |  } else {
          |    ${ev.value}.setNullAt(k);
          |  }
          |  ${ev.value}.$setFunc(l, el);
          |} else if (!isNullAtL) {
          |  ${ev.value}.$setFunc(k, ${getCall("l")});
          |  ${ev.value}.setNullAt(l);
          |}""".stripMargin
    } else {
      s"${ev.value}.update(k, ${CodeGenerator.getValue(childName, elementType, "l")});"
    }

    s"""
       |final int $length = $childName.numElements();
       |${ev.value} = $initialization;
       |for(int k = 0; k < $numberOfIterations; k++) {
       |  int l = $length - k - 1;
       |  $swapAssigments
       |}
     """.stripMargin
  }

  override def prettyName: String = "reverse"
}

/**
 * Checks if the array (left) has the element (right)
 */
@ExpressionDescription(
  usage = "_FUNC_(array, value) - Returns true if the array contains the value.",
  examples = """
    Examples:
      > SELECT _FUNC_(array(1, 2, 3), 2);
       true
  """)
case class ArrayContains(left: Expression, right: Expression)
  extends BinaryExpression with ImplicitCastInputTypes {

  override def dataType: DataType = BooleanType

  override def inputTypes: Seq[AbstractDataType] = right.dataType match {
    case NullType => Seq.empty
    case _ => left.dataType match {
      case n @ ArrayType(element, _) => Seq(n, element)
      case _ => Seq.empty
    }
  }

  override def checkInputDataTypes(): TypeCheckResult = {
    if (right.dataType == NullType) {
      TypeCheckResult.TypeCheckFailure("Null typed values cannot be used as arguments")
    } else if (!left.dataType.isInstanceOf[ArrayType]
      || left.dataType.asInstanceOf[ArrayType].elementType != right.dataType) {
      TypeCheckResult.TypeCheckFailure(
        "Arguments must be an array followed by a value of same type as the array members")
    } else {
      TypeCheckResult.TypeCheckSuccess
    }
  }

  override def nullable: Boolean = {
    left.nullable || right.nullable || left.dataType.asInstanceOf[ArrayType].containsNull
  }

  override def nullSafeEval(arr: Any, value: Any): Any = {
    var hasNull = false
    arr.asInstanceOf[ArrayData].foreach(right.dataType, (i, v) =>
      if (v == null) {
        hasNull = true
      } else if (v == value) {
        return true
      }
    )
    if (hasNull) {
      null
    } else {
      false
    }
  }

  override def doGenCode(ctx: CodegenContext, ev: ExprCode): ExprCode = {
    nullSafeCodeGen(ctx, ev, (arr, value) => {
      val i = ctx.freshName("i")
      val getValue = CodeGenerator.getValue(arr, right.dataType, i)
      s"""
      for (int $i = 0; $i < $arr.numElements(); $i ++) {
        if ($arr.isNullAt($i)) {
          ${ev.isNull} = true;
        } else if (${ctx.genEqual(right.dataType, value, getValue)}) {
          ${ev.isNull} = false;
          ${ev.value} = true;
          break;
        }
      }
     """
    })
  }

  override def prettyName: String = "array_contains"
}

/**
<<<<<<< HEAD
 * Returns the array containing the given input value (left) count (right) times.
 */
@ExpressionDescription(
  usage = "_FUNC_(element, count) - Returns the array containing element count times.",
  examples = """
    Examples:
      > SELECT _FUNC_('123', 2);
       ['123', '123']
  """)
case class ArrayRepeat(left: Expression, right: Expression)
  extends BinaryExpression {

  override def dataType: ArrayType = ArrayType(left.dataType, left.nullable)

  override def checkInputDataTypes(): TypeCheckResult = {
    val expected = IntegerType
    if (!expected.acceptsType(right.dataType)) {
      val mismatch = s"argument 2 requires ${expected.simpleString} type, " +
        s"however, '${right.sql}' is of ${right.dataType.simpleString} type."
      TypeCheckResult.TypeCheckFailure(mismatch)
    } else {
      TypeCheckResult.TypeCheckSuccess
    }
  }

  override def nullable: Boolean = false

  override def eval(input: InternalRow): Any = {
    new GenericArrayData(List.fill(right.eval(input).asInstanceOf[Integer])(left.eval(input)))
  }

  override def prettyName: String = "array_repeat"

  override def doGenCode(ctx: CodegenContext, ev: ExprCode): ExprCode = {

    val leftGen = left.genCode(ctx)
    val rightGen = right.genCode(ctx)
    val element = leftGen.value
    val count = rightGen.value
    val et = dataType.elementType
    val isPrimitive = CodeGenerator.isPrimitiveType(et)

    val arrayDataName = ctx.freshName("arrayData")
    val arrayName = ctx.freshName("arrayObject")
    val initialization = (numElements: String) => if (isPrimitive) {
      val arrayName = ctx.freshName("array")
      val baseOffset = Platform.BYTE_ARRAY_OFFSET
      s"""
         | int numBytes = ${et.defaultSize} * $numElements;
         | int unsafeArraySizeInBytes = UnsafeArrayData.calculateHeaderPortionInBytes($numElements)
         |   + org.apache.spark.unsafe.array.ByteArrayMethods
         |     .roundNumberOfBytesToNearestWord(numBytes);
         | byte[] $arrayName = new byte[unsafeArraySizeInBytes];
         | UnsafeArrayData $arrayDataName = new UnsafeArrayData();
         | Platform.putLong($arrayName, $baseOffset, $numElements);
         | $arrayDataName.pointTo($arrayName, $baseOffset, unsafeArraySizeInBytes);
         | ${ev.value} = $arrayDataName;
       """.stripMargin
    } else {
      s"${ev.value} = new ${classOf[GenericArrayData].getName()}(new Object[$numElements]);"
    }

    val primitiveValueTypeName = CodeGenerator.primitiveTypeName(et)
    val assignments = {
      val updateArray = if (isPrimitive) {
        s"${ev.value}.set$primitiveValueTypeName(k, $element);"
      } else {
        s"${ev.value}.update(k, $element);"
      }
      s"""
         | for (int k = 0; k < $count; k++) {
         |   ${updateArray};
         | }
       """.stripMargin
    }

    val resultCode = s"""
                        | if ($count < 0) {
                        |   ${initialization("0")}
                        | } else {
                        |   ${initialization(count)}
                        | }
                        | ${assignments}
                      """.stripMargin

    ev.copy(code = s"""
      boolean ${ev.isNull} = false;
      ${leftGen.code}
      ${rightGen.code}
      ${CodeGenerator.javaType(dataType)} ${ev.value} = ${CodeGenerator.defaultValue(dataType)};
      $resultCode""", isNull = "false")
  }
=======
 * Creates a String containing all the elements of the input array separated by the delimiter.
 */
@ExpressionDescription(
  usage = """
    _FUNC_(array, delimiter[, nullReplacement]) - Concatenates the elements of the given array
      using the delimiter and an optional string to replace nulls. If no value is set for
      nullReplacement, any null value is filtered.""",
  examples = """
    Examples:
      > SELECT _FUNC_(array('hello', 'world'), ' ');
       hello world
      > SELECT _FUNC_(array('hello', null ,'world'), ' ');
       hello world
      > SELECT _FUNC_(array('hello', null ,'world'), ' ', ',');
       hello , world
  """, since = "2.4.0")
case class ArrayJoin(
    array: Expression,
    delimiter: Expression,
    nullReplacement: Option[Expression]) extends Expression with ExpectsInputTypes {

  def this(array: Expression, delimiter: Expression) = this(array, delimiter, None)

  def this(array: Expression, delimiter: Expression, nullReplacement: Expression) =
    this(array, delimiter, Some(nullReplacement))

  override def inputTypes: Seq[AbstractDataType] = if (nullReplacement.isDefined) {
    Seq(ArrayType(StringType), StringType, StringType)
  } else {
    Seq(ArrayType(StringType), StringType)
  }

  override def children: Seq[Expression] = if (nullReplacement.isDefined) {
    Seq(array, delimiter, nullReplacement.get)
  } else {
    Seq(array, delimiter)
  }

  override def nullable: Boolean = children.exists(_.nullable)

  override def foldable: Boolean = children.forall(_.foldable)

  override def eval(input: InternalRow): Any = {
    val arrayEval = array.eval(input)
    if (arrayEval == null) return null
    val delimiterEval = delimiter.eval(input)
    if (delimiterEval == null) return null
    val nullReplacementEval = nullReplacement.map(_.eval(input))
    if (nullReplacementEval.contains(null)) return null

    val buffer = new UTF8StringBuilder()
    var firstItem = true
    val nullHandling = nullReplacementEval match {
      case Some(rep) => (prependDelimiter: Boolean) => {
        if (!prependDelimiter) {
          buffer.append(delimiterEval.asInstanceOf[UTF8String])
        }
        buffer.append(rep.asInstanceOf[UTF8String])
        true
      }
      case None => (_: Boolean) => false
    }
    arrayEval.asInstanceOf[ArrayData].foreach(StringType, (_, item) => {
      if (item == null) {
        if (nullHandling(firstItem)) {
          firstItem = false
        }
      } else {
        if (!firstItem) {
          buffer.append(delimiterEval.asInstanceOf[UTF8String])
        }
        buffer.append(item.asInstanceOf[UTF8String])
        firstItem = false
      }
    })
    buffer.build()
  }

  override protected def doGenCode(ctx: CodegenContext, ev: ExprCode): ExprCode = {
    val code = nullReplacement match {
      case Some(replacement) =>
        val replacementGen = replacement.genCode(ctx)
        val nullHandling = (buffer: String, delimiter: String, firstItem: String) => {
          s"""
             |if (!$firstItem) {
             |  $buffer.append($delimiter);
             |}
             |$buffer.append(${replacementGen.value});
             |$firstItem = false;
           """.stripMargin
        }
        val execCode = if (replacement.nullable) {
          ctx.nullSafeExec(replacement.nullable, replacementGen.isNull) {
            genCodeForArrayAndDelimiter(ctx, ev, nullHandling)
          }
        } else {
          genCodeForArrayAndDelimiter(ctx, ev, nullHandling)
        }
        s"""
           |${replacementGen.code}
           |$execCode
         """.stripMargin
      case None => genCodeForArrayAndDelimiter(ctx, ev,
        (_: String, _: String, _: String) => "// nulls are ignored")
    }
    if (nullable) {
      ev.copy(
        s"""
           |boolean ${ev.isNull} = true;
           |UTF8String ${ev.value} = null;
           |$code
         """.stripMargin)
    } else {
      ev.copy(
        s"""
           |UTF8String ${ev.value} = null;
           |$code
         """.stripMargin, FalseLiteral)
    }
  }

  private def genCodeForArrayAndDelimiter(
      ctx: CodegenContext,
      ev: ExprCode,
      nullEval: (String, String, String) => String): String = {
    val arrayGen = array.genCode(ctx)
    val delimiterGen = delimiter.genCode(ctx)
    val buffer = ctx.freshName("buffer")
    val bufferClass = classOf[UTF8StringBuilder].getName
    val i = ctx.freshName("i")
    val firstItem = ctx.freshName("firstItem")
    val resultCode =
      s"""
         |$bufferClass $buffer = new $bufferClass();
         |boolean $firstItem = true;
         |for (int $i = 0; $i < ${arrayGen.value}.numElements(); $i ++) {
         |  if (${arrayGen.value}.isNullAt($i)) {
         |    ${nullEval(buffer, delimiterGen.value, firstItem)}
         |  } else {
         |    if (!$firstItem) {
         |      $buffer.append(${delimiterGen.value});
         |    }
         |    $buffer.append(${CodeGenerator.getValue(arrayGen.value, StringType, i)});
         |    $firstItem = false;
         |  }
         |}
         |${ev.value} = $buffer.build();""".stripMargin

    if (array.nullable || delimiter.nullable) {
      arrayGen.code + ctx.nullSafeExec(array.nullable, arrayGen.isNull) {
        delimiterGen.code + ctx.nullSafeExec(delimiter.nullable, delimiterGen.isNull) {
          s"""
             |${ev.isNull} = false;
             |$resultCode""".stripMargin
        }
      }
    } else {
      s"""
         |${arrayGen.code}
         |${delimiterGen.code}
         |$resultCode""".stripMargin
    }
  }

  override def dataType: DataType = StringType

}

/**
 * Returns the minimum value in the array.
 */
@ExpressionDescription(
  usage = "_FUNC_(array) - Returns the minimum value in the array. NULL elements are skipped.",
  examples = """
    Examples:
      > SELECT _FUNC_(array(1, 20, null, 3));
       1
  """, since = "2.4.0")
case class ArrayMin(child: Expression) extends UnaryExpression with ImplicitCastInputTypes {

  override def nullable: Boolean = true

  override def inputTypes: Seq[AbstractDataType] = Seq(ArrayType)

  private lazy val ordering = TypeUtils.getInterpretedOrdering(dataType)

  override def checkInputDataTypes(): TypeCheckResult = {
    val typeCheckResult = super.checkInputDataTypes()
    if (typeCheckResult.isSuccess) {
      TypeUtils.checkForOrderingExpr(dataType, s"function $prettyName")
    } else {
      typeCheckResult
    }
  }

  override protected def doGenCode(ctx: CodegenContext, ev: ExprCode): ExprCode = {
    val childGen = child.genCode(ctx)
    val javaType = CodeGenerator.javaType(dataType)
    val i = ctx.freshName("i")
    val item = ExprCode("",
      isNull = JavaCode.isNullExpression(s"${childGen.value}.isNullAt($i)"),
      value = JavaCode.expression(CodeGenerator.getValue(childGen.value, dataType, i), dataType))
    ev.copy(code =
      s"""
         |${childGen.code}
         |boolean ${ev.isNull} = true;
         |$javaType ${ev.value} = ${CodeGenerator.defaultValue(dataType)};
         |if (!${childGen.isNull}) {
         |  for (int $i = 0; $i < ${childGen.value}.numElements(); $i ++) {
         |    ${ctx.reassignIfSmaller(dataType, ev, item)}
         |  }
         |}
      """.stripMargin)
  }

  override protected def nullSafeEval(input: Any): Any = {
    var min: Any = null
    input.asInstanceOf[ArrayData].foreach(dataType, (_, item) =>
      if (item != null && (min == null || ordering.lt(item, min))) {
        min = item
      }
    )
    min
  }

  override def dataType: DataType = child.dataType match {
    case ArrayType(dt, _) => dt
    case _ => throw new IllegalStateException(s"$prettyName accepts only arrays.")
  }

  override def prettyName: String = "array_min"
}

/**
 * Returns the maximum value in the array.
 */
@ExpressionDescription(
  usage = "_FUNC_(array) - Returns the maximum value in the array. NULL elements are skipped.",
  examples = """
    Examples:
      > SELECT _FUNC_(array(1, 20, null, 3));
       20
  """, since = "2.4.0")
case class ArrayMax(child: Expression) extends UnaryExpression with ImplicitCastInputTypes {

  override def nullable: Boolean = true

  override def inputTypes: Seq[AbstractDataType] = Seq(ArrayType)

  private lazy val ordering = TypeUtils.getInterpretedOrdering(dataType)

  override def checkInputDataTypes(): TypeCheckResult = {
    val typeCheckResult = super.checkInputDataTypes()
    if (typeCheckResult.isSuccess) {
      TypeUtils.checkForOrderingExpr(dataType, s"function $prettyName")
    } else {
      typeCheckResult
    }
  }

  override protected def doGenCode(ctx: CodegenContext, ev: ExprCode): ExprCode = {
    val childGen = child.genCode(ctx)
    val javaType = CodeGenerator.javaType(dataType)
    val i = ctx.freshName("i")
    val item = ExprCode("",
      isNull = JavaCode.isNullExpression(s"${childGen.value}.isNullAt($i)"),
      value = JavaCode.expression(CodeGenerator.getValue(childGen.value, dataType, i), dataType))
    ev.copy(code =
      s"""
         |${childGen.code}
         |boolean ${ev.isNull} = true;
         |$javaType ${ev.value} = ${CodeGenerator.defaultValue(dataType)};
         |if (!${childGen.isNull}) {
         |  for (int $i = 0; $i < ${childGen.value}.numElements(); $i ++) {
         |    ${ctx.reassignIfGreater(dataType, ev, item)}
         |  }
         |}
      """.stripMargin)
  }

  override protected def nullSafeEval(input: Any): Any = {
    var max: Any = null
    input.asInstanceOf[ArrayData].foreach(dataType, (_, item) =>
      if (item != null && (max == null || ordering.gt(item, max))) {
        max = item
      }
    )
    max
  }

  override def dataType: DataType = child.dataType match {
    case ArrayType(dt, _) => dt
    case _ => throw new IllegalStateException(s"$prettyName accepts only arrays.")
  }

  override def prettyName: String = "array_max"
}


/**
 * Returns the position of the first occurrence of element in the given array as long.
 * Returns 0 if the given value could not be found in the array. Returns null if either of
 * the arguments are null
 *
 * NOTE: that this is not zero based, but 1-based index. The first element in the array has
 *       index 1.
 */
@ExpressionDescription(
  usage = """
    _FUNC_(array, element) - Returns the (1-based) index of the first element of the array as long.
  """,
  examples = """
    Examples:
      > SELECT _FUNC_(array(3, 2, 1), 1);
       3
  """,
  since = "2.4.0")
case class ArrayPosition(left: Expression, right: Expression)
  extends BinaryExpression with ImplicitCastInputTypes {

  override def dataType: DataType = LongType
  override def inputTypes: Seq[AbstractDataType] =
    Seq(ArrayType, left.dataType.asInstanceOf[ArrayType].elementType)

  override def nullSafeEval(arr: Any, value: Any): Any = {
    arr.asInstanceOf[ArrayData].foreach(right.dataType, (i, v) =>
      if (v == value) {
        return (i + 1).toLong
      }
    )
    0L
  }

  override def prettyName: String = "array_position"

  override def doGenCode(ctx: CodegenContext, ev: ExprCode): ExprCode = {
    nullSafeCodeGen(ctx, ev, (arr, value) => {
      val pos = ctx.freshName("arrayPosition")
      val i = ctx.freshName("i")
      val getValue = CodeGenerator.getValue(arr, right.dataType, i)
      s"""
         |int $pos = 0;
         |for (int $i = 0; $i < $arr.numElements(); $i ++) {
         |  if (!$arr.isNullAt($i) && ${ctx.genEqual(right.dataType, value, getValue)}) {
         |    $pos = $i + 1;
         |    break;
         |  }
         |}
         |${ev.value} = (long) $pos;
       """.stripMargin
    })
  }
}

/**
 * Returns the value of index `right` in Array `left` or the value for key `right` in Map `left`.
 */
@ExpressionDescription(
  usage = """
    _FUNC_(array, index) - Returns element of array at given (1-based) index. If index < 0,
      accesses elements from the last to the first. Returns NULL if the index exceeds the length
      of the array.

    _FUNC_(map, key) - Returns value for given key, or NULL if the key is not contained in the map
  """,
  examples = """
    Examples:
      > SELECT _FUNC_(array(1, 2, 3), 2);
       2
      > SELECT _FUNC_(map(1, 'a', 2, 'b'), 2);
       "b"
  """,
  since = "2.4.0")
case class ElementAt(left: Expression, right: Expression) extends GetMapValueUtil {

  override def dataType: DataType = left.dataType match {
    case ArrayType(elementType, _) => elementType
    case MapType(_, valueType, _) => valueType
  }

  override def inputTypes: Seq[AbstractDataType] = {
    Seq(TypeCollection(ArrayType, MapType),
      left.dataType match {
        case _: ArrayType => IntegerType
        case _: MapType => left.dataType.asInstanceOf[MapType].keyType
      }
    )
  }

  override def nullable: Boolean = true

  override def nullSafeEval(value: Any, ordinal: Any): Any = {
    left.dataType match {
      case _: ArrayType =>
        val array = value.asInstanceOf[ArrayData]
        val index = ordinal.asInstanceOf[Int]
        if (array.numElements() < math.abs(index)) {
          null
        } else {
          val idx = if (index == 0) {
            throw new ArrayIndexOutOfBoundsException("SQL array indices start at 1")
          } else if (index > 0) {
            index - 1
          } else {
            array.numElements() + index
          }
          if (left.dataType.asInstanceOf[ArrayType].containsNull && array.isNullAt(idx)) {
            null
          } else {
            array.get(idx, dataType)
          }
        }
      case _: MapType =>
        getValueEval(value, ordinal, left.dataType.asInstanceOf[MapType].keyType)
    }
  }

  override def doGenCode(ctx: CodegenContext, ev: ExprCode): ExprCode = {
    left.dataType match {
      case _: ArrayType =>
        nullSafeCodeGen(ctx, ev, (eval1, eval2) => {
          val index = ctx.freshName("elementAtIndex")
          val nullCheck = if (left.dataType.asInstanceOf[ArrayType].containsNull) {
            s"""
               |if ($eval1.isNullAt($index)) {
               |  ${ev.isNull} = true;
               |} else
             """.stripMargin
          } else {
            ""
          }
          s"""
             |int $index = (int) $eval2;
             |if ($eval1.numElements() < Math.abs($index)) {
             |  ${ev.isNull} = true;
             |} else {
             |  if ($index == 0) {
             |    throw new ArrayIndexOutOfBoundsException("SQL array indices start at 1");
             |  } else if ($index > 0) {
             |    $index--;
             |  } else {
             |    $index += $eval1.numElements();
             |  }
             |  $nullCheck
             |  {
             |    ${ev.value} = ${CodeGenerator.getValue(eval1, dataType, index)};
             |  }
             |}
           """.stripMargin
        })
      case _: MapType =>
        doGetValueGenCode(ctx, ev, left.dataType.asInstanceOf[MapType])
    }
  }

  override def prettyName: String = "element_at"
}

/**
 * Concatenates multiple input columns together into a single column.
 * The function works with strings, binary and compatible array columns.
 */
@ExpressionDescription(
  usage = "_FUNC_(col1, col2, ..., colN) - Returns the concatenation of col1, col2, ..., colN.",
  examples = """
    Examples:
      > SELECT _FUNC_('Spark', 'SQL');
       SparkSQL
      > SELECT _FUNC_(array(1, 2, 3), array(4, 5), array(6));
 |     [1,2,3,4,5,6]
  """)
case class Concat(children: Seq[Expression]) extends Expression {

  private val MAX_ARRAY_LENGTH: Int = ByteArrayMethods.MAX_ROUNDED_ARRAY_LENGTH

  val allowedTypes = Seq(StringType, BinaryType, ArrayType)

  override def checkInputDataTypes(): TypeCheckResult = {
    if (children.isEmpty) {
      TypeCheckResult.TypeCheckSuccess
    } else {
      val childTypes = children.map(_.dataType)
      if (childTypes.exists(tpe => !allowedTypes.exists(_.acceptsType(tpe)))) {
        return TypeCheckResult.TypeCheckFailure(
          s"input to function $prettyName should have been ${StringType.simpleString}," +
            s" ${BinaryType.simpleString} or ${ArrayType.simpleString}, but it's " +
            childTypes.map(_.simpleString).mkString("[", ", ", "]"))
      }
      TypeUtils.checkForSameTypeInputExpr(childTypes, s"function $prettyName")
    }
  }

  override def dataType: DataType = children.map(_.dataType).headOption.getOrElse(StringType)

  lazy val javaType: String = CodeGenerator.javaType(dataType)

  override def nullable: Boolean = children.exists(_.nullable)

  override def foldable: Boolean = children.forall(_.foldable)

  override def eval(input: InternalRow): Any = dataType match {
    case BinaryType =>
      val inputs = children.map(_.eval(input).asInstanceOf[Array[Byte]])
      ByteArray.concat(inputs: _*)
    case StringType =>
      val inputs = children.map(_.eval(input).asInstanceOf[UTF8String])
      UTF8String.concat(inputs : _*)
    case ArrayType(elementType, _) =>
      val inputs = children.toStream.map(_.eval(input))
      if (inputs.contains(null)) {
        null
      } else {
        val arrayData = inputs.map(_.asInstanceOf[ArrayData])
        val numberOfElements = arrayData.foldLeft(0L)((sum, ad) => sum + ad.numElements())
        if (numberOfElements > MAX_ARRAY_LENGTH) {
          throw new RuntimeException(s"Unsuccessful try to concat arrays with $numberOfElements" +
            s" elements due to exceeding the array size limit $MAX_ARRAY_LENGTH.")
        }
        val finalData = new Array[AnyRef](numberOfElements.toInt)
        var position = 0
        for(ad <- arrayData) {
          val arr = ad.toObjectArray(elementType)
          Array.copy(arr, 0, finalData, position, arr.length)
          position += arr.length
        }
        new GenericArrayData(finalData)
      }
  }

  override protected def doGenCode(ctx: CodegenContext, ev: ExprCode): ExprCode = {
    val evals = children.map(_.genCode(ctx))
    val args = ctx.freshName("args")

    val inputs = evals.zipWithIndex.map { case (eval, index) =>
      s"""
        ${eval.code}
        if (!${eval.isNull}) {
          $args[$index] = ${eval.value};
        }
      """
    }

    val (concatenator, initCode) = dataType match {
      case BinaryType =>
        (classOf[ByteArray].getName, s"byte[][] $args = new byte[${evals.length}][];")
      case StringType =>
        ("UTF8String", s"UTF8String[] $args = new UTF8String[${evals.length}];")
      case ArrayType(elementType, _) =>
        val arrayConcatClass = if (CodeGenerator.isPrimitiveType(elementType)) {
          genCodeForPrimitiveArrays(ctx, elementType)
        } else {
          genCodeForNonPrimitiveArrays(ctx, elementType)
        }
        (arrayConcatClass, s"ArrayData[] $args = new ArrayData[${evals.length}];")
    }
    val codes = ctx.splitExpressionsWithCurrentInputs(
      expressions = inputs,
      funcName = "valueConcat",
      extraArguments = (s"$javaType[]", args) :: Nil)
    ev.copy(s"""
      $initCode
      $codes
      $javaType ${ev.value} = $concatenator.concat($args);
      boolean ${ev.isNull} = ${ev.value} == null;
    """)
  }

  private def genCodeForNumberOfElements(ctx: CodegenContext) : (String, String) = {
    val numElements = ctx.freshName("numElements")
    val code = s"""
        |long $numElements = 0L;
        |for (int z = 0; z < ${children.length}; z++) {
        |  $numElements += args[z].numElements();
        |}
        |if ($numElements > $MAX_ARRAY_LENGTH) {
        |  throw new RuntimeException("Unsuccessful try to concat arrays with " + $numElements +
        |    " elements due to exceeding the array size limit $MAX_ARRAY_LENGTH.");
        |}
      """.stripMargin

    (code, numElements)
  }

  private def nullArgumentProtection() : String = {
    if (nullable) {
      s"""
         |for (int z = 0; z < ${children.length}; z++) {
         |  if (args[z] == null) return null;
         |}
       """.stripMargin
    } else {
      ""
    }
  }

  private def genCodeForPrimitiveArrays(ctx: CodegenContext, elementType: DataType): String = {
    val arrayName = ctx.freshName("array")
    val arraySizeName = ctx.freshName("size")
    val counter = ctx.freshName("counter")
    val arrayData = ctx.freshName("arrayData")

    val (numElemCode, numElemName) = genCodeForNumberOfElements(ctx)

    val unsafeArraySizeInBytes = s"""
      |long $arraySizeName = UnsafeArrayData.calculateSizeOfUnderlyingByteArray(
      |  $numElemName,
      |  ${elementType.defaultSize});
      |if ($arraySizeName > $MAX_ARRAY_LENGTH) {
      |  throw new RuntimeException("Unsuccessful try to concat arrays with " + $arraySizeName +
      |    " bytes of data due to exceeding the limit $MAX_ARRAY_LENGTH bytes" +
      |    " for UnsafeArrayData.");
      |}
      """.stripMargin
    val baseOffset = Platform.BYTE_ARRAY_OFFSET
    val primitiveValueTypeName = CodeGenerator.primitiveTypeName(elementType)

    s"""
       |new Object() {
       |  public ArrayData concat($javaType[] args) {
       |    ${nullArgumentProtection()}
       |    $numElemCode
       |    $unsafeArraySizeInBytes
       |    byte[] $arrayName = new byte[(int)$arraySizeName];
       |    UnsafeArrayData $arrayData = new UnsafeArrayData();
       |    Platform.putLong($arrayName, $baseOffset, $numElemName);
       |    $arrayData.pointTo($arrayName, $baseOffset, (int)$arraySizeName);
       |    int $counter = 0;
       |    for (int y = 0; y < ${children.length}; y++) {
       |      for (int z = 0; z < args[y].numElements(); z++) {
       |        if (args[y].isNullAt(z)) {
       |          $arrayData.setNullAt($counter);
       |        } else {
       |          $arrayData.set$primitiveValueTypeName(
       |            $counter,
       |            ${CodeGenerator.getValue(s"args[y]", elementType, "z")}
       |          );
       |        }
       |        $counter++;
       |      }
       |    }
       |    return $arrayData;
       |  }
       |}""".stripMargin.stripPrefix("\n")
  }

  private def genCodeForNonPrimitiveArrays(ctx: CodegenContext, elementType: DataType): String = {
    val genericArrayClass = classOf[GenericArrayData].getName
    val arrayData = ctx.freshName("arrayObjects")
    val counter = ctx.freshName("counter")

    val (numElemCode, numElemName) = genCodeForNumberOfElements(ctx)

    s"""
       |new Object() {
       |  public ArrayData concat($javaType[] args) {
       |    ${nullArgumentProtection()}
       |    $numElemCode
       |    Object[] $arrayData = new Object[(int)$numElemName];
       |    int $counter = 0;
       |    for (int y = 0; y < ${children.length}; y++) {
       |      for (int z = 0; z < args[y].numElements(); z++) {
       |        $arrayData[$counter] = ${CodeGenerator.getValue(s"args[y]", elementType, "z")};
       |        $counter++;
       |      }
       |    }
       |    return new $genericArrayClass($arrayData);
       |  }
       |}""".stripMargin.stripPrefix("\n")
  }

  override def toString: String = s"concat(${children.mkString(", ")})"

  override def sql: String = s"concat(${children.map(_.sql).mkString(", ")})"
}

/**
 * Transforms an array of arrays into a single array.
 */
@ExpressionDescription(
  usage = "_FUNC_(arrayOfArrays) - Transforms an array of arrays into a single array.",
  examples = """
    Examples:
      > SELECT _FUNC_(array(array(1, 2), array(3, 4));
       [1,2,3,4]
  """,
  since = "2.4.0")
case class Flatten(child: Expression) extends UnaryExpression {

  private val MAX_ARRAY_LENGTH = ByteArrayMethods.MAX_ROUNDED_ARRAY_LENGTH

  private lazy val childDataType: ArrayType = child.dataType.asInstanceOf[ArrayType]

  override def nullable: Boolean = child.nullable || childDataType.containsNull

  override def dataType: DataType = childDataType.elementType

  lazy val elementType: DataType = dataType.asInstanceOf[ArrayType].elementType

  override def checkInputDataTypes(): TypeCheckResult = child.dataType match {
    case ArrayType(_: ArrayType, _) =>
      TypeCheckResult.TypeCheckSuccess
    case _ =>
      TypeCheckResult.TypeCheckFailure(
        s"The argument should be an array of arrays, " +
        s"but '${child.sql}' is of ${child.dataType.simpleString} type."
      )
  }

  override def nullSafeEval(child: Any): Any = {
    val elements = child.asInstanceOf[ArrayData].toObjectArray(dataType)

    if (elements.contains(null)) {
      null
    } else {
      val arrayData = elements.map(_.asInstanceOf[ArrayData])
      val numberOfElements = arrayData.foldLeft(0L)((sum, e) => sum + e.numElements())
      if (numberOfElements > MAX_ARRAY_LENGTH) {
        throw new RuntimeException("Unsuccessful try to flatten an array of arrays with " +
          s"$numberOfElements elements due to exceeding the array size limit $MAX_ARRAY_LENGTH.")
      }
      val flattenedData = new Array(numberOfElements.toInt)
      var position = 0
      for (ad <- arrayData) {
        val arr = ad.toObjectArray(elementType)
        Array.copy(arr, 0, flattenedData, position, arr.length)
        position += arr.length
      }
      new GenericArrayData(flattenedData)
    }
  }

  override def doGenCode(ctx: CodegenContext, ev: ExprCode): ExprCode = {
    nullSafeCodeGen(ctx, ev, c => {
      val code = if (CodeGenerator.isPrimitiveType(elementType)) {
        genCodeForFlattenOfPrimitiveElements(ctx, c, ev.value)
      } else {
        genCodeForFlattenOfNonPrimitiveElements(ctx, c, ev.value)
      }
      if (childDataType.containsNull) nullElementsProtection(ev, c, code) else code
    })
  }

  private def nullElementsProtection(
      ev: ExprCode,
      childVariableName: String,
      coreLogic: String): String = {
    s"""
    |for (int z = 0; !${ev.isNull} && z < $childVariableName.numElements(); z++) {
    |  ${ev.isNull} |= $childVariableName.isNullAt(z);
    |}
    |if (!${ev.isNull}) {
    |  $coreLogic
    |}
    """.stripMargin
  }

  private def genCodeForNumberOfElements(
      ctx: CodegenContext,
      childVariableName: String) : (String, String) = {
    val variableName = ctx.freshName("numElements")
    val code = s"""
      |long $variableName = 0;
      |for (int z = 0; z < $childVariableName.numElements(); z++) {
      |  $variableName += $childVariableName.getArray(z).numElements();
      |}
      |if ($variableName > $MAX_ARRAY_LENGTH) {
      |  throw new RuntimeException("Unsuccessful try to flatten an array of arrays with " +
      |    $variableName + " elements due to exceeding the array size limit $MAX_ARRAY_LENGTH.");
      |}
      """.stripMargin
    (code, variableName)
  }

  private def genCodeForFlattenOfPrimitiveElements(
      ctx: CodegenContext,
      childVariableName: String,
      arrayDataName: String): String = {
    val arrayName = ctx.freshName("array")
    val arraySizeName = ctx.freshName("size")
    val counter = ctx.freshName("counter")
    val tempArrayDataName = ctx.freshName("tempArrayData")

    val (numElemCode, numElemName) = genCodeForNumberOfElements(ctx, childVariableName)

    val unsafeArraySizeInBytes = s"""
      |long $arraySizeName = UnsafeArrayData.calculateSizeOfUnderlyingByteArray(
      |  $numElemName,
      |  ${elementType.defaultSize});
      |if ($arraySizeName > $MAX_ARRAY_LENGTH) {
      |  throw new RuntimeException("Unsuccessful try to flatten an array of arrays with " +
      |    $arraySizeName + " bytes of data due to exceeding the limit $MAX_ARRAY_LENGTH" +
      |    " bytes for UnsafeArrayData.");
      |}
      """.stripMargin
    val baseOffset = Platform.BYTE_ARRAY_OFFSET

    val primitiveValueTypeName = CodeGenerator.primitiveTypeName(elementType)

    s"""
    |$numElemCode
    |$unsafeArraySizeInBytes
    |byte[] $arrayName = new byte[(int)$arraySizeName];
    |UnsafeArrayData $tempArrayDataName = new UnsafeArrayData();
    |Platform.putLong($arrayName, $baseOffset, $numElemName);
    |$tempArrayDataName.pointTo($arrayName, $baseOffset, (int)$arraySizeName);
    |int $counter = 0;
    |for (int k = 0; k < $childVariableName.numElements(); k++) {
    |  ArrayData arr = $childVariableName.getArray(k);
    |  for (int l = 0; l < arr.numElements(); l++) {
    |   if (arr.isNullAt(l)) {
    |     $tempArrayDataName.setNullAt($counter);
    |   } else {
    |     $tempArrayDataName.set$primitiveValueTypeName(
    |       $counter,
    |       ${CodeGenerator.getValue("arr", elementType, "l")}
    |     );
    |   }
    |   $counter++;
    | }
    |}
    |$arrayDataName = $tempArrayDataName;
    """.stripMargin
  }

  private def genCodeForFlattenOfNonPrimitiveElements(
      ctx: CodegenContext,
      childVariableName: String,
      arrayDataName: String): String = {
    val genericArrayClass = classOf[GenericArrayData].getName
    val arrayName = ctx.freshName("arrayObject")
    val counter = ctx.freshName("counter")
    val (numElemCode, numElemName) = genCodeForNumberOfElements(ctx, childVariableName)

    s"""
    |$numElemCode
    |Object[] $arrayName = new Object[(int)$numElemName];
    |int $counter = 0;
    |for (int k = 0; k < $childVariableName.numElements(); k++) {
    |  ArrayData arr = $childVariableName.getArray(k);
    |  for (int l = 0; l < arr.numElements(); l++) {
    |    $arrayName[$counter] = ${CodeGenerator.getValue("arr", elementType, "l")};
    |    $counter++;
    |  }
    |}
    |$arrayDataName = new $genericArrayClass($arrayName);
    """.stripMargin
  }

  override def prettyName: String = "flatten"
>>>>>>> 6782359a
}<|MERGE_RESOLUTION|>--- conflicted
+++ resolved
@@ -24,11 +24,8 @@
 import org.apache.spark.sql.catalyst.util.{ArrayData, GenericArrayData, MapData, TypeUtils}
 import org.apache.spark.sql.types._
 import org.apache.spark.unsafe.Platform
-<<<<<<< HEAD
-=======
 import org.apache.spark.unsafe.array.ByteArrayMethods
 import org.apache.spark.unsafe.types.{ByteArray, UTF8String}
->>>>>>> 6782359a
 
 /**
  * Given an array or map, returns its size. Returns -1 if null.
@@ -382,100 +379,6 @@
 }
 
 /**
-<<<<<<< HEAD
- * Returns the array containing the given input value (left) count (right) times.
- */
-@ExpressionDescription(
-  usage = "_FUNC_(element, count) - Returns the array containing element count times.",
-  examples = """
-    Examples:
-      > SELECT _FUNC_('123', 2);
-       ['123', '123']
-  """)
-case class ArrayRepeat(left: Expression, right: Expression)
-  extends BinaryExpression {
-
-  override def dataType: ArrayType = ArrayType(left.dataType, left.nullable)
-
-  override def checkInputDataTypes(): TypeCheckResult = {
-    val expected = IntegerType
-    if (!expected.acceptsType(right.dataType)) {
-      val mismatch = s"argument 2 requires ${expected.simpleString} type, " +
-        s"however, '${right.sql}' is of ${right.dataType.simpleString} type."
-      TypeCheckResult.TypeCheckFailure(mismatch)
-    } else {
-      TypeCheckResult.TypeCheckSuccess
-    }
-  }
-
-  override def nullable: Boolean = false
-
-  override def eval(input: InternalRow): Any = {
-    new GenericArrayData(List.fill(right.eval(input).asInstanceOf[Integer])(left.eval(input)))
-  }
-
-  override def prettyName: String = "array_repeat"
-
-  override def doGenCode(ctx: CodegenContext, ev: ExprCode): ExprCode = {
-
-    val leftGen = left.genCode(ctx)
-    val rightGen = right.genCode(ctx)
-    val element = leftGen.value
-    val count = rightGen.value
-    val et = dataType.elementType
-    val isPrimitive = CodeGenerator.isPrimitiveType(et)
-
-    val arrayDataName = ctx.freshName("arrayData")
-    val arrayName = ctx.freshName("arrayObject")
-    val initialization = (numElements: String) => if (isPrimitive) {
-      val arrayName = ctx.freshName("array")
-      val baseOffset = Platform.BYTE_ARRAY_OFFSET
-      s"""
-         | int numBytes = ${et.defaultSize} * $numElements;
-         | int unsafeArraySizeInBytes = UnsafeArrayData.calculateHeaderPortionInBytes($numElements)
-         |   + org.apache.spark.unsafe.array.ByteArrayMethods
-         |     .roundNumberOfBytesToNearestWord(numBytes);
-         | byte[] $arrayName = new byte[unsafeArraySizeInBytes];
-         | UnsafeArrayData $arrayDataName = new UnsafeArrayData();
-         | Platform.putLong($arrayName, $baseOffset, $numElements);
-         | $arrayDataName.pointTo($arrayName, $baseOffset, unsafeArraySizeInBytes);
-         | ${ev.value} = $arrayDataName;
-       """.stripMargin
-    } else {
-      s"${ev.value} = new ${classOf[GenericArrayData].getName()}(new Object[$numElements]);"
-    }
-
-    val primitiveValueTypeName = CodeGenerator.primitiveTypeName(et)
-    val assignments = {
-      val updateArray = if (isPrimitive) {
-        s"${ev.value}.set$primitiveValueTypeName(k, $element);"
-      } else {
-        s"${ev.value}.update(k, $element);"
-      }
-      s"""
-         | for (int k = 0; k < $count; k++) {
-         |   ${updateArray};
-         | }
-       """.stripMargin
-    }
-
-    val resultCode = s"""
-                        | if ($count < 0) {
-                        |   ${initialization("0")}
-                        | } else {
-                        |   ${initialization(count)}
-                        | }
-                        | ${assignments}
-                      """.stripMargin
-
-    ev.copy(code = s"""
-      boolean ${ev.isNull} = false;
-      ${leftGen.code}
-      ${rightGen.code}
-      ${CodeGenerator.javaType(dataType)} ${ev.value} = ${CodeGenerator.defaultValue(dataType)};
-      $resultCode""", isNull = "false")
-  }
-=======
  * Creates a String containing all the elements of the input array separated by the delimiter.
  */
 @ExpressionDescription(
@@ -1325,5 +1228,99 @@
   }
 
   override def prettyName: String = "flatten"
->>>>>>> 6782359a
+}
+
+/**
+ * Returns the array containing the given input value (left) count (right) times.
+ */
+@ExpressionDescription(
+  usage = "_FUNC_(element, count) - Returns the array containing element count times.",
+  examples = """
+    Examples:
+      > SELECT _FUNC_('123', 2);
+       ['123', '123']
+  """)
+case class ArrayRepeat(left: Expression, right: Expression)
+  extends BinaryExpression {
+
+  override def dataType: ArrayType = ArrayType(left.dataType, left.nullable)
+
+  override def checkInputDataTypes(): TypeCheckResult = {
+    val expected = IntegerType
+    if (!expected.acceptsType(right.dataType)) {
+      val mismatch = s"argument 2 requires ${expected.simpleString} type, " +
+        s"however, '${right.sql}' is of ${right.dataType.simpleString} type."
+      TypeCheckResult.TypeCheckFailure(mismatch)
+    } else {
+      TypeCheckResult.TypeCheckSuccess
+    }
+  }
+
+  override def nullable: Boolean = false
+
+  override def eval(input: InternalRow): Any = {
+    new GenericArrayData(List.fill(right.eval(input).asInstanceOf[Integer])(left.eval(input)))
+  }
+
+  override def prettyName: String = "array_repeat"
+
+  override def doGenCode(ctx: CodegenContext, ev: ExprCode): ExprCode = {
+
+    val leftGen = left.genCode(ctx)
+    val rightGen = right.genCode(ctx)
+    val element = leftGen.value
+    val count = rightGen.value
+    val et = dataType.elementType
+    val isPrimitive = CodeGenerator.isPrimitiveType(et)
+
+    val arrayDataName = ctx.freshName("arrayData")
+    val arrayName = ctx.freshName("arrayObject")
+    val initialization = (numElements: String) => if (isPrimitive) {
+      val arrayName = ctx.freshName("array")
+      val baseOffset = Platform.BYTE_ARRAY_OFFSET
+      s"""
+         | int numBytes = ${et.defaultSize} * $numElements;
+         | int unsafeArraySizeInBytes = UnsafeArrayData.calculateHeaderPortionInBytes($numElements)
+         |   + org.apache.spark.unsafe.array.ByteArrayMethods
+         |     .roundNumberOfBytesToNearestWord(numBytes);
+         | byte[] $arrayName = new byte[unsafeArraySizeInBytes];
+         | UnsafeArrayData $arrayDataName = new UnsafeArrayData();
+         | Platform.putLong($arrayName, $baseOffset, $numElements);
+         | $arrayDataName.pointTo($arrayName, $baseOffset, unsafeArraySizeInBytes);
+         | ${ev.value} = $arrayDataName;
+       """.stripMargin
+    } else {
+      s"${ev.value} = new ${classOf[GenericArrayData].getName()}(new Object[$numElements]);"
+    }
+
+    val primitiveValueTypeName = CodeGenerator.primitiveTypeName(et)
+    val assignments = {
+      val updateArray = if (isPrimitive) {
+        s"${ev.value}.set$primitiveValueTypeName(k, $element);"
+      } else {
+        s"${ev.value}.update(k, $element);"
+      }
+      s"""
+         | for (int k = 0; k < $count; k++) {
+         |   ${updateArray};
+         | }
+       """.stripMargin
+    }
+
+    val resultCode = s"""
+                        | if ($count < 0) {
+                        |   ${initialization("0")}
+                        | } else {
+                        |   ${initialization(count)}
+                        | }
+                        | ${assignments}
+                      """.stripMargin
+
+    ev.copy(code = s"""
+      boolean ${ev.isNull} = false;
+      ${leftGen.code}
+      ${rightGen.code}
+      ${CodeGenerator.javaType(dataType)} ${ev.value} = ${CodeGenerator.defaultValue(dataType)};
+      $resultCode""", isNull = "false")
+  }
 }