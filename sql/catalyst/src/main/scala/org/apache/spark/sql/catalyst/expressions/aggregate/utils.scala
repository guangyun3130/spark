--- conflicted
+++ resolved
@@ -115,7 +115,12 @@
             mode = aggregate.Complete,
             isDistinct = true)
 
-<<<<<<< HEAD
+        case expressions.ApproxCountDistinct(child, rsd) =>
+          aggregate.AggregateExpression2(
+            aggregateFunction = aggregate.HyperLogLogPlusPlus(child, rsd),
+            mode = aggregate.Complete,
+            isDistinct = false)
+
         case expressions.Variance(child) =>
           aggregate.AggregateExpression2(
             aggregateFunction = aggregate.Variance(child),
@@ -131,11 +136,6 @@
         case expressions.VarianceSamp(child) =>
           aggregate.AggregateExpression2(
             aggregateFunction = aggregate.VarianceSamp(child),
-=======
-        case expressions.ApproxCountDistinct(child, rsd) =>
-          aggregate.AggregateExpression2(
-            aggregateFunction = aggregate.HyperLogLogPlusPlus(child, rsd),
->>>>>>> f21e2da0
             mode = aggregate.Complete,
             isDistinct = false)
       }
