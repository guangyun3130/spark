/*
 * Licensed to the Apache Software Foundation (ASF) under one or more
 * contributor license agreements.  See the NOTICE file distributed with
 * this work for additional information regarding copyright ownership.
 * The ASF licenses this file to You under the Apache License, Version 2.0
 * (the "License"); you may not use this file except in compliance with
 * the License.  You may obtain a copy of the License at
 *
 *    http://www.apache.org/licenses/LICENSE-2.0
 *
 * Unless required by applicable law or agreed to in writing, software
 * distributed under the License is distributed on an "AS IS" BASIS,
 * WITHOUT WARRANTIES OR CONDITIONS OF ANY KIND, either express or implied.
 * See the License for the specific language governing permissions and
 * limitations under the License.
 */

package org.apache.spark.sql.catalyst

import org.apache.spark.sql.catalyst.analysis._

private[spark] trait CatalystConf {
  def caseSensitiveAnalysis: Boolean

<<<<<<< HEAD
  def orderByOrdinal: Boolean
=======
  def groupByOrdinal: Boolean
>>>>>>> a1835e5b

  /**
   * Returns the [[Resolver]] for the current configuration, which can be used to determin if two
   * identifiers are equal.
   */
  def resolver: Resolver = {
    if (caseSensitiveAnalysis) {
      caseSensitiveResolution
    } else {
      caseInsensitiveResolution
    }
  }
}

/**
 * A trivial conf that is empty.  Used for testing when all
 * relations are already filled in and the analyser needs only to resolve attribute references.
 */
object EmptyConf extends CatalystConf {
  override def caseSensitiveAnalysis: Boolean = {
    throw new UnsupportedOperationException
  }
<<<<<<< HEAD
  override def orderByOrdinal: Boolean = {
=======

  override def groupByOrdinal: Boolean = {
>>>>>>> a1835e5b
    throw new UnsupportedOperationException
  }
}

/** A CatalystConf that can be used for local testing. */
case class SimpleCatalystConf(
    caseSensitiveAnalysis: Boolean,
<<<<<<< HEAD
    orderByOrdinal: Boolean = true)
=======
    groupByOrdinal: Boolean = true)
>>>>>>> a1835e5b
  extends CatalystConf {
}<|MERGE_RESOLUTION|>--- conflicted
+++ resolved
@@ -22,11 +22,8 @@
 private[spark] trait CatalystConf {
   def caseSensitiveAnalysis: Boolean
 
-<<<<<<< HEAD
   def orderByOrdinal: Boolean
-=======
   def groupByOrdinal: Boolean
->>>>>>> a1835e5b
 
   /**
    * Returns the [[Resolver]] for the current configuration, which can be used to determin if two
@@ -49,12 +46,10 @@
   override def caseSensitiveAnalysis: Boolean = {
     throw new UnsupportedOperationException
   }
-<<<<<<< HEAD
   override def orderByOrdinal: Boolean = {
-=======
-
+    throw new UnsupportedOperationException
+  }
   override def groupByOrdinal: Boolean = {
->>>>>>> a1835e5b
     throw new UnsupportedOperationException
   }
 }
@@ -62,10 +57,8 @@
 /** A CatalystConf that can be used for local testing. */
 case class SimpleCatalystConf(
     caseSensitiveAnalysis: Boolean,
-<<<<<<< HEAD
-    orderByOrdinal: Boolean = true)
-=======
+    orderByOrdinal: Boolean = true,
     groupByOrdinal: Boolean = true)
->>>>>>> a1835e5b
+
   extends CatalystConf {
 }