/*
 * Licensed to the Apache Software Foundation (ASF) under one or more
 * contributor license agreements.  See the NOTICE file distributed with
 * this work for additional information regarding copyright ownership.
 * The ASF licenses this file to You under the Apache License, Version 2.0
 * (the "License"); you may not use this file except in compliance with
 * the License.  You may obtain a copy of the License at
 *
 *    http://www.apache.org/licenses/LICENSE-2.0
 *
 * Unless required by applicable law or agreed to in writing, software
 * distributed under the License is distributed on an "AS IS" BASIS,
 * WITHOUT WARRANTIES OR CONDITIONS OF ANY KIND, either express or implied.
 * See the License for the specific language governing permissions and
 * limitations under the License.
 */

package org.apache.spark.sql.catalyst

import java.util.TimeZone

import org.apache.spark.sql.catalyst.analysis._

/**
 * Interface for configuration options used in the catalyst module.
 */
trait CatalystConf {
  def caseSensitiveAnalysis: Boolean

  def orderByOrdinal: Boolean
  def groupByOrdinal: Boolean

  def optimizerMaxIterations: Int
  def optimizerInSetConversionThreshold: Int
  def maxCaseBranchesForCodegen: Int

  def runSQLonFile: Boolean

  def warehousePath: String

  def sessionLocalTimeZone: String

  /** If true, cartesian products between relations will be allowed for all
   * join types(inner, (left|right|full) outer).
   * If false, cartesian products will require explicit CROSS JOIN syntax.
   */
  def crossJoinEnabled: Boolean

  /**
   * Returns the [[Resolver]] for the current configuration, which can be used to determine if two
   * identifiers are equal.
   */
  def resolver: Resolver = {
    if (caseSensitiveAnalysis) caseSensitiveResolution else caseInsensitiveResolution
  }

  /**
   * Enables CBO for estimation of plan statistics when set true.
   */
  def cboEnabled: Boolean
}


/** A CatalystConf that can be used for local testing. */
case class SimpleCatalystConf(
    caseSensitiveAnalysis: Boolean,
    orderByOrdinal: Boolean = true,
    groupByOrdinal: Boolean = true,
    optimizerMaxIterations: Int = 100,
    optimizerInSetConversionThreshold: Int = 10,
    maxCaseBranchesForCodegen: Int = 20,
    runSQLonFile: Boolean = true,
    crossJoinEnabled: Boolean = false,
<<<<<<< HEAD
    warehousePath: String = "/user/hive/warehouse",
    sessionLocalTimeZone: String = TimeZone.getDefault().getID)
=======
    cboEnabled: Boolean = false,
    warehousePath: String = "/user/hive/warehouse")
>>>>>>> 6873430c
  extends CatalystConf<|MERGE_RESOLUTION|>--- conflicted
+++ resolved
@@ -71,11 +71,7 @@
     maxCaseBranchesForCodegen: Int = 20,
     runSQLonFile: Boolean = true,
     crossJoinEnabled: Boolean = false,
-<<<<<<< HEAD
+    cboEnabled: Boolean = false,
     warehousePath: String = "/user/hive/warehouse",
     sessionLocalTimeZone: String = TimeZone.getDefault().getID)
-=======
-    cboEnabled: Boolean = false,
-    warehousePath: String = "/user/hive/warehouse")
->>>>>>> 6873430c
   extends CatalystConf