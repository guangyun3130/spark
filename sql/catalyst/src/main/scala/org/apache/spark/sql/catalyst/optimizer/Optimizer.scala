/*
 * Licensed to the Apache Software Foundation (ASF) under one or more
 * contributor license agreements.  See the NOTICE file distributed with
 * this work for additional information regarding copyright ownership.
 * The ASF licenses this file to You under the Apache License, Version 2.0
 * (the "License"); you may not use this file except in compliance with
 * the License.  You may obtain a copy of the License at
 *
 *    http://www.apache.org/licenses/LICENSE-2.0
 *
 * Unless required by applicable law or agreed to in writing, software
 * distributed under the License is distributed on an "AS IS" BASIS,
 * WITHOUT WARRANTIES OR CONDITIONS OF ANY KIND, either express or implied.
 * See the License for the specific language governing permissions and
 * limitations under the License.
 */

package org.apache.spark.sql.catalyst.optimizer

import scala.annotation.tailrec
import scala.collection.immutable.HashSet
import scala.collection.mutable

import org.apache.spark.sql.catalyst.{CatalystConf, SimpleCatalystConf}
import org.apache.spark.sql.catalyst.analysis.{CleanupAliases, DistinctAggregationRewriter, EliminateSubqueryAliases, EmptyFunctionRegistry}
import org.apache.spark.sql.catalyst.catalog.{InMemoryCatalog, SessionCatalog}
import org.apache.spark.sql.catalyst.expressions.{InSubQuery, _}
import org.apache.spark.sql.catalyst.expressions.aggregate._
import org.apache.spark.sql.catalyst.expressions.Literal.{FalseLiteral, TrueLiteral}
import org.apache.spark.sql.catalyst.planning.{ExtractFiltersAndInnerJoins, Unions}
import org.apache.spark.sql.catalyst.plans._
import org.apache.spark.sql.catalyst.plans.logical._
import org.apache.spark.sql.catalyst.rules._
import org.apache.spark.sql.types._

/**
 * Abstract class all optimizers should inherit of, contains the standard batches (extending
 * Optimizers can override this.
 */
abstract class Optimizer(sessionCatalog: SessionCatalog, conf: CatalystConf)
  extends RuleExecutor[LogicalPlan] {

  protected val fixedPoint = FixedPoint(conf.optimizerMaxIterations)

  def batches: Seq[Batch] = {
    // Technically some of the rules in Finish Analysis are not optimizer rules and belong more
    // in the analyzer, because they are needed for correctness (e.g. ComputeCurrentTime).
    // However, because we also use the analyzer to canonicalized queries (for view definition),
    // we do not eliminate subqueries or compute current time in the analyzer.
    Batch("Finish Analysis", Once,
      RewritePredicateSubquery,
      EliminateSubqueryAliases,
      ComputeCurrentTime,
      GetCurrentDatabase(sessionCatalog),
      DistinctAggregationRewriter) ::
    //////////////////////////////////////////////////////////////////////////////////////////
    // Optimizer rules start here
    //////////////////////////////////////////////////////////////////////////////////////////
    // - Do the first call of CombineUnions before starting the major Optimizer rules,
    //   since it can reduce the number of iteration and the other rules could add/move
    //   extra operators between two adjacent Union operators.
    // - Call CombineUnions again in Batch("Operator Optimizations"),
    //   since the other rules might make two separate Unions operators adjacent.
    Batch("Union", Once,
      CombineUnions) ::
    Batch("Replace Operators", fixedPoint,
      ReplaceIntersectWithSemiJoin,
      ReplaceDistinctWithAggregate) ::
    Batch("Aggregate", fixedPoint,
      RemoveLiteralFromGroupExpressions) ::
    Batch("Operator Optimizations", fixedPoint,
      // Operator push down
      SetOperationPushDown,
      SamplePushDown,
      ReorderJoin,
      OuterJoinElimination,
      PushPredicateThroughJoin,
<<<<<<< HEAD
      PushDownPredicate,
=======
      PushPredicateThroughProject,
      PushPredicateThroughGenerate,
      PushPredicateThroughAggregate,
      PushPredicateThroughWindow,
>>>>>>> b0d7b3bd
      LimitPushDown,
      ColumnPruning,
      InferFiltersFromConstraints,
      // Operator combine
      CollapseRepartition,
      CollapseProject,
      CombineFilters,
      CombineLimits,
      CombineUnions,
      // Constant folding and strength reduction
      NullPropagation,
      OptimizeIn,
      ConstantFolding,
      LikeSimplification,
      BooleanSimplification,
      SimplifyConditionals,
      RemoveDispensableExpressions,
      BinaryComparisonSimplification,
      PruneFilters,
      EliminateSorts,
      SimplifyCasts,
      SimplifyCaseConversionExpressions,
      EliminateSerialization) ::
    Batch("Decimal Optimizations", fixedPoint,
      DecimalAggregates) ::
    Batch("Typed Filter Optimization", fixedPoint,
      EmbedSerializerInFilter) ::
    Batch("LocalRelation", fixedPoint,
      ConvertToLocalRelation) ::
    Batch("Subquery", Once,
      OptimizeSubqueries) ::
    Batch("OptimizeCodegen", Once,
      OptimizeCodegen(conf)) :: Nil
  }

  /**
   * Optimize all the subqueries inside expression.
   */
  object OptimizeSubqueries extends Rule[LogicalPlan] {
    def apply(plan: LogicalPlan): LogicalPlan = plan transformAllExpressions {
      case subquery: SubqueryExpression =>
        subquery.withNewPlan(Optimizer.this.execute(subquery.query))
    }
  }
}

/**
 * An optimizer used in test code.
 *
 * To ensure extendability, we leave the standard rules in the abstract optimizer rules, while
 * specific rules go to the subclasses
 */
object SimpleTestOptimizer extends SimpleTestOptimizer

class SimpleTestOptimizer extends Optimizer(
  new SessionCatalog(
    new InMemoryCatalog,
    EmptyFunctionRegistry,
    new SimpleCatalystConf(caseSensitiveAnalysis = true)),
  new SimpleCatalystConf(caseSensitiveAnalysis = true))

/**
 * Pushes operations down into a Sample.
 */
object SamplePushDown extends Rule[LogicalPlan] {

  def apply(plan: LogicalPlan): LogicalPlan = plan transform {
    // Push down projection into sample
    case Project(projectList, s @ Sample(lb, up, replace, seed, child)) =>
      Sample(lb, up, replace, seed,
        Project(projectList, child))()
  }
}

/**
 * Removes cases where we are unnecessarily going between the object and serialized (InternalRow)
 * representation of data item.  For example back to back map operations.
 */
object EliminateSerialization extends Rule[LogicalPlan] {
  def apply(plan: LogicalPlan): LogicalPlan = plan transform {
    case d @ DeserializeToObject(_, _, s: SerializeFromObject)
        if d.outputObjectType == s.inputObjectType =>
      // Adds an extra Project here, to preserve the output expr id of `DeserializeToObject`.
      val objAttr = Alias(s.child.output.head, "obj")(exprId = d.output.head.exprId)
      Project(objAttr :: Nil, s.child)

    case a @ AppendColumns(_, _, _, s: SerializeFromObject)
        if a.deserializer.dataType == s.inputObjectType =>
      AppendColumnsWithObject(a.func, s.serializer, a.serializer, s.child)
  }
}

/**
 * Pushes down [[LocalLimit]] beneath UNION ALL and beneath the streamed inputs of outer joins.
 */
object LimitPushDown extends Rule[LogicalPlan] {

  private def stripGlobalLimitIfPresent(plan: LogicalPlan): LogicalPlan = {
    plan match {
      case GlobalLimit(expr, child) => child
      case _ => plan
    }
  }

  private def maybePushLimit(limitExp: Expression, plan: LogicalPlan): LogicalPlan = {
    (limitExp, plan.maxRows) match {
      case (IntegerLiteral(maxRow), Some(childMaxRows)) if maxRow < childMaxRows =>
        LocalLimit(limitExp, stripGlobalLimitIfPresent(plan))
      case (_, None) =>
        LocalLimit(limitExp, stripGlobalLimitIfPresent(plan))
      case _ => plan
    }
  }

  def apply(plan: LogicalPlan): LogicalPlan = plan transform {
    // Adding extra Limits below UNION ALL for children which are not Limit or do not have Limit
    // descendants whose maxRow is larger. This heuristic is valid assuming there does not exist any
    // Limit push-down rule that is unable to infer the value of maxRows.
    // Note: right now Union means UNION ALL, which does not de-duplicate rows, so it is safe to
    // pushdown Limit through it. Once we add UNION DISTINCT, however, we will not be able to
    // pushdown Limit.
    case LocalLimit(exp, Union(children)) =>
      LocalLimit(exp, Union(children.map(maybePushLimit(exp, _))))
    // Add extra limits below OUTER JOIN. For LEFT OUTER and FULL OUTER JOIN we push limits to the
    // left and right sides, respectively. For FULL OUTER JOIN, we can only push limits to one side
    // because we need to ensure that rows from the limited side still have an opportunity to match
    // against all candidates from the non-limited side. We also need to ensure that this limit
    // pushdown rule will not eventually introduce limits on both sides if it is applied multiple
    // times. Therefore:
    //   - If one side is already limited, stack another limit on top if the new limit is smaller.
    //     The redundant limit will be collapsed by the CombineLimits rule.
    //   - If neither side is limited, limit the side that is estimated to be bigger.
    case LocalLimit(exp, join @ Join(left, right, joinType, condition)) =>
      val newJoin = joinType match {
        case RightOuter => join.copy(right = maybePushLimit(exp, right))
        case LeftOuter => join.copy(left = maybePushLimit(exp, left))
        case FullOuter =>
          (left.maxRows, right.maxRows) match {
            case (None, None) =>
              if (left.statistics.sizeInBytes >= right.statistics.sizeInBytes) {
                join.copy(left = maybePushLimit(exp, left))
              } else {
                join.copy(right = maybePushLimit(exp, right))
              }
            case (Some(_), Some(_)) => join
            case (Some(_), None) => join.copy(left = maybePushLimit(exp, left))
            case (None, Some(_)) => join.copy(right = maybePushLimit(exp, right))

          }
        case _ => join
      }
      LocalLimit(exp, newJoin)
  }
}

/**
 * Pushes certain operations to both sides of a Union or Except operator.
 * Operations that are safe to pushdown are listed as follows.
 * Union:
 * Right now, Union means UNION ALL, which does not de-duplicate rows. So, it is
 * safe to pushdown Filters and Projections through it. Once we add UNION DISTINCT,
 * we will not be able to pushdown Projections.
 *
 * Except:
 * It is not safe to pushdown Projections through it because we need to get the
 * intersect of rows by comparing the entire rows. It is fine to pushdown Filters
 * with deterministic condition.
 */
object SetOperationPushDown extends Rule[LogicalPlan] with PredicateHelper {

  /**
   * Maps Attributes from the left side to the corresponding Attribute on the right side.
   */
  private def buildRewrites(left: LogicalPlan, right: LogicalPlan): AttributeMap[Attribute] = {
    assert(left.output.size == right.output.size)
    AttributeMap(left.output.zip(right.output))
  }

  /**
   * Rewrites an expression so that it can be pushed to the right side of a
   * Union or Except operator. This method relies on the fact that the output attributes
   * of a union/intersect/except are always equal to the left child's output.
   */
  private def pushToRight[A <: Expression](e: A, rewrites: AttributeMap[Attribute]) = {
    val result = e transform {
      case a: Attribute => rewrites(a)
    }

    // We must promise the compiler that we did not discard the names in the case of project
    // expressions.  This is safe since the only transformation is from Attribute => Attribute.
    result.asInstanceOf[A]
  }

  /**
   * Splits the condition expression into small conditions by `And`, and partition them by
   * deterministic, and finally recombine them by `And`. It returns an expression containing
   * all deterministic expressions (the first field of the returned Tuple2) and an expression
   * containing all non-deterministic expressions (the second field of the returned Tuple2).
   */
  private def partitionByDeterministic(condition: Expression): (Expression, Expression) = {
    val andConditions = splitConjunctivePredicates(condition)
    andConditions.partition(_.deterministic) match {
      case (deterministic, nondeterministic) =>
        deterministic.reduceOption(And).getOrElse(Literal(true)) ->
        nondeterministic.reduceOption(And).getOrElse(Literal(true))
    }
  }

  def apply(plan: LogicalPlan): LogicalPlan = plan transform {

    // Push down deterministic projection through UNION ALL
    case p @ Project(projectList, Union(children)) =>
      assert(children.nonEmpty)
      if (projectList.forall(_.deterministic)) {
        val newFirstChild = Project(projectList, children.head)
        val newOtherChildren = children.tail.map { child =>
          val rewrites = buildRewrites(children.head, child)
          Project(projectList.map(pushToRight(_, rewrites)), child)
        }
        Union(newFirstChild +: newOtherChildren)
      } else {
        p
      }

    // Push down filter into union
    case Filter(condition, Union(children)) =>
      assert(children.nonEmpty)
      val (deterministic, nondeterministic) = partitionByDeterministic(condition)
      val newFirstChild = Filter(deterministic, children.head)
      val newOtherChildren = children.tail.map { child =>
        val rewrites = buildRewrites(children.head, child)
        Filter(pushToRight(deterministic, rewrites), child)
      }
      Filter(nondeterministic, Union(newFirstChild +: newOtherChildren))

    // Push down filter through EXCEPT
    case Filter(condition, Except(left, right)) =>
      val (deterministic, nondeterministic) = partitionByDeterministic(condition)
      val rewrites = buildRewrites(left, right)
      Filter(nondeterministic,
        Except(
          Filter(deterministic, left),
          Filter(pushToRight(deterministic, rewrites), right)
        )
      )
  }
}

/**
 * Attempts to eliminate the reading of unneeded columns from the query plan.
 *
 * Since adding Project before Filter conflicts with PushPredicatesThroughProject, this rule will
 * remove the Project p2 in the following pattern:
 *
 *   p1 @ Project(_, Filter(_, p2 @ Project(_, child))) if p2.outputSet.subsetOf(p2.inputSet)
 *
 * p2 is usually inserted by this rule and useless, p1 could prune the columns anyway.
 */
object ColumnPruning extends Rule[LogicalPlan] {
  private def sameOutput(output1: Seq[Attribute], output2: Seq[Attribute]): Boolean =
    output1.size == output2.size &&
      output1.zip(output2).forall(pair => pair._1.semanticEquals(pair._2))

  def apply(plan: LogicalPlan): LogicalPlan = removeProjectBeforeFilter(plan transform {
    // Prunes the unused columns from project list of Project/Aggregate/Expand
    case p @ Project(_, p2: Project) if (p2.outputSet -- p.references).nonEmpty =>
      p.copy(child = p2.copy(projectList = p2.projectList.filter(p.references.contains)))
    case p @ Project(_, a: Aggregate) if (a.outputSet -- p.references).nonEmpty =>
      p.copy(
        child = a.copy(aggregateExpressions = a.aggregateExpressions.filter(p.references.contains)))
    case a @ Project(_, e @ Expand(_, _, grandChild)) if (e.outputSet -- a.references).nonEmpty =>
      val newOutput = e.output.filter(a.references.contains(_))
      val newProjects = e.projections.map { proj =>
        proj.zip(e.output).filter { case (_, a) =>
          newOutput.contains(a)
        }.unzip._1
      }
      a.copy(child = Expand(newProjects, newOutput, grandChild))

    // Prunes the unused columns from child of `DeserializeToObject`
    case d @ DeserializeToObject(_, _, child) if (child.outputSet -- d.references).nonEmpty =>
      d.copy(child = prunedChild(child, d.references))

    // Prunes the unused columns from child of Aggregate/Expand/Generate
    case a @ Aggregate(_, _, child) if (child.outputSet -- a.references).nonEmpty =>
      a.copy(child = prunedChild(child, a.references))
    case e @ Expand(_, _, child) if (child.outputSet -- e.references).nonEmpty =>
      e.copy(child = prunedChild(child, e.references))
    case g: Generate if !g.join && (g.child.outputSet -- g.references).nonEmpty =>
      g.copy(child = prunedChild(g.child, g.references))

    // Turn off `join` for Generate if no column from it's child is used
    case p @ Project(_, g: Generate) if g.join && p.references.subsetOf(g.generatedSet) =>
      p.copy(child = g.copy(join = false))

    // Eliminate unneeded attributes from right side of a Left Existence Join.
    case j @ Join(left, right, LeftExistence(_), condition) =>
      j.copy(right = prunedChild(right, j.references))

    // all the columns will be used to compare, so we can't prune them
    case p @ Project(_, _: SetOperation) => p
    case p @ Project(_, _: Distinct) => p
    // Eliminate unneeded attributes from children of Union.
    case p @ Project(_, u: Union) =>
      if ((u.outputSet -- p.references).nonEmpty) {
        val firstChild = u.children.head
        val newOutput = prunedChild(firstChild, p.references).output
        // pruning the columns of all children based on the pruned first child.
        val newChildren = u.children.map { p =>
          val selected = p.output.zipWithIndex.filter { case (a, i) =>
            newOutput.contains(firstChild.output(i))
          }.map(_._1)
          Project(selected, p)
        }
        p.copy(child = u.withNewChildren(newChildren))
      } else {
        p
      }

    // Prune unnecessary window expressions
    case p @ Project(_, w: Window) if (w.windowOutputSet -- p.references).nonEmpty =>
      p.copy(child = w.copy(
        windowExpressions = w.windowExpressions.filter(p.references.contains)))

    // Eliminate no-op Window
    case w: Window if w.windowExpressions.isEmpty => w.child

    // Eliminate no-op Projects
    case p @ Project(projectList, child) if sameOutput(child.output, p.output) => child

    // Can't prune the columns on LeafNode
    case p @ Project(_, l: LeafNode) => p

    // for all other logical plans that inherits the output from it's children
    case p @ Project(_, child) =>
      val required = child.references ++ p.references
      if ((child.inputSet -- required).nonEmpty) {
        val newChildren = child.children.map(c => prunedChild(c, required))
        p.copy(child = child.withNewChildren(newChildren))
      } else {
        p
      }
  })

  /** Applies a projection only when the child is producing unnecessary attributes */
  private def prunedChild(c: LogicalPlan, allReferences: AttributeSet) =
    if ((c.outputSet -- allReferences.filter(c.outputSet.contains)).nonEmpty) {
      Project(c.output.filter(allReferences.contains), c)
    } else {
      c
    }

  /**
   * The Project before Filter is not necessary but conflict with PushPredicatesThroughProject,
   * so remove it.
   */
  private def removeProjectBeforeFilter(plan: LogicalPlan): LogicalPlan = plan transform {
    case p1 @ Project(_, f @ Filter(_, p2 @ Project(_, child)))
      if p2.outputSet.subsetOf(child.outputSet) =>
      p1.copy(child = f.copy(child = child))
  }
}

/**
 * Combines two adjacent [[Project]] operators into one and perform alias substitution,
 * merging the expressions into one single expression.
 */
object CollapseProject extends Rule[LogicalPlan] {

  def apply(plan: LogicalPlan): LogicalPlan = plan transformUp {
    case p1 @ Project(_, p2: Project) =>
      if (haveCommonNonDeterministicOutput(p1.projectList, p2.projectList)) {
        p1
      } else {
        p2.copy(projectList = buildCleanedProjectList(p1.projectList, p2.projectList))
      }
    case p @ Project(_, agg: Aggregate) =>
      if (haveCommonNonDeterministicOutput(p.projectList, agg.aggregateExpressions)) {
        p
      } else {
        agg.copy(aggregateExpressions = buildCleanedProjectList(
          p.projectList, agg.aggregateExpressions))
      }
  }

  private def collectAliases(projectList: Seq[NamedExpression]): AttributeMap[Alias] = {
    AttributeMap(projectList.collect {
      case a: Alias => a.toAttribute -> a
    })
  }

  private def haveCommonNonDeterministicOutput(
      upper: Seq[NamedExpression], lower: Seq[NamedExpression]): Boolean = {
    // Create a map of Aliases to their values from the lower projection.
    // e.g., 'SELECT ... FROM (SELECT a + b AS c, d ...)' produces Map(c -> Alias(a + b, c)).
    val aliases = collectAliases(lower)

    // Collapse upper and lower Projects if and only if their overlapped expressions are all
    // deterministic.
    upper.exists(_.collect {
      case a: Attribute if aliases.contains(a) => aliases(a).child
    }.exists(!_.deterministic))
  }

  private def buildCleanedProjectList(
      upper: Seq[NamedExpression],
      lower: Seq[NamedExpression]): Seq[NamedExpression] = {
    // Create a map of Aliases to their values from the lower projection.
    // e.g., 'SELECT ... FROM (SELECT a + b AS c, d ...)' produces Map(c -> Alias(a + b, c)).
    val aliases = collectAliases(lower)

    // Substitute any attributes that are produced by the lower projection, so that we safely
    // eliminate it.
    // e.g., 'SELECT c + 1 FROM (SELECT a + b AS C ...' produces 'SELECT a + b + 1 ...'
    val rewrittenUpper = upper.map(_.transform {
      case a: Attribute => aliases.getOrElse(a, a)
    })
    // collapse upper and lower Projects may introduce unnecessary Aliases, trim them here.
    rewrittenUpper.map { p =>
      CleanupAliases.trimNonTopLevelAliases(p).asInstanceOf[NamedExpression]
    }
  }
}

/**
 * Combines adjacent [[Repartition]] operators by keeping only the last one.
 */
object CollapseRepartition extends Rule[LogicalPlan] {
  def apply(plan: LogicalPlan): LogicalPlan = plan transformUp {
    case r @ Repartition(numPartitions, shuffle, Repartition(_, _, child)) =>
      Repartition(numPartitions, shuffle, child)
  }
}

/**
 * Simplifies LIKE expressions that do not need full regular expressions to evaluate the condition.
 * For example, when the expression is just checking to see if a string starts with a given
 * pattern.
 */
object LikeSimplification extends Rule[LogicalPlan] {
  // if guards below protect from escapes on trailing %.
  // Cases like "something\%" are not optimized, but this does not affect correctness.
  private val startsWith = "([^_%]+)%".r
  private val endsWith = "%([^_%]+)".r
  private val startsAndEndsWith = "([^_%]+)%([^_%]+)".r
  private val contains = "%([^_%]+)%".r
  private val equalTo = "([^_%]*)".r

  def apply(plan: LogicalPlan): LogicalPlan = plan transformAllExpressions {
    case Like(input, Literal(pattern, StringType)) =>
      pattern.toString match {
        case startsWith(prefix) if !prefix.endsWith("\\") =>
          StartsWith(input, Literal(prefix))
        case endsWith(postfix) =>
          EndsWith(input, Literal(postfix))
        // 'a%a' pattern is basically same with 'a%' && '%a'.
        // However, the additional `Length` condition is required to prevent 'a' match 'a%a'.
        case startsAndEndsWith(prefix, postfix) if !prefix.endsWith("\\") =>
          And(GreaterThanOrEqual(Length(input), Literal(prefix.size + postfix.size)),
            And(StartsWith(input, Literal(prefix)), EndsWith(input, Literal(postfix))))
        case contains(infix) if !infix.endsWith("\\") =>
          Contains(input, Literal(infix))
        case equalTo(str) =>
          EqualTo(input, Literal(str))
        case _ =>
          Like(input, Literal.create(pattern, StringType))
      }
  }
}

/**
 * Replaces [[Expression Expressions]] that can be statically evaluated with
 * equivalent [[Literal]] values. This rule is more specific with
 * Null value propagation from bottom to top of the expression tree.
 */
object NullPropagation extends Rule[LogicalPlan] {
  private def nonNullLiteral(e: Expression): Boolean = e match {
    case Literal(null, _) => false
    case _ => true
  }

  def apply(plan: LogicalPlan): LogicalPlan = plan transform {
    case q: LogicalPlan => q transformExpressionsUp {
      case e @ AggregateExpression(Count(exprs), _, _, _) if !exprs.exists(nonNullLiteral) =>
        Cast(Literal(0L), e.dataType)
      case e @ IsNull(c) if !c.nullable => Literal.create(false, BooleanType)
      case e @ IsNotNull(c) if !c.nullable => Literal.create(true, BooleanType)
      case e @ GetArrayItem(Literal(null, _), _) => Literal.create(null, e.dataType)
      case e @ GetArrayItem(_, Literal(null, _)) => Literal.create(null, e.dataType)
      case e @ GetMapValue(Literal(null, _), _) => Literal.create(null, e.dataType)
      case e @ GetMapValue(_, Literal(null, _)) => Literal.create(null, e.dataType)
      case e @ GetStructField(Literal(null, _), _, _) => Literal.create(null, e.dataType)
      case e @ GetArrayStructFields(Literal(null, _), _, _, _, _) =>
        Literal.create(null, e.dataType)
      case e @ EqualNullSafe(Literal(null, _), r) => IsNull(r)
      case e @ EqualNullSafe(l, Literal(null, _)) => IsNull(l)
      case ae @ AggregateExpression(Count(exprs), _, false, _) if !exprs.exists(_.nullable) =>
        // This rule should be only triggered when isDistinct field is false.
        ae.copy(aggregateFunction = Count(Literal(1)))

      // For Coalesce, remove null literals.
      case e @ Coalesce(children) =>
        val newChildren = children.filter(nonNullLiteral)
        if (newChildren.length == 0) {
          Literal.create(null, e.dataType)
        } else if (newChildren.length == 1) {
          newChildren.head
        } else {
          Coalesce(newChildren)
        }

      case e @ Substring(Literal(null, _), _, _) => Literal.create(null, e.dataType)
      case e @ Substring(_, Literal(null, _), _) => Literal.create(null, e.dataType)
      case e @ Substring(_, _, Literal(null, _)) => Literal.create(null, e.dataType)

      // MaxOf and MinOf can't do null propagation
      case e: MaxOf => e
      case e: MinOf => e

      // Put exceptional cases above if any
      case e @ BinaryArithmetic(Literal(null, _), _) => Literal.create(null, e.dataType)
      case e @ BinaryArithmetic(_, Literal(null, _)) => Literal.create(null, e.dataType)

      case e @ BinaryComparison(Literal(null, _), _) => Literal.create(null, e.dataType)
      case e @ BinaryComparison(_, Literal(null, _)) => Literal.create(null, e.dataType)

      case e: StringRegexExpression => e.children match {
        case Literal(null, _) :: right :: Nil => Literal.create(null, e.dataType)
        case left :: Literal(null, _) :: Nil => Literal.create(null, e.dataType)
        case _ => e
      }

      case e: StringPredicate => e.children match {
        case Literal(null, _) :: right :: Nil => Literal.create(null, e.dataType)
        case left :: Literal(null, _) :: Nil => Literal.create(null, e.dataType)
        case _ => e
      }

      // If the value expression is NULL then transform the In expression to
      // Literal(null)
      case In(Literal(null, _), list) => Literal.create(null, BooleanType)

    }
  }
}

/**
 * Generate a list of additional filters from an operator's existing constraint but remove those
 * that are either already part of the operator's condition or are part of the operator's child
 * constraints. These filters are currently inserted to the existing conditions in the Filter
 * operators and on either side of Join operators.
 *
 * Note: While this optimization is applicable to all types of join, it primarily benefits Inner and
 * LeftSemi joins.
 */
object InferFiltersFromConstraints extends Rule[LogicalPlan] with PredicateHelper {
  def apply(plan: LogicalPlan): LogicalPlan = plan transform {
    case filter @ Filter(condition, child) =>
      val newFilters = filter.constraints --
        (child.constraints ++ splitConjunctivePredicates(condition))
      if (newFilters.nonEmpty) {
        Filter(And(newFilters.reduce(And), condition), child)
      } else {
        filter
      }

    case join @ Join(left, right, joinType, conditionOpt) =>
      // Only consider constraints that can be pushed down completely to either the left or the
      // right child
      val constraints = join.constraints.filter { c =>
        c.references.subsetOf(left.outputSet) || c.references.subsetOf(right.outputSet)}
      // Remove those constraints that are already enforced by either the left or the right child
      val additionalConstraints = constraints -- (left.constraints ++ right.constraints)
      val newConditionOpt = conditionOpt match {
        case Some(condition) =>
          val newFilters = additionalConstraints -- splitConjunctivePredicates(condition)
          if (newFilters.nonEmpty) Option(And(newFilters.reduce(And), condition)) else None
        case None =>
          additionalConstraints.reduceOption(And)
      }
      if (newConditionOpt.isDefined) Join(left, right, joinType, newConditionOpt) else join
  }
}

/**
 * Replaces [[Expression Expressions]] that can be statically evaluated with
 * equivalent [[Literal]] values.
 */
object ConstantFolding extends Rule[LogicalPlan] {
  def apply(plan: LogicalPlan): LogicalPlan = plan transform {
    case q: LogicalPlan => q transformExpressionsDown {
      // Skip redundant folding of literals. This rule is technically not necessary. Placing this
      // here avoids running the next rule for Literal values, which would create a new Literal
      // object and running eval unnecessarily.
      case l: Literal => l

      // Fold expressions that are foldable.
      case e if e.foldable => Literal.create(e.eval(EmptyRow), e.dataType)
    }
  }
}

/**
 * Replaces [[In (value, seq[Literal])]] with optimized version[[InSet (value, HashSet[Literal])]]
 * which is much faster
 */
object OptimizeIn extends Rule[LogicalPlan] {
  def apply(plan: LogicalPlan): LogicalPlan = plan transform {
    case q: LogicalPlan => q transformExpressionsDown {
      case In(v, list) if !list.exists(!_.isInstanceOf[Literal]) && list.size > 10 =>
        val hSet = list.map(e => e.eval(EmptyRow))
        InSet(v, HashSet() ++ hSet)
    }
  }
}

/**
 * Simplifies boolean expressions:
 * 1. Simplifies expressions whose answer can be determined without evaluating both sides.
 * 2. Eliminates / extracts common factors.
 * 3. Merge same expressions
 * 4. Removes `Not` operator.
 */
object BooleanSimplification extends Rule[LogicalPlan] with PredicateHelper {
  def apply(plan: LogicalPlan): LogicalPlan = plan transform {
    case q: LogicalPlan => q transformExpressionsUp {
      case TrueLiteral And e => e
      case e And TrueLiteral => e
      case FalseLiteral Or e => e
      case e Or FalseLiteral => e

      case FalseLiteral And _ => FalseLiteral
      case _ And FalseLiteral => FalseLiteral
      case TrueLiteral Or _ => TrueLiteral
      case _ Or TrueLiteral => TrueLiteral

      case a And b if a.semanticEquals(b) => a
      case a Or b if a.semanticEquals(b) => a

      case a And (b Or c) if Not(a).semanticEquals(b) => And(a, c)
      case a And (b Or c) if Not(a).semanticEquals(c) => And(a, b)
      case (a Or b) And c if a.semanticEquals(Not(c)) => And(b, c)
      case (a Or b) And c if b.semanticEquals(Not(c)) => And(a, c)

      case a Or (b And c) if Not(a).semanticEquals(b) => Or(a, c)
      case a Or (b And c) if Not(a).semanticEquals(c) => Or(a, b)
      case (a And b) Or c if a.semanticEquals(Not(c)) => Or(b, c)
      case (a And b) Or c if b.semanticEquals(Not(c)) => Or(a, c)

      // Common factor elimination for conjunction
      case and @ (left And right) =>
        // 1. Split left and right to get the disjunctive predicates,
        //   i.e. lhs = (a, b), rhs = (a, c)
        // 2. Find the common predict between lhsSet and rhsSet, i.e. common = (a)
        // 3. Remove common predict from lhsSet and rhsSet, i.e. ldiff = (b), rdiff = (c)
        // 4. Apply the formula, get the optimized predicate: common || (ldiff && rdiff)
        val lhs = splitDisjunctivePredicates(left)
        val rhs = splitDisjunctivePredicates(right)
        val common = lhs.filter(e => rhs.exists(e.semanticEquals))
        if (common.isEmpty) {
          // No common factors, return the original predicate
          and
        } else {
          val ldiff = lhs.filterNot(e => common.exists(e.semanticEquals))
          val rdiff = rhs.filterNot(e => common.exists(e.semanticEquals))
          if (ldiff.isEmpty || rdiff.isEmpty) {
            // (a || b || c || ...) && (a || b) => (a || b)
            common.reduce(Or)
          } else {
            // (a || b || c || ...) && (a || b || d || ...) =>
            // ((c || ...) && (d || ...)) || a || b
            (common :+ And(ldiff.reduce(Or), rdiff.reduce(Or))).reduce(Or)
          }
        }

      // Common factor elimination for disjunction
      case or @ (left Or right) =>
        // 1. Split left and right to get the conjunctive predicates,
        //   i.e.  lhs = (a, b), rhs = (a, c)
        // 2. Find the common predict between lhsSet and rhsSet, i.e. common = (a)
        // 3. Remove common predict from lhsSet and rhsSet, i.e. ldiff = (b), rdiff = (c)
        // 4. Apply the formula, get the optimized predicate: common && (ldiff || rdiff)
        val lhs = splitConjunctivePredicates(left)
        val rhs = splitConjunctivePredicates(right)
        val common = lhs.filter(e => rhs.exists(e.semanticEquals))
        if (common.isEmpty) {
          // No common factors, return the original predicate
          or
        } else {
          val ldiff = lhs.filterNot(e => common.exists(e.semanticEquals))
          val rdiff = rhs.filterNot(e => common.exists(e.semanticEquals))
          if (ldiff.isEmpty || rdiff.isEmpty) {
            // (a && b) || (a && b && c && ...) => a && b
            common.reduce(And)
          } else {
            // (a && b && c && ...) || (a && b && d && ...) =>
            // ((c && ...) || (d && ...)) && a && b
            (common :+ Or(ldiff.reduce(And), rdiff.reduce(And))).reduce(And)
          }
        }

      case Not(TrueLiteral) => FalseLiteral
      case Not(FalseLiteral) => TrueLiteral

      case Not(a GreaterThan b) => LessThanOrEqual(a, b)
      case Not(a GreaterThanOrEqual b) => LessThan(a, b)

      case Not(a LessThan b) => GreaterThanOrEqual(a, b)
      case Not(a LessThanOrEqual b) => GreaterThan(a, b)

      case Not(a Or b) => And(Not(a), Not(b))
      case Not(a And b) => Or(Not(a), Not(b))

      case Not(Not(e)) => e
    }
  }
}

/**
 * Simplifies binary comparisons with semantically-equal expressions:
 * 1) Replace '<=>' with 'true' literal.
 * 2) Replace '=', '<=', and '>=' with 'true' literal if both operands are non-nullable.
 * 3) Replace '<' and '>' with 'false' literal if both operands are non-nullable.
 */
object BinaryComparisonSimplification extends Rule[LogicalPlan] with PredicateHelper {
  def apply(plan: LogicalPlan): LogicalPlan = plan transform {
    case q: LogicalPlan => q transformExpressionsUp {
      // True with equality
      case a EqualNullSafe b if a.semanticEquals(b) => TrueLiteral
      case a EqualTo b if !a.nullable && !b.nullable && a.semanticEquals(b) => TrueLiteral
      case a GreaterThanOrEqual b if !a.nullable && !b.nullable && a.semanticEquals(b) =>
        TrueLiteral
      case a LessThanOrEqual b if !a.nullable && !b.nullable && a.semanticEquals(b) => TrueLiteral

      // False with inequality
      case a GreaterThan b if !a.nullable && !b.nullable && a.semanticEquals(b) => FalseLiteral
      case a LessThan b if !a.nullable && !b.nullable && a.semanticEquals(b) => FalseLiteral
    }
  }
}

/**
 * Simplifies conditional expressions (if / case).
 */
object SimplifyConditionals extends Rule[LogicalPlan] with PredicateHelper {
  private def falseOrNullLiteral(e: Expression): Boolean = e match {
    case FalseLiteral => true
    case Literal(null, _) => true
    case _ => false
  }

  def apply(plan: LogicalPlan): LogicalPlan = plan transform {
    case q: LogicalPlan => q transformExpressionsUp {
      case If(TrueLiteral, trueValue, _) => trueValue
      case If(FalseLiteral, _, falseValue) => falseValue
      case If(Literal(null, _), _, falseValue) => falseValue

      case e @ CaseWhen(branches, elseValue) if branches.exists(x => falseOrNullLiteral(x._1)) =>
        // If there are branches that are always false, remove them.
        // If there are no more branches left, just use the else value.
        // Note that these two are handled together here in a single case statement because
        // otherwise we cannot determine the data type for the elseValue if it is None (i.e. null).
        val newBranches = branches.filter(x => !falseOrNullLiteral(x._1))
        if (newBranches.isEmpty) {
          elseValue.getOrElse(Literal.create(null, e.dataType))
        } else {
          e.copy(branches = newBranches)
        }

      case e @ CaseWhen(branches, _) if branches.headOption.map(_._1) == Some(TrueLiteral) =>
        // If the first branch is a true literal, remove the entire CaseWhen and use the value
        // from that. Note that CaseWhen.branches should never be empty, and as a result the
        // headOption (rather than head) added above is just a extra (and unnecessary) safeguard.
        branches.head._2
    }
  }
}

/**
 * Optimizes expressions by replacing according to CodeGen configuration.
 */
case class OptimizeCodegen(conf: CatalystConf) extends Rule[LogicalPlan] {
  def apply(plan: LogicalPlan): LogicalPlan = plan transformAllExpressions {
    case e @ CaseWhen(branches, _) if branches.size < conf.maxCaseBranchesForCodegen =>
      e.toCodegen()
  }
}

/**
 * Combines all adjacent [[Union]] operators into a single [[Union]].
 */
object CombineUnions extends Rule[LogicalPlan] {
  def apply(plan: LogicalPlan): LogicalPlan = plan transform {
    case Unions(children) => Union(children)
  }
}

/**
 * Combines two adjacent [[Filter]] operators into one, merging the non-redundant conditions into
 * one conjunctive predicate.
 */
object CombineFilters extends Rule[LogicalPlan] with PredicateHelper {
  def apply(plan: LogicalPlan): LogicalPlan = plan transform {
    case ff @ Filter(fc, nf @ Filter(nc, grandChild)) =>
      (ExpressionSet(splitConjunctivePredicates(fc)) --
        ExpressionSet(splitConjunctivePredicates(nc))).reduceOption(And) match {
        case Some(ac) =>
          Filter(And(ac, nc), grandChild)
        case None =>
          nf
      }
  }
}

/**
 * Removes no-op SortOrder from Sort
 */
object EliminateSorts  extends Rule[LogicalPlan] {
  def apply(plan: LogicalPlan): LogicalPlan = plan transform {
    case s @ Sort(orders, _, child) if orders.isEmpty || orders.exists(_.child.foldable) =>
      val newOrders = orders.filterNot(_.child.foldable)
      if (newOrders.isEmpty) child else s.copy(order = newOrders)
  }
}

/**
 * Removes filters that can be evaluated trivially.  This can be done through the following ways:
 * 1) by eliding the filter for cases where it will always evaluate to `true`.
 * 2) by substituting a dummy empty relation when the filter will always evaluate to `false`.
 * 3) by eliminating the always-true conditions given the constraints on the child's output.
 */
object PruneFilters extends Rule[LogicalPlan] with PredicateHelper {
  def apply(plan: LogicalPlan): LogicalPlan = plan transform {
    // If the filter condition always evaluate to true, remove the filter.
    case Filter(Literal(true, BooleanType), child) => child
    // If the filter condition always evaluate to null or false,
    // replace the input with an empty relation.
    case Filter(Literal(null, _), child) => LocalRelation(child.output, data = Seq.empty)
    case Filter(Literal(false, BooleanType), child) => LocalRelation(child.output, data = Seq.empty)
    // If any deterministic condition is guaranteed to be true given the constraints on the child's
    // output, remove the condition
    case f @ Filter(fc, p: LogicalPlan) =>
      val (prunedPredicates, remainingPredicates) =
        splitConjunctivePredicates(fc).partition { cond =>
          cond.deterministic && p.constraints.contains(cond)
        }
      if (prunedPredicates.isEmpty) {
        f
      } else if (remainingPredicates.isEmpty) {
        p
      } else {
        val newCond = remainingPredicates.reduce(And)
        Filter(newCond, p)
      }
  }
}

/**
 * Pushes [[Filter]] operators through many operators iff:
 * 1) the operator is deterministic
 * 2) the predicate is deterministic and the operator will not change any of rows.
 *
 * This heuristic is valid assuming the expression evaluation cost is minimal.
 */
object PushDownPredicate extends Rule[LogicalPlan] with PredicateHelper {
  def apply(plan: LogicalPlan): LogicalPlan = plan transform {
    // SPARK-13473: We can't push the predicate down when the underlying projection output non-
    // deterministic field(s).  Non-deterministic expressions are essentially stateful. This
    // implies that, for a given input row, the output are determined by the expression's initial
    // state and all the input rows processed before. In another word, the order of input rows
    // matters for non-deterministic expressions, while pushing down predicates changes the order.
    case filter @ Filter(condition, project @ Project(fields, grandChild))
      if fields.forall(_.deterministic) =>

      // Create a map of Aliases to their values from the child projection.
      // e.g., 'SELECT a + b AS c, d ...' produces Map(c -> a + b).
      val aliasMap = AttributeMap(fields.collect {
        case a: Alias => (a.toAttribute, a.child)
      })

      project.copy(child = Filter(replaceAlias(condition, aliasMap), grandChild))

<<<<<<< HEAD
=======
/**
 * Push [[Filter]] operators through [[Generate]] operators. Parts of the predicate that reference
 * attributes generated in [[Generate]] will remain above, and the rest should be pushed beneath.
 */
object PushPredicateThroughGenerate extends Rule[LogicalPlan] with PredicateHelper {

  def apply(plan: LogicalPlan): LogicalPlan = plan transform {
    case filter @ Filter(condition, g: Generate) =>
      // Predicates that reference attributes produced by the `Generate` operator cannot
      // be pushed below the operator.
      val (pushDown, stayUp) = splitConjunctivePredicates(condition).partition { cond =>
        cond.references.subsetOf(g.child.outputSet) && cond.deterministic
      }
      if (pushDown.nonEmpty) {
        val pushDownPredicate = pushDown.reduce(And)
        val newGenerate = Generate(g.generator, join = g.join, outer = g.outer,
          g.qualifier, g.generatorOutput, Filter(pushDownPredicate, g.child))
        if (stayUp.isEmpty) newGenerate else Filter(stayUp.reduce(And), newGenerate)
      } else {
        filter
      }
  }
}

/**
 * Push [[Filter]] operators through [[Window]] operators. Parts of the predicate that can be pushed
 * beneath must satisfy three conditions:
 * 1. involving one and only one column that is part of window partitioning key.
 * 2. Window partitioning key should be just a sequence of [[AttributeReference]].
 * 3. deterministic
 */
object PushPredicateThroughWindow extends Rule[LogicalPlan] with PredicateHelper {

  def apply(plan: LogicalPlan): LogicalPlan = plan transform {
    case filter @ Filter(condition, w: Window)
        if w.partitionSpec.forall(_.isInstanceOf[AttributeReference]) =>
      val (pushDown, stayUp) = splitConjunctivePredicates(condition).partition { cond =>
        cond.references.size == 1 &&
          cond.references.subsetOf(AttributeSet(w.partitionSpec.flatMap(_.references))) &&
          cond.deterministic
      }
      if (pushDown.nonEmpty) {
        val pushDownPredicate = pushDown.reduce(And)
        val newWindow = w.copy(child = Filter(pushDownPredicate, w.child))
        if (stayUp.isEmpty) newWindow else Filter(stayUp.reduce(And), newWindow)
      } else {
        filter
      }
  }
}

/**
 * Push [[Filter]] operators through [[Aggregate]] operators, iff the filters reference only
 * non-aggregate attributes (typically literals or grouping expressions).
 */
object PushPredicateThroughAggregate extends Rule[LogicalPlan] with PredicateHelper {

  def apply(plan: LogicalPlan): LogicalPlan = plan transform {
>>>>>>> b0d7b3bd
    case filter @ Filter(condition, aggregate: Aggregate) =>
      // Find all the aliased expressions in the aggregate list that don't include any actual
      // AggregateExpression, and create a map from the alias to the expression
      val aliasMap = AttributeMap(aggregate.aggregateExpressions.collect {
        case a: Alias if a.child.find(_.isInstanceOf[AggregateExpression]).isEmpty =>
          (a.toAttribute, a.child)
      })

      // For each filter, expand the alias and check if the filter can be evaluated using
      // attributes produced by the aggregate operator's child operator.
      val (pushDown, stayUp) = splitConjunctivePredicates(condition).partition { cond =>
        val replaced = replaceAlias(cond, aliasMap)
        replaced.references.subsetOf(aggregate.child.outputSet) && replaced.deterministic
      }

      if (pushDown.nonEmpty) {
        val pushDownPredicate = pushDown.reduce(And)
        val replaced = replaceAlias(pushDownPredicate, aliasMap)
        val newAggregate = aggregate.copy(child = Filter(replaced, aggregate.child))
        // If there is no more filter to stay up, just eliminate the filter.
        // Otherwise, create "Filter(stayUp) <- Aggregate <- Filter(pushDownPredicate)".
        if (stayUp.isEmpty) newAggregate else Filter(stayUp.reduce(And), newAggregate)
      } else {
        filter
      }

    case filter @ Filter(condition, child)
      if child.isInstanceOf[Union] || child.isInstanceOf[Intersect] =>
      // Union/Intersect could change the rows, so non-deterministic predicate can't be pushed down
      val (pushDown, stayUp) = splitConjunctivePredicates(condition).partition { cond =>
        cond.deterministic
      }
      if (pushDown.nonEmpty) {
        val pushDownCond = pushDown.reduceLeft(And)
        val output = child.output
        val newGrandChildren = child.children.map { grandchild =>
          val newCond = pushDownCond transform {
            case e if output.exists(_.semanticEquals(e)) =>
              grandchild.output(output.indexWhere(_.semanticEquals(e)))
          }
          assert(newCond.references.subsetOf(grandchild.outputSet))
          Filter(newCond, grandchild)
        }
        val newChild = child.withNewChildren(newGrandChildren)
        if (stayUp.nonEmpty) {
          Filter(stayUp.reduceLeft(And), newChild)
        } else {
          newChild
        }
      } else {
        filter
      }

    case filter @ Filter(condition, e @ Except(left, _)) =>
      pushDownPredicate(filter, e.left) { predicate =>
        e.copy(left = Filter(predicate, left))
      }

    // two filters should be combine together by other rules
    case filter @ Filter(_, f: Filter) => filter
    // should not push predicates through sample, or will generate different results.
    case filter @ Filter(_, s: Sample) => filter

    case filter @ Filter(condition, u: UnaryNode) if u.expressions.forall(_.deterministic) =>
      pushDownPredicate(filter, u.child) { predicate =>
        u.withNewChildren(Seq(Filter(predicate, u.child)))
      }
  }

  private def pushDownPredicate(
      filter: Filter,
      grandchild: LogicalPlan)(insertFilter: Expression => LogicalPlan): LogicalPlan = {
    // Only push down the predicates that is deterministic and all the referenced attributes
    // come from grandchild.
    // TODO: non-deterministic predicates could be pushed through some operators that do not change
    // the rows.
    val (pushDown, stayUp) = splitConjunctivePredicates(filter.condition).partition { cond =>
      cond.deterministic && cond.references.subsetOf(grandchild.outputSet)
    }
    if (pushDown.nonEmpty) {
      val newChild = insertFilter(pushDown.reduceLeft(And))
      if (stayUp.nonEmpty) {
        Filter(stayUp.reduceLeft(And), newChild)
      } else {
        newChild
      }
    } else {
      filter
    }
  }
}

/**
 * Reorder the joins and push all the conditions into join, so that the bottom ones have at least
 * one condition.
 *
 * The order of joins will not be changed if all of them already have at least one condition.
 */
object ReorderJoin extends Rule[LogicalPlan] with PredicateHelper {

  /**
   * Join a list of plans together and push down the conditions into them.
   *
   * The joined plan are picked from left to right, prefer those has at least one join condition.
   *
   * @param input a list of LogicalPlans to join.
   * @param conditions a list of condition for join.
   */
  @tailrec
  def createOrderedJoin(input: Seq[LogicalPlan], conditions: Seq[Expression]): LogicalPlan = {
    assert(input.size >= 2)
    if (input.size == 2) {
      Join(input(0), input(1), Inner, conditions.reduceLeftOption(And))
    } else {
      val left :: rest = input.toList
      // find out the first join that have at least one join condition
      val conditionalJoin = rest.find { plan =>
        val refs = left.outputSet ++ plan.outputSet
        conditions.filterNot(canEvaluate(_, left)).filterNot(canEvaluate(_, plan))
          .exists(_.references.subsetOf(refs))
      }
      // pick the next one if no condition left
      val right = conditionalJoin.getOrElse(rest.head)

      val joinedRefs = left.outputSet ++ right.outputSet
      val (joinConditions, others) = conditions.partition(_.references.subsetOf(joinedRefs))
      val joined = Join(left, right, Inner, joinConditions.reduceLeftOption(And))

      // should not have reference to same logical plan
      createOrderedJoin(Seq(joined) ++ rest.filterNot(_ eq right), others)
    }
  }

  def apply(plan: LogicalPlan): LogicalPlan = plan transform {
    case j @ ExtractFiltersAndInnerJoins(input, conditions)
        if input.size > 2 && conditions.nonEmpty =>
      createOrderedJoin(input, conditions)
  }
}

/**
 * Elimination of outer joins, if the predicates can restrict the result sets so that
 * all null-supplying rows are eliminated
 *
 * - full outer -> inner if both sides have such predicates
 * - left outer -> inner if the right side has such predicates
 * - right outer -> inner if the left side has such predicates
 * - full outer -> left outer if only the left side has such predicates
 * - full outer -> right outer if only the right side has such predicates
 *
 * This rule should be executed before pushing down the Filter
 */
object OuterJoinElimination extends Rule[LogicalPlan] with PredicateHelper {

  /**
   * Returns whether the expression returns null or false when all inputs are nulls.
   */
  private def canFilterOutNull(e: Expression): Boolean = {
    if (!e.deterministic) return false
    val attributes = e.references.toSeq
    val emptyRow = new GenericInternalRow(attributes.length)
    val v = BindReferences.bindReference(e, attributes).eval(emptyRow)
    v == null || v == false
  }

  private def buildNewJoinType(filter: Filter, join: Join): JoinType = {
    val splitConjunctiveConditions: Seq[Expression] = splitConjunctivePredicates(filter.condition)
    val leftConditions = splitConjunctiveConditions
      .filter(_.references.subsetOf(join.left.outputSet))
    val rightConditions = splitConjunctiveConditions
      .filter(_.references.subsetOf(join.right.outputSet))

    val leftHasNonNullPredicate = leftConditions.exists(canFilterOutNull) ||
      filter.constraints.filter(_.isInstanceOf[IsNotNull])
        .exists(expr => join.left.outputSet.intersect(expr.references).nonEmpty)
    val rightHasNonNullPredicate = rightConditions.exists(canFilterOutNull) ||
      filter.constraints.filter(_.isInstanceOf[IsNotNull])
        .exists(expr => join.right.outputSet.intersect(expr.references).nonEmpty)

    join.joinType match {
      case RightOuter if leftHasNonNullPredicate => Inner
      case LeftOuter if rightHasNonNullPredicate => Inner
      case FullOuter if leftHasNonNullPredicate && rightHasNonNullPredicate => Inner
      case FullOuter if leftHasNonNullPredicate => LeftOuter
      case FullOuter if rightHasNonNullPredicate => RightOuter
      case o => o
    }
  }

  def apply(plan: LogicalPlan): LogicalPlan = plan transform {
    case f @ Filter(condition, j @ Join(_, _, RightOuter | LeftOuter | FullOuter, _)) =>
      val newJoinType = buildNewJoinType(f, j)
      if (j.joinType == newJoinType) f else Filter(condition, j.copy(joinType = newJoinType))
  }
}

/**
 * Pushes down [[Filter]] operators where the `condition` can be
 * evaluated using only the attributes of the left or right side of a join.  Other
 * [[Filter]] conditions are moved into the `condition` of the [[Join]].
 *
 * And also pushes down the join filter, where the `condition` can be evaluated using only the
 * attributes of the left or right side of sub query when applicable.
 *
 * Check https://cwiki.apache.org/confluence/display/Hive/OuterJoinBehavior for more details
 */
object PushPredicateThroughJoin extends Rule[LogicalPlan] with PredicateHelper {
  /**
   * Splits join condition expressions into three categories based on the attributes required
   * to evaluate them.
   *
   * @return (canEvaluateInLeft, canEvaluateInRight, haveToEvaluateInBoth)
   */
  private def split(condition: Seq[Expression], left: LogicalPlan, right: LogicalPlan) = {
    val (leftEvaluateCondition, rest) =
        condition.partition(_.references subsetOf left.outputSet)
    val (rightEvaluateCondition, commonCondition) =
        rest.partition(_.references subsetOf right.outputSet)

    (leftEvaluateCondition, rightEvaluateCondition, commonCondition)
  }

  def apply(plan: LogicalPlan): LogicalPlan = plan transform {
    // push the where condition down into join filter
    case f @ Filter(filterCondition, Join(left, right, joinType, joinCondition)) =>
      val (leftFilterConditions, rightFilterConditions, commonFilterCondition) =
        split(splitConjunctivePredicates(filterCondition), left, right)

      joinType match {
        case Inner =>
          // push down the single side `where` condition into respective sides
          val newLeft = leftFilterConditions.
            reduceLeftOption(And).map(Filter(_, left)).getOrElse(left)
          val newRight = rightFilterConditions.
            reduceLeftOption(And).map(Filter(_, right)).getOrElse(right)
          val newJoinCond = (commonFilterCondition ++ joinCondition).reduceLeftOption(And)

          Join(newLeft, newRight, Inner, newJoinCond)
        case RightOuter =>
          // push down the right side only `where` condition
          val newLeft = left
          val newRight = rightFilterConditions.
            reduceLeftOption(And).map(Filter(_, right)).getOrElse(right)
          val newJoinCond = joinCondition
          val newJoin = Join(newLeft, newRight, RightOuter, newJoinCond)

          (leftFilterConditions ++ commonFilterCondition).
            reduceLeftOption(And).map(Filter(_, newJoin)).getOrElse(newJoin)
        case LeftOuter | LeftExistence(_) =>
          // push down the left side only `where` condition
          val newLeft = leftFilterConditions.
            reduceLeftOption(And).map(Filter(_, left)).getOrElse(left)
          val newRight = right
          val newJoinCond = joinCondition
          val newJoin = Join(newLeft, newRight, joinType, newJoinCond)

          (rightFilterConditions ++ commonFilterCondition).
            reduceLeftOption(And).map(Filter(_, newJoin)).getOrElse(newJoin)
        case FullOuter => f // DO Nothing for Full Outer Join
        case NaturalJoin(_) => sys.error("Untransformed NaturalJoin node")
        case UsingJoin(_, _) => sys.error("Untransformed Using join node")
      }

    // push down the join filter into sub query scanning if applicable
    case f @ Join(left, right, joinType, joinCondition) =>
      val (leftJoinConditions, rightJoinConditions, commonJoinCondition) =
        split(joinCondition.map(splitConjunctivePredicates).getOrElse(Nil), left, right)

      joinType match {
        case Inner | LeftExistence(_) =>
          // push down the single side only join filter for both sides sub queries
          val newLeft = leftJoinConditions.
            reduceLeftOption(And).map(Filter(_, left)).getOrElse(left)
          val newRight = rightJoinConditions.
            reduceLeftOption(And).map(Filter(_, right)).getOrElse(right)
          val newJoinCond = commonJoinCondition.reduceLeftOption(And)

          Join(newLeft, newRight, joinType, newJoinCond)
        case RightOuter =>
          // push down the left side only join filter for left side sub query
          val newLeft = leftJoinConditions.
            reduceLeftOption(And).map(Filter(_, left)).getOrElse(left)
          val newRight = right
          val newJoinCond = (rightJoinConditions ++ commonJoinCondition).reduceLeftOption(And)

          Join(newLeft, newRight, RightOuter, newJoinCond)
        case LeftOuter =>
          // push down the right side only join filter for right sub query
          val newLeft = left
          val newRight = rightJoinConditions.
            reduceLeftOption(And).map(Filter(_, right)).getOrElse(right)
          val newJoinCond = (leftJoinConditions ++ commonJoinCondition).reduceLeftOption(And)

          Join(newLeft, newRight, LeftOuter, newJoinCond)
        case FullOuter => f
        case NaturalJoin(_) => sys.error("Untransformed NaturalJoin node")
        case UsingJoin(_, _) => sys.error("Untransformed Using join node")
      }
  }
}

/**
 * Removes [[Cast Casts]] that are unnecessary because the input is already the correct type.
 */
object SimplifyCasts extends Rule[LogicalPlan] {
  def apply(plan: LogicalPlan): LogicalPlan = plan transformAllExpressions {
    case Cast(e, dataType) if e.dataType == dataType => e
  }
}

/**
 * Removes nodes that are not necessary.
 */
object RemoveDispensableExpressions extends Rule[LogicalPlan] {
  def apply(plan: LogicalPlan): LogicalPlan = plan transformAllExpressions {
    case UnaryPositive(child) => child
    case PromotePrecision(child) => child
  }
}

/**
 * Combines two adjacent [[Limit]] operators into one, merging the
 * expressions into one single expression.
 */
object CombineLimits extends Rule[LogicalPlan] {
  def apply(plan: LogicalPlan): LogicalPlan = plan transform {
    case ll @ GlobalLimit(le, nl @ GlobalLimit(ne, grandChild)) =>
      GlobalLimit(Least(Seq(ne, le)), grandChild)
    case ll @ LocalLimit(le, nl @ LocalLimit(ne, grandChild)) =>
      LocalLimit(Least(Seq(ne, le)), grandChild)
    case ll @ Limit(le, nl @ Limit(ne, grandChild)) =>
      Limit(Least(Seq(ne, le)), grandChild)
  }
}

/**
 * Removes the inner case conversion expressions that are unnecessary because
 * the inner conversion is overwritten by the outer one.
 */
object SimplifyCaseConversionExpressions extends Rule[LogicalPlan] {
  def apply(plan: LogicalPlan): LogicalPlan = plan transform {
    case q: LogicalPlan => q transformExpressionsUp {
      case Upper(Upper(child)) => Upper(child)
      case Upper(Lower(child)) => Upper(child)
      case Lower(Upper(child)) => Lower(child)
      case Lower(Lower(child)) => Lower(child)
    }
  }
}

/**
 * Speeds up aggregates on fixed-precision decimals by executing them on unscaled Long values.
 *
 * This uses the same rules for increasing the precision and scale of the output as
 * [[org.apache.spark.sql.catalyst.analysis.DecimalPrecision]].
 */
object DecimalAggregates extends Rule[LogicalPlan] {
  import Decimal.MAX_LONG_DIGITS

  /** Maximum number of decimal digits representable precisely in a Double */
  private val MAX_DOUBLE_DIGITS = 15

  def apply(plan: LogicalPlan): LogicalPlan = plan transformAllExpressions {
    case ae @ AggregateExpression(Sum(e @ DecimalType.Expression(prec, scale)), _, _, _)
      if prec + 10 <= MAX_LONG_DIGITS =>
      MakeDecimal(ae.copy(aggregateFunction = Sum(UnscaledValue(e))), prec + 10, scale)

    case ae @ AggregateExpression(Average(e @ DecimalType.Expression(prec, scale)), _, _, _)
      if prec + 4 <= MAX_DOUBLE_DIGITS =>
      val newAggExpr = ae.copy(aggregateFunction = Average(UnscaledValue(e)))
      Cast(
        Divide(newAggExpr, Literal.create(math.pow(10.0, scale), DoubleType)),
        DecimalType(prec + 4, scale + 4))
  }
}

/**
 * Converts local operations (i.e. ones that don't require data exchange) on LocalRelation to
 * another LocalRelation.
 *
 * This is relatively simple as it currently handles only a single case: Project.
 */
object ConvertToLocalRelation extends Rule[LogicalPlan] {
  def apply(plan: LogicalPlan): LogicalPlan = plan transform {
    case Project(projectList, LocalRelation(output, data)) =>
      val projection = new InterpretedProjection(projectList, output)
      LocalRelation(projectList.map(_.toAttribute), data.map(projection))
  }
}

/**
 * Replaces logical [[Distinct]] operator with an [[Aggregate]] operator.
 * {{{
 *   SELECT DISTINCT f1, f2 FROM t  ==>  SELECT f1, f2 FROM t GROUP BY f1, f2
 * }}}
 */
object ReplaceDistinctWithAggregate extends Rule[LogicalPlan] {
  def apply(plan: LogicalPlan): LogicalPlan = plan transform {
    case Distinct(child) => Aggregate(child.output, child.output, child)
  }
}

/**
 * Replaces logical [[Intersect]] operator with a left-semi [[Join]] operator.
 * {{{
 *   SELECT a1, a2 FROM Tab1 INTERSECT SELECT b1, b2 FROM Tab2
 *   ==>  SELECT DISTINCT a1, a2 FROM Tab1 LEFT SEMI JOIN Tab2 ON a1<=>b1 AND a2<=>b2
 * }}}
 *
 * Note:
 * 1. This rule is only applicable to INTERSECT DISTINCT. Do not use it for INTERSECT ALL.
 * 2. This rule has to be done after de-duplicating the attributes; otherwise, the generated
 *    join conditions will be incorrect.
 */
object ReplaceIntersectWithSemiJoin extends Rule[LogicalPlan] {
  def apply(plan: LogicalPlan): LogicalPlan = plan transform {
    case Intersect(left, right) =>
      assert(left.output.size == right.output.size)
      val joinCond = left.output.zip(right.output).map { case (l, r) => EqualNullSafe(l, r) }
      Distinct(Join(left, right, LeftSemi, joinCond.reduceLeftOption(And)))
  }
}

/**
 * Removes literals from group expressions in [[Aggregate]], as they have no effect to the result
 * but only makes the grouping key bigger.
 */
object RemoveLiteralFromGroupExpressions extends Rule[LogicalPlan] {
  def apply(plan: LogicalPlan): LogicalPlan = plan transform {
    case a @ Aggregate(grouping, _, _) =>
      val newGrouping = grouping.filter(!_.foldable)
      a.copy(groupingExpressions = newGrouping)
  }
}

/**
 * Computes the current date and time to make sure we return the same result in a single query.
 */
object ComputeCurrentTime extends Rule[LogicalPlan] {
  def apply(plan: LogicalPlan): LogicalPlan = {
    val dateExpr = CurrentDate()
    val timeExpr = CurrentTimestamp()
    val currentDate = Literal.create(dateExpr.eval(EmptyRow), dateExpr.dataType)
    val currentTime = Literal.create(timeExpr.eval(EmptyRow), timeExpr.dataType)

    plan transformAllExpressions {
      case CurrentDate() => currentDate
      case CurrentTimestamp() => currentTime
    }
  }
}

/** Replaces the expression of CurrentDatabase with the current database name. */
case class GetCurrentDatabase(sessionCatalog: SessionCatalog) extends Rule[LogicalPlan] {
  def apply(plan: LogicalPlan): LogicalPlan = {
    plan transformAllExpressions {
      case CurrentDatabase() =>
        Literal.create(sessionCatalog.getCurrentDatabase, StringType)
    }
  }
}

/**
 * Typed [[Filter]] is by default surrounded by a [[DeserializeToObject]] beneath it and a
 * [[SerializeFromObject]] above it.  If these serializations can't be eliminated, we should embed
 * the deserializer in filter condition to save the extra serialization at last.
 */
object EmbedSerializerInFilter extends Rule[LogicalPlan] {
  def apply(plan: LogicalPlan): LogicalPlan = plan transform {
    case s @ SerializeFromObject(_, Filter(condition, d: DeserializeToObject)) =>
      val numObjects = condition.collect {
        case a: Attribute if a == d.output.head => a
      }.length

      if (numObjects > 1) {
        // If the filter condition references the object more than one times, we should not embed
        // deserializer in it as the deserialization will happen many times and slow down the
        // execution.
        // TODO: we can still embed it if we can make sure subexpression elimination works here.
        s
      } else {
        val newCondition = condition transform {
          case a: Attribute if a == d.output.head => d.deserializer
        }
        Filter(newCondition, d.child)
      }
  }
}

/**
 * This rule rewrites predicate sub-queries into left semi/anti joins. The following predicates
 * are supported:
 * a. EXISTS/NOT EXISTS will be rewritten as semi/anti join, unresolved conditions in Filter
 *    will be pulled out as the join conditions.
 * b. IN/NOT IN will be rewritten as semi/anti join, unresolved conditions in the Filter will
 *    be pulled out as join conditions, value = selected column will also be used as join
 *    condition.
 */
object RewritePredicateSubquery extends Rule[LogicalPlan] with PredicateHelper {
  /**
   * Pull out all correlated predicates from a given sub-query. This method removes the correlated
   * predicates from sub-query [[Filter]]s and adds the references of these predicates to
   * all intermediate [[Project]] clauses (if they are missing) in order to be able to evaluate the
   * predicates in the join condition.
   *
   * This method returns the rewritten sub-query and the combined (AND) extracted predicate.
   */
  private def pullOutCorrelatedPredicates(
      subquery: LogicalPlan,
      query: LogicalPlan): (LogicalPlan, Seq[Expression]) = {
    val references = query.outputSet
    val predicateMap = mutable.Map.empty[LogicalPlan, Seq[Expression]]
    val transformed = subquery transformUp {
      case f @ Filter(cond, child) =>
        // Find all correlated predicates.
        val (correlated, local) = splitConjunctivePredicates(cond).partition { e =>
          e.references.intersect(references).nonEmpty
        }
        // Rewrite the filter without the correlated predicates if any.
        correlated match {
          case Nil => f
          case xs if local.nonEmpty =>
            val newFilter = Filter(local.reduce(And), child)
            predicateMap += newFilter -> correlated
            newFilter
          case xs =>
            predicateMap += child -> correlated
            child
        }
      case p @ Project(expressions, child) =>
        // Find all pulled out predicates defined in the Project's subtree.
        val localPredicates = p.collect(predicateMap).flatten

        // Determine which correlated predicate references are missing from this project.
        val localPredicateReferences = localPredicates
          .map(_.references)
          .reduceOption(_ ++ _)
          .getOrElse(AttributeSet.empty)
        val missingReferences = localPredicateReferences -- p.references -- query.outputSet

        // Create a new project if we need to add missing references.
        if (missingReferences.nonEmpty) {
          Project(expressions ++ missingReferences, child)
        } else {
          p
        }
    }
    (transformed, predicateMap.values.flatten.toSeq)
  }

  /**
   * Prepare an [[InSubQuery]] by rewriting it (in case of correlated predicates) and by
   * constructing the required join condition. Both the rewritten subquery and the constructed
   * join condition are returned.
   */
  private def pullOutCorrelatedPredicates(
      in: InSubQuery,
      query: LogicalPlan): (LogicalPlan, Seq[Expression]) = {
    val (resolved, joinCondition) = pullOutCorrelatedPredicates(in.query, query)
    val conditions = joinCondition ++ in.expressions.zip(resolved.output).map(EqualTo.tupled)
    (resolved, conditions)
  }

  def apply(plan: LogicalPlan): LogicalPlan = plan transform {
    case f @ Filter(condition, child) =>
      val (withSubquery, withoutSubquery) =
        splitConjunctivePredicates(condition).partition(PredicateSubquery.hasPredicateSubquery)

      // Construct the pruned filter condition.
      val newFilter: LogicalPlan = withoutSubquery match {
        case Nil => child
        case conditions => Filter(conditions.reduce(And), child)
      }

      // Filter the plan by applying left semi and left anti joins.
      withSubquery.foldLeft(newFilter) {
        case (p, Exists(sub)) =>
          val (resolved, conditions) = pullOutCorrelatedPredicates(sub, p)
          Join(p, resolved, LeftSemi, conditions.reduceOption(And))
        case (p, Not(Exists(sub))) =>
          val (resolved, conditions) = pullOutCorrelatedPredicates(sub, p)
          Join(p, resolved, LeftAnti, conditions.reduceOption(And))
        case (p, in: InSubQuery) =>
          val (resolved, conditions) = pullOutCorrelatedPredicates(in, p)
          Join(p, resolved, LeftSemi, conditions.reduceOption(And))
        case (p, Not(in: InSubQuery)) =>
          val (resolved, conditions) = pullOutCorrelatedPredicates(in, p)
          // This is a NULL-aware (left) anti join (NAAJ).
          // Construct the condition. A NULL in one of the conditions is regarded as a positive
          // result; such a row will be filtered out by the Anti-Join operator.
          val anyNull = conditions.map(IsNull).reduceLeft(Or)
          val condition = conditions.reduceLeft(And)

          // Note that will almost certainly be planned as a Broadcast Nested Loop join. Use EXISTS
          // if performance matters to you.
          Join(p, resolved, LeftAnti, Option(Or(anyNull, condition)))
      }
  }
}<|MERGE_RESOLUTION|>--- conflicted
+++ resolved
@@ -75,14 +75,7 @@
       ReorderJoin,
       OuterJoinElimination,
       PushPredicateThroughJoin,
-<<<<<<< HEAD
       PushDownPredicate,
-=======
-      PushPredicateThroughProject,
-      PushPredicateThroughGenerate,
-      PushPredicateThroughAggregate,
-      PushPredicateThroughWindow,
->>>>>>> b0d7b3bd
       LimitPushDown,
       ColumnPruning,
       InferFiltersFromConstraints,
@@ -965,42 +958,11 @@
 
       project.copy(child = Filter(replaceAlias(condition, aliasMap), grandChild))
 
-<<<<<<< HEAD
-=======
-/**
- * Push [[Filter]] operators through [[Generate]] operators. Parts of the predicate that reference
- * attributes generated in [[Generate]] will remain above, and the rest should be pushed beneath.
- */
-object PushPredicateThroughGenerate extends Rule[LogicalPlan] with PredicateHelper {
-
-  def apply(plan: LogicalPlan): LogicalPlan = plan transform {
-    case filter @ Filter(condition, g: Generate) =>
-      // Predicates that reference attributes produced by the `Generate` operator cannot
-      // be pushed below the operator.
-      val (pushDown, stayUp) = splitConjunctivePredicates(condition).partition { cond =>
-        cond.references.subsetOf(g.child.outputSet) && cond.deterministic
-      }
-      if (pushDown.nonEmpty) {
-        val pushDownPredicate = pushDown.reduce(And)
-        val newGenerate = Generate(g.generator, join = g.join, outer = g.outer,
-          g.qualifier, g.generatorOutput, Filter(pushDownPredicate, g.child))
-        if (stayUp.isEmpty) newGenerate else Filter(stayUp.reduce(And), newGenerate)
-      } else {
-        filter
-      }
-  }
-}
-
-/**
- * Push [[Filter]] operators through [[Window]] operators. Parts of the predicate that can be pushed
- * beneath must satisfy three conditions:
- * 1. involving one and only one column that is part of window partitioning key.
- * 2. Window partitioning key should be just a sequence of [[AttributeReference]].
- * 3. deterministic
- */
-object PushPredicateThroughWindow extends Rule[LogicalPlan] with PredicateHelper {
-
-  def apply(plan: LogicalPlan): LogicalPlan = plan transform {
+    // Push [[Filter]] operators through [[Window]] operators. Parts of the predicate that can be
+    // pushed beneath must satisfy three conditions:
+    // 1. involving one and only one column that is part of window partitioning key.
+    // 2. Window partitioning key should be just a sequence of [[AttributeReference]].
+    // 3. deterministic
     case filter @ Filter(condition, w: Window)
         if w.partitionSpec.forall(_.isInstanceOf[AttributeReference]) =>
       val (pushDown, stayUp) = splitConjunctivePredicates(condition).partition { cond =>
@@ -1015,17 +977,7 @@
       } else {
         filter
       }
-  }
-}
-
-/**
- * Push [[Filter]] operators through [[Aggregate]] operators, iff the filters reference only
- * non-aggregate attributes (typically literals or grouping expressions).
- */
-object PushPredicateThroughAggregate extends Rule[LogicalPlan] with PredicateHelper {
-
-  def apply(plan: LogicalPlan): LogicalPlan = plan transform {
->>>>>>> b0d7b3bd
+
     case filter @ Filter(condition, aggregate: Aggregate) =>
       // Find all the aliased expressions in the aggregate list that don't include any actual
       // AggregateExpression, and create a map from the alias to the expression
