/*
 * Licensed to the Apache Software Foundation (ASF) under one or more
 * contributor license agreements.  See the NOTICE file distributed with
 * this work for additional information regarding copyright ownership.
 * The ASF licenses this file to You under the Apache License, Version 2.0
 * (the "License"); you may not use this file except in compliance with
 * the License.  You may obtain a copy of the License at
 *
 *    http://www.apache.org/licenses/LICENSE-2.0
 *
 * Unless required by applicable law or agreed to in writing, software
 * distributed under the License is distributed on an "AS IS" BASIS,
 * WITHOUT WARRANTIES OR CONDITIONS OF ANY KIND, either express or implied.
 * See the License for the specific language governing permissions and
 * limitations under the License.
 */

package org.apache.spark.sql.catalyst.optimizer

import scala.annotation.tailrec
import scala.collection.immutable.HashSet
import scala.collection.mutable.ArrayBuffer
import scala.collection.mutable.HashMap

import org.apache.spark.api.java.function.FilterFunction
import org.apache.spark.sql.catalyst.{CatalystConf, SimpleCatalystConf}
import org.apache.spark.sql.catalyst.analysis._
import org.apache.spark.sql.catalyst.catalog.{InMemoryCatalog, SessionCatalog}
import org.apache.spark.sql.catalyst.expressions._
import org.apache.spark.sql.catalyst.expressions.aggregate._
import org.apache.spark.sql.catalyst.expressions.Literal.{FalseLiteral, TrueLiteral}
import org.apache.spark.sql.catalyst.planning.{ExtractFiltersAndInnerJoins, Unions}
import org.apache.spark.sql.catalyst.plans._
import org.apache.spark.sql.catalyst.plans.logical._
import org.apache.spark.sql.catalyst.rules._
import org.apache.spark.sql.types._

/**
 * Abstract class all optimizers should inherit of, contains the standard batches (extending
 * Optimizers can override this.
 */
abstract class Optimizer(sessionCatalog: SessionCatalog, conf: CatalystConf)
  extends RuleExecutor[LogicalPlan] {

  protected val fixedPoint = FixedPoint(conf.optimizerMaxIterations)

  def batches: Seq[Batch] = {
    // Technically some of the rules in Finish Analysis are not optimizer rules and belong more
    // in the analyzer, because they are needed for correctness (e.g. ComputeCurrentTime).
    // However, because we also use the analyzer to canonicalized queries (for view definition),
    // we do not eliminate subqueries or compute current time in the analyzer.
    Batch("Finish Analysis", Once,
      EliminateOneTimeSubqueryAliases,
      ReplaceExpressions,
      ComputeCurrentTime,
      GetCurrentDatabase(sessionCatalog),
      RewriteDistinctAggregates) ::
    //////////////////////////////////////////////////////////////////////////////////////////
    // Optimizer rules start here
    //////////////////////////////////////////////////////////////////////////////////////////
    // - Do the first call of CombineUnions before starting the major Optimizer rules,
    //   since it can reduce the number of iteration and the other rules could add/move
    //   extra operators between two adjacent Union operators.
    // - Call CombineUnions again in Batch("Operator Optimizations"),
    //   since the other rules might make two separate Unions operators adjacent.
    Batch("Union", Once,
      CombineUnions) ::
    Batch("Subquery", Once,
      OptimizeSubqueries) ::
    Batch("Replace Operators", fixedPoint,
      ReplaceIntersectWithSemiJoin,
      ReplaceExceptWithAntiJoin,
      ReplaceDistinctWithAggregate) ::
    Batch("Aggregate", fixedPoint,
      RemoveLiteralFromGroupExpressions,
      RemoveRepetitionFromGroupExpressions) ::
    Batch("Operator Optimizations", fixedPoint,
      // Operator push down
      PushProjectionThroughUnion,
      ReorderJoin,
      EliminateOuterJoin,
      PushPredicateThroughJoin,
      PushDownPredicate,
      LimitPushDown,
      ColumnPruning,
      InferFiltersFromConstraints,
      // Operator combine
      CollapseRepartition,
      CollapseProject,
      CombineFilters,
      CombineLimits,
      CombineUnions,
      // Constant folding and strength reduction
      NullPropagation,
      FoldablePropagation,
      OptimizeIn(conf),
      ConstantFolding,
      ReorderAssociativeOperator,
      LikeSimplification,
      BooleanSimplification,
      SimplifyConditionals,
      RemoveDispensableExpressions,
      SimplifyBinaryComparison,
      PruneFilters,
      EliminateSorts,
      SimplifyCasts,
      SimplifyCaseConversionExpressions,
      RewriteCorrelatedScalarSubquery,
      EliminateSerialization,
      RemoveAliasOnlyProject) ::
    Batch("Decimal Optimizations", fixedPoint,
      DecimalAggregates) ::
    Batch("Typed Filter Optimization", fixedPoint,
      CombineTypedFilters) ::
    Batch("LocalRelation", fixedPoint,
      ConvertToLocalRelation,
      PropagateEmptyRelation) ::
    Batch("OptimizeCodegen", Once,
      OptimizeCodegen(conf)) ::
    Batch("RewriteSubquery", Once,
      RewritePredicateSubquery,
      CollapseProject) :: Nil
  }

  /**
   * Optimize all the subqueries inside expression.
   */
  object OptimizeSubqueries extends Rule[LogicalPlan] {
    def apply(plan: LogicalPlan): LogicalPlan = plan transformAllExpressions {
      case s: SubqueryExpression =>
        s.withNewPlan(Optimizer.this.execute(s.plan))
    }
  }
}

/**
 * An optimizer used in test code.
 *
 * To ensure extendability, we leave the standard rules in the abstract optimizer rules, while
 * specific rules go to the subclasses
 */
object SimpleTestOptimizer extends SimpleTestOptimizer

class SimpleTestOptimizer extends Optimizer(
  new SessionCatalog(
    new InMemoryCatalog,
    EmptyFunctionRegistry,
    new SimpleCatalystConf(caseSensitiveAnalysis = true)),
  new SimpleCatalystConf(caseSensitiveAnalysis = true))

/**
 * Removes the Project only conducting Alias of its child node.
 * It is created mainly for removing extra Project added in EliminateSerialization rule,
 * but can also benefit other operators.
 */
object RemoveAliasOnlyProject extends Rule[LogicalPlan] {
  /**
   * Returns true if the project list is semantically same as child output, after strip alias on
   * attribute.
   */
  private def isAliasOnly(
      projectList: Seq[NamedExpression],
      childOutput: Seq[Attribute]): Boolean = {
    if (projectList.length != childOutput.length) {
      false
    } else {
      stripAliasOnAttribute(projectList).zip(childOutput).forall {
        case (a: Attribute, o) if a semanticEquals o => true
        case _ => false
      }
    }
  }

  private def stripAliasOnAttribute(projectList: Seq[NamedExpression]) = {
    projectList.map {
      // Alias with metadata can not be stripped, or the metadata will be lost.
      // If the alias name is different from attribute name, we can't strip it either, or we may
      // accidentally change the output schema name of the root plan.
      case a @ Alias(attr: Attribute, name) if a.metadata == Metadata.empty && name == attr.name =>
        attr
      case other => other
    }
  }

  def apply(plan: LogicalPlan): LogicalPlan = {
    val aliasOnlyProject = plan.collectFirst {
      case p @ Project(pList, child) if isAliasOnly(pList, child.output) => p
    }

    aliasOnlyProject.map { case proj =>
      val attributesToReplace = proj.output.zip(proj.child.output).filterNot {
        case (a1, a2) => a1 semanticEquals a2
      }
      val attrMap = AttributeMap(attributesToReplace)
      plan transform {
        case plan: Project if plan eq proj => plan.child
        case plan => plan transformExpressions {
          case a: Attribute if attrMap.contains(a) => attrMap(a)
        }
      }
    }.getOrElse(plan)
  }
}

/**
 * Removes cases where we are unnecessarily going between the object and serialized (InternalRow)
 * representation of data item.  For example back to back map operations.
 */
object EliminateSerialization extends Rule[LogicalPlan] {
  def apply(plan: LogicalPlan): LogicalPlan = plan transform {
    case d @ DeserializeToObject(_, _, s: SerializeFromObject)
        if d.outputObjAttr.dataType == s.inputObjAttr.dataType =>
      // Adds an extra Project here, to preserve the output expr id of `DeserializeToObject`.
      // We will remove it later in RemoveAliasOnlyProject rule.
      val objAttr = Alias(s.inputObjAttr, s.inputObjAttr.name)(exprId = d.outputObjAttr.exprId)
      Project(objAttr :: Nil, s.child)

    case a @ AppendColumns(_, _, _, _, _, s: SerializeFromObject)
        if a.deserializer.dataType == s.inputObjAttr.dataType =>
      AppendColumnsWithObject(a.func, s.serializer, a.serializer, s.child)

    // If there is a `SerializeFromObject` under typed filter and its input object type is same with
    // the typed filter's deserializer, we can convert typed filter to normal filter without
    // deserialization in condition, and push it down through `SerializeFromObject`.
    // e.g. `ds.map(...).filter(...)` can be optimized by this rule to save extra deserialization,
    // but `ds.map(...).as[AnotherType].filter(...)` can not be optimized.
    case f @ TypedFilter(_, _, _, _, s: SerializeFromObject)
        if f.deserializer.dataType == s.inputObjAttr.dataType =>
      s.copy(child = f.withObjectProducerChild(s.child))

    // If there is a `DeserializeToObject` upon typed filter and its output object type is same with
    // the typed filter's deserializer, we can convert typed filter to normal filter without
    // deserialization in condition, and pull it up through `DeserializeToObject`.
    // e.g. `ds.filter(...).map(...)` can be optimized by this rule to save extra deserialization,
    // but `ds.filter(...).as[AnotherType].map(...)` can not be optimized.
    case d @ DeserializeToObject(_, _, f: TypedFilter)
        if d.outputObjAttr.dataType == f.deserializer.dataType =>
      f.withObjectProducerChild(d.copy(child = f.child))
  }
}

/**
 * Pushes down [[LocalLimit]] beneath UNION ALL and beneath the streamed inputs of outer joins.
 */
object LimitPushDown extends Rule[LogicalPlan] {

  private def stripGlobalLimitIfPresent(plan: LogicalPlan): LogicalPlan = {
    plan match {
      case GlobalLimit(_, child) => child
      case _ => plan
    }
  }

  private def maybePushLimit(limitExp: Expression, plan: LogicalPlan): LogicalPlan = {
    (limitExp, plan.maxRows) match {
      case (IntegerLiteral(maxRow), Some(childMaxRows)) if maxRow < childMaxRows =>
        LocalLimit(limitExp, stripGlobalLimitIfPresent(plan))
      case (_, None) =>
        LocalLimit(limitExp, stripGlobalLimitIfPresent(plan))
      case _ => plan
    }
  }

  def apply(plan: LogicalPlan): LogicalPlan = plan transform {
    // Adding extra Limits below UNION ALL for children which are not Limit or do not have Limit
    // descendants whose maxRow is larger. This heuristic is valid assuming there does not exist any
    // Limit push-down rule that is unable to infer the value of maxRows.
    // Note: right now Union means UNION ALL, which does not de-duplicate rows, so it is safe to
    // pushdown Limit through it. Once we add UNION DISTINCT, however, we will not be able to
    // pushdown Limit.
    case LocalLimit(exp, Union(children)) =>
      LocalLimit(exp, Union(children.map(maybePushLimit(exp, _))))
    // Add extra limits below OUTER JOIN. For LEFT OUTER and FULL OUTER JOIN we push limits to the
    // left and right sides, respectively. For FULL OUTER JOIN, we can only push limits to one side
    // because we need to ensure that rows from the limited side still have an opportunity to match
    // against all candidates from the non-limited side. We also need to ensure that this limit
    // pushdown rule will not eventually introduce limits on both sides if it is applied multiple
    // times. Therefore:
    //   - If one side is already limited, stack another limit on top if the new limit is smaller.
    //     The redundant limit will be collapsed by the CombineLimits rule.
    //   - If neither side is limited, limit the side that is estimated to be bigger.
    case LocalLimit(exp, join @ Join(left, right, joinType, _)) =>
      val newJoin = joinType match {
        case RightOuter => join.copy(right = maybePushLimit(exp, right))
        case LeftOuter => join.copy(left = maybePushLimit(exp, left))
        case FullOuter =>
          (left.maxRows, right.maxRows) match {
            case (None, None) =>
              if (left.statistics.sizeInBytes >= right.statistics.sizeInBytes) {
                join.copy(left = maybePushLimit(exp, left))
              } else {
                join.copy(right = maybePushLimit(exp, right))
              }
            case (Some(_), Some(_)) => join
            case (Some(_), None) => join.copy(left = maybePushLimit(exp, left))
            case (None, Some(_)) => join.copy(right = maybePushLimit(exp, right))

          }
        case _ => join
      }
      LocalLimit(exp, newJoin)
  }
}

/**
 * Pushes Project operator to both sides of a Union operator.
 * Operations that are safe to pushdown are listed as follows.
 * Union:
 * Right now, Union means UNION ALL, which does not de-duplicate rows. So, it is
 * safe to pushdown Filters and Projections through it. Filter pushdown is handled by another
 * rule PushDownPredicate. Once we add UNION DISTINCT, we will not be able to pushdown Projections.
 */
object PushProjectionThroughUnion extends Rule[LogicalPlan] with PredicateHelper {

  /**
   * Maps Attributes from the left side to the corresponding Attribute on the right side.
   */
  private def buildRewrites(left: LogicalPlan, right: LogicalPlan): AttributeMap[Attribute] = {
    assert(left.output.size == right.output.size)
    AttributeMap(left.output.zip(right.output))
  }

  /**
   * Rewrites an expression so that it can be pushed to the right side of a
   * Union or Except operator. This method relies on the fact that the output attributes
   * of a union/intersect/except are always equal to the left child's output.
   */
  private def pushToRight[A <: Expression](e: A, rewrites: AttributeMap[Attribute]) = {
    val result = e transform {
      case a: Attribute => rewrites(a)
    }

    // We must promise the compiler that we did not discard the names in the case of project
    // expressions.  This is safe since the only transformation is from Attribute => Attribute.
    result.asInstanceOf[A]
  }

  /**
   * Splits the condition expression into small conditions by `And`, and partition them by
   * deterministic, and finally recombine them by `And`. It returns an expression containing
   * all deterministic expressions (the first field of the returned Tuple2) and an expression
   * containing all non-deterministic expressions (the second field of the returned Tuple2).
   */
  private def partitionByDeterministic(condition: Expression): (Expression, Expression) = {
    val andConditions = splitConjunctivePredicates(condition)
    andConditions.partition(_.deterministic) match {
      case (deterministic, nondeterministic) =>
        deterministic.reduceOption(And).getOrElse(Literal(true)) ->
        nondeterministic.reduceOption(And).getOrElse(Literal(true))
    }
  }

  def apply(plan: LogicalPlan): LogicalPlan = plan transform {

    // Push down deterministic projection through UNION ALL
    case p @ Project(projectList, Union(children)) =>
      assert(children.nonEmpty)
      if (projectList.forall(_.deterministic)) {
        val newFirstChild = Project(projectList, children.head)
        val newOtherChildren = children.tail.map { child =>
          val rewrites = buildRewrites(children.head, child)
          Project(projectList.map(pushToRight(_, rewrites)), child)
        }
        Union(newFirstChild +: newOtherChildren)
      } else {
        p
      }
  }
}

/**
 * Attempts to eliminate the reading of unneeded columns from the query plan.
 *
 * Since adding Project before Filter conflicts with PushPredicatesThroughProject, this rule will
 * remove the Project p2 in the following pattern:
 *
 *   p1 @ Project(_, Filter(_, p2 @ Project(_, child))) if p2.outputSet.subsetOf(p2.inputSet)
 *
 * p2 is usually inserted by this rule and useless, p1 could prune the columns anyway.
 */
object ColumnPruning extends Rule[LogicalPlan] {
  private def sameOutput(output1: Seq[Attribute], output2: Seq[Attribute]): Boolean =
    output1.size == output2.size &&
      output1.zip(output2).forall(pair => pair._1.semanticEquals(pair._2))

  def apply(plan: LogicalPlan): LogicalPlan = removeProjectBeforeFilter(plan transform {
    // Prunes the unused columns from project list of Project/Aggregate/Expand
    case p @ Project(_, p2: Project) if (p2.outputSet -- p.references).nonEmpty =>
      p.copy(child = p2.copy(projectList = p2.projectList.filter(p.references.contains)))
    case p @ Project(_, a: Aggregate) if (a.outputSet -- p.references).nonEmpty =>
      p.copy(
        child = a.copy(aggregateExpressions = a.aggregateExpressions.filter(p.references.contains)))
    case a @ Project(_, e @ Expand(_, _, grandChild)) if (e.outputSet -- a.references).nonEmpty =>
      val newOutput = e.output.filter(a.references.contains(_))
      val newProjects = e.projections.map { proj =>
        proj.zip(e.output).filter { case (_, a) =>
          newOutput.contains(a)
        }.unzip._1
      }
      a.copy(child = Expand(newProjects, newOutput, grandChild))

    // Prunes the unused columns from child of `DeserializeToObject`
    case d @ DeserializeToObject(_, _, child) if (child.outputSet -- d.references).nonEmpty =>
      d.copy(child = prunedChild(child, d.references))

    // Prunes the unused columns from child of Aggregate/Expand/Generate
    case a @ Aggregate(_, _, child) if (child.outputSet -- a.references).nonEmpty =>
      a.copy(child = prunedChild(child, a.references))
    case e @ Expand(_, _, child) if (child.outputSet -- e.references).nonEmpty =>
      e.copy(child = prunedChild(child, e.references))
    case g: Generate if !g.join && (g.child.outputSet -- g.references).nonEmpty =>
      g.copy(child = prunedChild(g.child, g.references))

    // Turn off `join` for Generate if no column from it's child is used
    case p @ Project(_, g: Generate)
        if g.join && !g.outer && p.references.subsetOf(g.generatedSet) =>
      p.copy(child = g.copy(join = false))

    // Eliminate unneeded attributes from right side of a Left Existence Join.
    case j @ Join(_, right, LeftExistence(_), _) =>
      j.copy(right = prunedChild(right, j.references))

    // all the columns will be used to compare, so we can't prune them
    case p @ Project(_, _: SetOperation) => p
    case p @ Project(_, _: Distinct) => p
    // Eliminate unneeded attributes from children of Union.
    case p @ Project(_, u: Union) =>
      if ((u.outputSet -- p.references).nonEmpty) {
        val firstChild = u.children.head
        val newOutput = prunedChild(firstChild, p.references).output
        // pruning the columns of all children based on the pruned first child.
        val newChildren = u.children.map { p =>
          val selected = p.output.zipWithIndex.filter { case (a, i) =>
            newOutput.contains(firstChild.output(i))
          }.map(_._1)
          Project(selected, p)
        }
        p.copy(child = u.withNewChildren(newChildren))
      } else {
        p
      }

    // Prune unnecessary window expressions
    case p @ Project(_, w: Window) if (w.windowOutputSet -- p.references).nonEmpty =>
      p.copy(child = w.copy(
        windowExpressions = w.windowExpressions.filter(p.references.contains)))

    // Eliminate no-op Window
    case w: Window if w.windowExpressions.isEmpty => w.child

    // Eliminate no-op Projects
    case p @ Project(_, child) if sameOutput(child.output, p.output) => child

    // Can't prune the columns on LeafNode
    case p @ Project(_, _: LeafNode) => p

    // Don't prune the columns on common subquery.
    case p @ Project(_, SubqueryAlias(_, _, _, true)) => p

    // for all other logical plans that inherits the output from it's children
    case p @ Project(_, child) =>
      val required = child.references ++ p.references
      if ((child.inputSet -- required).nonEmpty) {
        val newChildren = child.children.map(c => prunedChild(c, required))
        p.copy(child = child.withNewChildren(newChildren))
      } else {
        p
      }
  })

  /** Applies a projection only when the child is producing unnecessary attributes */
  private def prunedChild(c: LogicalPlan, allReferences: AttributeSet) =
    if ((c.outputSet -- allReferences.filter(c.outputSet.contains)).nonEmpty) {
      Project(c.output.filter(allReferences.contains), c)
    } else {
      c
    }

  /**
   * The Project before Filter is not necessary but conflict with PushPredicatesThroughProject,
   * so remove it.
   */
  private def removeProjectBeforeFilter(plan: LogicalPlan): LogicalPlan = plan transform {
    case p1 @ Project(_, f @ Filter(_, p2 @ Project(_, child)))
      if p2.outputSet.subsetOf(child.outputSet) =>
      p1.copy(child = f.copy(child = child))
  }
}

/**
 * Combines two adjacent [[Project]] operators into one and perform alias substitution,
 * merging the expressions into one single expression.
 */
object CollapseProject extends Rule[LogicalPlan] {

  def apply(plan: LogicalPlan): LogicalPlan = plan transformUp {
    case p1 @ Project(_, p2: Project) =>
      if (haveCommonNonDeterministicOutput(p1.projectList, p2.projectList)) {
        p1
      } else {
        p2.copy(projectList = buildCleanedProjectList(p1.projectList, p2.projectList))
      }
    case p @ Project(_, agg: Aggregate) =>
      if (haveCommonNonDeterministicOutput(p.projectList, agg.aggregateExpressions)) {
        p
      } else {
        agg.copy(aggregateExpressions = buildCleanedProjectList(
          p.projectList, agg.aggregateExpressions))
      }
  }

  private def collectAliases(projectList: Seq[NamedExpression]): AttributeMap[Alias] = {
    AttributeMap(projectList.collect {
      case a: Alias => a.toAttribute -> a
    })
  }

  private def haveCommonNonDeterministicOutput(
      upper: Seq[NamedExpression], lower: Seq[NamedExpression]): Boolean = {
    // Create a map of Aliases to their values from the lower projection.
    // e.g., 'SELECT ... FROM (SELECT a + b AS c, d ...)' produces Map(c -> Alias(a + b, c)).
    val aliases = collectAliases(lower)

    // Collapse upper and lower Projects if and only if their overlapped expressions are all
    // deterministic.
    upper.exists(_.collect {
      case a: Attribute if aliases.contains(a) => aliases(a).child
    }.exists(!_.deterministic))
  }

  private def buildCleanedProjectList(
      upper: Seq[NamedExpression],
      lower: Seq[NamedExpression]): Seq[NamedExpression] = {
    // Create a map of Aliases to their values from the lower projection.
    // e.g., 'SELECT ... FROM (SELECT a + b AS c, d ...)' produces Map(c -> Alias(a + b, c)).
    val aliases = collectAliases(lower)

    // Substitute any attributes that are produced by the lower projection, so that we safely
    // eliminate it.
    // e.g., 'SELECT c + 1 FROM (SELECT a + b AS C ...' produces 'SELECT a + b + 1 ...'
    // Use transformUp to prevent infinite recursion.
    val rewrittenUpper = upper.map(_.transformUp {
      case a: Attribute => aliases.getOrElse(a, a)
    })
    // collapse upper and lower Projects may introduce unnecessary Aliases, trim them here.
    rewrittenUpper.map { p =>
      CleanupAliases.trimNonTopLevelAliases(p).asInstanceOf[NamedExpression]
    }
  }
}

/**
 * Combines adjacent [[Repartition]] and [[RepartitionByExpression]] operator combinations
 * by keeping only the one.
 * 1. For adjacent [[Repartition]]s, collapse into the last [[Repartition]].
 * 2. For adjacent [[RepartitionByExpression]]s, collapse into the last [[RepartitionByExpression]].
 * 3. For a combination of [[Repartition]] and [[RepartitionByExpression]], collapse as a single
 *    [[RepartitionByExpression]] with the expression and last number of partition.
 */
object CollapseRepartition extends Rule[LogicalPlan] {
  def apply(plan: LogicalPlan): LogicalPlan = plan transformUp {
    // Case 1
    case Repartition(numPartitions, shuffle, Repartition(_, _, child)) =>
      Repartition(numPartitions, shuffle, child)
    // Case 2
    case RepartitionByExpression(exprs, RepartitionByExpression(_, child, _), numPartitions) =>
      RepartitionByExpression(exprs, child, numPartitions)
    // Case 3
    case Repartition(numPartitions, _, r: RepartitionByExpression) =>
      r.copy(numPartitions = Some(numPartitions))
    // Case 3
    case RepartitionByExpression(exprs, Repartition(_, _, child), numPartitions) =>
      RepartitionByExpression(exprs, child, numPartitions)
  }
}

/**
 * Simplifies LIKE expressions that do not need full regular expressions to evaluate the condition.
 * For example, when the expression is just checking to see if a string starts with a given
 * pattern.
 */
object LikeSimplification extends Rule[LogicalPlan] {
  // if guards below protect from escapes on trailing %.
  // Cases like "something\%" are not optimized, but this does not affect correctness.
  private val startsWith = "([^_%]+)%".r
  private val endsWith = "%([^_%]+)".r
  private val startsAndEndsWith = "([^_%]+)%([^_%]+)".r
  private val contains = "%([^_%]+)%".r
  private val equalTo = "([^_%]*)".r

  def apply(plan: LogicalPlan): LogicalPlan = plan transformAllExpressions {
    case Like(input, Literal(pattern, StringType)) =>
      pattern.toString match {
        case startsWith(prefix) if !prefix.endsWith("\\") =>
          StartsWith(input, Literal(prefix))
        case endsWith(postfix) =>
          EndsWith(input, Literal(postfix))
        // 'a%a' pattern is basically same with 'a%' && '%a'.
        // However, the additional `Length` condition is required to prevent 'a' match 'a%a'.
        case startsAndEndsWith(prefix, postfix) if !prefix.endsWith("\\") =>
          And(GreaterThanOrEqual(Length(input), Literal(prefix.size + postfix.size)),
            And(StartsWith(input, Literal(prefix)), EndsWith(input, Literal(postfix))))
        case contains(infix) if !infix.endsWith("\\") =>
          Contains(input, Literal(infix))
        case equalTo(str) =>
          EqualTo(input, Literal(str))
        case _ =>
          Like(input, Literal.create(pattern, StringType))
      }
  }
}

/**
 * Replaces [[Expression Expressions]] that can be statically evaluated with
 * equivalent [[Literal]] values. This rule is more specific with
 * Null value propagation from bottom to top of the expression tree.
 */
object NullPropagation extends Rule[LogicalPlan] {
  private def nonNullLiteral(e: Expression): Boolean = e match {
    case Literal(null, _) => false
    case _ => true
  }

  def apply(plan: LogicalPlan): LogicalPlan = plan transform {
    case q: LogicalPlan => q transformExpressionsUp {
      case e @ AggregateExpression(Count(exprs), _, _, _) if !exprs.exists(nonNullLiteral) =>
        Cast(Literal(0L), e.dataType)
      case e @ IsNull(c) if !c.nullable => Literal.create(false, BooleanType)
      case e @ IsNotNull(c) if !c.nullable => Literal.create(true, BooleanType)
      case e @ GetArrayItem(Literal(null, _), _) => Literal.create(null, e.dataType)
      case e @ GetArrayItem(_, Literal(null, _)) => Literal.create(null, e.dataType)
      case e @ GetMapValue(Literal(null, _), _) => Literal.create(null, e.dataType)
      case e @ GetMapValue(_, Literal(null, _)) => Literal.create(null, e.dataType)
      case e @ GetStructField(Literal(null, _), _, _) => Literal.create(null, e.dataType)
      case e @ GetArrayStructFields(Literal(null, _), _, _, _, _) =>
        Literal.create(null, e.dataType)
      case e @ EqualNullSafe(Literal(null, _), r) => IsNull(r)
      case e @ EqualNullSafe(l, Literal(null, _)) => IsNull(l)
      case ae @ AggregateExpression(Count(exprs), _, false, _) if !exprs.exists(_.nullable) =>
        // This rule should be only triggered when isDistinct field is false.
        ae.copy(aggregateFunction = Count(Literal(1)))

      // For Coalesce, remove null literals.
      case e @ Coalesce(children) =>
        val newChildren = children.filter(nonNullLiteral)
        if (newChildren.isEmpty) {
          Literal.create(null, e.dataType)
        } else if (newChildren.length == 1) {
          newChildren.head
        } else {
          Coalesce(newChildren)
        }

      case e @ Substring(Literal(null, _), _, _) => Literal.create(null, e.dataType)
      case e @ Substring(_, Literal(null, _), _) => Literal.create(null, e.dataType)
      case e @ Substring(_, _, Literal(null, _)) => Literal.create(null, e.dataType)

      // Put exceptional cases above if any
      case e @ BinaryArithmetic(Literal(null, _), _) => Literal.create(null, e.dataType)
      case e @ BinaryArithmetic(_, Literal(null, _)) => Literal.create(null, e.dataType)

      case e @ BinaryComparison(Literal(null, _), _) => Literal.create(null, e.dataType)
      case e @ BinaryComparison(_, Literal(null, _)) => Literal.create(null, e.dataType)

      case e: StringRegexExpression => e.children match {
        case Literal(null, _) :: right :: Nil => Literal.create(null, e.dataType)
        case left :: Literal(null, _) :: Nil => Literal.create(null, e.dataType)
        case _ => e
      }

      case e: StringPredicate => e.children match {
        case Literal(null, _) :: right :: Nil => Literal.create(null, e.dataType)
        case left :: Literal(null, _) :: Nil => Literal.create(null, e.dataType)
        case _ => e
      }

      // If the value expression is NULL then transform the In expression to
      // Literal(null)
      case In(Literal(null, _), list) => Literal.create(null, BooleanType)

    }
  }
}

/**
 * Propagate foldable expressions:
 * Replace attributes with aliases of the original foldable expressions if possible.
 * Other optimizations will take advantage of the propagated foldable expressions.
 *
 * {{{
 *   SELECT 1.0 x, 'abc' y, Now() z ORDER BY x, y, 3
 *   ==>  SELECT 1.0 x, 'abc' y, Now() z ORDER BY 1.0, 'abc', Now()
 * }}}
 */
object FoldablePropagation extends Rule[LogicalPlan] {
  def apply(plan: LogicalPlan): LogicalPlan = {
    val foldableMap = AttributeMap(plan.flatMap {
      case Project(projectList, _) => projectList.collect {
        case a: Alias if a.child.foldable => (a.toAttribute, a)
      }
      case _ => Nil
    })

    if (foldableMap.isEmpty) {
      plan
    } else {
      var stop = false
      CleanupAliases(plan.transformUp {
        case u: Union =>
          stop = true
          u
        case c: Command =>
          stop = true
          c
        // For outer join, although its output attributes are derived from its children, they are
        // actually different attributes: the output of outer join is not always picked from its
        // children, but can also be null.
        // TODO(cloud-fan): It seems more reasonable to use new attributes as the output attributes
        // of outer join.
        case j @ Join(_, _, LeftOuter | RightOuter | FullOuter, _) =>
          stop = true
          j

        // These 3 operators take attributes as constructor parameters, and these attributes
        // can't be replaced by alias.
        case m: MapGroups =>
          stop = true
          m
        case f: FlatMapGroupsInR =>
          stop = true
          f
        case c: CoGroup =>
          stop = true
          c

        case p: LogicalPlan if !stop => p.transformExpressions {
          case a: AttributeReference if foldableMap.contains(a) =>
            foldableMap(a)
        }
      })
    }
  }
}

/**
 * Generate a list of additional filters from an operator's existing constraint but remove those
 * that are either already part of the operator's condition or are part of the operator's child
 * constraints. These filters are currently inserted to the existing conditions in the Filter
 * operators and on either side of Join operators.
 *
 * Note: While this optimization is applicable to all types of join, it primarily benefits Inner and
 * LeftSemi joins.
 */
object InferFiltersFromConstraints extends Rule[LogicalPlan] with PredicateHelper {
  def apply(plan: LogicalPlan): LogicalPlan = plan transform {
    case filter @ Filter(condition, child) =>
      val newFilters = filter.constraints --
        (child.constraints ++ splitConjunctivePredicates(condition))
      if (newFilters.nonEmpty) {
        Filter(And(newFilters.reduce(And), condition), child)
      } else {
        filter
      }

    case join @ Join(left, right, joinType, conditionOpt) =>
      // Only consider constraints that can be pushed down completely to either the left or the
      // right child
      val constraints = join.constraints.filter { c =>
        c.references.subsetOf(left.outputSet) || c.references.subsetOf(right.outputSet)
      }
      // Remove those constraints that are already enforced by either the left or the right child
      val additionalConstraints = constraints -- (left.constraints ++ right.constraints)
      val newConditionOpt = conditionOpt match {
        case Some(condition) =>
          val newFilters = additionalConstraints -- splitConjunctivePredicates(condition)
          if (newFilters.nonEmpty) Option(And(newFilters.reduce(And), condition)) else None
        case None =>
          additionalConstraints.reduceOption(And)
      }
      if (newConditionOpt.isDefined) Join(left, right, joinType, newConditionOpt) else join
  }
}

/**
 * Reorder associative integral-type operators and fold all constants into one.
 */
object ReorderAssociativeOperator extends Rule[LogicalPlan] {
  private def flattenAdd(e: Expression): Seq[Expression] = e match {
    case Add(l, r) => flattenAdd(l) ++ flattenAdd(r)
    case other => other :: Nil
  }

  private def flattenMultiply(e: Expression): Seq[Expression] = e match {
    case Multiply(l, r) => flattenMultiply(l) ++ flattenMultiply(r)
    case other => other :: Nil
  }

  def apply(plan: LogicalPlan): LogicalPlan = plan transform {
    case q: LogicalPlan => q transformExpressionsDown {
      case a: Add if a.deterministic && a.dataType.isInstanceOf[IntegralType] =>
        val (foldables, others) = flattenAdd(a).partition(_.foldable)
        if (foldables.size > 1) {
          val foldableExpr = foldables.reduce((x, y) => Add(x, y))
          val c = Literal.create(foldableExpr.eval(EmptyRow), a.dataType)
          if (others.isEmpty) c else Add(others.reduce((x, y) => Add(x, y)), c)
        } else {
          a
        }
      case m: Multiply if m.deterministic && m.dataType.isInstanceOf[IntegralType] =>
        val (foldables, others) = flattenMultiply(m).partition(_.foldable)
        if (foldables.size > 1) {
          val foldableExpr = foldables.reduce((x, y) => Multiply(x, y))
          val c = Literal.create(foldableExpr.eval(EmptyRow), m.dataType)
          if (others.isEmpty) c else Multiply(others.reduce((x, y) => Multiply(x, y)), c)
        } else {
          m
        }
    }
  }
}

/**
 * Replaces [[Expression Expressions]] that can be statically evaluated with
 * equivalent [[Literal]] values.
 */
object ConstantFolding extends Rule[LogicalPlan] {
  def apply(plan: LogicalPlan): LogicalPlan = plan transform {
    case q: LogicalPlan => q transformExpressionsDown {
      // Skip redundant folding of literals. This rule is technically not necessary. Placing this
      // here avoids running the next rule for Literal values, which would create a new Literal
      // object and running eval unnecessarily.
      case l: Literal => l

      // Fold expressions that are foldable.
      case e if e.foldable => Literal.create(e.eval(EmptyRow), e.dataType)
    }
  }
}

/**
 * Optimize IN predicates:
 * 1. Removes literal repetitions.
 * 2. Replaces [[In (value, seq[Literal])]] with optimized version
 *    [[InSet (value, HashSet[Literal])]] which is much faster.
 */
case class OptimizeIn(conf: CatalystConf) extends Rule[LogicalPlan] {
  def apply(plan: LogicalPlan): LogicalPlan = plan transform {
    case q: LogicalPlan => q transformExpressionsDown {
      case expr @ In(v, list) if expr.inSetConvertible =>
        val newList = ExpressionSet(list).toSeq
        if (newList.size > conf.optimizerInSetConversionThreshold) {
          val hSet = newList.map(e => e.eval(EmptyRow))
          InSet(v, HashSet() ++ hSet)
        } else if (newList.size < list.size) {
          expr.copy(list = newList)
        } else { // newList.length == list.length
          expr
        }
    }
  }
}

/**
 * Simplifies boolean expressions:
 * 1. Simplifies expressions whose answer can be determined without evaluating both sides.
 * 2. Eliminates / extracts common factors.
 * 3. Merge same expressions
 * 4. Removes `Not` operator.
 */
object BooleanSimplification extends Rule[LogicalPlan] with PredicateHelper {
  def apply(plan: LogicalPlan): LogicalPlan = plan transform {
    case q: LogicalPlan => q transformExpressionsUp {
      case TrueLiteral And e => e
      case e And TrueLiteral => e
      case FalseLiteral Or e => e
      case e Or FalseLiteral => e

      case FalseLiteral And _ => FalseLiteral
      case _ And FalseLiteral => FalseLiteral
      case TrueLiteral Or _ => TrueLiteral
      case _ Or TrueLiteral => TrueLiteral

      case a And b if a.semanticEquals(b) => a
      case a Or b if a.semanticEquals(b) => a

      case a And (b Or c) if Not(a).semanticEquals(b) => And(a, c)
      case a And (b Or c) if Not(a).semanticEquals(c) => And(a, b)
      case (a Or b) And c if a.semanticEquals(Not(c)) => And(b, c)
      case (a Or b) And c if b.semanticEquals(Not(c)) => And(a, c)

      case a Or (b And c) if Not(a).semanticEquals(b) => Or(a, c)
      case a Or (b And c) if Not(a).semanticEquals(c) => Or(a, b)
      case (a And b) Or c if a.semanticEquals(Not(c)) => Or(b, c)
      case (a And b) Or c if b.semanticEquals(Not(c)) => Or(a, c)

      // Common factor elimination for conjunction
      case and @ (left And right) =>
        // 1. Split left and right to get the disjunctive predicates,
        //   i.e. lhs = (a, b), rhs = (a, c)
        // 2. Find the common predict between lhsSet and rhsSet, i.e. common = (a)
        // 3. Remove common predict from lhsSet and rhsSet, i.e. ldiff = (b), rdiff = (c)
        // 4. Apply the formula, get the optimized predicate: common || (ldiff && rdiff)
        val lhs = splitDisjunctivePredicates(left)
        val rhs = splitDisjunctivePredicates(right)
        val common = lhs.filter(e => rhs.exists(e.semanticEquals))
        if (common.isEmpty) {
          // No common factors, return the original predicate
          and
        } else {
          val ldiff = lhs.filterNot(e => common.exists(e.semanticEquals))
          val rdiff = rhs.filterNot(e => common.exists(e.semanticEquals))
          if (ldiff.isEmpty || rdiff.isEmpty) {
            // (a || b || c || ...) && (a || b) => (a || b)
            common.reduce(Or)
          } else {
            // (a || b || c || ...) && (a || b || d || ...) =>
            // ((c || ...) && (d || ...)) || a || b
            (common :+ And(ldiff.reduce(Or), rdiff.reduce(Or))).reduce(Or)
          }
        }

      // Common factor elimination for disjunction
      case or @ (left Or right) =>
        // 1. Split left and right to get the conjunctive predicates,
        //   i.e.  lhs = (a, b), rhs = (a, c)
        // 2. Find the common predict between lhsSet and rhsSet, i.e. common = (a)
        // 3. Remove common predict from lhsSet and rhsSet, i.e. ldiff = (b), rdiff = (c)
        // 4. Apply the formula, get the optimized predicate: common && (ldiff || rdiff)
        val lhs = splitConjunctivePredicates(left)
        val rhs = splitConjunctivePredicates(right)
        val common = lhs.filter(e => rhs.exists(e.semanticEquals))
        if (common.isEmpty) {
          // No common factors, return the original predicate
          or
        } else {
          val ldiff = lhs.filterNot(e => common.exists(e.semanticEquals))
          val rdiff = rhs.filterNot(e => common.exists(e.semanticEquals))
          if (ldiff.isEmpty || rdiff.isEmpty) {
            // (a && b) || (a && b && c && ...) => a && b
            common.reduce(And)
          } else {
            // (a && b && c && ...) || (a && b && d && ...) =>
            // ((c && ...) || (d && ...)) && a && b
            (common :+ Or(ldiff.reduce(And), rdiff.reduce(And))).reduce(And)
          }
        }

      case Not(TrueLiteral) => FalseLiteral
      case Not(FalseLiteral) => TrueLiteral

      case Not(a GreaterThan b) => LessThanOrEqual(a, b)
      case Not(a GreaterThanOrEqual b) => LessThan(a, b)

      case Not(a LessThan b) => GreaterThanOrEqual(a, b)
      case Not(a LessThanOrEqual b) => GreaterThan(a, b)

      case Not(a Or b) => And(Not(a), Not(b))
      case Not(a And b) => Or(Not(a), Not(b))

      case Not(Not(e)) => e
    }
  }
}

/**
 * Simplifies binary comparisons with semantically-equal expressions:
 * 1) Replace '<=>' with 'true' literal.
 * 2) Replace '=', '<=', and '>=' with 'true' literal if both operands are non-nullable.
 * 3) Replace '<' and '>' with 'false' literal if both operands are non-nullable.
 */
object SimplifyBinaryComparison extends Rule[LogicalPlan] with PredicateHelper {
  def apply(plan: LogicalPlan): LogicalPlan = plan transform {
    case q: LogicalPlan => q transformExpressionsUp {
      // True with equality
      case a EqualNullSafe b if a.semanticEquals(b) => TrueLiteral
      case a EqualTo b if !a.nullable && !b.nullable && a.semanticEquals(b) => TrueLiteral
      case a GreaterThanOrEqual b if !a.nullable && !b.nullable && a.semanticEquals(b) =>
        TrueLiteral
      case a LessThanOrEqual b if !a.nullable && !b.nullable && a.semanticEquals(b) => TrueLiteral

      // False with inequality
      case a GreaterThan b if !a.nullable && !b.nullable && a.semanticEquals(b) => FalseLiteral
      case a LessThan b if !a.nullable && !b.nullable && a.semanticEquals(b) => FalseLiteral
    }
  }
}

/**
 * Simplifies conditional expressions (if / case).
 */
object SimplifyConditionals extends Rule[LogicalPlan] with PredicateHelper {
  private def falseOrNullLiteral(e: Expression): Boolean = e match {
    case FalseLiteral => true
    case Literal(null, _) => true
    case _ => false
  }

  def apply(plan: LogicalPlan): LogicalPlan = plan transform {
    case q: LogicalPlan => q transformExpressionsUp {
      case If(TrueLiteral, trueValue, _) => trueValue
      case If(FalseLiteral, _, falseValue) => falseValue
      case If(Literal(null, _), _, falseValue) => falseValue

      case e @ CaseWhen(branches, elseValue) if branches.exists(x => falseOrNullLiteral(x._1)) =>
        // If there are branches that are always false, remove them.
        // If there are no more branches left, just use the else value.
        // Note that these two are handled together here in a single case statement because
        // otherwise we cannot determine the data type for the elseValue if it is None (i.e. null).
        val newBranches = branches.filter(x => !falseOrNullLiteral(x._1))
        if (newBranches.isEmpty) {
          elseValue.getOrElse(Literal.create(null, e.dataType))
        } else {
          e.copy(branches = newBranches)
        }

      case e @ CaseWhen(branches, _) if branches.headOption.map(_._1) == Some(TrueLiteral) =>
        // If the first branch is a true literal, remove the entire CaseWhen and use the value
        // from that. Note that CaseWhen.branches should never be empty, and as a result the
        // headOption (rather than head) added above is just an extra (and unnecessary) safeguard.
        branches.head._2
    }
  }
}

/**
 * Optimizes expressions by replacing according to CodeGen configuration.
 */
case class OptimizeCodegen(conf: CatalystConf) extends Rule[LogicalPlan] {
  def apply(plan: LogicalPlan): LogicalPlan = plan transformAllExpressions {
    case e: CaseWhen if canCodegen(e) => e.toCodegen()
  }

  private def canCodegen(e: CaseWhen): Boolean = {
    val numBranches = e.branches.size + e.elseValue.size
    numBranches <= conf.maxCaseBranchesForCodegen
  }
}

/**
 * Combines all adjacent [[Union]] operators into a single [[Union]].
 */
object CombineUnions extends Rule[LogicalPlan] {
  def apply(plan: LogicalPlan): LogicalPlan = plan transform {
    case Unions(children) => Union(children)
  }
}

/**
 * Combines two adjacent [[Filter]] operators into one, merging the non-redundant conditions into
 * one conjunctive predicate.
 */
object CombineFilters extends Rule[LogicalPlan] with PredicateHelper {
  def apply(plan: LogicalPlan): LogicalPlan = plan transform {
    case Filter(fc, nf @ Filter(nc, grandChild)) =>
      (ExpressionSet(splitConjunctivePredicates(fc)) --
        ExpressionSet(splitConjunctivePredicates(nc))).reduceOption(And) match {
        case Some(ac) =>
          Filter(And(nc, ac), grandChild)
        case None =>
          nf
      }
  }
}

/**
 * Removes no-op SortOrder from Sort
 */
object EliminateSorts  extends Rule[LogicalPlan] {
  def apply(plan: LogicalPlan): LogicalPlan = plan transform {
    case s @ Sort(orders, _, child) if orders.isEmpty || orders.exists(_.child.foldable) =>
      val newOrders = orders.filterNot(_.child.foldable)
      if (newOrders.isEmpty) child else s.copy(order = newOrders)
  }
}

/**
 * Removes filters that can be evaluated trivially.  This can be done through the following ways:
 * 1) by eliding the filter for cases where it will always evaluate to `true`.
 * 2) by substituting a dummy empty relation when the filter will always evaluate to `false`.
 * 3) by eliminating the always-true conditions given the constraints on the child's output.
 */
object PruneFilters extends Rule[LogicalPlan] with PredicateHelper {
  def apply(plan: LogicalPlan): LogicalPlan = plan transform {
    // If the filter condition always evaluate to true, remove the filter.
    case Filter(Literal(true, BooleanType), child) => child
    // If the filter condition always evaluate to null or false,
    // replace the input with an empty relation.
    case Filter(Literal(null, _), child) => LocalRelation(child.output, data = Seq.empty)
    case Filter(Literal(false, BooleanType), child) => LocalRelation(child.output, data = Seq.empty)
    // If any deterministic condition is guaranteed to be true given the constraints on the child's
    // output, remove the condition
    case f @ Filter(fc, p: LogicalPlan) =>
      val (prunedPredicates, remainingPredicates) =
        splitConjunctivePredicates(fc).partition { cond =>
          cond.deterministic && p.constraints.contains(cond)
        }
      if (prunedPredicates.isEmpty) {
        f
      } else if (remainingPredicates.isEmpty) {
        p
      } else {
        val newCond = remainingPredicates.reduce(And)
        Filter(newCond, p)
      }
  }
}

/**
 * Pushes [[Filter]] operators through many operators iff:
 * 1) the operator is deterministic
 * 2) the predicate is deterministic and the operator will not change any of rows.
 *
 * This heuristic is valid assuming the expression evaluation cost is minimal.
 */
object PushDownPredicate extends Rule[LogicalPlan] with PredicateHelper {
  def apply(plan: LogicalPlan): LogicalPlan = plan transform {
    // SPARK-13473: We can't push the predicate down when the underlying projection output non-
    // deterministic field(s).  Non-deterministic expressions are essentially stateful. This
    // implies that, for a given input row, the output are determined by the expression's initial
    // state and all the input rows processed before. In another word, the order of input rows
    // matters for non-deterministic expressions, while pushing down predicates changes the order.
    case filter @ Filter(condition, project @ Project(fields, grandChild))
      if fields.forall(_.deterministic) =>

      // Create a map of Aliases to their values from the child projection.
      // e.g., 'SELECT a + b AS c, d ...' produces Map(c -> a + b).
      val aliasMap = AttributeMap(fields.collect {
        case a: Alias => (a.toAttribute, a.child)
      })

      project.copy(child = Filter(replaceAlias(condition, aliasMap), grandChild))

    // Push [[Filter]] operators through [[Window]] operators. Parts of the predicate that can be
    // pushed beneath must satisfy the following conditions:
    // 1. All the expressions are part of window partitioning key. The expressions can be compound.
    // 2. Deterministic.
    // 3. Placed before any non-deterministic predicates.
    case filter @ Filter(condition, w: Window)
        if w.partitionSpec.forall(_.isInstanceOf[AttributeReference]) =>
      val partitionAttrs = AttributeSet(w.partitionSpec.flatMap(_.references))

      val (candidates, containingNonDeterministic) =
        splitConjunctivePredicates(condition).span(_.deterministic)

      val (pushDown, rest) = candidates.partition { cond =>
        cond.references.subsetOf(partitionAttrs)
      }

      val stayUp = rest ++ containingNonDeterministic

      if (pushDown.nonEmpty) {
        val pushDownPredicate = pushDown.reduce(And)
        val newWindow = w.copy(child = Filter(pushDownPredicate, w.child))
        if (stayUp.isEmpty) newWindow else Filter(stayUp.reduce(And), newWindow)
      } else {
        filter
      }

    case filter @ Filter(condition, aggregate: Aggregate) =>
      // Find all the aliased expressions in the aggregate list that don't include any actual
      // AggregateExpression, and create a map from the alias to the expression
      val aliasMap = AttributeMap(aggregate.aggregateExpressions.collect {
        case a: Alias if a.child.find(_.isInstanceOf[AggregateExpression]).isEmpty =>
          (a.toAttribute, a.child)
      })

      // For each filter, expand the alias and check if the filter can be evaluated using
      // attributes produced by the aggregate operator's child operator.
      val (candidates, containingNonDeterministic) =
        splitConjunctivePredicates(condition).span(_.deterministic)

      val (pushDown, rest) = candidates.partition { cond =>
        val replaced = replaceAlias(cond, aliasMap)
        replaced.references.subsetOf(aggregate.child.outputSet)
      }

      val stayUp = rest ++ containingNonDeterministic

      if (pushDown.nonEmpty) {
        val pushDownPredicate = pushDown.reduce(And)
        val replaced = replaceAlias(pushDownPredicate, aliasMap)
        val newAggregate = aggregate.copy(child = Filter(replaced, aggregate.child))
        // If there is no more filter to stay up, just eliminate the filter.
        // Otherwise, create "Filter(stayUp) <- Aggregate <- Filter(pushDownPredicate)".
        if (stayUp.isEmpty) newAggregate else Filter(stayUp.reduce(And), newAggregate)
      } else {
        filter
      }

    case filter @ Filter(condition, union: Union) =>
      // Union could change the rows, so non-deterministic predicate can't be pushed down
      val (pushDown, stayUp) = splitConjunctivePredicates(condition).span(_.deterministic)

      if (pushDown.nonEmpty) {
        val pushDownCond = pushDown.reduceLeft(And)
        val output = union.output
        val newGrandChildren = union.children.map { grandchild =>
          val newCond = pushDownCond transform {
            case e if output.exists(_.semanticEquals(e)) =>
              grandchild.output(output.indexWhere(_.semanticEquals(e)))
          }
          assert(newCond.references.subsetOf(grandchild.outputSet))
          Filter(newCond, grandchild)
        }
        val newUnion = union.withNewChildren(newGrandChildren)
        if (stayUp.nonEmpty) {
          Filter(stayUp.reduceLeft(And), newUnion)
        } else {
          newUnion
        }
      } else {
        filter
      }

<<<<<<< HEAD
    // two filters should be combine together by other rules
    case filter @ Filter(_, _: Filter) => filter
    // should not push predicates through sample, or will generate different results.
    case filter @ Filter(_, _: Sample) => filter
    // should not push predicates through common subquery.
    case filter @ Filter(_, SubqueryAlias(_, _, _, true)) => filter

    case filter @ Filter(condition, u: UnaryNode) if u.expressions.forall(_.deterministic) =>
=======
    case filter @ Filter(condition, u: UnaryNode)
        if canPushThrough(u) && u.expressions.forall(_.deterministic) =>
>>>>>>> 67e59d46
      pushDownPredicate(filter, u.child) { predicate =>
        u.withNewChildren(Seq(Filter(predicate, u.child)))
      }
  }

  private def canPushThrough(p: UnaryNode): Boolean = p match {
    // Note that some operators (e.g. project, aggregate, union) are being handled separately
    // (earlier in this rule).
    case _: AppendColumns => true
    case _: BroadcastHint => true
    case _: Distinct => true
    case _: Generate => true
    case _: Pivot => true
    case _: RedistributeData => true
    case _: Repartition => true
    case _: ScriptTransformation => true
    case _: Sort => true
    case _ => false
  }

  private def pushDownPredicate(
      filter: Filter,
      grandchild: LogicalPlan)(insertFilter: Expression => LogicalPlan): LogicalPlan = {
    // Only push down the predicates that is deterministic and all the referenced attributes
    // come from grandchild.
    // TODO: non-deterministic predicates could be pushed through some operators that do not change
    // the rows.
    val (candidates, containingNonDeterministic) =
      splitConjunctivePredicates(filter.condition).span(_.deterministic)

    val (pushDown, rest) = candidates.partition { cond =>
      cond.references.subsetOf(grandchild.outputSet)
    }

    val stayUp = rest ++ containingNonDeterministic

    if (pushDown.nonEmpty) {
      val newChild = insertFilter(pushDown.reduceLeft(And))
      if (stayUp.nonEmpty) {
        Filter(stayUp.reduceLeft(And), newChild)
      } else {
        newChild
      }
    } else {
      filter
    }
  }
}

/**
 * Reorder the joins and push all the conditions into join, so that the bottom ones have at least
 * one condition.
 *
 * The order of joins will not be changed if all of them already have at least one condition.
 */
object ReorderJoin extends Rule[LogicalPlan] with PredicateHelper {

  /**
   * Join a list of plans together and push down the conditions into them.
   *
   * The joined plan are picked from left to right, prefer those has at least one join condition.
   *
   * @param input a list of LogicalPlans to join.
   * @param conditions a list of condition for join.
   */
  @tailrec
  def createOrderedJoin(input: Seq[LogicalPlan], conditions: Seq[Expression]): LogicalPlan = {
    assert(input.size >= 2)
    if (input.size == 2) {
      val (joinConditions, others) = conditions.partition(
        e => !SubqueryExpression.hasCorrelatedSubquery(e))
      val join = Join(input(0), input(1), Inner, joinConditions.reduceLeftOption(And))
      if (others.nonEmpty) {
        Filter(others.reduceLeft(And), join)
      } else {
        join
      }
    } else {
      val left :: rest = input.toList
      // find out the first join that have at least one join condition
      val conditionalJoin = rest.find { plan =>
        val refs = left.outputSet ++ plan.outputSet
        conditions.filterNot(canEvaluate(_, left)).filterNot(canEvaluate(_, plan))
          .exists(_.references.subsetOf(refs))
      }
      // pick the next one if no condition left
      val right = conditionalJoin.getOrElse(rest.head)

      val joinedRefs = left.outputSet ++ right.outputSet
      val (joinConditions, others) = conditions.partition(
        e => e.references.subsetOf(joinedRefs) && !SubqueryExpression.hasCorrelatedSubquery(e))
      val joined = Join(left, right, Inner, joinConditions.reduceLeftOption(And))

      // should not have reference to same logical plan
      createOrderedJoin(Seq(joined) ++ rest.filterNot(_ eq right), others)
    }
  }

  def apply(plan: LogicalPlan): LogicalPlan = plan transform {
    case j @ ExtractFiltersAndInnerJoins(input, conditions)
        if input.size > 2 && conditions.nonEmpty =>
      createOrderedJoin(input, conditions)
  }
}

/**
 * Elimination of outer joins, if the predicates can restrict the result sets so that
 * all null-supplying rows are eliminated
 *
 * - full outer -> inner if both sides have such predicates
 * - left outer -> inner if the right side has such predicates
 * - right outer -> inner if the left side has such predicates
 * - full outer -> left outer if only the left side has such predicates
 * - full outer -> right outer if only the right side has such predicates
 *
 * This rule should be executed before pushing down the Filter
 */
object EliminateOuterJoin extends Rule[LogicalPlan] with PredicateHelper {

  /**
   * Returns whether the expression returns null or false when all inputs are nulls.
   */
  private def canFilterOutNull(e: Expression): Boolean = {
    if (!e.deterministic || SubqueryExpression.hasCorrelatedSubquery(e)) return false
    val attributes = e.references.toSeq
    val emptyRow = new GenericInternalRow(attributes.length)
    val v = BindReferences.bindReference(e, attributes).eval(emptyRow)
    v == null || v == false
  }

  private def buildNewJoinType(filter: Filter, join: Join): JoinType = {
    val splitConjunctiveConditions: Seq[Expression] = splitConjunctivePredicates(filter.condition)
    val leftConditions = splitConjunctiveConditions
      .filter(_.references.subsetOf(join.left.outputSet))
    val rightConditions = splitConjunctiveConditions
      .filter(_.references.subsetOf(join.right.outputSet))

    val leftHasNonNullPredicate = leftConditions.exists(canFilterOutNull) ||
      filter.constraints.filter(_.isInstanceOf[IsNotNull])
        .exists(expr => join.left.outputSet.intersect(expr.references).nonEmpty)
    val rightHasNonNullPredicate = rightConditions.exists(canFilterOutNull) ||
      filter.constraints.filter(_.isInstanceOf[IsNotNull])
        .exists(expr => join.right.outputSet.intersect(expr.references).nonEmpty)

    join.joinType match {
      case RightOuter if leftHasNonNullPredicate => Inner
      case LeftOuter if rightHasNonNullPredicate => Inner
      case FullOuter if leftHasNonNullPredicate && rightHasNonNullPredicate => Inner
      case FullOuter if leftHasNonNullPredicate => LeftOuter
      case FullOuter if rightHasNonNullPredicate => RightOuter
      case o => o
    }
  }

  def apply(plan: LogicalPlan): LogicalPlan = plan transform {
    case f @ Filter(condition, j @ Join(_, _, RightOuter | LeftOuter | FullOuter, _)) =>
      val newJoinType = buildNewJoinType(f, j)
      if (j.joinType == newJoinType) f else Filter(condition, j.copy(joinType = newJoinType))
  }
}

/**
 * Pushes down [[Filter]] operators where the `condition` can be
 * evaluated using only the attributes of the left or right side of a join.  Other
 * [[Filter]] conditions are moved into the `condition` of the [[Join]].
 *
 * And also pushes down the join filter, where the `condition` can be evaluated using only the
 * attributes of the left or right side of sub query when applicable.
 *
 * Check https://cwiki.apache.org/confluence/display/Hive/OuterJoinBehavior for more details
 */
object PushPredicateThroughJoin extends Rule[LogicalPlan] with PredicateHelper {
  /**
   * Splits join condition expressions into three categories based on the attributes required
   * to evaluate them.
   *
   * @return (canEvaluateInLeft, canEvaluateInRight, haveToEvaluateInBoth)
   */
  private def split(condition: Seq[Expression], left: LogicalPlan, right: LogicalPlan) = {
    val (leftEvaluateCondition, rest) =
        condition.partition(_.references subsetOf left.outputSet)
    val (rightEvaluateCondition, commonCondition) =
        rest.partition(_.references subsetOf right.outputSet)

    (leftEvaluateCondition, rightEvaluateCondition, commonCondition)
  }

  def apply(plan: LogicalPlan): LogicalPlan = plan transform {
    // push the where condition down into join filter
    case f @ Filter(filterCondition, Join(left, right, joinType, joinCondition)) =>
      val (leftFilterConditions, rightFilterConditions, commonFilterCondition) =
        split(splitConjunctivePredicates(filterCondition), left, right)
      joinType match {
        case Inner =>
          // push down the single side `where` condition into respective sides
          val newLeft = leftFilterConditions.
            reduceLeftOption(And).map(Filter(_, left)).getOrElse(left)
          val newRight = rightFilterConditions.
            reduceLeftOption(And).map(Filter(_, right)).getOrElse(right)
          val (newJoinConditions, others) =
            commonFilterCondition.partition(e => !SubqueryExpression.hasCorrelatedSubquery(e))
          val newJoinCond = (newJoinConditions ++ joinCondition).reduceLeftOption(And)

          val join = Join(newLeft, newRight, Inner, newJoinCond)
          if (others.nonEmpty) {
            Filter(others.reduceLeft(And), join)
          } else {
            join
          }
        case RightOuter =>
          // push down the right side only `where` condition
          val newLeft = left
          val newRight = rightFilterConditions.
            reduceLeftOption(And).map(Filter(_, right)).getOrElse(right)
          val newJoinCond = joinCondition
          val newJoin = Join(newLeft, newRight, RightOuter, newJoinCond)

          (leftFilterConditions ++ commonFilterCondition).
            reduceLeftOption(And).map(Filter(_, newJoin)).getOrElse(newJoin)
        case LeftOuter | LeftExistence(_) =>
          // push down the left side only `where` condition
          val newLeft = leftFilterConditions.
            reduceLeftOption(And).map(Filter(_, left)).getOrElse(left)
          val newRight = right
          val newJoinCond = joinCondition
          val newJoin = Join(newLeft, newRight, joinType, newJoinCond)

          (rightFilterConditions ++ commonFilterCondition).
            reduceLeftOption(And).map(Filter(_, newJoin)).getOrElse(newJoin)
        case FullOuter => f // DO Nothing for Full Outer Join
        case NaturalJoin(_) => sys.error("Untransformed NaturalJoin node")
        case UsingJoin(_, _) => sys.error("Untransformed Using join node")
      }

    // push down the join filter into sub query scanning if applicable
    case f @ Join(left, right, joinType, joinCondition) =>
      val (leftJoinConditions, rightJoinConditions, commonJoinCondition) =
        split(joinCondition.map(splitConjunctivePredicates).getOrElse(Nil), left, right)

      joinType match {
        case Inner | LeftExistence(_) =>
          // push down the single side only join filter for both sides sub queries
          val newLeft = leftJoinConditions.
            reduceLeftOption(And).map(Filter(_, left)).getOrElse(left)
          val newRight = rightJoinConditions.
            reduceLeftOption(And).map(Filter(_, right)).getOrElse(right)
          val newJoinCond = commonJoinCondition.reduceLeftOption(And)

          Join(newLeft, newRight, joinType, newJoinCond)
        case RightOuter =>
          // push down the left side only join filter for left side sub query
          val newLeft = leftJoinConditions.
            reduceLeftOption(And).map(Filter(_, left)).getOrElse(left)
          val newRight = right
          val newJoinCond = (rightJoinConditions ++ commonJoinCondition).reduceLeftOption(And)

          Join(newLeft, newRight, RightOuter, newJoinCond)
        case LeftOuter =>
          // push down the right side only join filter for right sub query
          val newLeft = left
          val newRight = rightJoinConditions.
            reduceLeftOption(And).map(Filter(_, right)).getOrElse(right)
          val newJoinCond = (leftJoinConditions ++ commonJoinCondition).reduceLeftOption(And)

          Join(newLeft, newRight, LeftOuter, newJoinCond)
        case FullOuter => f
        case NaturalJoin(_) => sys.error("Untransformed NaturalJoin node")
        case UsingJoin(_, _) => sys.error("Untransformed Using join node")
      }
  }
}

/**
 * Removes [[Cast Casts]] that are unnecessary because the input is already the correct type.
 */
object SimplifyCasts extends Rule[LogicalPlan] {
  def apply(plan: LogicalPlan): LogicalPlan = plan transformAllExpressions {
    case Cast(e, dataType) if e.dataType == dataType => e
  }
}

/**
 * Removes nodes that are not necessary.
 */
object RemoveDispensableExpressions extends Rule[LogicalPlan] {
  def apply(plan: LogicalPlan): LogicalPlan = plan transformAllExpressions {
    case UnaryPositive(child) => child
    case PromotePrecision(child) => child
  }
}

/**
 * Combines two adjacent [[Limit]] operators into one, merging the
 * expressions into one single expression.
 */
object CombineLimits extends Rule[LogicalPlan] {
  def apply(plan: LogicalPlan): LogicalPlan = plan transform {
    case GlobalLimit(le, GlobalLimit(ne, grandChild)) =>
      GlobalLimit(Least(Seq(ne, le)), grandChild)
    case LocalLimit(le, LocalLimit(ne, grandChild)) =>
      LocalLimit(Least(Seq(ne, le)), grandChild)
    case Limit(le, Limit(ne, grandChild)) =>
      Limit(Least(Seq(ne, le)), grandChild)
  }
}

/**
 * Removes the inner case conversion expressions that are unnecessary because
 * the inner conversion is overwritten by the outer one.
 */
object SimplifyCaseConversionExpressions extends Rule[LogicalPlan] {
  def apply(plan: LogicalPlan): LogicalPlan = plan transform {
    case q: LogicalPlan => q transformExpressionsUp {
      case Upper(Upper(child)) => Upper(child)
      case Upper(Lower(child)) => Upper(child)
      case Lower(Upper(child)) => Lower(child)
      case Lower(Lower(child)) => Lower(child)
    }
  }
}

/**
 * Speeds up aggregates on fixed-precision decimals by executing them on unscaled Long values.
 *
 * This uses the same rules for increasing the precision and scale of the output as
 * [[org.apache.spark.sql.catalyst.analysis.DecimalPrecision]].
 */
object DecimalAggregates extends Rule[LogicalPlan] {
  import Decimal.MAX_LONG_DIGITS

  /** Maximum number of decimal digits representable precisely in a Double */
  private val MAX_DOUBLE_DIGITS = 15

  def apply(plan: LogicalPlan): LogicalPlan = plan transform {
    case q: LogicalPlan => q transformExpressionsDown {
      case we @ WindowExpression(ae @ AggregateExpression(af, _, _, _), _) => af match {
        case Sum(e @ DecimalType.Expression(prec, scale)) if prec + 10 <= MAX_LONG_DIGITS =>
          MakeDecimal(we.copy(windowFunction = ae.copy(aggregateFunction = Sum(UnscaledValue(e)))),
            prec + 10, scale)

        case Average(e @ DecimalType.Expression(prec, scale)) if prec + 4 <= MAX_DOUBLE_DIGITS =>
          val newAggExpr =
            we.copy(windowFunction = ae.copy(aggregateFunction = Average(UnscaledValue(e))))
          Cast(
            Divide(newAggExpr, Literal.create(math.pow(10.0, scale), DoubleType)),
            DecimalType(prec + 4, scale + 4))

        case _ => we
      }
      case ae @ AggregateExpression(af, _, _, _) => af match {
        case Sum(e @ DecimalType.Expression(prec, scale)) if prec + 10 <= MAX_LONG_DIGITS =>
          MakeDecimal(ae.copy(aggregateFunction = Sum(UnscaledValue(e))), prec + 10, scale)

        case Average(e @ DecimalType.Expression(prec, scale)) if prec + 4 <= MAX_DOUBLE_DIGITS =>
          val newAggExpr = ae.copy(aggregateFunction = Average(UnscaledValue(e)))
          Cast(
            Divide(newAggExpr, Literal.create(math.pow(10.0, scale), DoubleType)),
            DecimalType(prec + 4, scale + 4))

        case _ => ae
      }
    }
  }
}

/**
 * Converts local operations (i.e. ones that don't require data exchange) on LocalRelation to
 * another LocalRelation.
 *
 * This is relatively simple as it currently handles only a single case: Project.
 */
object ConvertToLocalRelation extends Rule[LogicalPlan] {
  def apply(plan: LogicalPlan): LogicalPlan = plan transform {
    case Project(projectList, LocalRelation(output, data))
        if !projectList.exists(hasUnevaluableExpr) =>
      val projection = new InterpretedProjection(projectList, output)
      LocalRelation(projectList.map(_.toAttribute), data.map(projection))
  }

  private def hasUnevaluableExpr(expr: Expression): Boolean = {
    expr.find(e => e.isInstanceOf[Unevaluable] && !e.isInstanceOf[AttributeReference]).isDefined
  }
}

/**
 * Replaces logical [[Distinct]] operator with an [[Aggregate]] operator.
 * {{{
 *   SELECT DISTINCT f1, f2 FROM t  ==>  SELECT f1, f2 FROM t GROUP BY f1, f2
 * }}}
 */
object ReplaceDistinctWithAggregate extends Rule[LogicalPlan] {
  def apply(plan: LogicalPlan): LogicalPlan = plan transform {
    case Distinct(child) => Aggregate(child.output, child.output, child)
  }
}

/**
 * Replaces logical [[Intersect]] operator with a left-semi [[Join]] operator.
 * {{{
 *   SELECT a1, a2 FROM Tab1 INTERSECT SELECT b1, b2 FROM Tab2
 *   ==>  SELECT DISTINCT a1, a2 FROM Tab1 LEFT SEMI JOIN Tab2 ON a1<=>b1 AND a2<=>b2
 * }}}
 *
 * Note:
 * 1. This rule is only applicable to INTERSECT DISTINCT. Do not use it for INTERSECT ALL.
 * 2. This rule has to be done after de-duplicating the attributes; otherwise, the generated
 *    join conditions will be incorrect.
 */
object ReplaceIntersectWithSemiJoin extends Rule[LogicalPlan] {
  def apply(plan: LogicalPlan): LogicalPlan = plan transform {
    case Intersect(left, right) =>
      assert(left.output.size == right.output.size)
      val joinCond = left.output.zip(right.output).map { case (l, r) => EqualNullSafe(l, r) }
      Distinct(Join(left, right, LeftSemi, joinCond.reduceLeftOption(And)))
  }
}

/**
 * Replaces logical [[Except]] operator with a left-anti [[Join]] operator.
 * {{{
 *   SELECT a1, a2 FROM Tab1 EXCEPT SELECT b1, b2 FROM Tab2
 *   ==>  SELECT DISTINCT a1, a2 FROM Tab1 LEFT ANTI JOIN Tab2 ON a1<=>b1 AND a2<=>b2
 * }}}
 *
 * Note:
 * 1. This rule is only applicable to EXCEPT DISTINCT. Do not use it for EXCEPT ALL.
 * 2. This rule has to be done after de-duplicating the attributes; otherwise, the generated
 *    join conditions will be incorrect.
 */
object ReplaceExceptWithAntiJoin extends Rule[LogicalPlan] {
  def apply(plan: LogicalPlan): LogicalPlan = plan transform {
    case Except(left, right) =>
      assert(left.output.size == right.output.size)
      val joinCond = left.output.zip(right.output).map { case (l, r) => EqualNullSafe(l, r) }
      Distinct(Join(left, right, LeftAnti, joinCond.reduceLeftOption(And)))
  }
}

/**
 * Removes literals from group expressions in [[Aggregate]], as they have no effect to the result
 * but only makes the grouping key bigger.
 */
object RemoveLiteralFromGroupExpressions extends Rule[LogicalPlan] {
  def apply(plan: LogicalPlan): LogicalPlan = plan transform {
    case a @ Aggregate(grouping, _, _) =>
      val newGrouping = grouping.filter(!_.foldable)
      a.copy(groupingExpressions = newGrouping)
  }
}

/**
 * Removes repetition from group expressions in [[Aggregate]], as they have no effect to the result
 * but only makes the grouping key bigger.
 */
object RemoveRepetitionFromGroupExpressions extends Rule[LogicalPlan] {
  def apply(plan: LogicalPlan): LogicalPlan = plan transform {
    case a @ Aggregate(grouping, _, _) =>
      val newGrouping = ExpressionSet(grouping).toSeq
      a.copy(groupingExpressions = newGrouping)
  }
}

/**
 * Finds all [[RuntimeReplaceable]] expressions and replace them with the expressions that can
 * be evaluated. This is mainly used to provide compatibility with other databases.
 * For example, we use this to support "nvl" by replacing it with "coalesce".
 */
object ReplaceExpressions extends Rule[LogicalPlan] {
  def apply(plan: LogicalPlan): LogicalPlan = plan transformAllExpressions {
    case e: RuntimeReplaceable => e.replaced
  }
}

/**
 * Computes the current date and time to make sure we return the same result in a single query.
 */
object ComputeCurrentTime extends Rule[LogicalPlan] {
  def apply(plan: LogicalPlan): LogicalPlan = {
    val dateExpr = CurrentDate()
    val timeExpr = CurrentTimestamp()
    val currentDate = Literal.create(dateExpr.eval(EmptyRow), dateExpr.dataType)
    val currentTime = Literal.create(timeExpr.eval(EmptyRow), timeExpr.dataType)

    plan transformAllExpressions {
      case CurrentDate() => currentDate
      case CurrentTimestamp() => currentTime
    }
  }
}

/** Replaces the expression of CurrentDatabase with the current database name. */
case class GetCurrentDatabase(sessionCatalog: SessionCatalog) extends Rule[LogicalPlan] {
  def apply(plan: LogicalPlan): LogicalPlan = {
    plan transformAllExpressions {
      case CurrentDatabase() =>
        Literal.create(sessionCatalog.getCurrentDatabase, StringType)
    }
  }
}

/**
 * Combines two adjacent [[TypedFilter]]s, which operate on same type object in condition, into one,
 * mering the filter functions into one conjunctive function.
 */
object CombineTypedFilters extends Rule[LogicalPlan] {
  def apply(plan: LogicalPlan): LogicalPlan = plan transform {
    case t1 @ TypedFilter(_, _, _, _, t2 @ TypedFilter(_, _, _, _, child))
        if t1.deserializer.dataType == t2.deserializer.dataType =>
      TypedFilter(
        combineFilterFunction(t2.func, t1.func),
        t1.argumentClass,
        t1.argumentSchema,
        t1.deserializer,
        child)
  }

  private def combineFilterFunction(func1: AnyRef, func2: AnyRef): Any => Boolean = {
    (func1, func2) match {
      case (f1: FilterFunction[_], f2: FilterFunction[_]) =>
        input => f1.asInstanceOf[FilterFunction[Any]].call(input) &&
          f2.asInstanceOf[FilterFunction[Any]].call(input)
      case (f1: FilterFunction[_], f2) =>
        input => f1.asInstanceOf[FilterFunction[Any]].call(input) &&
          f2.asInstanceOf[Any => Boolean](input)
      case (f1, f2: FilterFunction[_]) =>
        input => f1.asInstanceOf[Any => Boolean].apply(input) &&
          f2.asInstanceOf[FilterFunction[Any]].call(input)
      case (f1, f2) =>
        input => f1.asInstanceOf[Any => Boolean].apply(input) &&
          f2.asInstanceOf[Any => Boolean].apply(input)
    }
  }
}

/**
 * This rule rewrites predicate sub-queries into left semi/anti joins. The following predicates
 * are supported:
 * a. EXISTS/NOT EXISTS will be rewritten as semi/anti join, unresolved conditions in Filter
 *    will be pulled out as the join conditions.
 * b. IN/NOT IN will be rewritten as semi/anti join, unresolved conditions in the Filter will
 *    be pulled out as join conditions, value = selected column will also be used as join
 *    condition.
 */
object RewritePredicateSubquery extends Rule[LogicalPlan] with PredicateHelper {
  def apply(plan: LogicalPlan): LogicalPlan = plan transform {
    case Filter(condition, child) =>
      val (withSubquery, withoutSubquery) =
        splitConjunctivePredicates(condition).partition(PredicateSubquery.hasPredicateSubquery)

      // Construct the pruned filter condition.
      val newFilter: LogicalPlan = withoutSubquery match {
        case Nil => child
        case conditions => Filter(conditions.reduce(And), child)
      }

      // Filter the plan by applying left semi and left anti joins.
      withSubquery.foldLeft(newFilter) {
        case (p, PredicateSubquery(sub, conditions, _, _)) =>
          val (joinCond, outerPlan) = rewriteExistentialExpr(conditions, p)
          Join(outerPlan, sub, LeftSemi, joinCond)
        case (p, Not(PredicateSubquery(sub, conditions, false, _))) =>
          val (joinCond, outerPlan) = rewriteExistentialExpr(conditions, p)
          Join(outerPlan, sub, LeftAnti, joinCond)
        case (p, Not(PredicateSubquery(sub, conditions, true, _))) =>
          // This is a NULL-aware (left) anti join (NAAJ) e.g. col NOT IN expr
          // Construct the condition. A NULL in one of the conditions is regarded as a positive
          // result; such a row will be filtered out by the Anti-Join operator.

          // Note that will almost certainly be planned as a Broadcast Nested Loop join.
          // Use EXISTS if performance matters to you.
          val (joinCond, outerPlan) = rewriteExistentialExpr(conditions, p)
          val anyNull = splitConjunctivePredicates(joinCond.get).map(IsNull).reduceLeft(Or)
          Join(outerPlan, sub, LeftAnti, Option(Or(anyNull, joinCond.get)))
        case (p, predicate) =>
          val (newCond, inputPlan) = rewriteExistentialExpr(Seq(predicate), p)
          Project(p.output, Filter(newCond.get, inputPlan))
      }
  }

  /**
   * Given a predicate expression and an input plan, it rewrites
   * any embedded existential sub-query into an existential join.
   * It returns the rewritten expression together with the updated plan.
   * Currently, it does not support null-aware joins. Embedded NOT IN predicates
   * are blocked in the Analyzer.
   */
  private def rewriteExistentialExpr(
      exprs: Seq[Expression],
      plan: LogicalPlan): (Option[Expression], LogicalPlan) = {
    var newPlan = plan
    val newExprs = exprs.map { e =>
      e transformUp {
        case PredicateSubquery(sub, conditions, nullAware, _) =>
          // TODO: support null-aware join
          val exists = AttributeReference("exists", BooleanType, nullable = false)()
          newPlan = Join(newPlan, sub, ExistenceJoin(exists), conditions.reduceLeftOption(And))
          exists
        }
    }
    (newExprs.reduceOption(And), newPlan)
  }
}

/**
 * This rule rewrites correlated [[ScalarSubquery]] expressions into LEFT OUTER joins.
 */
object RewriteCorrelatedScalarSubquery extends Rule[LogicalPlan] {
  /**
   * Extract all correlated scalar subqueries from an expression. The subqueries are collected using
   * the given collector. The expression is rewritten and returned.
   */
  private def extractCorrelatedScalarSubqueries[E <: Expression](
      expression: E,
      subqueries: ArrayBuffer[ScalarSubquery]): E = {
    val newExpression = expression transform {
      case s: ScalarSubquery if s.children.nonEmpty =>
        subqueries += s
        s.plan.output.head
    }
    newExpression.asInstanceOf[E]
  }

  /**
   * Statically evaluate an expression containing zero or more placeholders, given a set
   * of bindings for placeholder values.
   */
  private def evalExpr(expr: Expression, bindings: Map[ExprId, Option[Any]]) : Option[Any] = {
    val rewrittenExpr = expr transform {
      case r: AttributeReference =>
        bindings(r.exprId) match {
          case Some(v) => Literal.create(v, r.dataType)
          case None => Literal.default(NullType)
        }
    }
    Option(rewrittenExpr.eval())
  }

  /**
   * Statically evaluate an expression containing one or more aggregates on an empty input.
   */
  private def evalAggOnZeroTups(expr: Expression) : Option[Any] = {
    // AggregateExpressions are Unevaluable, so we need to replace all aggregates
    // in the expression with the value they would return for zero input tuples.
    // Also replace attribute refs (for example, for grouping columns) with NULL.
    val rewrittenExpr = expr transform {
      case a @ AggregateExpression(aggFunc, _, _, resultId) =>
        aggFunc.defaultResult.getOrElse(Literal.default(NullType))

      case _: AttributeReference => Literal.default(NullType)
    }
    Option(rewrittenExpr.eval())
  }

  /**
   * Statically evaluate a scalar subquery on an empty input.
   *
   * <b>WARNING:</b> This method only covers subqueries that pass the checks under
   * [[org.apache.spark.sql.catalyst.analysis.CheckAnalysis]]. If the checks in
   * CheckAnalysis become less restrictive, this method will need to change.
   */
  private def evalSubqueryOnZeroTups(plan: LogicalPlan) : Option[Any] = {
    // Inputs to this method will start with a chain of zero or more SubqueryAlias
    // and Project operators, followed by an optional Filter, followed by an
    // Aggregate. Traverse the operators recursively.
    def evalPlan(lp : LogicalPlan) : Map[ExprId, Option[Any]] = lp match {
      case SubqueryAlias(_, child, _, false) => evalPlan(child)
      case Filter(condition, child) =>
        val bindings = evalPlan(child)
        if (bindings.isEmpty) bindings
        else {
          val exprResult = evalExpr(condition, bindings).getOrElse(false)
            .asInstanceOf[Boolean]
          if (exprResult) bindings else Map.empty
        }

      case Project(projectList, child) =>
        val bindings = evalPlan(child)
        if (bindings.isEmpty) {
          bindings
        } else {
          projectList.map(ne => (ne.exprId, evalExpr(ne, bindings))).toMap
        }

      case Aggregate(_, aggExprs, _) =>
        // Some of the expressions under the Aggregate node are the join columns
        // for joining with the outer query block. Fill those expressions in with
        // nulls and statically evaluate the remainder.
        aggExprs.map {
          case ref: AttributeReference => (ref.exprId, None)
          case alias @ Alias(_: AttributeReference, _) => (alias.exprId, None)
          case ne => (ne.exprId, evalAggOnZeroTups(ne))
        }.toMap

      case _ => sys.error(s"Unexpected operator in scalar subquery: $lp")
    }

    val resultMap = evalPlan(plan)

    // By convention, the scalar subquery result is the leftmost field.
    resultMap(plan.output.head.exprId)
  }

  /**
   * Split the plan for a scalar subquery into the parts above the innermost query block
   * (first part of returned value), the HAVING clause of the innermost query block
   * (optional second part) and the parts below the HAVING CLAUSE (third part).
   */
  private def splitSubquery(plan: LogicalPlan) : (Seq[LogicalPlan], Option[Filter], Aggregate) = {
    val topPart = ArrayBuffer.empty[LogicalPlan]
    var bottomPart: LogicalPlan = plan
    while (true) {
      bottomPart match {
        case havingPart @ Filter(_, aggPart: Aggregate) =>
          return (topPart, Option(havingPart), aggPart)

        case aggPart: Aggregate =>
          // No HAVING clause
          return (topPart, None, aggPart)

        case p @ Project(_, child) =>
          topPart += p
          bottomPart = child

        case s @ SubqueryAlias(_, child, _, false) =>
          topPart += s
          bottomPart = child

        case Filter(_, op) =>
          sys.error(s"Correlated subquery has unexpected operator $op below filter")

        case op @ _ => sys.error(s"Unexpected operator $op in correlated subquery")
      }
    }

    sys.error("This line should be unreachable")
  }

  // Name of generated column used in rewrite below
  val ALWAYS_TRUE_COLNAME = "alwaysTrue"

  /**
   * Construct a new child plan by left joining the given subqueries to a base plan.
   */
  private def constructLeftJoins(
      child: LogicalPlan,
      subqueries: ArrayBuffer[ScalarSubquery]): LogicalPlan = {
    subqueries.foldLeft(child) {
      case (currentChild, ScalarSubquery(query, conditions, _)) =>
        val origOutput = query.output.head

        val resultWithZeroTups = evalSubqueryOnZeroTups(query)
        if (resultWithZeroTups.isEmpty) {
          // CASE 1: Subquery guaranteed not to have the COUNT bug
          Project(
            currentChild.output :+ origOutput,
            Join(currentChild, query, LeftOuter, conditions.reduceOption(And)))
        } else {
          // Subquery might have the COUNT bug. Add appropriate corrections.
          val (topPart, havingNode, aggNode) = splitSubquery(query)

          // The next two cases add a leading column to the outer join input to make it
          // possible to distinguish between the case when no tuples join and the case
          // when the tuple that joins contains null values.
          // The leading column always has the value TRUE.
          val alwaysTrueExprId = NamedExpression.newExprId
          val alwaysTrueExpr = Alias(Literal.TrueLiteral,
            ALWAYS_TRUE_COLNAME)(exprId = alwaysTrueExprId)
          val alwaysTrueRef = AttributeReference(ALWAYS_TRUE_COLNAME,
            BooleanType)(exprId = alwaysTrueExprId)

          val aggValRef = query.output.head

          if (havingNode.isEmpty) {
            // CASE 2: Subquery with no HAVING clause
            Project(
              currentChild.output :+
                Alias(
                  If(IsNull(alwaysTrueRef),
                    Literal.create(resultWithZeroTups.get, origOutput.dataType),
                    aggValRef), origOutput.name)(exprId = origOutput.exprId),
              Join(currentChild,
                Project(query.output :+ alwaysTrueExpr, query),
                LeftOuter, conditions.reduceOption(And)))

          } else {
            // CASE 3: Subquery with HAVING clause. Pull the HAVING clause above the join.
            // Need to modify any operators below the join to pass through all columns
            // referenced in the HAVING clause.
            var subqueryRoot: UnaryNode = aggNode
            val havingInputs: Seq[NamedExpression] = aggNode.output

            topPart.reverse.foreach {
              case Project(projList, _) =>
                subqueryRoot = Project(projList ++ havingInputs, subqueryRoot)
              case s @ SubqueryAlias(alias, _, None, false) =>
                subqueryRoot = SubqueryAlias(alias, subqueryRoot, None)
              case op => sys.error(s"Unexpected operator $op in corelated subquery")
            }

            // CASE WHEN alwayTrue IS NULL THEN resultOnZeroTups
            //      WHEN NOT (original HAVING clause expr) THEN CAST(null AS <type of aggVal>)
            //      ELSE (aggregate value) END AS (original column name)
            val caseExpr = Alias(CaseWhen(Seq(
              (IsNull(alwaysTrueRef), Literal.create(resultWithZeroTups.get, origOutput.dataType)),
              (Not(havingNode.get.condition), Literal.create(null, aggValRef.dataType))),
              aggValRef),
              origOutput.name)(exprId = origOutput.exprId)

            Project(
              currentChild.output :+ caseExpr,
              Join(currentChild,
                Project(subqueryRoot.output :+ alwaysTrueExpr, subqueryRoot),
                LeftOuter, conditions.reduceOption(And)))

          }
        }
    }
  }

  /**
   * Rewrite [[Filter]], [[Project]] and [[Aggregate]] plans containing correlated scalar
   * subqueries.
   */
  def apply(plan: LogicalPlan): LogicalPlan = plan transform {
    case a @ Aggregate(grouping, expressions, child) =>
      val subqueries = ArrayBuffer.empty[ScalarSubquery]
      val newExpressions = expressions.map(extractCorrelatedScalarSubqueries(_, subqueries))
      if (subqueries.nonEmpty) {
        // We currently only allow correlated subqueries in an aggregate if they are part of the
        // grouping expressions. As a result we need to replace all the scalar subqueries in the
        // grouping expressions by their result.
        val newGrouping = grouping.map { e =>
          subqueries.find(_.semanticEquals(e)).map(_.plan.output.head).getOrElse(e)
        }
        Aggregate(newGrouping, newExpressions, constructLeftJoins(child, subqueries))
      } else {
        a
      }
    case p @ Project(expressions, child) =>
      val subqueries = ArrayBuffer.empty[ScalarSubquery]
      val newExpressions = expressions.map(extractCorrelatedScalarSubqueries(_, subqueries))
      if (subqueries.nonEmpty) {
        Project(newExpressions, constructLeftJoins(child, subqueries))
      } else {
        p
      }
    case f @ Filter(condition, child) =>
      val subqueries = ArrayBuffer.empty[ScalarSubquery]
      val newCondition = extractCorrelatedScalarSubqueries(condition, subqueries)
      if (subqueries.nonEmpty) {
        Project(f.output, Filter(newCondition, constructLeftJoins(child, subqueries)))
      } else {
        f
      }
  }
}

/**
 * Optimizes the logical plans wrapped in SubqueryAlias and operators on them.
 * The SubqueryAlias which are remaining in optimization phase are common subqueries,
 * i.e., they are duplicate in the whole query plan. The logical plans wrapped in
 * SubqueryAlias will be executed individually later. However, some operators such as
 * Project and Filter can be optimized with the wrapped logical plans. Thus, this rule
 * considers the optimization of the wrapped logical plans and operators on SubqueryAlias.
 */
case class OptimizeCommonSubqueries(optimizer: Optimizer) extends Rule[LogicalPlan] {
  // Optimized the subqueries which all have a Project parent node and the same results.
  private def optimizeProjectWithSubqueries(
      plan: LogicalPlan,
      keyPlan: LogicalPlan,
      subqueries: ArrayBuffer[LogicalPlan]): LogicalPlan = {
    plan transform {
      case p @ Project(pList, s @ SubqueryAlias(alias, subquery, v, true))
          if s.sameResult(keyPlan) =>
        val pListForAll: Seq[NamedExpression] = subqueries.flatMap { case Project(pList, child) =>
          val rewrites = buildRewrites(child, subquery)
          pList.map(pushToOtherPlan(_, rewrites))
        }

        val newSubquery = Project(pListForAll, subquery)
        val optimized = optimizer.execute(newSubquery)
        // Check if any optimization is performed.
        if (optimized.sameResult(newSubquery)) {
          // No optimization happens. Let's keep original subquery.
          p
        } else {
          Project(pList.map(_.toAttribute), SubqueryAlias(alias, newSubquery, v, true))
        }
    }
  }

  /**
   * Maps Attributes from the source side to the corresponding Attribute on the target side.
   */
  private def buildRewrites(source: LogicalPlan, target: LogicalPlan): AttributeMap[Attribute] = {
    assert(source.output.size == target.output.size)
    AttributeMap(source.output.zip(target.output))
  }

  /**
   * Rewrites an expression so that it can be pushed to another LogicalPlan.
   */
  private def pushToOtherPlan[A <: Expression](e: A, rewrites: AttributeMap[Attribute]) = {
    val result = e transform {
      case a: Attribute => rewrites(a)
    }

    // We must promise the compiler that we did not discard the names in the case of project
    // expressions.  This is safe since the only transformation is from Attribute => Attribute.
    result.asInstanceOf[A]
  }

  private def optimizeFilterWithSubqueries(
      plan: LogicalPlan,
      keyPlan: LogicalPlan,
      subqueries: ArrayBuffer[LogicalPlan]): LogicalPlan = {
    plan transform {
      case f @ Filter(cond, s @ SubqueryAlias(alias, subquery, v, true)) if s.sameResult(keyPlan) =>
        val conditionForAll: Expression = subqueries.map { case Filter(otherCond, child) =>
          val rewrites = buildRewrites(child, subquery)
          pushToOtherPlan(otherCond, rewrites)
        }.reduce(Or)

        val newSubquery = Filter(conditionForAll, subquery)
        val optimized = optimizer.execute(newSubquery)
        // Check if any optimization is performed.
        if (optimized.sameResult(newSubquery)) {
          // No optimization happens. Let's keep original subquery.
          f
        } else {
          Filter(cond, SubqueryAlias(alias, newSubquery, v, true))
        }
    }
  }

  def apply(plan: LogicalPlan): LogicalPlan = {
    val subqueryMap = HashMap.empty[LogicalPlan, ArrayBuffer[LogicalPlan]]

    // Constructs the groups of the subqueries with the same results.
    plan.foreach {
      case u: UnaryNode
          if u.child.isInstanceOf[SubqueryAlias] &&
            u.child.asInstanceOf[SubqueryAlias].commonSubquery =>

        val child = u.child.asInstanceOf[SubqueryAlias].child
        // Looking for the existing group with the same results.
        subqueryMap.find { case (key, _) =>
          if (key.sameResult(child)) {
            true
          } else {
            false
          }
        }.map { case (_, subqueries) =>
          // If found, add current logical plan into this group.
          subqueries += u
        }.getOrElse {
          // If not, create a new group.
          subqueryMap += ((child, ArrayBuffer[LogicalPlan](u)))
        }
      case _ =>
    }

    // Begins to optimize common SubqueryAlias with outside operators.
    // We only need to take care two cases:
    // 1. All subqueries have a Project on them.
    // 2. All subqueries have a Filter on them.
    var currentPlan = plan
    subqueryMap.map { case (key, subqueries) =>
      if (subqueries.length > 1) {
        val allProject = subqueries.forall(_.isInstanceOf[Project])
        if (allProject) {
          currentPlan = optimizeProjectWithSubqueries(currentPlan, key, subqueries)
        } else {
          val allFilter = subqueries.forall(_.isInstanceOf[Filter])
          if (allFilter) {
            currentPlan = optimizeFilterWithSubqueries(currentPlan, key, subqueries)
          }
        }
      }
    }
    currentPlan
  }
}

/**
 * Removes the [[SubqueryAlias]] operators which are used only once from the plan.
 */
object EliminateOneTimeSubqueryAliases extends Rule[LogicalPlan] {
  def apply(plan: LogicalPlan): LogicalPlan = {
    val subqueries = ArrayBuffer[LogicalPlan]()
    val duplicateSubqueries = ArrayBuffer[LogicalPlan]()

    val noRecursiveSubqueryPlan = plan.transformDown {
      // Eliminate the recursive subqueries which have the same output.
      case s @ SubqueryAlias(_, child, _, _)
          if child.find(p => p.isInstanceOf[SubqueryAlias] && p.sameResult(s)).isDefined =>
        child
    }

    noRecursiveSubqueryPlan.foreach {
      // Collects the subqueries that are used more than once in the query.
      case SubqueryAlias(_, child, _, _) =>
        if (subqueries.indexWhere(s => s.sameResult(child)) >= 0) {
          // If the plan with same results can be found.
          duplicateSubqueries += child
        } else {
          // If it can't be found, add it into the list.
          subqueries += child
        }
      case _ =>
    }

    // Set the `commonSubquery` of remainning SubqueryAlias as `true`.
    noRecursiveSubqueryPlan.transformDown {
      // Eliminates the subqueries that are used only once in the query.
      case SubqueryAlias(alias, child, v, _) =>
        if (duplicateSubqueries.indexWhere(s => s.sameResult(child)) < 0) {
          child
        } else {
          SubqueryAlias(alias, child, v, commonSubquery = true)
        }
    }
  }
}<|MERGE_RESOLUTION|>--- conflicted
+++ resolved
@@ -1212,19 +1212,8 @@
         filter
       }
 
-<<<<<<< HEAD
-    // two filters should be combine together by other rules
-    case filter @ Filter(_, _: Filter) => filter
-    // should not push predicates through sample, or will generate different results.
-    case filter @ Filter(_, _: Sample) => filter
-    // should not push predicates through common subquery.
-    case filter @ Filter(_, SubqueryAlias(_, _, _, true)) => filter
-
-    case filter @ Filter(condition, u: UnaryNode) if u.expressions.forall(_.deterministic) =>
-=======
     case filter @ Filter(condition, u: UnaryNode)
         if canPushThrough(u) && u.expressions.forall(_.deterministic) =>
->>>>>>> 67e59d46
       pushDownPredicate(filter, u.child) { predicate =>
         u.withNewChildren(Seq(Filter(predicate, u.child)))
       }
