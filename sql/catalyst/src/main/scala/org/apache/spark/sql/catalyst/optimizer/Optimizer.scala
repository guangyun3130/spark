/*
 * Licensed to the Apache Software Foundation (ASF) under one or more
 * contributor license agreements.  See the NOTICE file distributed with
 * this work for additional information regarding copyright ownership.
 * The ASF licenses this file to You under the Apache License, Version 2.0
 * (the "License"); you may not use this file except in compliance with
 * the License.  You may obtain a copy of the License at
 *
 *    http://www.apache.org/licenses/LICENSE-2.0
 *
 * Unless required by applicable law or agreed to in writing, software
 * distributed under the License is distributed on an "AS IS" BASIS,
 * WITHOUT WARRANTIES OR CONDITIONS OF ANY KIND, either express or implied.
 * See the License for the specific language governing permissions and
 * limitations under the License.
 */

package org.apache.spark.sql.catalyst.optimizer

import scala.collection.mutable

import org.apache.spark.sql.catalyst.analysis._
import org.apache.spark.sql.catalyst.catalog.{InMemoryCatalog, SessionCatalog}
import org.apache.spark.sql.catalyst.expressions._
import org.apache.spark.sql.catalyst.expressions.aggregate._
import org.apache.spark.sql.catalyst.plans._
import org.apache.spark.sql.catalyst.plans.logical._
import org.apache.spark.sql.catalyst.rules._
import org.apache.spark.sql.catalyst.trees.AlwaysProcess
import org.apache.spark.sql.catalyst.trees.TreePattern._
import org.apache.spark.sql.connector.catalog.CatalogManager
import org.apache.spark.sql.errors.QueryCompilationErrors
import org.apache.spark.sql.internal.SQLConf
import org.apache.spark.sql.types._
import org.apache.spark.util.Utils

/**
 * Abstract class all optimizers should inherit of, contains the standard batches (extending
 * Optimizers can override this.
 */
abstract class Optimizer(catalogManager: CatalogManager)
  extends RuleExecutor[LogicalPlan] {

  // Check for structural integrity of the plan in test mode.
  // Currently we check after the execution of each rule if a plan:
  // - is still resolved
  // - only host special expressions in supported operators
  // - has globally-unique attribute IDs
  override protected def isPlanIntegral(plan: LogicalPlan): Boolean = {
    !Utils.isTesting || (plan.resolved &&
      plan.find(PlanHelper.specialExpressionsInUnsupportedOperator(_).nonEmpty).isEmpty &&
      LogicalPlanIntegrity.checkIfExprIdsAreGloballyUnique(plan))
  }

  override protected val excludedOnceBatches: Set[String] =
    Set(
      "PartitionPruning",
      "Extract Python UDFs")

  protected def fixedPoint =
    FixedPoint(
      SQLConf.get.optimizerMaxIterations,
      maxIterationsSetting = SQLConf.OPTIMIZER_MAX_ITERATIONS.key)

  /**
   * Defines the default rule batches in the Optimizer.
   *
   * Implementations of this class should override this method, and [[nonExcludableRules]] if
   * necessary, instead of [[batches]]. The rule batches that eventually run in the Optimizer,
   * i.e., returned by [[batches]], will be (defaultBatches - (excludedRules - nonExcludableRules)).
   */
  def defaultBatches: Seq[Batch] = {
    val operatorOptimizationRuleSet =
      Seq(
        // Operator push down
        PushProjectionThroughUnion,
        ReorderJoin,
        EliminateOuterJoin,
        PushDownPredicates,
        PushDownLeftSemiAntiJoin,
        PushLeftSemiLeftAntiThroughJoin,
        LimitPushDown,
        LimitPushDownThroughWindow,
        ColumnPruning,
        // Operator combine
        CollapseRepartition,
        CollapseProject,
        OptimizeWindowFunctions,
        CollapseWindow,
        CombineFilters,
        EliminateLimits,
        CombineUnions,
        // Constant folding and strength reduction
        OptimizeRepartition,
        TransposeWindow,
        NullPropagation,
        ConstantPropagation,
        FoldablePropagation,
        OptimizeIn,
        ConstantFolding,
        EliminateAggregateFilter,
        ReorderAssociativeOperator,
        LikeSimplification,
        BooleanSimplification,
        SimplifyConditionals,
        PushFoldableIntoBranches,
        RemoveDispensableExpressions,
        SimplifyBinaryComparison,
        ReplaceNullWithFalseInPredicate,
        SimplifyConditionalsInPredicate,
        PruneFilters,
        SimplifyCasts,
        SimplifyCaseConversionExpressions,
        RewriteCorrelatedScalarSubquery,
        EliminateSerialization,
        RemoveRedundantAliases,
        RemoveRedundantAggregates,
        UnwrapCastInBinaryComparison,
        RemoveNoopOperators,
        OptimizeUpdateFields,
        SimplifyExtractValueOps,
        OptimizeCsvJsonExprs,
        CombineConcats) ++
        extendedOperatorOptimizationRules

    val operatorOptimizationBatch: Seq[Batch] = {
      Batch("Operator Optimization before Inferring Filters", fixedPoint,
        operatorOptimizationRuleSet: _*) ::
      Batch("Infer Filters", Once,
        InferFiltersFromGenerate,
        InferFiltersFromConstraints) ::
      Batch("Operator Optimization after Inferring Filters", fixedPoint,
        operatorOptimizationRuleSet: _*) ::
      // Set strategy to Once to avoid pushing filter every time because we do not change the
      // join condition.
      Batch("Push extra predicate through join", fixedPoint,
        PushExtraPredicateThroughJoin,
        PushDownPredicates) :: Nil
    }

    val batches = (Batch("Eliminate Distinct", Once, EliminateDistinct) ::
    // Technically some of the rules in Finish Analysis are not optimizer rules and belong more
    // in the analyzer, because they are needed for correctness (e.g. ComputeCurrentTime).
    // However, because we also use the analyzer to canonicalized queries (for view definition),
    // we do not eliminate subqueries or compute current time in the analyzer.
    Batch("Finish Analysis", Once,
      EliminateResolvedHint,
      EliminateSubqueryAliases,
      EliminateView,
      ReplaceExpressions,
      RewriteNonCorrelatedExists,
      PullOutGroupingExpressions,
      ComputeCurrentTime,
      GetCurrentDatabaseAndCatalog(catalogManager)) ::
    //////////////////////////////////////////////////////////////////////////////////////////
    // Optimizer rules start here
    //////////////////////////////////////////////////////////////////////////////////////////
    // - Do the first call of CombineUnions before starting the major Optimizer rules,
    //   since it can reduce the number of iteration and the other rules could add/move
    //   extra operators between two adjacent Union operators.
    // - Call CombineUnions again in Batch("Operator Optimizations"),
    //   since the other rules might make two separate Unions operators adjacent.
    Batch("Union", Once,
      RemoveNoopOperators,
      CombineUnions,
      RemoveNoopUnion) ::
    Batch("OptimizeLimitZero", Once,
      OptimizeLimitZero) ::
    // Run this once earlier. This might simplify the plan and reduce cost of optimizer.
    // For example, a query such as Filter(LocalRelation) would go through all the heavy
    // optimizer rules that are triggered when there is a filter
    // (e.g. InferFiltersFromConstraints). If we run this batch earlier, the query becomes just
    // LocalRelation and does not trigger many rules.
    Batch("LocalRelation early", fixedPoint,
      ConvertToLocalRelation,
      PropagateEmptyRelation,
      // PropagateEmptyRelation can change the nullability of an attribute from nullable to
      // non-nullable when an empty relation child of a Union is removed
      UpdateAttributeNullability) ::
    Batch("Pullup Correlated Expressions", Once,
      PullupCorrelatedPredicates) ::
    // Subquery batch applies the optimizer rules recursively. Therefore, it makes no sense
    // to enforce idempotence on it and we change this batch from Once to FixedPoint(1).
    Batch("Subquery", FixedPoint(1),
      OptimizeSubqueries) ::
    Batch("Replace Operators", fixedPoint,
      RewriteExceptAll,
      RewriteIntersectAll,
      ReplaceIntersectWithSemiJoin,
      ReplaceExceptWithFilter,
      ReplaceExceptWithAntiJoin,
      ReplaceDistinctWithAggregate,
      ReplaceDeduplicateWithAggregate) ::
    Batch("Aggregate", fixedPoint,
      RemoveLiteralFromGroupExpressions,
      RemoveRepetitionFromGroupExpressions) :: Nil ++
    operatorOptimizationBatch) :+
    // This batch rewrites plans after the operator optimization and
    // before any batches that depend on stats.
    Batch("Pre CBO Rules", Once, preCBORules: _*) :+
    // This batch pushes filters and projections into scan nodes. Before this batch, the logical
    // plan may contain nodes that do not report stats. Anything that uses stats must run after
    // this batch.
    Batch("Early Filter and Projection Push-Down", Once, earlyScanPushDownRules: _*) :+
    // Since join costs in AQP can change between multiple runs, there is no reason that we have an
    // idempotence enforcement on this batch. We thus make it FixedPoint(1) instead of Once.
    Batch("Join Reorder", FixedPoint(1),
      CostBasedJoinReorder) :+
    Batch("Eliminate Sorts", Once,
      EliminateSorts) :+
    Batch("Decimal Optimizations", fixedPoint,
      DecimalAggregates) :+
    // This batch must run after "Decimal Optimizations", as that one may change the
    // aggregate distinct column
    Batch("Distinct Aggregate Rewrite", Once,
      RewriteDistinctAggregates) :+
    Batch("Object Expressions Optimization", fixedPoint,
      EliminateMapObjects,
      CombineTypedFilters,
      ObjectSerializerPruning,
      ReassignLambdaVariableID) :+
    Batch("LocalRelation", fixedPoint,
      ConvertToLocalRelation,
      PropagateEmptyRelation,
      // PropagateEmptyRelation can change the nullability of an attribute from nullable to
      // non-nullable when an empty relation child of a Union is removed
      UpdateAttributeNullability) :+
    // The following batch should be executed after batch "Join Reorder" and "LocalRelation".
    Batch("Check Cartesian Products", Once,
      CheckCartesianProducts) :+
    Batch("RewriteSubquery", Once,
      RewritePredicateSubquery,
      ColumnPruning,
      CollapseProject,
      RemoveNoopOperators) :+
    // This batch must be executed after the `RewriteSubquery` batch, which creates joins.
    Batch("NormalizeFloatingNumbers", Once, NormalizeFloatingNumbers) :+
    Batch("ReplaceUpdateFieldsExpression", Once, ReplaceUpdateFieldsExpression)

    // remove any batches with no rules. this may happen when subclasses do not add optional rules.
    batches.filter(_.rules.nonEmpty)
  }

  /**
   * Defines rules that cannot be excluded from the Optimizer even if they are specified in
   * SQL config "excludedRules".
   *
   * Implementations of this class can override this method if necessary. The rule batches
   * that eventually run in the Optimizer, i.e., returned by [[batches]], will be
   * (defaultBatches - (excludedRules - nonExcludableRules)).
   */
  def nonExcludableRules: Seq[String] =
    EliminateDistinct.ruleName ::
      EliminateResolvedHint.ruleName ::
      EliminateSubqueryAliases.ruleName ::
      EliminateView.ruleName ::
      ReplaceExpressions.ruleName ::
      ComputeCurrentTime.ruleName ::
      GetCurrentDatabaseAndCatalog(catalogManager).ruleName ::
      RewriteDistinctAggregates.ruleName ::
      ReplaceDeduplicateWithAggregate.ruleName ::
      ReplaceIntersectWithSemiJoin.ruleName ::
      ReplaceExceptWithFilter.ruleName ::
      ReplaceExceptWithAntiJoin.ruleName ::
      RewriteExceptAll.ruleName ::
      RewriteIntersectAll.ruleName ::
      ReplaceDistinctWithAggregate.ruleName ::
      PullupCorrelatedPredicates.ruleName ::
      RewriteCorrelatedScalarSubquery.ruleName ::
      RewritePredicateSubquery.ruleName ::
      NormalizeFloatingNumbers.ruleName ::
      ReplaceUpdateFieldsExpression.ruleName ::
      PullOutGroupingExpressions.ruleName :: Nil

  /**
   * Optimize all the subqueries inside expression.
   */
  object OptimizeSubqueries extends Rule[LogicalPlan] {
    private def removeTopLevelSort(plan: LogicalPlan): LogicalPlan = {
      plan match {
        case Sort(_, _, child) => child
        case Project(fields, child) => Project(fields, removeTopLevelSort(child))
        case other => other
      }
    }
    def apply(plan: LogicalPlan): LogicalPlan = plan.transformAllExpressionsWithPruning(
      _.containsPattern(PLAN_EXPRESSION), ruleId) {
      case s: SubqueryExpression =>
        val Subquery(newPlan, _) = Optimizer.this.execute(Subquery.fromExpression(s))
        // At this point we have an optimized subquery plan that we are going to attach
        // to this subquery expression. Here we can safely remove any top level sort
        // in the plan as tuples produced by a subquery are un-ordered.
        s.withNewPlan(removeTopLevelSort(newPlan))
    }
  }

  /**
   * Override to provide additional rules for the operator optimization batch.
   */
  def extendedOperatorOptimizationRules: Seq[Rule[LogicalPlan]] = Nil

  /**
   * Override to provide additional rules for early projection and filter pushdown to scans.
   */
  def earlyScanPushDownRules: Seq[Rule[LogicalPlan]] = Nil

  /**
   * Override to provide additional rules for rewriting plans after operator optimization rules and
   * before any cost-based optimization rules that depend on stats.
   */
  def preCBORules: Seq[Rule[LogicalPlan]] = Nil

  /**
   * Returns (defaultBatches - (excludedRules - nonExcludableRules)), the rule batches that
   * eventually run in the Optimizer.
   *
   * Implementations of this class should override [[defaultBatches]], and [[nonExcludableRules]]
   * if necessary, instead of this method.
   */
  final override def batches: Seq[Batch] = {
    val excludedRulesConf =
      SQLConf.get.optimizerExcludedRules.toSeq.flatMap(Utils.stringToSeq)
    val excludedRules = excludedRulesConf.filter { ruleName =>
      val nonExcludable = nonExcludableRules.contains(ruleName)
      if (nonExcludable) {
        logWarning(s"Optimization rule '${ruleName}' was not excluded from the optimizer " +
          s"because this rule is a non-excludable rule.")
      }
      !nonExcludable
    }
    if (excludedRules.isEmpty) {
      defaultBatches
    } else {
      defaultBatches.flatMap { batch =>
        val filteredRules = batch.rules.filter { rule =>
          val exclude = excludedRules.contains(rule.ruleName)
          if (exclude) {
            logInfo(s"Optimization rule '${rule.ruleName}' is excluded from the optimizer.")
          }
          !exclude
        }
        if (batch.rules == filteredRules) {
          Some(batch)
        } else if (filteredRules.nonEmpty) {
          Some(Batch(batch.name, batch.strategy, filteredRules: _*))
        } else {
          logInfo(s"Optimization batch '${batch.name}' is excluded from the optimizer " +
            s"as all enclosed rules have been excluded.")
          None
        }
      }
    }
  }
}

/**
 * Remove useless DISTINCT for MAX and MIN.
 * This rule should be applied before RewriteDistinctAggregates.
 */
object EliminateDistinct extends Rule[LogicalPlan] {
  override def apply(plan: LogicalPlan): LogicalPlan = plan transformExpressions  {
    case ae: AggregateExpression if ae.isDistinct && isDuplicateAgnostic(ae.aggregateFunction) =>
      ae.copy(isDistinct = false)
  }

  private def isDuplicateAgnostic(af: AggregateFunction): Boolean = af match {
    case _: Max => true
    case _: Min => true
    case _: BitAndAgg => true
    case _: BitOrAgg => true
    case _: CollectSet => true
    case _ => false
  }
}

/**
 * Remove useless FILTER clause for aggregate expressions.
 * This rule should be applied before RewriteDistinctAggregates.
 */
object EliminateAggregateFilter extends Rule[LogicalPlan] {
  override def apply(plan: LogicalPlan): LogicalPlan = plan.transformExpressionsWithPruning(
    _.containsAllPatterns(TRUE_OR_FALSE_LITERAL), ruleId)  {
    case ae @ AggregateExpression(_, _, _, Some(Literal.TrueLiteral), _) =>
      ae.copy(filter = None)
    case AggregateExpression(af: DeclarativeAggregate, _, _, Some(Literal.FalseLiteral), _) =>
      val initialProject = SafeProjection.create(af.initialValues)
      val evalProject = SafeProjection.create(af.evaluateExpression :: Nil, af.aggBufferAttributes)
      val initialBuffer = initialProject(EmptyRow)
      val internalRow = evalProject(initialBuffer)
      Literal.create(internalRow.get(0, af.dataType), af.dataType)
    case AggregateExpression(af: ImperativeAggregate, _, _, Some(Literal.FalseLiteral), _) =>
      val buffer = new SpecificInternalRow(af.aggBufferAttributes.map(_.dataType))
      af.initialize(buffer)
      Literal.create(af.eval(buffer), af.dataType)
  }
}

/**
 * An optimizer used in test code.
 *
 * To ensure extendability, we leave the standard rules in the abstract optimizer rules, while
 * specific rules go to the subclasses
 */
object SimpleTestOptimizer extends SimpleTestOptimizer

class SimpleTestOptimizer extends Optimizer(
  new CatalogManager(
    FakeV2SessionCatalog,
    new SessionCatalog(new InMemoryCatalog, EmptyFunctionRegistry, EmptyTableFunctionRegistry)))

/**
 * Remove redundant aliases from a query plan. A redundant alias is an alias that does not change
 * the name or metadata of a column, and does not deduplicate it.
 */
object RemoveRedundantAliases extends Rule[LogicalPlan] {

  /**
   * Create an attribute mapping from the old to the new attributes. This function will only
   * return the attribute pairs that have changed.
   */
  private def createAttributeMapping(current: LogicalPlan, next: LogicalPlan)
      : Seq[(Attribute, Attribute)] = {
    current.output.zip(next.output).filterNot {
      case (a1, a2) => a1.semanticEquals(a2)
    }
  }

  /**
   * Remove the top-level alias from an expression when it is redundant.
   */
  private def removeRedundantAlias(e: Expression, excludeList: AttributeSet): Expression = e match {
    // Alias with metadata can not be stripped, or the metadata will be lost.
    // If the alias name is different from attribute name, we can't strip it either, or we
    // may accidentally change the output schema name of the root plan.
    case a @ Alias(attr: Attribute, name)
      if (a.metadata == Metadata.empty || a.metadata == attr.metadata) &&
        name == attr.name &&
        !excludeList.contains(attr) &&
        !excludeList.contains(a) =>
      attr
    case a => a
  }

  /**
   * Remove redundant alias expression from a LogicalPlan and its subtree. A set of excludes is used
   * to prevent the removal of seemingly redundant aliases used to deduplicate the input for a
   * (self) join or to prevent the removal of top-level subquery attributes.
   */
  private def removeRedundantAliases(plan: LogicalPlan, excluded: AttributeSet): LogicalPlan = {
    if (!plan.containsPattern(ALIAS)) {
      return plan
    }
    plan match {
      // We want to keep the same output attributes for subqueries. This means we cannot remove
      // the aliases that produce these attributes
      case Subquery(child, correlated) =>
        Subquery(removeRedundantAliases(child, excluded ++ child.outputSet), correlated)

      // A join has to be treated differently, because the left and the right side of the join are
      // not allowed to use the same attributes. We use an exclude list to prevent us from creating
      // a situation in which this happens; the rule will only remove an alias if its child
      // attribute is not on the black list.
      case Join(left, right, joinType, condition, hint) =>
        val newLeft = removeRedundantAliases(left, excluded ++ right.outputSet)
        val newRight = removeRedundantAliases(right, excluded ++ newLeft.outputSet)
        val mapping = AttributeMap(
          createAttributeMapping(left, newLeft) ++
          createAttributeMapping(right, newRight))
        val newCondition = condition.map(_.transform {
          case a: Attribute => mapping.getOrElse(a, a)
        })
        Join(newLeft, newRight, joinType, newCondition, hint)

      case _ =>
        // Remove redundant aliases in the subtree(s).
        val currentNextAttrPairs = mutable.Buffer.empty[(Attribute, Attribute)]
        val newNode = plan.mapChildren { child =>
          val newChild = removeRedundantAliases(child, excluded)
          currentNextAttrPairs ++= createAttributeMapping(child, newChild)
          newChild
        }

        // Create the attribute mapping. Note that the currentNextAttrPairs can contain duplicate
        // keys in case of Union (this is caused by the PushProjectionThroughUnion rule); in this
        // case we use the first mapping (which should be provided by the first child).
        val mapping = AttributeMap(currentNextAttrPairs.toSeq)

        // Create a an expression cleaning function for nodes that can actually produce redundant
        // aliases, use identity otherwise.
        val clean: Expression => Expression = plan match {
          case _: Project => removeRedundantAlias(_, excluded)
          case _: Aggregate => removeRedundantAlias(_, excluded)
          case _: Window => removeRedundantAlias(_, excluded)
          case _ => identity[Expression]
        }

        // Transform the expressions.
        newNode.mapExpressions { expr =>
          clean(expr.transform {
            case a: Attribute => mapping.getOrElse(a, a)
          })
        }
    }
  }

  def apply(plan: LogicalPlan): LogicalPlan = removeRedundantAliases(plan, AttributeSet.empty)
}

/**
 * Remove redundant aggregates from a query plan. A redundant aggregate is an aggregate whose
 * only goal is to keep distinct values, while its parent aggregate would ignore duplicate values.
 */
object RemoveRedundantAggregates extends Rule[LogicalPlan] with AliasHelper {
  def apply(plan: LogicalPlan): LogicalPlan = plan.transformUpWithPruning(
    _.containsPattern(AGGREGATE), ruleId) {
    case upper @ Aggregate(_, _, lower: Aggregate) if lowerIsRedundant(upper, lower) =>
      val aliasMap = getAliasMap(lower)

      val newAggregate = upper.copy(
        child = lower.child,
        groupingExpressions = upper.groupingExpressions.map(replaceAlias(_, aliasMap)),
        aggregateExpressions = upper.aggregateExpressions.map(
          replaceAliasButKeepName(_, aliasMap))
      )

      // We might have introduces non-deterministic grouping expression
      if (newAggregate.groupingExpressions.exists(!_.deterministic)) {
        PullOutNondeterministic.applyLocally.applyOrElse(newAggregate, identity[LogicalPlan])
      } else {
        newAggregate
      }
  }

  private def lowerIsRedundant(upper: Aggregate, lower: Aggregate): Boolean = {
    val upperHasNoAggregateExpressions =
      !upper.aggregateExpressions.exists(AggregateExpression.containsAggregate)

    lazy val upperRefsOnlyDeterministicNonAgg = upper.references.subsetOf(AttributeSet(
      lower
        .aggregateExpressions
        .filter(_.deterministic)
        .filterNot(AggregateExpression.containsAggregate)
        .map(_.toAttribute)
    ))

    upperHasNoAggregateExpressions && upperRefsOnlyDeterministicNonAgg
  }
}

/**
 * Remove no-op operators from the query plan that do not make any modifications.
 */
object RemoveNoopOperators extends Rule[LogicalPlan] {
  def apply(plan: LogicalPlan): LogicalPlan = plan.transformUpWithPruning(
    _.containsAnyPattern(PROJECT, WINDOW), ruleId) {
    // Eliminate no-op Projects
    case p @ Project(_, child) if child.sameOutput(p) => child

    // Eliminate no-op Window
    case w: Window if w.windowExpressions.isEmpty => w.child
  }
}

/**
 * Smplify the children of `Union` or remove no-op `Union` from the query plan that
 * do not make any modifications to the query.
 */
object RemoveNoopUnion extends Rule[LogicalPlan] {
  /**
   * This only removes the `Project` that has only attributes or aliased attributes
   * from its child.
   */
  private def removeAliasOnlyProject(plan: LogicalPlan): LogicalPlan = plan match {
    case p @ Project(projectList, child) =>
      val aliasOnly = projectList.length == child.output.length &&
        projectList.zip(child.output).forall {
          case (Alias(left: Attribute, _), right) => left.semanticEquals(right)
          case (left: Attribute, right) => left.semanticEquals(right)
          case _ => false
        }
      if (aliasOnly) {
        child
      } else {
        p
      }
    case _ => plan
  }

  private def simplifyUnion(u: Union): LogicalPlan = {
    val uniqueChildren = mutable.ArrayBuffer.empty[LogicalPlan]
    val uniqueChildrenKey = mutable.HashSet.empty[LogicalPlan]

    u.children.foreach { c =>
      val key = removeAliasOnlyProject(c).canonicalized
      if (!uniqueChildrenKey.contains(key)) {
        uniqueChildren += c
        uniqueChildrenKey += key
      }
    }
    if (uniqueChildren.size == 1) {
      u.children.head
    } else {
      u.copy(children = uniqueChildren.toSeq)
    }
  }

  def apply(plan: LogicalPlan): LogicalPlan = plan.transformUpWithPruning(
    _.containsAllPatterns(DISTINCT_LIKE, UNION)) {
    case d @ Distinct(u: Union) =>
      d.withNewChildren(Seq(simplifyUnion(u)))
    case d @ Deduplicate(_, u: Union) =>
      d.withNewChildren(Seq(simplifyUnion(u)))
  }
}

/**
 * Pushes down [[LocalLimit]] beneath UNION ALL and joins.
 */
object LimitPushDown extends Rule[LogicalPlan] {

  private def stripGlobalLimitIfPresent(plan: LogicalPlan): LogicalPlan = {
    plan match {
      case GlobalLimit(_, child) => child
      case _ => plan
    }
  }

  private def maybePushLocalLimit(limitExp: Expression, plan: LogicalPlan): LogicalPlan = {
    (limitExp, plan.maxRowsPerPartition) match {
      case (IntegerLiteral(newLimit), Some(childMaxRows)) if newLimit < childMaxRows =>
        // If the child has a cap on max rows per partition and the cap is larger than
        // the new limit, put a new LocalLimit there.
        LocalLimit(limitExp, stripGlobalLimitIfPresent(plan))

      case (_, None) =>
        // If the child has no cap, put the new LocalLimit.
        LocalLimit(limitExp, stripGlobalLimitIfPresent(plan))

      case _ =>
        // Otherwise, don't put a new LocalLimit.
        plan
    }
  }

  private def pushLocalLimitThroughJoin(limitExpr: Expression, join: Join): Join = {
    join.joinType match {
      case RightOuter => join.copy(right = maybePushLocalLimit(limitExpr, join.right))
      case LeftOuter => join.copy(left = maybePushLocalLimit(limitExpr, join.left))
      case _: InnerLike if join.condition.isEmpty =>
        join.copy(
          left = maybePushLocalLimit(limitExpr, join.left),
          right = maybePushLocalLimit(limitExpr, join.right))
      case LeftSemi | LeftAnti if join.condition.isEmpty =>
        join.copy(left = maybePushLocalLimit(limitExpr, join.left))
      case _ => join
    }
  }

  def apply(plan: LogicalPlan): LogicalPlan = plan.transformWithPruning(
    _.containsPattern(LIMIT), ruleId) {
    // Adding extra Limits below UNION ALL for children which are not Limit or do not have Limit
    // descendants whose maxRow is larger. This heuristic is valid assuming there does not exist any
    // Limit push-down rule that is unable to infer the value of maxRows.
    // Note: right now Union means UNION ALL, which does not de-duplicate rows, so it is safe to
    // pushdown Limit through it. Once we add UNION DISTINCT, however, we will not be able to
    // pushdown Limit.
    case LocalLimit(exp, u: Union) =>
      LocalLimit(exp, u.copy(children = u.children.map(maybePushLocalLimit(exp, _))))

    // Add extra limits below JOIN:
    // 1. For LEFT OUTER and RIGHT OUTER JOIN, we push limits to the left and right sides,
    //    respectively.
    // 2. For INNER and CROSS JOIN, we push limits to both the left and right sides if join
    //    condition is empty.
    // 3. For LEFT SEMI and LEFT ANTI JOIN, we push limits to the left side if join condition
    //    is empty.
    // It's not safe to push limits below FULL OUTER JOIN in the general case without a more
    // invasive rewrite. We also need to ensure that this limit pushdown rule will not eventually
    // introduce limits on both sides if it is applied multiple times. Therefore:
    //   - If one side is already limited, stack another limit on top if the new limit is smaller.
    //     The redundant limit will be collapsed by the CombineLimits rule.
    case LocalLimit(exp, join: Join) =>
      LocalLimit(exp, pushLocalLimitThroughJoin(exp, join))
    // There is a Project between LocalLimit and Join if they do not have the same output.
    case LocalLimit(exp, project @ Project(_, join: Join)) =>
      LocalLimit(exp, project.copy(child = pushLocalLimitThroughJoin(exp, join)))
  }
}

/**
 * Pushes Project operator to both sides of a Union operator.
 * Operations that are safe to pushdown are listed as follows.
 * Union:
 * Right now, Union means UNION ALL, which does not de-duplicate rows. So, it is
 * safe to pushdown Filters and Projections through it. Filter pushdown is handled by another
 * rule PushDownPredicates. Once we add UNION DISTINCT, we will not be able to pushdown Projections.
 */
object PushProjectionThroughUnion extends Rule[LogicalPlan] with PredicateHelper {

  /**
   * Maps Attributes from the left side to the corresponding Attribute on the right side.
   */
  private def buildRewrites(left: LogicalPlan, right: LogicalPlan): AttributeMap[Attribute] = {
    assert(left.output.size == right.output.size)
    AttributeMap(left.output.zip(right.output))
  }

  /**
   * Rewrites an expression so that it can be pushed to the right side of a
   * Union or Except operator. This method relies on the fact that the output attributes
   * of a union/intersect/except are always equal to the left child's output.
   */
  private def pushToRight[A <: Expression](e: A, rewrites: AttributeMap[Attribute]) = {
    val result = e transform {
      case a: Attribute => rewrites(a)
    } match {
      // Make sure exprId is unique in each child of Union.
      case Alias(child, alias) => Alias(child, alias)()
      case other => other
    }

    // We must promise the compiler that we did not discard the names in the case of project
    // expressions.  This is safe since the only transformation is from Attribute => Attribute.
    result.asInstanceOf[A]
  }

  def apply(plan: LogicalPlan): LogicalPlan = plan transform {

    // Push down deterministic projection through UNION ALL
    case p @ Project(projectList, u: Union) =>
      assert(u.children.nonEmpty)
      if (projectList.forall(_.deterministic)) {
        val newFirstChild = Project(projectList, u.children.head)
        val newOtherChildren = u.children.tail.map { child =>
          val rewrites = buildRewrites(u.children.head, child)
          Project(projectList.map(pushToRight(_, rewrites)), child)
        }
        u.copy(children = newFirstChild +: newOtherChildren)
      } else {
        p
      }
  }
}

/**
 * Attempts to eliminate the reading of unneeded columns from the query plan.
 *
 * Since adding Project before Filter conflicts with PushPredicatesThroughProject, this rule will
 * remove the Project p2 in the following pattern:
 *
 *   p1 @ Project(_, Filter(_, p2 @ Project(_, child))) if p2.outputSet.subsetOf(p2.inputSet)
 *
 * p2 is usually inserted by this rule and useless, p1 could prune the columns anyway.
 */
object ColumnPruning extends Rule[LogicalPlan] {

  def apply(plan: LogicalPlan): LogicalPlan = removeProjectBeforeFilter(
    plan.transformWithPruning(AlwaysProcess.fn, ruleId) {
    // Prunes the unused columns from project list of Project/Aggregate/Expand
    case p @ Project(_, p2: Project) if !p2.outputSet.subsetOf(p.references) =>
      p.copy(child = p2.copy(projectList = p2.projectList.filter(p.references.contains)))
    case p @ Project(_, a: Aggregate) if !a.outputSet.subsetOf(p.references) =>
      p.copy(
        child = a.copy(aggregateExpressions = a.aggregateExpressions.filter(p.references.contains)))
    case a @ Project(_, e @ Expand(_, _, grandChild)) if !e.outputSet.subsetOf(a.references) =>
      val newOutput = e.output.filter(a.references.contains(_))
      val newProjects = e.projections.map { proj =>
        proj.zip(e.output).filter { case (_, a) =>
          newOutput.contains(a)
        }.unzip._1
      }
      a.copy(child = Expand(newProjects, newOutput, grandChild))

    // Prunes the unused columns from child of `DeserializeToObject`
    case d @ DeserializeToObject(_, _, child) if !child.outputSet.subsetOf(d.references) =>
      d.copy(child = prunedChild(child, d.references))

    // Prunes the unused columns from child of Aggregate/Expand/Generate/ScriptTransformation
    case a @ Aggregate(_, _, child) if !child.outputSet.subsetOf(a.references) =>
      a.copy(child = prunedChild(child, a.references))
    case f @ FlatMapGroupsInPandas(_, _, _, child) if !child.outputSet.subsetOf(f.references) =>
      f.copy(child = prunedChild(child, f.references))
    case e @ Expand(_, _, child) if !child.outputSet.subsetOf(e.references) =>
      e.copy(child = prunedChild(child, e.references))

    // prune unrequired references
    case p @ Project(_, g: Generate) if p.references != g.outputSet =>
      val requiredAttrs = p.references -- g.producedAttributes ++ g.generator.references
      val newChild = prunedChild(g.child, requiredAttrs)
      val unrequired = g.generator.references -- p.references
      val unrequiredIndices = newChild.output.zipWithIndex.filter(t => unrequired.contains(t._1))
        .map(_._2)
      p.copy(child = g.copy(child = newChild, unrequiredChildIndex = unrequiredIndices))

    // prune unrequired nested fields from `Generate`.
    case GeneratorNestedColumnAliasing(p) => p

    // Eliminate unneeded attributes from right side of a Left Existence Join.
    case j @ Join(_, right, LeftExistence(_), _, _) =>
      j.copy(right = prunedChild(right, j.references))

    // all the columns will be used to compare, so we can't prune them
    case p @ Project(_, _: SetOperation) => p
    case p @ Project(_, _: Distinct) => p
    // Eliminate unneeded attributes from children of Union.
    case p @ Project(_, u: Union) =>
      if (!u.outputSet.subsetOf(p.references)) {
        val firstChild = u.children.head
        val newOutput = prunedChild(firstChild, p.references).output
        // pruning the columns of all children based on the pruned first child.
        val newChildren = u.children.map { p =>
          val selected = p.output.zipWithIndex.filter { case (a, i) =>
            newOutput.contains(firstChild.output(i))
          }.map(_._1)
          Project(selected, p)
        }
        p.copy(child = u.withNewChildren(newChildren))
      } else {
        p
      }

    // Prune unnecessary window expressions
    case p @ Project(_, w: Window) if !w.windowOutputSet.subsetOf(p.references) =>
      p.copy(child = w.copy(
        windowExpressions = w.windowExpressions.filter(p.references.contains)))

    // Can't prune the columns on LeafNode
    case p @ Project(_, _: LeafNode) => p

    case NestedColumnAliasing(p) => p

    // for all other logical plans that inherits the output from it's children
    // Project over project is handled by the first case, skip it here.
    case p @ Project(_, child) if !child.isInstanceOf[Project] =>
      val required = child.references ++ p.references
      if (!child.inputSet.subsetOf(required)) {
        val newChildren = child.children.map(c => prunedChild(c, required))
        p.copy(child = child.withNewChildren(newChildren))
      } else {
        p
      }
  })

  /** Applies a projection only when the child is producing unnecessary attributes */
  private def prunedChild(c: LogicalPlan, allReferences: AttributeSet) =
    if (!c.outputSet.subsetOf(allReferences)) {
      Project(c.output.filter(allReferences.contains), c)
    } else {
      c
    }

  /**
   * The Project before Filter is not necessary but conflict with PushPredicatesThroughProject,
   * so remove it. Since the Projects have been added top-down, we need to remove in bottom-up
   * order, otherwise lower Projects can be missed.
   */
  private def removeProjectBeforeFilter(plan: LogicalPlan): LogicalPlan = plan transformUp {
    case p1 @ Project(_, f @ Filter(_, p2 @ Project(_, child)))
      if p2.outputSet.subsetOf(child.outputSet) &&
        // We only remove attribute-only project.
        p2.projectList.forall(_.isInstanceOf[AttributeReference]) =>
      p1.copy(child = f.copy(child = child))
  }
}

/**
 * Combines two [[Project]] operators into one and perform alias substitution,
 * merging the expressions into one single expression for the following cases.
 * 1. When two [[Project]] operators are adjacent.
 * 2. When two [[Project]] operators have LocalLimit/Sample/Repartition operator between them
 *    and the upper project consists of the same number of columns which is equal or aliasing.
 *    `GlobalLimit(LocalLimit)` pattern is also considered.
 */
object CollapseProject extends Rule[LogicalPlan] with AliasHelper {

  def apply(plan: LogicalPlan): LogicalPlan = plan.transformUpWithPruning(
    _.containsPattern(PROJECT), ruleId) {
    case p1 @ Project(_, p2: Project) =>
      if (haveCommonNonDeterministicOutput(p1.projectList, p2.projectList)) {
        p1
      } else {
        p2.copy(projectList = buildCleanedProjectList(p1.projectList, p2.projectList))
      }
    case p @ Project(_, agg: Aggregate) =>
      if (haveCommonNonDeterministicOutput(p.projectList, agg.aggregateExpressions)) {
        p
      } else {
        agg.copy(aggregateExpressions = buildCleanedProjectList(
          p.projectList, agg.aggregateExpressions))
      }
    case Project(l1, g @ GlobalLimit(_, limit @ LocalLimit(_, p2 @ Project(l2, _))))
        if isRenaming(l1, l2) =>
      val newProjectList = buildCleanedProjectList(l1, l2)
      g.copy(child = limit.copy(child = p2.copy(projectList = newProjectList)))
    case Project(l1, limit @ LocalLimit(_, p2 @ Project(l2, _))) if isRenaming(l1, l2) =>
      val newProjectList = buildCleanedProjectList(l1, l2)
      limit.copy(child = p2.copy(projectList = newProjectList))
    case Project(l1, r @ Repartition(_, _, p @ Project(l2, _))) if isRenaming(l1, l2) =>
      r.copy(child = p.copy(projectList = buildCleanedProjectList(l1, p.projectList)))
    case Project(l1, s @ Sample(_, _, _, _, p2 @ Project(l2, _))) if isRenaming(l1, l2) =>
      s.copy(child = p2.copy(projectList = buildCleanedProjectList(l1, p2.projectList)))
  }

  private def haveCommonNonDeterministicOutput(
      upper: Seq[NamedExpression], lower: Seq[NamedExpression]): Boolean = {
    val aliases = getAliasMap(lower)

    // Collapse upper and lower Projects if and only if their overlapped expressions are all
    // deterministic.
    upper.exists(_.collect {
      case a: Attribute if aliases.contains(a) => aliases(a).child
    }.exists(!_.deterministic))
  }

  private def buildCleanedProjectList(
      upper: Seq[NamedExpression],
      lower: Seq[NamedExpression]): Seq[NamedExpression] = {
    val aliases = getAliasMap(lower)
    upper.map(replaceAliasButKeepName(_, aliases))
  }

  private def isRenaming(list1: Seq[NamedExpression], list2: Seq[NamedExpression]): Boolean = {
    list1.length == list2.length && list1.zip(list2).forall {
      case (e1, e2) if e1.semanticEquals(e2) => true
      case (Alias(a: Attribute, _), b) if a.metadata == Metadata.empty && a.name == b.name => true
      case _ => false
    }
  }
}

/**
 * Combines adjacent [[RepartitionOperation]] operators
 */
object CollapseRepartition extends Rule[LogicalPlan] {
  def apply(plan: LogicalPlan): LogicalPlan = plan.transformUpWithPruning(
    _.containsPattern(REPARTITION_OPERATION), ruleId) {
    // Case 1: When a Repartition has a child of Repartition or RepartitionByExpression,
    // 1) When the top node does not enable the shuffle (i.e., coalesce API), but the child
    //   enables the shuffle. Returns the child node if the last numPartitions is bigger;
    //   otherwise, keep unchanged.
    // 2) In the other cases, returns the top node with the child's child
    case r @ Repartition(_, _, child: RepartitionOperation) => (r.shuffle, child.shuffle) match {
      case (false, true) => if (r.numPartitions >= child.numPartitions) child else r
      case _ => r.copy(child = child.child)
    }
    // Case 2: When a RepartitionByExpression has a child of Repartition or RepartitionByExpression
    // we can remove the child.
    case r @ RepartitionByExpression(_, child: RepartitionOperation, _) =>
      r.copy(child = child.child)
  }
}

/**
 * Replace RepartitionByExpression numPartitions to 1 if all partition expressions are foldable
 * and user not specify.
 */
object OptimizeRepartition extends Rule[LogicalPlan] {
  override def apply(plan: LogicalPlan): LogicalPlan = plan.transformWithPruning(
    _.containsPattern(REPARTITION_OPERATION), ruleId) {
    case r @ RepartitionByExpression(partitionExpressions, _, numPartitions)
      if partitionExpressions.nonEmpty && partitionExpressions.forall(_.foldable) &&
        numPartitions.isEmpty =>
      r.copy(optNumPartitions = Some(1))
  }
}

/**
 * Replaces first(col) to nth_value(col, 1) for better performance.
 */
object OptimizeWindowFunctions extends Rule[LogicalPlan] {
  def apply(plan: LogicalPlan): LogicalPlan = plan.resolveExpressionsWithPruning(
    _.containsPattern(WINDOW_EXPRESSION), ruleId) {
    case we @ WindowExpression(AggregateExpression(first: First, _, _, _, _),
        WindowSpecDefinition(_, orderSpec, frameSpecification: SpecifiedWindowFrame))
        if orderSpec.nonEmpty && frameSpecification.frameType == RowFrame &&
          frameSpecification.lower == UnboundedPreceding &&
          (frameSpecification.upper == UnboundedFollowing ||
            frameSpecification.upper == CurrentRow) =>
      we.copy(windowFunction = NthValue(first.child, Literal(1), first.ignoreNulls))
  }
}

/**
 * Collapse Adjacent Window Expression.
 * - If the partition specs and order specs are the same and the window expression are
 *   independent and are of the same window function type, collapse into the parent.
 */
object CollapseWindow extends Rule[LogicalPlan] {
  def apply(plan: LogicalPlan): LogicalPlan = plan.transformUpWithPruning(
    _.containsPattern(WINDOW), ruleId) {
    case w1 @ Window(we1, ps1, os1, w2 @ Window(we2, ps2, os2, grandChild))
        if ps1 == ps2 && os1 == os2 && w1.references.intersect(w2.windowOutputSet).isEmpty &&
          we1.nonEmpty && we2.nonEmpty &&
          // This assumes Window contains the same type of window expressions. This is ensured
          // by ExtractWindowFunctions.
          WindowFunctionType.functionType(we1.head) == WindowFunctionType.functionType(we2.head) =>
      w1.copy(windowExpressions = we2 ++ we1, child = grandChild)
  }
}

/**
 * Transpose Adjacent Window Expressions.
 * - If the partition spec of the parent Window expression is compatible with the partition spec
 *   of the child window expression, transpose them.
 */
object TransposeWindow extends Rule[LogicalPlan] {
  private def compatiblePartitions(ps1 : Seq[Expression], ps2: Seq[Expression]): Boolean = {
    ps1.length < ps2.length && ps2.take(ps1.length).permutations.exists(ps1.zip(_).forall {
      case (l, r) => l.semanticEquals(r)
    })
  }

<<<<<<< HEAD
  private def windowsCompatible(w1: Window, w2: Window): Boolean = {
      w1.references.intersect(w2.windowOutputSet).isEmpty &&
        w1.expressions.forall(_.deterministic) &&
        w2.expressions.forall(_.deterministic) &&
        compatiblePartitions(w1.partitionSpec, w2.partitionSpec)
  }

  def apply(plan: LogicalPlan): LogicalPlan = plan transformUp {
    case w1 @ Window(_, _, _, w2 @ Window(_, _, _, grandChild))
        if windowsCompatible(w1, w2) =>
      Project(w1.output, w2.copy(child = w1.copy(child = grandChild)))

    case w1 @ Window(_, _, _, Project(pl, w2 @ Window(_, _, _, grandChild)))
        if windowsCompatible(w1, w2) && w1.references.subsetOf(grandChild.outputSet) =>
      Project(
        pl ++ w1.windowOutputSet,
        w2.copy(child = w1.copy(child = grandChild)))
=======
  def apply(plan: LogicalPlan): LogicalPlan = plan.transformUpWithPruning(
    _.containsPattern(WINDOW), ruleId) {
    case w1 @ Window(we1, ps1, os1, w2 @ Window(we2, ps2, os2, grandChild))
        if w1.references.intersect(w2.windowOutputSet).isEmpty &&
           w1.expressions.forall(_.deterministic) &&
           w2.expressions.forall(_.deterministic) &&
           compatiblePartitions(ps1, ps2) =>
      Project(w1.output, Window(we2, ps2, os2, Window(we1, ps1, os1, grandChild)))
>>>>>>> c709efc1
  }
}

/**
 * Infers filters from [[Generate]], such that rows that would have been removed
 * by this [[Generate]] can be removed earlier - before joins and in data sources.
 */
object InferFiltersFromGenerate extends Rule[LogicalPlan] {
  def apply(plan: LogicalPlan): LogicalPlan = plan.transformUpWithPruning(
    _.containsPattern(GENERATE)) {
    // This rule does not infer filters from foldable expressions to avoid constant filters
    // like 'size([1, 2, 3]) > 0'. These do not show up in child's constraints and
    // then the idempotence will break.
    case generate @ Generate(e, _, _, _, _, _)
      if !e.deterministic || e.children.forall(_.foldable) => generate

    case generate @ Generate(g, _, false, _, _, _) if canInferFilters(g) =>
      // Exclude child's constraints to guarantee idempotency
      val inferredFilters = ExpressionSet(
        Seq(
          GreaterThan(Size(g.children.head), Literal(0)),
          IsNotNull(g.children.head)
        )
      ) -- generate.child.constraints

      if (inferredFilters.nonEmpty) {
        generate.copy(child = Filter(inferredFilters.reduce(And), generate.child))
      } else {
        generate
      }
  }

  private def canInferFilters(g: Generator): Boolean = g match {
    case _: ExplodeBase => true
    case _: Inline => true
    case _ => false
  }
}

/**
 * Generate a list of additional filters from an operator's existing constraint but remove those
 * that are either already part of the operator's condition or are part of the operator's child
 * constraints. These filters are currently inserted to the existing conditions in the Filter
 * operators and on either side of Join operators.
 *
 * Note: While this optimization is applicable to a lot of types of join, it primarily benefits
 * Inner and LeftSemi joins.
 */
object InferFiltersFromConstraints extends Rule[LogicalPlan]
  with PredicateHelper with ConstraintHelper {

  def apply(plan: LogicalPlan): LogicalPlan = {
    if (conf.constraintPropagationEnabled) {
      inferFilters(plan)
    } else {
      plan
    }
  }

  private def inferFilters(plan: LogicalPlan): LogicalPlan = plan.transformWithPruning(
    _.containsAnyPattern(FILTER, JOIN)) {
    case filter @ Filter(condition, child) =>
      val newFilters = filter.constraints --
        (child.constraints ++ splitConjunctivePredicates(condition))
      if (newFilters.nonEmpty) {
        Filter(And(newFilters.reduce(And), condition), child)
      } else {
        filter
      }

    case join @ Join(left, right, joinType, conditionOpt, _) =>
      joinType match {
        // For inner join, we can infer additional filters for both sides. LeftSemi is kind of an
        // inner join, it just drops the right side in the final output.
        case _: InnerLike | LeftSemi =>
          val allConstraints = getAllConstraints(left, right, conditionOpt)
          val newLeft = inferNewFilter(left, allConstraints)
          val newRight = inferNewFilter(right, allConstraints)
          join.copy(left = newLeft, right = newRight)

        // For right outer join, we can only infer additional filters for left side.
        case RightOuter =>
          val allConstraints = getAllConstraints(left, right, conditionOpt)
          val newLeft = inferNewFilter(left, allConstraints)
          join.copy(left = newLeft)

        // For left join, we can only infer additional filters for right side.
        case LeftOuter | LeftAnti =>
          val allConstraints = getAllConstraints(left, right, conditionOpt)
          val newRight = inferNewFilter(right, allConstraints)
          join.copy(right = newRight)

        case _ => join
      }
  }

  private def getAllConstraints(
      left: LogicalPlan,
      right: LogicalPlan,
      conditionOpt: Option[Expression]): ExpressionSet = {
    val baseConstraints = left.constraints.union(right.constraints)
      .union(ExpressionSet(conditionOpt.map(splitConjunctivePredicates).getOrElse(Nil)))
    baseConstraints.union(inferAdditionalConstraints(baseConstraints))
  }

  private def inferNewFilter(plan: LogicalPlan, constraints: ExpressionSet): LogicalPlan = {
    val newPredicates = constraints
      .union(constructIsNotNullConstraints(constraints, plan.output))
      .filter { c =>
        c.references.nonEmpty && c.references.subsetOf(plan.outputSet) && c.deterministic
      } -- plan.constraints
    if (newPredicates.isEmpty) {
      plan
    } else {
      Filter(newPredicates.reduce(And), plan)
    }
  }
}

/**
 * Combines all adjacent [[Union]] operators into a single [[Union]].
 */
object CombineUnions extends Rule[LogicalPlan] {
  def apply(plan: LogicalPlan): LogicalPlan = plan.transformDownWithPruning(
    _.containsAnyPattern(UNION, DISTINCT_LIKE), ruleId) {
    case u: Union => flattenUnion(u, false)
    case Distinct(u: Union) => Distinct(flattenUnion(u, true))
    // Only handle distinct-like 'Deduplicate', where the keys == output
    case Deduplicate(keys: Seq[Attribute], u: Union) if AttributeSet(keys) == u.outputSet =>
      Deduplicate(keys, flattenUnion(u, true))
  }

  private def flattenUnion(union: Union, flattenDistinct: Boolean): Union = {
    val topByName = union.byName
    val topAllowMissingCol = union.allowMissingCol

    val stack = mutable.Stack[LogicalPlan](union)
    val flattened = mutable.ArrayBuffer.empty[LogicalPlan]
    // Note that we should only flatten the unions with same byName and allowMissingCol.
    // Although we do `UnionCoercion` at analysis phase, we manually run `CombineUnions`
    // in some places like `Dataset.union`. Flattening unions with different resolution
    // rules (by position and by name) could cause incorrect results.
    while (stack.nonEmpty) {
      stack.pop() match {
        case Distinct(Union(children, byName, allowMissingCol))
            if flattenDistinct && byName == topByName && allowMissingCol == topAllowMissingCol =>
          stack.pushAll(children.reverse)
        // Only handle distinct-like 'Deduplicate', where the keys == output
        case Deduplicate(keys: Seq[Attribute], u: Union)
            if flattenDistinct && u.byName == topByName &&
              u.allowMissingCol == topAllowMissingCol && AttributeSet(keys) == u.outputSet =>
          stack.pushAll(u.children.reverse)
        case Union(children, byName, allowMissingCol)
            if byName == topByName && allowMissingCol == topAllowMissingCol =>
          stack.pushAll(children.reverse)
        case child =>
          flattened += child
      }
    }
    union.copy(children = flattened.toSeq)
  }
}

/**
 * Combines two adjacent [[Filter]] operators into one, merging the non-redundant conditions into
 * one conjunctive predicate.
 */
object CombineFilters extends Rule[LogicalPlan] with PredicateHelper {
  def apply(plan: LogicalPlan): LogicalPlan = plan.transformWithPruning(
    _.containsPattern(FILTER), ruleId)(applyLocally)

  val applyLocally: PartialFunction[LogicalPlan, LogicalPlan] = {
    // The query execution/optimization does not guarantee the expressions are evaluated in order.
    // We only can combine them if and only if both are deterministic.
    case Filter(fc, nf @ Filter(nc, grandChild)) if nc.deterministic =>
      val (combineCandidates, nonDeterministic) =
        splitConjunctivePredicates(fc).partition(_.deterministic)
      val mergedFilter = (ExpressionSet(combineCandidates) --
        ExpressionSet(splitConjunctivePredicates(nc))).reduceOption(And) match {
        case Some(ac) =>
          Filter(And(nc, ac), grandChild)
        case None =>
          nf
      }
      nonDeterministic.reduceOption(And).map(c => Filter(c, mergedFilter)).getOrElse(mergedFilter)
  }
}

/**
 * Removes Sort operations if they don't affect the final output ordering.
 * Note that changes in the final output ordering may affect the file size (SPARK-32318).
 * This rule handles the following cases:
 * 1) if the sort order is empty or the sort order does not have any reference
 * 2) if the Sort operator is a local sort and the child is already sorted
 * 3) if there is another Sort operator separated by 0...n Project, Filter, Repartition or
 *    RepartitionByExpression (with deterministic expressions) operators
 * 4) if the Sort operator is within Join separated by 0...n Project, Filter, Repartition or
 *    RepartitionByExpression (with deterministic expressions) operators only and the Join condition
 *    is deterministic
 * 5) if the Sort operator is within GroupBy separated by 0...n Project, Filter, Repartition or
 *    RepartitionByExpression (with deterministic expressions) operators only and the aggregate
 *    function is order irrelevant
 */
object EliminateSorts extends Rule[LogicalPlan] {
  def apply(plan: LogicalPlan): LogicalPlan = plan.transformWithPruning(
    _.containsPattern(SORT))(applyLocally)

  private val applyLocally: PartialFunction[LogicalPlan, LogicalPlan] = {
    case s @ Sort(orders, _, child) if orders.isEmpty || orders.exists(_.child.foldable) =>
      val newOrders = orders.filterNot(_.child.foldable)
      if (newOrders.isEmpty) {
        applyLocally.lift(child).getOrElse(child)
      } else {
        s.copy(order = newOrders)
      }
    case Sort(orders, false, child) if SortOrder.orderingSatisfies(child.outputOrdering, orders) =>
      applyLocally.lift(child).getOrElse(child)
    case s @ Sort(_, _, child) => s.copy(child = recursiveRemoveSort(child))
    case j @ Join(originLeft, originRight, _, cond, _) if cond.forall(_.deterministic) =>
      j.copy(left = recursiveRemoveSort(originLeft), right = recursiveRemoveSort(originRight))
    case g @ Aggregate(_, aggs, originChild) if isOrderIrrelevantAggs(aggs) =>
      g.copy(child = recursiveRemoveSort(originChild))
  }

  private def recursiveRemoveSort(plan: LogicalPlan): LogicalPlan = {
    if (!plan.containsPattern(SORT)) {
      return plan
    }
    plan match {
      case Sort(_, _, child) => recursiveRemoveSort(child)
      case other if canEliminateSort(other) =>
        other.withNewChildren(other.children.map(recursiveRemoveSort))
      case _ => plan
    }
  }

  private def canEliminateSort(plan: LogicalPlan): Boolean = plan match {
    case p: Project => p.projectList.forall(_.deterministic)
    case f: Filter => f.condition.deterministic
    case r: RepartitionByExpression => r.partitionExpressions.forall(_.deterministic)
    case _: Repartition => true
    case _ => false
  }

  private def isOrderIrrelevantAggs(aggs: Seq[NamedExpression]): Boolean = {
    def isOrderIrrelevantAggFunction(func: AggregateFunction): Boolean = func match {
      case _: Min | _: Max | _: Count | _: BitAggregate => true
      // Arithmetic operations for floating-point values are order-sensitive
      // (they are not associative).
      case _: Sum | _: Average | _: CentralMomentAgg =>
        !Seq(FloatType, DoubleType).exists(_.sameType(func.children.head.dataType))
      case _ => false
    }

    def checkValidAggregateExpression(expr: Expression): Boolean = expr match {
      case _: AttributeReference => true
      case ae: AggregateExpression => isOrderIrrelevantAggFunction(ae.aggregateFunction)
      case _: UserDefinedExpression => false
      case e => e.children.forall(checkValidAggregateExpression)
    }

    aggs.forall(checkValidAggregateExpression)
  }
}

/**
 * Removes filters that can be evaluated trivially.  This can be done through the following ways:
 * 1) by eliding the filter for cases where it will always evaluate to `true`.
 * 2) by substituting a dummy empty relation when the filter will always evaluate to `false`.
 * 3) by eliminating the always-true conditions given the constraints on the child's output.
 */
object PruneFilters extends Rule[LogicalPlan] with PredicateHelper {
  def apply(plan: LogicalPlan): LogicalPlan = plan.transformWithPruning(
    _.containsPattern(FILTER), ruleId) {
    // If the filter condition always evaluate to true, remove the filter.
    case Filter(Literal(true, BooleanType), child) => child
    // If the filter condition always evaluate to null or false,
    // replace the input with an empty relation.
    case Filter(Literal(null, _), child) =>
      LocalRelation(child.output, data = Seq.empty, isStreaming = plan.isStreaming)
    case Filter(Literal(false, BooleanType), child) =>
      LocalRelation(child.output, data = Seq.empty, isStreaming = plan.isStreaming)
    // If any deterministic condition is guaranteed to be true given the constraints on the child's
    // output, remove the condition
    case f @ Filter(fc, p: LogicalPlan) =>
      val (prunedPredicates, remainingPredicates) =
        splitConjunctivePredicates(fc).partition { cond =>
          cond.deterministic && p.constraints.contains(cond)
        }
      if (prunedPredicates.isEmpty) {
        f
      } else if (remainingPredicates.isEmpty) {
        p
      } else {
        val newCond = remainingPredicates.reduce(And)
        Filter(newCond, p)
      }
  }
}

/**
 * The unified version for predicate pushdown of normal operators and joins.
 * This rule improves performance of predicate pushdown for cascading joins such as:
 *  Filter-Join-Join-Join. Most predicates can be pushed down in a single pass.
 */
object PushDownPredicates extends Rule[LogicalPlan] with PredicateHelper {
  def apply(plan: LogicalPlan): LogicalPlan = plan transform {
    CombineFilters.applyLocally
      .orElse(PushPredicateThroughNonJoin.applyLocally)
      .orElse(PushPredicateThroughJoin.applyLocally)
  }
}

/**
 * Pushes [[Filter]] operators through many operators iff:
 * 1) the operator is deterministic
 * 2) the predicate is deterministic and the operator will not change any of rows.
 *
 * This heuristic is valid assuming the expression evaluation cost is minimal.
 */
object PushPredicateThroughNonJoin extends Rule[LogicalPlan] with PredicateHelper {
  def apply(plan: LogicalPlan): LogicalPlan = plan transform applyLocally

  val applyLocally: PartialFunction[LogicalPlan, LogicalPlan] = {
    // SPARK-13473: We can't push the predicate down when the underlying projection output non-
    // deterministic field(s).  Non-deterministic expressions are essentially stateful. This
    // implies that, for a given input row, the output are determined by the expression's initial
    // state and all the input rows processed before. In another word, the order of input rows
    // matters for non-deterministic expressions, while pushing down predicates changes the order.
    // This also applies to Aggregate.
    case Filter(condition, project @ Project(fields, grandChild))
      if fields.forall(_.deterministic) && canPushThroughCondition(grandChild, condition) =>
      val aliasMap = getAliasMap(project)
      project.copy(child = Filter(replaceAlias(condition, aliasMap), grandChild))

    case filter @ Filter(condition, aggregate: Aggregate)
      if aggregate.aggregateExpressions.forall(_.deterministic)
        && aggregate.groupingExpressions.nonEmpty =>
      val aliasMap = getAliasMap(aggregate)

      // For each filter, expand the alias and check if the filter can be evaluated using
      // attributes produced by the aggregate operator's child operator.
      val (candidates, nonDeterministic) =
        splitConjunctivePredicates(condition).partition(_.deterministic)

      val (pushDown, rest) = candidates.partition { cond =>
        val replaced = replaceAlias(cond, aliasMap)
        cond.references.nonEmpty && replaced.references.subsetOf(aggregate.child.outputSet)
      }

      val stayUp = rest ++ nonDeterministic

      if (pushDown.nonEmpty) {
        val pushDownPredicate = pushDown.reduce(And)
        val replaced = replaceAlias(pushDownPredicate, aliasMap)
        val newAggregate = aggregate.copy(child = Filter(replaced, aggregate.child))
        // If there is no more filter to stay up, just eliminate the filter.
        // Otherwise, create "Filter(stayUp) <- Aggregate <- Filter(pushDownPredicate)".
        if (stayUp.isEmpty) newAggregate else Filter(stayUp.reduce(And), newAggregate)
      } else {
        filter
      }

    // Push [[Filter]] operators through [[Window]] operators. Parts of the predicate that can be
    // pushed beneath must satisfy the following conditions:
    // 1. All the expressions are part of window partitioning key. The expressions can be compound.
    // 2. Deterministic.
    // 3. Placed before any non-deterministic predicates.
    case filter @ Filter(condition, w: Window)
      if w.partitionSpec.forall(_.isInstanceOf[AttributeReference]) =>
      val partitionAttrs = AttributeSet(w.partitionSpec.flatMap(_.references))

      val (candidates, nonDeterministic) =
        splitConjunctivePredicates(condition).partition(_.deterministic)

      val (pushDown, rest) = candidates.partition { cond =>
        cond.references.subsetOf(partitionAttrs)
      }

      val stayUp = rest ++ nonDeterministic

      if (pushDown.nonEmpty) {
        val pushDownPredicate = pushDown.reduce(And)
        val newWindow = w.copy(child = Filter(pushDownPredicate, w.child))
        if (stayUp.isEmpty) newWindow else Filter(stayUp.reduce(And), newWindow)
      } else {
        filter
      }

    case filter @ Filter(condition, union: Union) =>
      // Union could change the rows, so non-deterministic predicate can't be pushed down
      val (pushDown, stayUp) = splitConjunctivePredicates(condition).partition(_.deterministic)

      if (pushDown.nonEmpty) {
        val pushDownCond = pushDown.reduceLeft(And)
        val output = union.output
        val newGrandChildren = union.children.map { grandchild =>
          val newCond = pushDownCond transform {
            case e if output.exists(_.semanticEquals(e)) =>
              grandchild.output(output.indexWhere(_.semanticEquals(e)))
          }
          assert(newCond.references.subsetOf(grandchild.outputSet))
          Filter(newCond, grandchild)
        }
        val newUnion = union.withNewChildren(newGrandChildren)
        if (stayUp.nonEmpty) {
          Filter(stayUp.reduceLeft(And), newUnion)
        } else {
          newUnion
        }
      } else {
        filter
      }

    case filter @ Filter(condition, watermark: EventTimeWatermark) =>
      val (pushDown, stayUp) = splitConjunctivePredicates(condition).partition { p =>
        p.deterministic && !p.references.contains(watermark.eventTime)
      }

      if (pushDown.nonEmpty) {
        val pushDownPredicate = pushDown.reduceLeft(And)
        val newWatermark = watermark.copy(child = Filter(pushDownPredicate, watermark.child))
        // If there is no more filter to stay up, just eliminate the filter.
        // Otherwise, create "Filter(stayUp) <- watermark <- Filter(pushDownPredicate)".
        if (stayUp.isEmpty) newWatermark else Filter(stayUp.reduceLeft(And), newWatermark)
      } else {
        filter
      }

    case filter @ Filter(_, u: UnaryNode)
        if canPushThrough(u) && u.expressions.forall(_.deterministic) =>
      pushDownPredicate(filter, u.child) { predicate =>
        u.withNewChildren(Seq(Filter(predicate, u.child)))
      }
  }

  def canPushThrough(p: UnaryNode): Boolean = p match {
    // Note that some operators (e.g. project, aggregate, union) are being handled separately
    // (earlier in this rule).
    case _: AppendColumns => true
    case _: Distinct => true
    case _: Generate => true
    case _: Pivot => true
    case _: RepartitionByExpression => true
    case _: Repartition => true
    case _: ScriptTransformation => true
    case _: Sort => true
    case _: BatchEvalPython => true
    case _: ArrowEvalPython => true
    case _: Expand => true
    case _ => false
  }

  private def pushDownPredicate(
      filter: Filter,
      grandchild: LogicalPlan)(insertFilter: Expression => LogicalPlan): LogicalPlan = {
    // Only push down the predicates that is deterministic and all the referenced attributes
    // come from grandchild.
    // TODO: non-deterministic predicates could be pushed through some operators that do not change
    // the rows.
    val (candidates, nonDeterministic) =
      splitConjunctivePredicates(filter.condition).partition(_.deterministic)

    val (pushDown, rest) = candidates.partition { cond =>
      cond.references.subsetOf(grandchild.outputSet)
    }

    val stayUp = rest ++ nonDeterministic

    if (pushDown.nonEmpty) {
      val newChild = insertFilter(pushDown.reduceLeft(And))
      if (stayUp.nonEmpty) {
        Filter(stayUp.reduceLeft(And), newChild)
      } else {
        newChild
      }
    } else {
      filter
    }
  }

  /**
   * Check if we can safely push a filter through a projection, by making sure that predicate
   * subqueries in the condition do not contain the same attributes as the plan they are moved
   * into. This can happen when the plan and predicate subquery have the same source.
   */
  private def canPushThroughCondition(plan: LogicalPlan, condition: Expression): Boolean = {
    val attributes = plan.outputSet
    val matched = condition.find {
      case s: SubqueryExpression => s.plan.outputSet.intersect(attributes).nonEmpty
      case _ => false
    }
    matched.isEmpty
  }
}

/**
 * Pushes down [[Filter]] operators where the `condition` can be
 * evaluated using only the attributes of the left or right side of a join.  Other
 * [[Filter]] conditions are moved into the `condition` of the [[Join]].
 *
 * And also pushes down the join filter, where the `condition` can be evaluated using only the
 * attributes of the left or right side of sub query when applicable.
 *
 * Check https://cwiki.apache.org/confluence/display/Hive/OuterJoinBehavior for more details
 */
object PushPredicateThroughJoin extends Rule[LogicalPlan] with PredicateHelper {
  /**
   * Splits join condition expressions or filter predicates (on a given join's output) into three
   * categories based on the attributes required to evaluate them. Note that we explicitly exclude
   * non-deterministic (i.e., stateful) condition expressions in canEvaluateInLeft or
   * canEvaluateInRight to prevent pushing these predicates on either side of the join.
   *
   * @return (canEvaluateInLeft, canEvaluateInRight, haveToEvaluateInBoth)
   */
  private def split(condition: Seq[Expression], left: LogicalPlan, right: LogicalPlan) = {
    val (pushDownCandidates, nonDeterministic) = condition.partition(_.deterministic)
    val (leftEvaluateCondition, rest) =
      pushDownCandidates.partition(_.references.subsetOf(left.outputSet))
    val (rightEvaluateCondition, commonCondition) =
        rest.partition(expr => expr.references.subsetOf(right.outputSet))

    (leftEvaluateCondition, rightEvaluateCondition, commonCondition ++ nonDeterministic)
  }

  private def canPushThrough(joinType: JoinType): Boolean = joinType match {
    case _: InnerLike | LeftSemi | RightOuter | LeftOuter | LeftAnti | ExistenceJoin(_) => true
    case _ => false
  }

  def apply(plan: LogicalPlan): LogicalPlan = plan transform applyLocally

  val applyLocally: PartialFunction[LogicalPlan, LogicalPlan] = {
    // push the where condition down into join filter
    case f @ Filter(filterCondition, Join(left, right, joinType, joinCondition, hint))
        if canPushThrough(joinType) =>
      val (leftFilterConditions, rightFilterConditions, commonFilterCondition) =
        split(splitConjunctivePredicates(filterCondition), left, right)
      joinType match {
        case _: InnerLike =>
          // push down the single side `where` condition into respective sides
          val newLeft = leftFilterConditions.
            reduceLeftOption(And).map(Filter(_, left)).getOrElse(left)
          val newRight = rightFilterConditions.
            reduceLeftOption(And).map(Filter(_, right)).getOrElse(right)
          val (newJoinConditions, others) =
            commonFilterCondition.partition(canEvaluateWithinJoin)
          val newJoinCond = (newJoinConditions ++ joinCondition).reduceLeftOption(And)

          val join = Join(newLeft, newRight, joinType, newJoinCond, hint)
          if (others.nonEmpty) {
            Filter(others.reduceLeft(And), join)
          } else {
            join
          }
        case RightOuter =>
          // push down the right side only `where` condition
          val newLeft = left
          val newRight = rightFilterConditions.
            reduceLeftOption(And).map(Filter(_, right)).getOrElse(right)
          val newJoinCond = joinCondition
          val newJoin = Join(newLeft, newRight, RightOuter, newJoinCond, hint)

          (leftFilterConditions ++ commonFilterCondition).
            reduceLeftOption(And).map(Filter(_, newJoin)).getOrElse(newJoin)
        case LeftOuter | LeftExistence(_) =>
          // push down the left side only `where` condition
          val newLeft = leftFilterConditions.
            reduceLeftOption(And).map(Filter(_, left)).getOrElse(left)
          val newRight = right
          val newJoinCond = joinCondition
          val newJoin = Join(newLeft, newRight, joinType, newJoinCond, hint)

          (rightFilterConditions ++ commonFilterCondition).
            reduceLeftOption(And).map(Filter(_, newJoin)).getOrElse(newJoin)

        case other =>
          throw new IllegalStateException(s"Unexpected join type: $other")
      }

    // push down the join filter into sub query scanning if applicable
    case j @ Join(left, right, joinType, joinCondition, hint) if canPushThrough(joinType) =>
      val (leftJoinConditions, rightJoinConditions, commonJoinCondition) =
        split(joinCondition.map(splitConjunctivePredicates).getOrElse(Nil), left, right)

      joinType match {
        case _: InnerLike | LeftSemi =>
          // push down the single side only join filter for both sides sub queries
          val newLeft = leftJoinConditions.
            reduceLeftOption(And).map(Filter(_, left)).getOrElse(left)
          val newRight = rightJoinConditions.
            reduceLeftOption(And).map(Filter(_, right)).getOrElse(right)
          val newJoinCond = commonJoinCondition.reduceLeftOption(And)

          Join(newLeft, newRight, joinType, newJoinCond, hint)
        case RightOuter =>
          // push down the left side only join filter for left side sub query
          val newLeft = leftJoinConditions.
            reduceLeftOption(And).map(Filter(_, left)).getOrElse(left)
          val newRight = right
          val newJoinCond = (rightJoinConditions ++ commonJoinCondition).reduceLeftOption(And)

          Join(newLeft, newRight, RightOuter, newJoinCond, hint)
        case LeftOuter | LeftAnti | ExistenceJoin(_) =>
          // push down the right side only join filter for right sub query
          val newLeft = left
          val newRight = rightJoinConditions.
            reduceLeftOption(And).map(Filter(_, right)).getOrElse(right)
          val newJoinCond = (leftJoinConditions ++ commonJoinCondition).reduceLeftOption(And)

          Join(newLeft, newRight, joinType, newJoinCond, hint)

        case other =>
          throw new IllegalStateException(s"Unexpected join type: $other")
      }
  }
}

/**
 * This rule optimizes Limit operators by:
 * 1. Eliminate [[Limit]]/[[GlobalLimit]] operators if it's child max row <= limit.
 * 2. Combines two adjacent [[Limit]] operators into one, merging the
 *    expressions into one single expression.
 */
object EliminateLimits extends Rule[LogicalPlan] {
  private def canEliminate(limitExpr: Expression, child: LogicalPlan): Boolean = {
    limitExpr.foldable && child.maxRows.exists { _ <= limitExpr.eval().asInstanceOf[Int] }
  }

  def apply(plan: LogicalPlan): LogicalPlan = plan.transformDownWithPruning(
    _.containsPattern(LIMIT), ruleId) {
    case Limit(l, child) if canEliminate(l, child) =>
      child
    case GlobalLimit(l, child) if canEliminate(l, child) =>
      child

    case GlobalLimit(le, GlobalLimit(ne, grandChild)) =>
      GlobalLimit(Least(Seq(ne, le)), grandChild)
    case LocalLimit(le, LocalLimit(ne, grandChild)) =>
      LocalLimit(Least(Seq(ne, le)), grandChild)
    case Limit(le, Limit(ne, grandChild)) =>
      Limit(Least(Seq(ne, le)), grandChild)
  }
}

/**
 * Check if there any cartesian products between joins of any type in the optimized plan tree.
 * Throw an error if a cartesian product is found without an explicit cross join specified.
 * This rule is effectively disabled if the CROSS_JOINS_ENABLED flag is true.
 *
 * This rule must be run AFTER the ReorderJoin rule since the join conditions for each join must be
 * collected before checking if it is a cartesian product. If you have
 * SELECT * from R, S where R.r = S.s,
 * the join between R and S is not a cartesian product and therefore should be allowed.
 * The predicate R.r = S.s is not recognized as a join condition until the ReorderJoin rule.
 *
 * This rule must be run AFTER the batch "LocalRelation", since a join with empty relation should
 * not be a cartesian product.
 */
object CheckCartesianProducts extends Rule[LogicalPlan] with PredicateHelper {
  /**
   * Check if a join is a cartesian product. Returns true if
   * there are no join conditions involving references from both left and right.
   */
  def isCartesianProduct(join: Join): Boolean = {
    val conditions = join.condition.map(splitConjunctivePredicates).getOrElse(Nil)

    conditions match {
      case Seq(Literal.FalseLiteral) | Seq(Literal(null, BooleanType)) => false
      case _ => !conditions.map(_.references).exists(refs =>
        refs.exists(join.left.outputSet.contains) && refs.exists(join.right.outputSet.contains))
    }
  }

  def apply(plan: LogicalPlan): LogicalPlan =
    if (conf.crossJoinEnabled) {
      plan
    } else plan.transformWithPruning(_.containsAnyPattern(INNER_LIKE_JOIN, OUTER_JOIN))  {
      case j @ Join(left, right, Inner | LeftOuter | RightOuter | FullOuter, _, _)
        if isCartesianProduct(j) =>
          throw QueryCompilationErrors.joinConditionMissingOrTrivialError(j, left, right)
    }
}

/**
 * Speeds up aggregates on fixed-precision decimals by executing them on unscaled Long values.
 *
 * This uses the same rules for increasing the precision and scale of the output as
 * [[org.apache.spark.sql.catalyst.analysis.DecimalPrecision]].
 */
object DecimalAggregates extends Rule[LogicalPlan] {
  import Decimal.MAX_LONG_DIGITS

  /** Maximum number of decimal digits representable precisely in a Double */
  private val MAX_DOUBLE_DIGITS = 15

  def apply(plan: LogicalPlan): LogicalPlan = plan.transformWithPruning(
    _.containsAnyPattern(SUM, AVERAGE), ruleId) {
    case q: LogicalPlan => q.transformExpressionsDownWithPruning(
      _.containsAnyPattern(SUM, AVERAGE), ruleId) {
      case we @ WindowExpression(ae @ AggregateExpression(af, _, _, _, _), _) => af match {
        case Sum(e @ DecimalType.Expression(prec, scale)) if prec + 10 <= MAX_LONG_DIGITS =>
          MakeDecimal(we.copy(windowFunction = ae.copy(aggregateFunction = Sum(UnscaledValue(e)))),
            prec + 10, scale)

        case Average(e @ DecimalType.Expression(prec, scale)) if prec + 4 <= MAX_DOUBLE_DIGITS =>
          val newAggExpr =
            we.copy(windowFunction = ae.copy(aggregateFunction = Average(UnscaledValue(e))))
          Cast(
            Divide(newAggExpr, Literal.create(math.pow(10.0, scale), DoubleType)),
            DecimalType(prec + 4, scale + 4), Option(conf.sessionLocalTimeZone))

        case _ => we
      }
      case ae @ AggregateExpression(af, _, _, _, _) => af match {
        case Sum(e @ DecimalType.Expression(prec, scale)) if prec + 10 <= MAX_LONG_DIGITS =>
          MakeDecimal(ae.copy(aggregateFunction = Sum(UnscaledValue(e))), prec + 10, scale)

        case Average(e @ DecimalType.Expression(prec, scale)) if prec + 4 <= MAX_DOUBLE_DIGITS =>
          val newAggExpr = ae.copy(aggregateFunction = Average(UnscaledValue(e)))
          Cast(
            Divide(newAggExpr, Literal.create(math.pow(10.0, scale), DoubleType)),
            DecimalType(prec + 4, scale + 4), Option(conf.sessionLocalTimeZone))

        case _ => ae
      }
    }
  }
}

/**
 * Converts local operations (i.e. ones that don't require data exchange) on `LocalRelation` to
 * another `LocalRelation`.
 */
object ConvertToLocalRelation extends Rule[LogicalPlan] {
  def apply(plan: LogicalPlan): LogicalPlan = plan.transformWithPruning(
    _.containsPattern(LOCAL_RELATION), ruleId) {
    case Project(projectList, LocalRelation(output, data, isStreaming))
        if !projectList.exists(hasUnevaluableExpr) =>
      val projection = new InterpretedMutableProjection(projectList, output)
      projection.initialize(0)
      LocalRelation(projectList.map(_.toAttribute), data.map(projection(_).copy()), isStreaming)

    case Limit(IntegerLiteral(limit), LocalRelation(output, data, isStreaming)) =>
      LocalRelation(output, data.take(limit), isStreaming)

    case Filter(condition, LocalRelation(output, data, isStreaming))
        if !hasUnevaluableExpr(condition) =>
      val predicate = Predicate.create(condition, output)
      predicate.initialize(0)
      LocalRelation(output, data.filter(row => predicate.eval(row)), isStreaming)
  }

  private def hasUnevaluableExpr(expr: Expression): Boolean = {
    expr.find(e => e.isInstanceOf[Unevaluable] && !e.isInstanceOf[AttributeReference]).isDefined
  }
}

/**
 * Replaces logical [[Distinct]] operator with an [[Aggregate]] operator.
 * {{{
 *   SELECT DISTINCT f1, f2 FROM t  ==>  SELECT f1, f2 FROM t GROUP BY f1, f2
 * }}}
 */
object ReplaceDistinctWithAggregate extends Rule[LogicalPlan] {
  def apply(plan: LogicalPlan): LogicalPlan = plan.transformWithPruning(
    _.containsPattern(DISTINCT_LIKE), ruleId) {
    case Distinct(child) => Aggregate(child.output, child.output, child)
  }
}

/**
 * Replaces logical [[Deduplicate]] operator with an [[Aggregate]] operator.
 */
object ReplaceDeduplicateWithAggregate extends Rule[LogicalPlan] {
  def apply(plan: LogicalPlan): LogicalPlan = plan transformUpWithNewOutput {
    case d @ Deduplicate(keys, child) if !child.isStreaming =>
      val keyExprIds = keys.map(_.exprId)
      val aggCols = child.output.map { attr =>
        if (keyExprIds.contains(attr.exprId)) {
          attr
        } else {
          Alias(new First(attr).toAggregateExpression(), attr.name)()
        }
      }
      // SPARK-22951: Physical aggregate operators distinguishes global aggregation and grouping
      // aggregations by checking the number of grouping keys. The key difference here is that a
      // global aggregation always returns at least one row even if there are no input rows. Here
      // we append a literal when the grouping key list is empty so that the result aggregate
      // operator is properly treated as a grouping aggregation.
      val nonemptyKeys = if (keys.isEmpty) Literal(1) :: Nil else keys
      val newAgg = Aggregate(nonemptyKeys, aggCols, child)
      val attrMapping = d.output.zip(newAgg.output)
      newAgg -> attrMapping
  }
}

/**
 * Replaces logical [[Intersect]] operator with a left-semi [[Join]] operator.
 * {{{
 *   SELECT a1, a2 FROM Tab1 INTERSECT SELECT b1, b2 FROM Tab2
 *   ==>  SELECT DISTINCT a1, a2 FROM Tab1 LEFT SEMI JOIN Tab2 ON a1<=>b1 AND a2<=>b2
 * }}}
 *
 * Note:
 * 1. This rule is only applicable to INTERSECT DISTINCT. Do not use it for INTERSECT ALL.
 * 2. This rule has to be done after de-duplicating the attributes; otherwise, the generated
 *    join conditions will be incorrect.
 */
object ReplaceIntersectWithSemiJoin extends Rule[LogicalPlan] {
  def apply(plan: LogicalPlan): LogicalPlan = plan.transformWithPruning(
    _.containsPattern(INTERSECT), ruleId) {
    case Intersect(left, right, false) =>
      assert(left.output.size == right.output.size)
      val joinCond = left.output.zip(right.output).map { case (l, r) => EqualNullSafe(l, r) }
      Distinct(Join(left, right, LeftSemi, joinCond.reduceLeftOption(And), JoinHint.NONE))
  }
}

/**
 * Replaces logical [[Except]] operator with a left-anti [[Join]] operator.
 * {{{
 *   SELECT a1, a2 FROM Tab1 EXCEPT SELECT b1, b2 FROM Tab2
 *   ==>  SELECT DISTINCT a1, a2 FROM Tab1 LEFT ANTI JOIN Tab2 ON a1<=>b1 AND a2<=>b2
 * }}}
 *
 * Note:
 * 1. This rule is only applicable to EXCEPT DISTINCT. Do not use it for EXCEPT ALL.
 * 2. This rule has to be done after de-duplicating the attributes; otherwise, the generated
 *    join conditions will be incorrect.
 */
object ReplaceExceptWithAntiJoin extends Rule[LogicalPlan] {
  def apply(plan: LogicalPlan): LogicalPlan = plan.transformWithPruning(
    _.containsPattern(EXCEPT), ruleId) {
    case Except(left, right, false) =>
      assert(left.output.size == right.output.size)
      val joinCond = left.output.zip(right.output).map { case (l, r) => EqualNullSafe(l, r) }
      Distinct(Join(left, right, LeftAnti, joinCond.reduceLeftOption(And), JoinHint.NONE))
  }
}

/**
 * Replaces logical [[Except]] operator using a combination of Union, Aggregate
 * and Generate operator.
 *
 * Input Query :
 * {{{
 *    SELECT c1 FROM ut1 EXCEPT ALL SELECT c1 FROM ut2
 * }}}
 *
 * Rewritten Query:
 * {{{
 *   SELECT c1
 *   FROM (
 *     SELECT replicate_rows(sum_val, c1)
 *       FROM (
 *         SELECT c1, sum_val
 *           FROM (
 *             SELECT c1, sum(vcol) AS sum_val
 *               FROM (
 *                 SELECT 1L as vcol, c1 FROM ut1
 *                 UNION ALL
 *                 SELECT -1L as vcol, c1 FROM ut2
 *              ) AS union_all
 *            GROUP BY union_all.c1
 *          )
 *        WHERE sum_val > 0
 *       )
 *   )
 * }}}
 */

object RewriteExceptAll extends Rule[LogicalPlan] {
  def apply(plan: LogicalPlan): LogicalPlan = plan.transformWithPruning(
    _.containsPattern(EXCEPT), ruleId) {
    case Except(left, right, true) =>
      assert(left.output.size == right.output.size)

      val newColumnLeft = Alias(Literal(1L), "vcol")()
      val newColumnRight = Alias(Literal(-1L), "vcol")()
      val modifiedLeftPlan = Project(Seq(newColumnLeft) ++ left.output, left)
      val modifiedRightPlan = Project(Seq(newColumnRight) ++ right.output, right)
      val unionPlan = Union(modifiedLeftPlan, modifiedRightPlan)
      val aggSumCol =
        Alias(AggregateExpression(Sum(unionPlan.output.head.toAttribute), Complete, false), "sum")()
      val aggOutputColumns = left.output ++ Seq(aggSumCol)
      val aggregatePlan = Aggregate(left.output, aggOutputColumns, unionPlan)
      val filteredAggPlan = Filter(GreaterThan(aggSumCol.toAttribute, Literal(0L)), aggregatePlan)
      val genRowPlan = Generate(
        ReplicateRows(Seq(aggSumCol.toAttribute) ++ left.output),
        unrequiredChildIndex = Nil,
        outer = false,
        qualifier = None,
        left.output,
        filteredAggPlan
      )
      Project(left.output, genRowPlan)
  }
}

/**
 * Replaces logical [[Intersect]] operator using a combination of Union, Aggregate
 * and Generate operator.
 *
 * Input Query :
 * {{{
 *    SELECT c1 FROM ut1 INTERSECT ALL SELECT c1 FROM ut2
 * }}}
 *
 * Rewritten Query:
 * {{{
 *   SELECT c1
 *   FROM (
 *        SELECT replicate_row(min_count, c1)
 *        FROM (
 *             SELECT c1, If (vcol1_cnt > vcol2_cnt, vcol2_cnt, vcol1_cnt) AS min_count
 *             FROM (
 *                  SELECT   c1, count(vcol1) as vcol1_cnt, count(vcol2) as vcol2_cnt
 *                  FROM (
 *                       SELECT true as vcol1, null as , c1 FROM ut1
 *                       UNION ALL
 *                       SELECT null as vcol1, true as vcol2, c1 FROM ut2
 *                       ) AS union_all
 *                  GROUP BY c1
 *                  HAVING vcol1_cnt >= 1 AND vcol2_cnt >= 1
 *                  )
 *             )
 *         )
 * }}}
 */
object RewriteIntersectAll extends Rule[LogicalPlan] {
  def apply(plan: LogicalPlan): LogicalPlan = plan.transformWithPruning(
    _.containsPattern(INTERSECT), ruleId) {
    case Intersect(left, right, true) =>
      assert(left.output.size == right.output.size)

      val trueVcol1 = Alias(Literal(true), "vcol1")()
      val nullVcol1 = Alias(Literal(null, BooleanType), "vcol1")()

      val trueVcol2 = Alias(Literal(true), "vcol2")()
      val nullVcol2 = Alias(Literal(null, BooleanType), "vcol2")()

      // Add a projection on the top of left and right plans to project out
      // the additional virtual columns.
      val leftPlanWithAddedVirtualCols = Project(Seq(trueVcol1, nullVcol2) ++ left.output, left)
      val rightPlanWithAddedVirtualCols = Project(Seq(nullVcol1, trueVcol2) ++ right.output, right)

      val unionPlan = Union(leftPlanWithAddedVirtualCols, rightPlanWithAddedVirtualCols)

      // Expressions to compute count and minimum of both the counts.
      val vCol1AggrExpr =
        Alias(AggregateExpression(Count(unionPlan.output(0)), Complete, false), "vcol1_count")()
      val vCol2AggrExpr =
        Alias(AggregateExpression(Count(unionPlan.output(1)), Complete, false), "vcol2_count")()
      val ifExpression = Alias(If(
        GreaterThan(vCol1AggrExpr.toAttribute, vCol2AggrExpr.toAttribute),
        vCol2AggrExpr.toAttribute,
        vCol1AggrExpr.toAttribute
      ), "min_count")()

      val aggregatePlan = Aggregate(left.output,
        Seq(vCol1AggrExpr, vCol2AggrExpr) ++ left.output, unionPlan)
      val filterPlan = Filter(And(GreaterThanOrEqual(vCol1AggrExpr.toAttribute, Literal(1L)),
        GreaterThanOrEqual(vCol2AggrExpr.toAttribute, Literal(1L))), aggregatePlan)
      val projectMinPlan = Project(left.output ++ Seq(ifExpression), filterPlan)

      // Apply the replicator to replicate rows based on min_count
      val genRowPlan = Generate(
        ReplicateRows(Seq(ifExpression.toAttribute) ++ left.output),
        unrequiredChildIndex = Nil,
        outer = false,
        qualifier = None,
        left.output,
        projectMinPlan
      )
      Project(left.output, genRowPlan)
  }
}

/**
 * Removes literals from group expressions in [[Aggregate]], as they have no effect to the result
 * but only makes the grouping key bigger.
 */
object RemoveLiteralFromGroupExpressions extends Rule[LogicalPlan] {
  def apply(plan: LogicalPlan): LogicalPlan = plan.transformWithPruning(
    _.containsPattern(AGGREGATE), ruleId) {
    case a @ Aggregate(grouping, _, _) if grouping.nonEmpty =>
      val newGrouping = grouping.filter(!_.foldable)
      if (newGrouping.nonEmpty) {
        a.copy(groupingExpressions = newGrouping)
      } else {
        // All grouping expressions are literals. We should not drop them all, because this can
        // change the return semantics when the input of the Aggregate is empty (SPARK-17114). We
        // instead replace this by single, easy to hash/sort, literal expression.
        a.copy(groupingExpressions = Seq(Literal(0, IntegerType)))
      }
  }
}

/**
 * Removes repetition from group expressions in [[Aggregate]], as they have no effect to the result
 * but only makes the grouping key bigger.
 */
object RemoveRepetitionFromGroupExpressions extends Rule[LogicalPlan] {
  def apply(plan: LogicalPlan): LogicalPlan = plan.transformWithPruning(
    _.containsPattern(AGGREGATE), ruleId) {
    case a @ Aggregate(grouping, _, _) if grouping.size > 1 =>
      val newGrouping = ExpressionSet(grouping).toSeq
      if (newGrouping.size == grouping.size) {
        a
      } else {
        a.copy(groupingExpressions = newGrouping)
      }
  }
}

/**
 * Replaces GlobalLimit 0 and LocalLimit 0 nodes (subtree) with empty Local Relation, as they don't
 * return any rows.
 */
object OptimizeLimitZero extends Rule[LogicalPlan] {
  // returns empty Local Relation corresponding to given plan
  private def empty(plan: LogicalPlan) =
    LocalRelation(plan.output, data = Seq.empty, isStreaming = plan.isStreaming)

  def apply(plan: LogicalPlan): LogicalPlan = plan.transformUpWithPruning(
    _.containsAllPatterns(LIMIT, LITERAL)) {
    // Nodes below GlobalLimit or LocalLimit can be pruned if the limit value is zero (0).
    // Any subtree in the logical plan that has GlobalLimit 0 or LocalLimit 0 as its root is
    // semantically equivalent to an empty relation.
    //
    // In such cases, the effects of Limit 0 can be propagated through the Logical Plan by replacing
    // the (Global/Local) Limit subtree with an empty LocalRelation, thereby pruning the subtree
    // below and triggering other optimization rules of PropagateEmptyRelation to propagate the
    // changes up the Logical Plan.
    //
    // Replace Global Limit 0 nodes with empty Local Relation
    case gl @ GlobalLimit(IntegerLiteral(0), _) =>
      empty(gl)

    // Note: For all SQL queries, if a LocalLimit 0 node exists in the Logical Plan, then a
    // GlobalLimit 0 node would also exist. Thus, the above case would be sufficient to handle
    // almost all cases. However, if a user explicitly creates a Logical Plan with LocalLimit 0 node
    // then the following rule will handle that case as well.
    //
    // Replace Local Limit 0 nodes with empty Local Relation
    case ll @ LocalLimit(IntegerLiteral(0), _) =>
      empty(ll)
  }
}<|MERGE_RESOLUTION|>--- conflicted
+++ resolved
@@ -23,6 +23,7 @@
 import org.apache.spark.sql.catalyst.catalog.{InMemoryCatalog, SessionCatalog}
 import org.apache.spark.sql.catalyst.expressions._
 import org.apache.spark.sql.catalyst.expressions.aggregate._
+import org.apache.spark.sql.catalyst.optimizer.CollapseWindow.ruleId
 import org.apache.spark.sql.catalyst.plans._
 import org.apache.spark.sql.catalyst.plans.logical._
 import org.apache.spark.sql.catalyst.rules._
@@ -1010,34 +1011,24 @@
     })
   }
 
-<<<<<<< HEAD
   private def windowsCompatible(w1: Window, w2: Window): Boolean = {
-      w1.references.intersect(w2.windowOutputSet).isEmpty &&
-        w1.expressions.forall(_.deterministic) &&
-        w2.expressions.forall(_.deterministic) &&
-        compatiblePartitions(w1.partitionSpec, w2.partitionSpec)
-  }
-
-  def apply(plan: LogicalPlan): LogicalPlan = plan transformUp {
+    w1.references.intersect(w2.windowOutputSet).isEmpty &&
+      w1.expressions.forall(_.deterministic) &&
+      w2.expressions.forall(_.deterministic) &&
+      compatiblePartitions(w1.partitionSpec, w2.partitionSpec)
+  }
+
+  def apply(plan: LogicalPlan): LogicalPlan = plan.transformUpWithPruning(
+    _.containsPattern(WINDOW), ruleId) {
     case w1 @ Window(_, _, _, w2 @ Window(_, _, _, grandChild))
-        if windowsCompatible(w1, w2) =>
+      if windowsCompatible(w1, w2) =>
       Project(w1.output, w2.copy(child = w1.copy(child = grandChild)))
 
     case w1 @ Window(_, _, _, Project(pl, w2 @ Window(_, _, _, grandChild)))
-        if windowsCompatible(w1, w2) && w1.references.subsetOf(grandChild.outputSet) =>
+      if windowsCompatible(w1, w2) && w1.references.subsetOf(grandChild.outputSet) =>
       Project(
         pl ++ w1.windowOutputSet,
         w2.copy(child = w1.copy(child = grandChild)))
-=======
-  def apply(plan: LogicalPlan): LogicalPlan = plan.transformUpWithPruning(
-    _.containsPattern(WINDOW), ruleId) {
-    case w1 @ Window(we1, ps1, os1, w2 @ Window(we2, ps2, os2, grandChild))
-        if w1.references.intersect(w2.windowOutputSet).isEmpty &&
-           w1.expressions.forall(_.deterministic) &&
-           w2.expressions.forall(_.deterministic) &&
-           compatiblePartitions(ps1, ps2) =>
-      Project(w1.output, Window(we2, ps2, os2, Window(we1, ps1, os1, grandChild)))
->>>>>>> c709efc1
   }
 }
 
