/*
 * Licensed to the Apache Software Foundation (ASF) under one or more
 * contributor license agreements.  See the NOTICE file distributed with
 * this work for additional information regarding copyright ownership.
 * The ASF licenses this file to You under the Apache License, Version 2.0
 * (the "License"); you may not use this file except in compliance with
 * the License.  You may obtain a copy of the License at
 *
 *    http://www.apache.org/licenses/LICENSE-2.0
 *
 * Unless required by applicable law or agreed to in writing, software
 * distributed under the License is distributed on an "AS IS" BASIS,
 * WITHOUT WARRANTIES OR CONDITIONS OF ANY KIND, either express or implied.
 * See the License for the specific language governing permissions and
 * limitations under the License.
 */

package org.apache.spark.sql.catalyst.parser

import org.apache.spark.sql.catalyst.plans.logical.LogicalPlan
import org.apache.spark.sql.catalyst.trees.{CurrentOrigin, Origin, WithOrigin}

/**
 * Trait for all SQL Scripting logical operators that are product of parsing phase.
 * These operators will be used by the SQL Scripting interpreter to generate execution nodes.
 */
sealed trait CompoundPlanStatement

/**
 * Logical operator representing result of parsing a single SQL statement
 *   that is supposed to be executed against Spark.
 * @param parsedPlan Result of SQL statement parsing.
 */
case class SingleStatement(parsedPlan: LogicalPlan)
  extends CompoundPlanStatement
  with WithOrigin {

  override val origin: Origin = CurrentOrigin.get

  /**
   * Get the SQL query text corresponding to this statement.
   * @return
   *   SQL query text.
   */
  def getText: String = {
    assert(origin.sqlText.isDefined && origin.startIndex.isDefined && origin.stopIndex.isDefined)
    origin.sqlText.get.substring(origin.startIndex.get, origin.stopIndex.get + 1)
  }
}

/**
 * Logical operator for a compound body. Contains all statements within the compound body.
 * @param collection Collection of statements within the compound body.
 */
case class CompoundBody(
    collection: Seq[CompoundPlanStatement],
<<<<<<< HEAD
    label: String) extends CompoundPlanStatement
=======
    label: Option[String]) extends CompoundPlanStatement
>>>>>>> 26967434
<|MERGE_RESOLUTION|>--- conflicted
+++ resolved
@@ -54,8 +54,4 @@
  */
 case class CompoundBody(
     collection: Seq[CompoundPlanStatement],
-<<<<<<< HEAD
-    label: String) extends CompoundPlanStatement
-=======
-    label: Option[String]) extends CompoundPlanStatement
->>>>>>> 26967434
+    label: Option[String]) extends CompoundPlanStatement