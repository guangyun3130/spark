/*
 * Licensed to the Apache Software Foundation (ASF) under one or more
 * contributor license agreements.  See the NOTICE file distributed with
 * this work for additional information regarding copyright ownership.
 * The ASF licenses this file to You under the Apache License, Version 2.0
 * (the "License"); you may not use this file except in compliance with
 * the License.  You may obtain a copy of the License at
 *
 *    http://www.apache.org/licenses/LICENSE-2.0
 *
 * Unless required by applicable law or agreed to in writing, software
 * distributed under the License is distributed on an "AS IS" BASIS,
 * WITHOUT WARRANTIES OR CONDITIONS OF ANY KIND, either express or implied.
 * See the License for the specific language governing permissions and
 * limitations under the License.
 */

package org.apache.spark.sql.catalyst.parser

import org.apache.spark.sql.catalyst.parser.HandlerType.HandlerType
import org.apache.spark.sql.catalyst.plans.logical.LogicalPlan
import org.apache.spark.sql.catalyst.trees.{CurrentOrigin, Origin, WithOrigin}

/**
 * Trait for all SQL Scripting logical operators that are product of parsing phase.
 * These operators will be used by the SQL Scripting interpreter to generate execution nodes.
 */
sealed trait CompoundPlanStatement

/**
 * Logical operator representing result of parsing a single SQL statement
 *   that is supposed to be executed against Spark.
 * @param parsedPlan Result of SQL statement parsing.
 */
case class SingleStatement(parsedPlan: LogicalPlan)
  extends CompoundPlanStatement
  with WithOrigin {

  override val origin: Origin = CurrentOrigin.get

  /**
   * Get the SQL query text corresponding to this statement.
   * @return
   *   SQL query text.
   */
  def getText: String = {
    assert(origin.sqlText.isDefined && origin.startIndex.isDefined && origin.stopIndex.isDefined)
    origin.sqlText.get.substring(origin.startIndex.get, origin.stopIndex.get + 1)
  }
}

/**
 * Logical operator for a compound body. Contains all statements within the compound body.
 * @param collection Collection of statements within the compound body.
 * @param label Label set to CompoundBody by user or UUID otherwise.
 *              It can be None in case when CompoundBody is not part of BeginEndCompoundBlock
 *              for example when CompoundBody is inside loop or conditional block.
 */
case class CompoundBody(
    collection: Seq[CompoundPlanStatement],
<<<<<<< HEAD
    label: String,
    handlers: Seq[ErrorHandler]) extends CompoundPlanStatement

/**
 * Logical operator for an error condition.
 * @param conditionName Name of the error condition.
 * @param value SQLSTATE or Error Code.
 */
case class ErrorCondition(
    conditionName: String,
    value: String) extends CompoundPlanStatement

object HandlerType extends Enumeration {
  type HandlerType = Value
  val EXIT, CONTINUE = Value
}

/**
 * Logical operator for an error condition.
 * @param conditions Name of the error condition variable for which the handler is built.
 * @param body CompoundBody of the handler.
 * @param handlerType Type of the handler (CONTINUE or EXIT).
 */
case class ErrorHandler(
    conditions: Seq[String],
    body: CompoundBody,
    handlerType: HandlerType) extends CompoundPlanStatement
=======
    label: Option[String]) extends CompoundPlanStatement
>>>>>>> 31d5ea1c
<|MERGE_RESOLUTION|>--- conflicted
+++ resolved
@@ -58,8 +58,7 @@
  */
 case class CompoundBody(
     collection: Seq[CompoundPlanStatement],
-<<<<<<< HEAD
-    label: String,
+    label: Option[String],
     handlers: Seq[ErrorHandler]) extends CompoundPlanStatement
 
 /**
@@ -85,7 +84,4 @@
 case class ErrorHandler(
     conditions: Seq[String],
     body: CompoundBody,
-    handlerType: HandlerType) extends CompoundPlanStatement
-=======
-    label: Option[String]) extends CompoundPlanStatement
->>>>>>> 31d5ea1c
+    handlerType: HandlerType) extends CompoundPlanStatement