--- conflicted
+++ resolved
@@ -65,8 +65,6 @@
     }
   }
 
-<<<<<<< HEAD
-=======
   /**
    * We should only return the first child, because others may not get accessed.
    */
@@ -76,15 +74,6 @@
     withNewChildrenInternal(alwaysEvaluatedInputs.toIndexedSeq ++ children.drop(1))
   }
 
-  override def branchGroups: Seq[Seq[Expression]] = if (children.length > 1) {
-    // If there is only one child, the first child is already covered by
-    // `alwaysEvaluatedInputs` and we should exclude it here.
-    Seq(children)
-  } else {
-    Nil
-  }
-
->>>>>>> e76eb9fa
   override def eval(input: InternalRow): Any = {
     var result: Any = null
     val childIterator = children.iterator
@@ -291,8 +280,6 @@
   override def inputTypes: Seq[AbstractDataType] =
     Seq(TypeCollection(DoubleType, FloatType), TypeCollection(DoubleType, FloatType))
 
-<<<<<<< HEAD
-=======
   /**
    * We can only guarantee the left child can be always accessed. If we hit the left child,
    * the right child will not be accessed.
@@ -303,9 +290,6 @@
     copy(left = alwaysEvaluatedInputs.head)
   }
 
-  override def branchGroups: Seq[Seq[Expression]] = Seq(children)
-
->>>>>>> e76eb9fa
   override def eval(input: InternalRow): Any = {
     val value = left.eval(input)
     if (value == null) {
