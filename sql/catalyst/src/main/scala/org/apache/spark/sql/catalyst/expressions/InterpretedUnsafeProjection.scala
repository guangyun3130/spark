/*
 * Licensed to the Apache Software Foundation (ASF) under one or more
 * contributor license agreements.  See the NOTICE file distributed with
 * this work for additional information regarding copyright ownership.
 * The ASF licenses this file to You under the Apache License, Version 2.0
 * (the "License"); you may not use this file except in compliance with
 * the License.  You may obtain a copy of the License at
 *
 *    http://www.apache.org/licenses/LICENSE-2.0
 *
 * Unless required by applicable law or agreed to in writing, software
 * distributed under the License is distributed on an "AS IS" BASIS,
 * WITHOUT WARRANTIES OR CONDITIONS OF ANY KIND, either express or implied.
 * See the License for the specific language governing permissions and
 * limitations under the License.
 */
package org.apache.spark.sql.catalyst.expressions

import org.apache.spark.sql.catalyst.InternalRow
import org.apache.spark.sql.catalyst.expressions.codegen.{UnsafeArrayWriter, UnsafeRowWriter, UnsafeWriter}
import org.apache.spark.sql.catalyst.util.ArrayData
import org.apache.spark.sql.errors.QueryExecutionErrors
import org.apache.spark.sql.internal.SQLConf
import org.apache.spark.sql.types.{UserDefinedType, _}
import org.apache.spark.unsafe.Platform

/**
 * An interpreted unsafe projection. This class reuses the [[UnsafeRow]] it produces, a consumer
 * should copy the row if it is being buffered. This class is not thread safe.
 *
 * @param expressions that produces the resulting fields. These expressions must be bound
 *                    to a schema.
 */
class InterpretedUnsafeProjection(expressions: Array[Expression]) extends UnsafeProjection {
  import InterpretedUnsafeProjection._

  private[this] val subExprEliminationEnabled = SQLConf.get.subexpressionEliminationEnabled
  private[this] lazy val runtime =
    new SubExprEvaluationRuntime(SQLConf.get.subexpressionEliminationCacheMaxEntries)
  private[this] val exprs = if (subExprEliminationEnabled) {
    runtime.proxyExpressions(expressions)
  } else {
    expressions.toSeq
  }

  /** Number of (top level) fields in the resulting row. */
  private[this] val numFields = expressions.length

  /** Array that expression results. */
  private[this] val values = new Array[Any](numFields)

  /** The row representing the expression results. */
  private[this] val intermediate = new GenericInternalRow(values)

  /* The row writer for UnsafeRow result */
  private[this] val rowWriter = new UnsafeRowWriter(numFields, numFields * 32)

  /** The writer that writes the intermediate result to the result row. */
  private[this] val writer: InternalRow => Unit = {
    val baseWriter = generateStructWriter(
      rowWriter,
      expressions.map(e => StructField("", e.dataType, e.nullable)))
    if (!expressions.exists(_.nullable)) {
      // No nullable fields. The top-level null bit mask will always be zeroed out.
      baseWriter
    } else {
      // Zero out the null bit mask before we write the row.
      row => {
        rowWriter.zeroOutNullBytes()
        baseWriter(row)
      }
    }
  }

  override def initialize(partitionIndex: Int): Unit = {
    exprs.foreach(_.foreach {
      case n: Nondeterministic => n.initialize(partitionIndex)
      case _ =>
    })
  }

  override def apply(row: InternalRow): UnsafeRow = {
    if (subExprEliminationEnabled) {
      runtime.setInput(row)
    }

    // Put the expression results in the intermediate row.
    var i = 0
    while (i < numFields) {
      values(i) = exprs(i).eval(row)
      i += 1
    }

    // Write the intermediate row to an unsafe row.
    rowWriter.reset()
    writer(intermediate)
    rowWriter.getRow()
  }
}

/**
 * Helper functions for creating an [[InterpretedUnsafeProjection]].
 */
object InterpretedUnsafeProjection {
  /**
   * Returns an [[UnsafeProjection]] for given sequence of bound Expressions.
   */
  def createProjection(exprs: Seq[Expression]): UnsafeProjection = {
    // We need to make sure that we do not reuse stateful expressions.
    val cleanedExpressions = exprs.map(_.transform {
      case s: Stateful => s.freshCopy()
    })
    new InterpretedUnsafeProjection(cleanedExpressions.toArray)
  }

  /**
   * Generate a struct writer function. The generated function writes an [[InternalRow]] to the
   * given buffer using the given [[UnsafeRowWriter]].
   */
  private def generateStructWriter(
      rowWriter: UnsafeRowWriter,
      fields: Array[StructField]): InternalRow => Unit = {
    val numFields = fields.length

    // Create field writers.
    val fieldWriters = fields.map { field =>
      generateFieldWriter(rowWriter, field.dataType, field.nullable)
    }
    // Create basic writer.
    row => {
      var i = 0
      while (i < numFields) {
        fieldWriters(i).apply(row, i)
        i += 1
      }
    }
  }

  /**
   * Generate a writer function for a struct field, array element, map key or map value. The
   * generated function writes the element at an index in a [[SpecializedGetters]] object (row
   * or array) to the given buffer using the given [[UnsafeWriter]].
   */
  private def generateFieldWriter(
      writer: UnsafeWriter,
      dt: DataType,
      nullable: Boolean): (SpecializedGetters, Int) => Unit = {

    // Create the basic writer.
    val unsafeWriter: (SpecializedGetters, Int) => Unit = dt match {
      case BooleanType =>
        (v, i) => writer.write(i, v.getBoolean(i))

      case ByteType =>
        (v, i) => writer.write(i, v.getByte(i))

      case ShortType =>
        (v, i) => writer.write(i, v.getShort(i))

      case IntegerType | DateType | YearMonthIntervalType =>
        (v, i) => writer.write(i, v.getInt(i))

<<<<<<< HEAD
      case LongType | TimestampType | _: DayTimeIntervalType =>
=======
      case LongType | TimestampType | TimestampWithoutTZType | DayTimeIntervalType =>
>>>>>>> 74b3df86
        (v, i) => writer.write(i, v.getLong(i))

      case FloatType =>
        (v, i) => writer.write(i, v.getFloat(i))

      case DoubleType =>
        (v, i) => writer.write(i, v.getDouble(i))

      case DecimalType.Fixed(precision, scale) =>
        (v, i) => writer.write(i, v.getDecimal(i, precision, scale), precision, scale)

      case CalendarIntervalType =>
        (v, i) => writer.write(i, v.getInterval(i))

      case BinaryType =>
        (v, i) => writer.write(i, v.getBinary(i))

      case StringType =>
        (v, i) => writer.write(i, v.getUTF8String(i))

      case StructType(fields) =>
        val numFields = fields.length
        val rowWriter = new UnsafeRowWriter(writer, numFields)
        val structWriter = generateStructWriter(rowWriter, fields)
        (v, i) => {
          v.getStruct(i, fields.length) match {
            case row: UnsafeRow =>
              writer.write(i, row)
            case row =>
              val previousCursor = writer.cursor()
              // Nested struct. We don't know where this will start because a row can be
              // variable length, so we need to update the offsets and zero out the bit mask.
              rowWriter.resetRowWriter()
              structWriter.apply(row)
              writer.setOffsetAndSizeFromPreviousCursor(i, previousCursor)
          }
        }

      case ArrayType(elementType, containsNull) =>
        val arrayWriter = new UnsafeArrayWriter(writer, getElementSize(elementType))
        val elementWriter = generateFieldWriter(
          arrayWriter,
          elementType,
          containsNull)
        (v, i) => {
          val previousCursor = writer.cursor()
          writeArray(arrayWriter, elementWriter, v.getArray(i))
          writer.setOffsetAndSizeFromPreviousCursor(i, previousCursor)
        }

      case MapType(keyType, valueType, valueContainsNull) =>
        val keyArrayWriter = new UnsafeArrayWriter(writer, getElementSize(keyType))
        val keyWriter = generateFieldWriter(
          keyArrayWriter,
          keyType,
          nullable = false)
        val valueArrayWriter = new UnsafeArrayWriter(writer, getElementSize(valueType))
        val valueWriter = generateFieldWriter(
          valueArrayWriter,
          valueType,
          valueContainsNull)
        (v, i) => {
          v.getMap(i) match {
            case map: UnsafeMapData =>
              writer.write(i, map)
            case map =>
              val previousCursor = writer.cursor()

              // preserve 8 bytes to write the key array numBytes later.
              valueArrayWriter.grow(8)
              valueArrayWriter.increaseCursor(8)

              // Write the keys and write the numBytes of key array into the first 8 bytes.
              writeArray(keyArrayWriter, keyWriter, map.keyArray())
              Platform.putLong(
                valueArrayWriter.getBuffer,
                previousCursor,
                valueArrayWriter.cursor - previousCursor - 8
              )

              // Write the values.
              writeArray(valueArrayWriter, valueWriter, map.valueArray())
              writer.setOffsetAndSizeFromPreviousCursor(i, previousCursor)
          }
        }

      case udt: UserDefinedType[_] =>
        generateFieldWriter(writer, udt.sqlType, nullable)

      case NullType =>
        (_, _) => {}

      case _ =>
        throw QueryExecutionErrors.dataTypeUnsupportedError(dt)
    }

    // Always wrap the writer with a null safe version.
    dt match {
      case _: UserDefinedType[_] =>
        // The null wrapper depends on the sql type and not on the UDT.
        unsafeWriter
      case DecimalType.Fixed(precision, _) if precision > Decimal.MAX_LONG_DIGITS =>
        // We can't call setNullAt() for DecimalType with precision larger than 18, we call write
        // directly. We can use the unwrapped writer directly.
        unsafeWriter
      case BooleanType | ByteType =>
        (v, i) => {
          if (!v.isNullAt(i)) {
            unsafeWriter(v, i)
          } else {
            writer.setNull1Bytes(i)
          }
        }
      case ShortType =>
        (v, i) => {
          if (!v.isNullAt(i)) {
            unsafeWriter(v, i)
          } else {
            writer.setNull2Bytes(i)
          }
        }
      case IntegerType | DateType | FloatType =>
        (v, i) => {
          if (!v.isNullAt(i)) {
            unsafeWriter(v, i)
          } else {
            writer.setNull4Bytes(i)
          }
        }
      case _ =>
        (v, i) => {
          if (!v.isNullAt(i)) {
            unsafeWriter(v, i)
          } else {
            writer.setNull8Bytes(i)
          }
        }
    }
  }

  /**
   * Get the number of bytes elements of a data type will occupy in the fixed part of an
   * [[UnsafeArrayData]] object. Reference types are stored as an 8 byte combination of an
   * offset (upper 4 bytes) and a length (lower 4 bytes), these point to the variable length
   * portion of the array object. Primitives take up to 8 bytes, depending on the size of the
   * underlying data type.
   */
  private def getElementSize(dataType: DataType): Int = dataType match {
    case NullType | StringType | BinaryType | CalendarIntervalType |
         _: DecimalType | _: StructType | _: ArrayType | _: MapType => 8
    case _ => dataType.defaultSize
  }

  /**
   * Write an array to the buffer. If the array is already in serialized form (an instance of
   * [[UnsafeArrayData]]) then we copy the bytes directly, otherwise we do an element-by-element
   * copy.
   */
  private def writeArray(
      arrayWriter: UnsafeArrayWriter,
      elementWriter: (SpecializedGetters, Int) => Unit,
      array: ArrayData): Unit = array match {
    case unsafe: UnsafeArrayData =>
      arrayWriter.write(unsafe)
    case _ =>
      val numElements = array.numElements()
      arrayWriter.initialize(numElements)
      var i = 0
      while (i < numElements) {
        elementWriter.apply(array, i)
        i += 1
      }
  }
}<|MERGE_RESOLUTION|>--- conflicted
+++ resolved
@@ -160,11 +160,7 @@
       case IntegerType | DateType | YearMonthIntervalType =>
         (v, i) => writer.write(i, v.getInt(i))
 
-<<<<<<< HEAD
-      case LongType | TimestampType | _: DayTimeIntervalType =>
-=======
-      case LongType | TimestampType | TimestampWithoutTZType | DayTimeIntervalType =>
->>>>>>> 74b3df86
+      case LongType | TimestampType | TimestampWithoutTZType | _: DayTimeIntervalType =>
         (v, i) => writer.write(i, v.getLong(i))
 
       case FloatType =>
