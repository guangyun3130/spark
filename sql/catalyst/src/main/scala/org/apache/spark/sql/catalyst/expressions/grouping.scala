/*
 * Licensed to the Apache Software Foundation (ASF) under one or more
 * contributor license agreements.  See the NOTICE file distributed with
 * this work for additional information regarding copyright ownership.
 * The ASF licenses this file to You under the Apache License, Version 2.0
 * (the "License"); you may not use this file except in compliance with
 * the License.  You may obtain a copy of the License at
 *
 *    http://www.apache.org/licenses/LICENSE-2.0
 *
 * Unless required by applicable law or agreed to in writing, software
 * distributed under the License is distributed on an "AS IS" BASIS,
 * WITHOUT WARRANTIES OR CONDITIONS OF ANY KIND, either express or implied.
 * See the License for the specific language governing permissions and
 * limitations under the License.
 */

package org.apache.spark.sql.catalyst.expressions

import org.apache.spark.sql.catalyst.InternalRow
import org.apache.spark.sql.catalyst.expressions.codegen.CodegenFallback
import org.apache.spark.sql.catalyst.trees.UnaryLike
import org.apache.spark.sql.internal.SQLConf
import org.apache.spark.sql.types._

/**
 * A placeholder expression for cube/rollup, which will be replaced by analyzer
 */
trait BaseGroupingSets extends Expression with CodegenFallback {

  def groupingSets: Seq[Seq[Expression]]
  def selectedGroupByExprs: Seq[Seq[Expression]]

  def groupByExprs: Seq[Expression] = {
    assert(children.forall(_.resolved),
      "Cannot call BaseGroupingSets.groupByExprs before the children expressions are all resolved.")
    BaseGroupingSets.distinctGroupByExprs(children)
  }

  // this should be replaced first
  override lazy val resolved: Boolean = false

  override def dataType: DataType = throw new UnsupportedOperationException
  override def foldable: Boolean = false
  override def nullable: Boolean = true
  override def eval(input: InternalRow): Any = throw new UnsupportedOperationException
}

object BaseGroupingSets {
  /**
   * 'GROUP BY a, b, c WITH ROLLUP'
   * is equivalent to
   * 'GROUP BY GROUPING SETS ( (a, b, c), (a, b), (a), ( ) )'.
   * Group Count: N + 1 (N is the number of group expressions)
   *
   * We need to get all of its subsets for the rule described above, the subset is
   * represented as sequence of expressions.
   */
  def rollupExprs(exprs: Seq[Seq[Expression]]): Seq[Seq[Expression]] =
    exprs.inits.map(_.flatten).toIndexedSeq

  /**
   * 'GROUP BY a, b, c WITH CUBE'
   * is equivalent to
   * 'GROUP BY GROUPING SETS ( (a, b, c), (a, b), (b, c), (a, c), (a), (b), (c), ( ) )'.
   * Group Count: 2 ^ N (N is the number of group expressions)
   *
   * We need to get all of its subsets for a given GROUPBY expression, the subsets are
   * represented as sequence of expressions.
   */
  def cubeExprs(exprs: Seq[Seq[Expression]]): Seq[Seq[Expression]] = {
    // `cubeExprs0` is recursive and returns a lazy Stream. Here we call `toIndexedSeq` to
    // materialize it and avoid serialization problems later on.
    cubeExprs0(exprs).toIndexedSeq
  }

  def cubeExprs0(exprs: Seq[Seq[Expression]]): Seq[Seq[Expression]] = exprs.toList match {
    case x :: xs =>
      val initial = cubeExprs0(xs)
      initial.map(x ++ _) ++ initial
    case Nil =>
      Seq(Seq.empty)
  }

  /**
   * This methods converts given grouping sets into the indexes of the flatten grouping sets.
   * Let's say we have a query below:
   *   SELECT k1, k2, avg(v) FROM t GROUP BY GROUPING SETS ((k1), (k1, k2), (k2, k1));
   * In this case, flatten grouping sets are "[k1, k1, k2, k2, k1]" and the method
   * will return indexes "[[1], [2, 3], [4, 5]]".
   */
  def computeGroupingSetIndexes(groupingSets: Seq[Seq[Expression]]): Seq[Seq[Int]] = {
    val startOffsets = groupingSets.map(_.length).scanLeft(0)(_ + _).init
    groupingSets.zip(startOffsets).map {
      case (gs, startOffset) => gs.indices.map(_ + startOffset)
    }
  }

  def distinctGroupByExprs(exprs: Seq[Expression]): Seq[Expression] = {
    exprs.foldLeft(Seq.empty[Expression]) { (result, currentExpr) =>
      // Only unique expressions are included in the group by expressions and is determined
      // based on their semantic equality. Example. grouping sets ((a * b), (b * a)) results
      // in grouping expression (a * b)
      if (result.exists(_.semanticEquals(currentExpr))) {
        result
      } else {
        result :+ currentExpr
      }
    }
  }
}

case class Cube(
    groupingSetIndexes: Seq[Seq[Int]],
    children: Seq[Expression]) extends BaseGroupingSets {
  override def groupingSets: Seq[Seq[Expression]] = groupingSetIndexes.map(_.map(children))
  override def selectedGroupByExprs: Seq[Seq[Expression]] = BaseGroupingSets.cubeExprs(groupingSets)
  override protected def withNewChildrenInternal(newChildren: IndexedSeq[Expression]): Cube =
    copy(children = newChildren)
}

object Cube {
  def apply(groupingSets: Seq[Seq[Expression]]): Cube = {
    Cube(BaseGroupingSets.computeGroupingSetIndexes(groupingSets), groupingSets.flatten)
  }
}

case class Rollup(
    groupingSetIndexes: Seq[Seq[Int]],
    children: Seq[Expression]) extends BaseGroupingSets {
  override def groupingSets: Seq[Seq[Expression]] = groupingSetIndexes.map(_.map(children))
  override def selectedGroupByExprs: Seq[Seq[Expression]] =
    BaseGroupingSets.rollupExprs(groupingSets)
  override protected def withNewChildrenInternal(newChildren: IndexedSeq[Expression]): Rollup =
    copy(children = newChildren)
}

object Rollup {
  def apply(groupingSets: Seq[Seq[Expression]]): Rollup = {
    Rollup(BaseGroupingSets.computeGroupingSetIndexes(groupingSets), groupingSets.flatten)
  }
}

case class GroupingSets(
    groupingSetIndexes: Seq[Seq[Int]],
    flatGroupingSets: Seq[Expression],
    userGivenGroupByExprs: Seq[Expression]) extends BaseGroupingSets {
  override def groupingSets: Seq[Seq[Expression]] = groupingSetIndexes.map(_.map(flatGroupingSets))
  override def selectedGroupByExprs: Seq[Seq[Expression]] = groupingSets
  // Includes the `userGivenGroupByExprs` in the children, which will be included in the final
  // GROUP BY expressions, so that `SELECT c ... GROUP BY (a, b, c) GROUPING SETS (a, b)` works.
  override def children: Seq[Expression] = flatGroupingSets ++ userGivenGroupByExprs
  override protected def withNewChildrenInternal(
      newChildren: IndexedSeq[Expression]): GroupingSets =
    super.legacyWithNewChildren(newChildren).asInstanceOf[GroupingSets]
}

object GroupingSets {
  def apply(
      groupingSets: Seq[Seq[Expression]],
      userGivenGroupByExprs: Seq[Expression]): GroupingSets = {
    val groupingSetIndexes = BaseGroupingSets.computeGroupingSetIndexes(groupingSets)
    GroupingSets(groupingSetIndexes, groupingSets.flatten, userGivenGroupByExprs)
  }

  def apply(groupingSets: Seq[Seq[Expression]]): GroupingSets = {
    apply(groupingSets, userGivenGroupByExprs = Nil)
  }
}

/**
 * Indicates whether a specified column expression in a GROUP BY list is aggregated or not.
 * GROUPING returns 1 for aggregated or 0 for not aggregated in the result set.
 */
// scalastyle:off line.size.limit line.contains.tab
@ExpressionDescription(
  usage = """
    _FUNC_(col) - indicates whether a specified column in a GROUP BY is aggregated or
      not, returns 1 for aggregated or 0 for not aggregated in the result set.",
  """,
  examples = """
    Examples:
      > SELECT name, _FUNC_(name), sum(age) FROM VALUES (2, 'Alice'), (5, 'Bob') people(age, name) GROUP BY cube(name);
        Alice	0	2
        Bob	0	5
        NULL	1	7
  """,
  since = "2.0.0",
  group = "agg_funcs")
// scalastyle:on line.size.limit line.contains.tab
case class Grouping(child: Expression) extends Expression with Unevaluable
  with UnaryLike[Expression] {
  @transient
  override lazy val references: AttributeSet =
    AttributeSet(VirtualColumn.groupingIdAttribute :: Nil)
  override def dataType: DataType = ByteType
  override def nullable: Boolean = false
  override protected def withNewChildInternal(newChild: Expression): Grouping =
    copy(child = newChild)
}

/**
 * GroupingID is a function that computes the level of grouping.
 *
 * If groupByExprs is empty, it means all grouping expressions in GroupingSets.
 */
// scalastyle:off line.size.limit line.contains.tab
@ExpressionDescription(
  usage = """
    _FUNC_([col1[, col2 ..]]) - returns the level of grouping, equals to
      `(grouping(c1) << (n-1)) + (grouping(c2) << (n-2)) + ... + grouping(cn)`
  """,
  examples = """
    Examples:
      > SELECT name, _FUNC_(), sum(age), avg(height) FROM VALUES (2, 'Alice', 165), (5, 'Bob', 180) people(age, name, height) GROUP BY cube(name, height);
        Alice	0	2	165.0
        Alice	1	2	165.0
        NULL	3	7	172.5
        Bob	0	5	180.0
        Bob	1	5	180.0
        NULL	2	2	165.0
        NULL	2	5	180.0
  """,
  note = """
    Input columns should match with grouping columns exactly, or empty (means all the grouping
    columns).
  """,
  since = "2.0.0",
  group = "agg_funcs")
// scalastyle:on line.size.limit line.contains.tab
case class GroupingID(groupByExprs: Seq[Expression]) extends Expression with Unevaluable {
  @transient
  override lazy val references: AttributeSet =
    AttributeSet(VirtualColumn.groupingIdAttribute :: Nil)
  override def children: Seq[Expression] = groupByExprs
  override def dataType: DataType = GroupingID.dataType
  override def nullable: Boolean = false
  override def prettyName: String = "grouping_id"
  override protected def withNewChildrenInternal(newChildren: IndexedSeq[Expression]): GroupingID =
    copy(groupByExprs = newChildren)
}

object GroupingID {

  def dataType: DataType = {
    if (SQLConf.get.integerGroupingIdEnabled) IntegerType else LongType
  }
}

<<<<<<< HEAD
/**
 * A reference to an grouping expression in [[Aggregate]] node.
 *
 * @param ordinal The ordinal of the grouping expression in [[Aggregate]] that this expression
 *                refers to.
 * @param dataType The [[DataType]] of the referenced grouping expression.
 * @param nullable True if null is a valid value for the referenced grouping expression.
 */
case class GroupingExprRef(
    ordinal: Int,
    dataType: DataType,
    nullable: Boolean)
  extends LeafExpression with Unevaluable {

  override def stringArgs: Iterator[Any] = {
    Iterator(ordinal)
=======
object GroupingAnalytics {
  def unapply(exprs: Seq[Expression])
  : Option[(Seq[Seq[Expression]], Seq[Expression])] = {
    if (!exprs.exists(_.isInstanceOf[BaseGroupingSets])) {
      None
    } else {
      val resolved = exprs.forall {
        case gs: BaseGroupingSets => gs.childrenResolved
        case other => other.resolved
      }
      if (!resolved) {
        None
      } else {
        val groups = exprs.flatMap {
          case gs: BaseGroupingSets => gs.groupByExprs
          case other: Expression => other :: Nil
        }
        val unmergedSelectedGroupByExprs = exprs.map {
          case gs: BaseGroupingSets => gs.selectedGroupByExprs
          case other: Expression => Seq(Seq(other))
        }
        val selectedGroupByExprs = unmergedSelectedGroupByExprs.tail
          .foldLeft(unmergedSelectedGroupByExprs.head) { (x, y) =>
            for (a <- x; b <- y) yield a ++ b
          }
        Some(selectedGroupByExprs, BaseGroupingSets.distinctGroupByExprs(groups))
      }
    }
>>>>>>> e40fce91
  }
}<|MERGE_RESOLUTION|>--- conflicted
+++ resolved
@@ -247,24 +247,6 @@
   }
 }
 
-<<<<<<< HEAD
-/**
- * A reference to an grouping expression in [[Aggregate]] node.
- *
- * @param ordinal The ordinal of the grouping expression in [[Aggregate]] that this expression
- *                refers to.
- * @param dataType The [[DataType]] of the referenced grouping expression.
- * @param nullable True if null is a valid value for the referenced grouping expression.
- */
-case class GroupingExprRef(
-    ordinal: Int,
-    dataType: DataType,
-    nullable: Boolean)
-  extends LeafExpression with Unevaluable {
-
-  override def stringArgs: Iterator[Any] = {
-    Iterator(ordinal)
-=======
 object GroupingAnalytics {
   def unapply(exprs: Seq[Expression])
   : Option[(Seq[Seq[Expression]], Seq[Expression])] = {
@@ -293,6 +275,24 @@
         Some(selectedGroupByExprs, BaseGroupingSets.distinctGroupByExprs(groups))
       }
     }
->>>>>>> e40fce91
+  }
+}
+
+/**
+ * A reference to an grouping expression in [[Aggregate]] node.
+ *
+ * @param ordinal The ordinal of the grouping expression in [[Aggregate]] that this expression
+ *                refers to.
+ * @param dataType The [[DataType]] of the referenced grouping expression.
+ * @param nullable True if null is a valid value for the referenced grouping expression.
+ */
+case class GroupingExprRef(
+    ordinal: Int,
+    dataType: DataType,
+    nullable: Boolean)
+  extends LeafExpression with Unevaluable {
+
+  override def stringArgs: Iterator[Any] = {
+    Iterator(ordinal)
   }
 }