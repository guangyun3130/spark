/*
 * Licensed to the Apache Software Foundation (ASF) under one or more
 * contributor license agreements.  See the NOTICE file distributed with
 * this work for additional information regarding copyright ownership.
 * The ASF licenses this file to You under the Apache License, Version 2.0
 * (the "License"); you may not use this file except in compliance with
 * the License.  You may obtain a copy of the License at
 *
 *    http://www.apache.org/licenses/LICENSE-2.0
 *
 * Unless required by applicable law or agreed to in writing, software
 * distributed under the License is distributed on an "AS IS" BASIS,
 * WITHOUT WARRANTIES OR CONDITIONS OF ANY KIND, either express or implied.
 * See the License for the specific language governing permissions and
 * limitations under the License.
 */

package org.apache.spark.sql.errors

import org.apache.hadoop.fs.Path

import org.apache.spark.sql.AnalysisException
import org.apache.spark.sql.catalyst.{FunctionIdentifier, QualifiedTableName, TableIdentifier}
import org.apache.spark.sql.catalyst.analysis.{CannotReplaceMissingTableException, NamespaceAlreadyExistsException, NoSuchNamespaceException, NoSuchTableException, ResolvedNamespace, ResolvedTable, ResolvedView, TableAlreadyExistsException}
import org.apache.spark.sql.catalyst.catalog.{CatalogTable, InvalidUDFClassException}
import org.apache.spark.sql.catalyst.expressions.{Alias, Attribute, CreateMap, Expression, GroupingID, NamedExpression, SpecifiedWindowFrame, WindowFrame, WindowFunction, WindowSpecDefinition}
import org.apache.spark.sql.catalyst.plans.logical.{InsertIntoStatement, LogicalPlan, SerdeInfo}
import org.apache.spark.sql.catalyst.trees.TreeNode
import org.apache.spark.sql.catalyst.util.{toPrettySQL, FailFastMode, ParseMode, PermissiveMode}
import org.apache.spark.sql.connector.catalog.{Identifier, NamespaceChange, Table, TableCapability, TableChange, V1Table}
import org.apache.spark.sql.connector.catalog.CatalogV2Implicits._
import org.apache.spark.sql.internal.SQLConf
import org.apache.spark.sql.sources.Filter
import org.apache.spark.sql.streaming.OutputMode
import org.apache.spark.sql.types.{AbstractDataType, DataType, StructField, StructType}

/**
 * Object for grouping error messages from exceptions thrown during query compilation.
 * As commands are executed eagerly, this also includes errors thrown during the execution of
 * commands, which users can see immediately.
 */
private[spark] object QueryCompilationErrors {

  def groupingIDMismatchError(groupingID: GroupingID, groupByExprs: Seq[Expression]): Throwable = {
    new AnalysisException(
      s"Columns of grouping_id (${groupingID.groupByExprs.mkString(",")}) " +
        s"does not match grouping columns (${groupByExprs.mkString(",")})")
  }

  def groupingColInvalidError(groupingCol: Expression, groupByExprs: Seq[Expression]): Throwable = {
    new AnalysisException(
      s"Column of grouping ($groupingCol) can't be found " +
        s"in grouping columns ${groupByExprs.mkString(",")}")
  }

  def groupingSizeTooLargeError(sizeLimit: Int): Throwable = {
    new AnalysisException(
      s"Grouping sets size cannot be greater than $sizeLimit")
  }

  def unorderablePivotColError(pivotCol: Expression): Throwable = {
    new AnalysisException(
      s"Invalid pivot column '$pivotCol'. Pivot columns must be comparable."
    )
  }

  def nonLiteralPivotValError(pivotVal: Expression): Throwable = {
    new AnalysisException(
      s"Literal expressions required for pivot values, found '$pivotVal'")
  }

  def pivotValDataTypeMismatchError(pivotVal: Expression, pivotCol: Expression): Throwable = {
    new AnalysisException(
      s"Invalid pivot value '$pivotVal': " +
        s"value data type ${pivotVal.dataType.simpleString} does not match " +
        s"pivot column data type ${pivotCol.dataType.catalogString}")
  }

  def unsupportedIfNotExistsError(tableName: String): Throwable = {
    new AnalysisException(
      s"Cannot write, IF NOT EXISTS is not supported for table: $tableName")
  }

  def nonPartitionColError(partitionName: String): Throwable = {
    new AnalysisException(
      s"PARTITION clause cannot contain a non-partition column name: $partitionName")
  }

  def addStaticValToUnknownColError(staticName: String): Throwable = {
    new AnalysisException(
      s"Cannot add static value for unknown column: $staticName")
  }

  def unknownStaticPartitionColError(name: String): Throwable = {
    new AnalysisException(s"Unknown static partition column: $name")
  }

  def nestedGeneratorError(trimmedNestedGenerator: Expression): Throwable = {
    new AnalysisException(
      "Generators are not supported when it's nested in " +
        "expressions, but got: " + toPrettySQL(trimmedNestedGenerator))
  }

  def moreThanOneGeneratorError(generators: Seq[Expression], clause: String): Throwable = {
    new AnalysisException(
      s"Only one generator allowed per $clause clause but found " +
        generators.size + ": " + generators.map(toPrettySQL).mkString(", "))
  }

  def generatorOutsideSelectError(plan: LogicalPlan): Throwable = {
    new AnalysisException(
      "Generators are not supported outside the SELECT clause, but " +
        "got: " + plan.simpleString(SQLConf.get.maxToStringFields))
  }

  def legacyStoreAssignmentPolicyError(): Throwable = {
    val configKey = SQLConf.STORE_ASSIGNMENT_POLICY.key
    new AnalysisException(
      "LEGACY store assignment policy is disallowed in Spark data source V2. " +
        s"Please set the configuration $configKey to other values.")
  }

  def unresolvedUsingColForJoinError(
      colName: String, plan: LogicalPlan, side: String): Throwable = {
    new AnalysisException(
      s"USING column `$colName` cannot be resolved on the $side " +
        s"side of the join. The $side-side columns: [${plan.output.map(_.name).mkString(", ")}]")
  }

  def dataTypeMismatchForDeserializerError(
      dataType: DataType, desiredType: String): Throwable = {
    val quantifier = if (desiredType.equals("array")) "an" else "a"
    new AnalysisException(
      s"need $quantifier $desiredType field but got " + dataType.catalogString)
  }

  def fieldNumberMismatchForDeserializerError(
      schema: StructType, maxOrdinal: Int): Throwable = {
    new AnalysisException(
      s"Try to map ${schema.catalogString} to Tuple${maxOrdinal + 1}, " +
        "but failed as the number of fields does not line up.")
  }

  def upCastFailureError(
      fromStr: String, from: Expression, to: DataType, walkedTypePath: Seq[String]): Throwable = {
    new AnalysisException(
      s"Cannot up cast $fromStr from " +
        s"${from.dataType.catalogString} to ${to.catalogString}.\n" +
        s"The type path of the target object is:\n" + walkedTypePath.mkString("", "\n", "\n") +
        "You can either add an explicit cast to the input data or choose a higher precision " +
        "type of the field in the target object")
  }

  def unsupportedAbstractDataTypeForUpCastError(gotType: AbstractDataType): Throwable = {
    new AnalysisException(
      s"UpCast only support DecimalType as AbstractDataType yet, but got: $gotType")
  }

  def outerScopeFailureForNewInstanceError(className: String): Throwable = {
    new AnalysisException(
      s"Unable to generate an encoder for inner class `$className` without " +
        "access to the scope that this class was defined in.\n" +
        "Try moving this class out of its parent class.")
  }

  def referenceColNotFoundForAlterTableChangesError(
      after: TableChange.After, parentName: String): Throwable = {
    new AnalysisException(
      s"Couldn't find the reference column for $after at $parentName")
  }

  def windowSpecificationNotDefinedError(windowName: String): Throwable = {
    new AnalysisException(s"Window specification $windowName is not defined in the WINDOW clause.")
  }

  def selectExprNotInGroupByError(expr: Expression, groupByAliases: Seq[Alias]): Throwable = {
    new AnalysisException(s"$expr doesn't show up in the GROUP BY list $groupByAliases")
  }

  def groupingMustWithGroupingSetsOrCubeOrRollupError(): Throwable = {
    new AnalysisException("grouping()/grouping_id() can only be used with GroupingSets/Cube/Rollup")
  }

  def pandasUDFAggregateNotSupportedInPivotError(): Throwable = {
    new AnalysisException("Pandas UDF aggregate expressions are currently not supported in pivot.")
  }

  def aggregateExpressionRequiredForPivotError(sql: String): Throwable = {
    new AnalysisException(s"Aggregate expression required for pivot, but '$sql' " +
      "did not appear in any aggregate function.")
  }

  def writeIntoTempViewNotAllowedError(quoted: String): Throwable = {
    new AnalysisException("Cannot write into temp view " +
      s"$quoted as it's not a data source v2 relation.")
  }

  def expectTableOrPermanentViewNotTempViewError(
      quoted: String, cmd: String, t: TreeNode[_]): Throwable = {
    new AnalysisException(s"$quoted is a temp view. '$cmd' expects a table or permanent view.",
      t.origin.line, t.origin.startPosition)
  }

  def readNonStreamingTempViewError(quoted: String): Throwable = {
    new AnalysisException(s"$quoted is not a temp view of streaming " +
      "logical plan, please use batch API such as `DataFrameReader.table` to read it.")
  }

  def viewDepthExceedsMaxResolutionDepthError(
      identifier: TableIdentifier, maxNestedViewDepth: Int, t: TreeNode[_]): Throwable = {
    new AnalysisException(s"The depth of view $identifier exceeds the maximum " +
      s"view resolution depth ($maxNestedViewDepth). Analysis is aborted to " +
      s"avoid errors. Increase the value of ${SQLConf.MAX_NESTED_VIEW_DEPTH.key} to work " +
      "around this.", t.origin.line, t.origin.startPosition)
  }

  def insertIntoViewNotAllowedError(identifier: TableIdentifier, t: TreeNode[_]): Throwable = {
    new AnalysisException(s"Inserting into a view is not allowed. View: $identifier.",
      t.origin.line, t.origin.startPosition)
  }

  def writeIntoViewNotAllowedError(identifier: TableIdentifier, t: TreeNode[_]): Throwable = {
    new AnalysisException(s"Writing into a view is not allowed. View: $identifier.",
      t.origin.line, t.origin.startPosition)
  }

  def writeIntoV1TableNotAllowedError(identifier: TableIdentifier, t: TreeNode[_]): Throwable = {
    new AnalysisException(s"Cannot write into v1 table: $identifier.",
      t.origin.line, t.origin.startPosition)
  }

  def expectTableNotViewError(
      v: ResolvedView, cmd: String, mismatchHint: Option[String], t: TreeNode[_]): Throwable = {
    val viewStr = if (v.isTemp) "temp view" else "view"
    val hintStr = mismatchHint.map(" " + _).getOrElse("")
    new AnalysisException(s"${v.identifier.quoted} is a $viewStr. '$cmd' expects a table.$hintStr",
      t.origin.line, t.origin.startPosition)
  }

  def expectViewNotTableError(
      v: ResolvedTable, cmd: String, mismatchHint: Option[String], t: TreeNode[_]): Throwable = {
    val hintStr = mismatchHint.map(" " + _).getOrElse("")
    new AnalysisException(s"${v.identifier.quoted} is a table. '$cmd' expects a view.$hintStr",
      t.origin.line, t.origin.startPosition)
  }

  def permanentViewNotSupportedByStreamingReadingAPIError(quoted: String): Throwable = {
    new AnalysisException(s"$quoted is a permanent view, which is not supported by " +
      "streaming reading API such as `DataStreamReader.table` yet.")
  }

  def starNotAllowedWhenGroupByOrdinalPositionUsedError(): Throwable = {
    new AnalysisException(
      "Star (*) is not allowed in select list when GROUP BY ordinal position is used")
  }

  def invalidStarUsageError(prettyName: String): Throwable = {
    new AnalysisException(s"Invalid usage of '*' in $prettyName")
  }

  def singleTableStarInCountNotAllowedError(targetString: String): Throwable = {
    new AnalysisException(s"count($targetString.*) is not allowed. " +
      "Please use count(*) or expand the columns manually, e.g. count(col1, col2)")
  }

  def orderByPositionRangeError(index: Int, size: Int, t: TreeNode[_]): Throwable = {
    new AnalysisException(s"ORDER BY position $index is not in select list " +
      s"(valid range is [1, $size])", t.origin.line, t.origin.startPosition)
  }

  def groupByPositionRangeError(index: Int, size: Int, t: TreeNode[_]): Throwable = {
    new AnalysisException(s"GROUP BY position $index is not in select list " +
      s"(valid range is [1, $size])", t.origin.line, t.origin.startPosition)
  }

  def generatorNotExpectedError(name: FunctionIdentifier, classCanonicalName: String): Throwable = {
    new AnalysisException(s"$name is expected to be a generator. However, " +
      s"its class is $classCanonicalName, which is not a generator.")
  }

  def functionWithUnsupportedSyntaxError(prettyName: String, syntax: String): Throwable = {
    new AnalysisException(s"Function $prettyName does not support $syntax")
  }

  def nonDeterministicFilterInAggregateError(): Throwable = {
    new AnalysisException("FILTER expression is non-deterministic, " +
      "it cannot be used in aggregate functions")
  }

  def aliasNumberNotMatchColumnNumberError(
      columnSize: Int, outputSize: Int, t: TreeNode[_]): Throwable = {
    new AnalysisException("Number of column aliases does not match number of columns. " +
      s"Number of column aliases: $columnSize; " +
      s"number of columns: $outputSize.", t.origin.line, t.origin.startPosition)
  }

  def aliasesNumberNotMatchUDTFOutputError(
      aliasesSize: Int, aliasesNames: String): Throwable = {
    new AnalysisException("The number of aliases supplied in the AS clause does not " +
      s"match the number of columns output by the UDTF expected $aliasesSize " +
      s"aliases but got $aliasesNames ")
  }

  def windowAggregateFunctionWithFilterNotSupportedError(): Throwable = {
    new AnalysisException("window aggregate function with filter predicate is not supported yet.")
  }

  def windowFunctionInsideAggregateFunctionNotAllowedError(): Throwable = {
    new AnalysisException("It is not allowed to use a window function inside an aggregate " +
      "function. Please use the inner window function in a sub-query.")
  }

  def expressionWithoutWindowExpressionError(expr: NamedExpression): Throwable = {
    new AnalysisException(s"$expr does not have any WindowExpression.")
  }

  def expressionWithMultiWindowExpressionsError(
      expr: NamedExpression, distinctWindowSpec: Seq[WindowSpecDefinition]): Throwable = {
    new AnalysisException(s"$expr has multiple Window Specifications ($distinctWindowSpec)." +
      "Please file a bug report with this error message, stack trace, and the query.")
  }

  def windowFunctionNotAllowedError(clauseName: String): Throwable = {
    new AnalysisException(s"It is not allowed to use window functions inside $clauseName clause")
  }

  def cannotSpecifyWindowFrameError(prettyName: String): Throwable = {
    new AnalysisException(s"Cannot specify window frame for $prettyName function")
  }

  def windowFrameNotMatchRequiredFrameError(
      f: SpecifiedWindowFrame, required: WindowFrame): Throwable = {
    new AnalysisException(s"Window Frame $f must match the required frame $required")
  }

  def windowFunctionWithWindowFrameNotOrderedError(wf: WindowFunction): Throwable = {
    new AnalysisException(s"Window function $wf requires window to be ordered, please add " +
      s"ORDER BY clause. For example SELECT $wf(value_expr) OVER (PARTITION BY window_partition " +
      "ORDER BY window_ordering) from table")
  }

  def cannotResolveUserSpecifiedColumnsError(col: String, t: TreeNode[_]): Throwable = {
    new AnalysisException(s"Cannot resolve column name $col", t.origin.line, t.origin.startPosition)
  }

  def writeTableWithMismatchedColumnsError(
      columnSize: Int, outputSize: Int, t: TreeNode[_]): Throwable = {
    new AnalysisException("Cannot write to table due to mismatched user specified column " +
      s"size($columnSize) and data column size($outputSize)", t.origin.line, t.origin.startPosition)
  }

  def multiTimeWindowExpressionsNotSupportedError(t: TreeNode[_]): Throwable = {
    new AnalysisException("Multiple time window expressions would result in a cartesian product " +
      "of rows, therefore they are currently not supported.", t.origin.line, t.origin.startPosition)
  }

  def viewOutputNumberMismatchQueryColumnNamesError(
      output: Seq[Attribute], queryColumnNames: Seq[String]): Throwable = {
    new AnalysisException(
      s"The view output ${output.mkString("[", ",", "]")} doesn't have the same" +
        "number of columns with the query column names " +
        s"${queryColumnNames.mkString("[", ",", "]")}")
  }

  def attributeNotFoundError(colName: String, child: LogicalPlan): Throwable = {
    new AnalysisException(
      s"Attribute with name '$colName' is not found in " +
        s"'${child.output.map(_.name).mkString("(", ",", ")")}'")
  }

  def cannotUpCastAsAttributeError(
      fromAttr: Attribute, toAttr: Attribute): Throwable = {
    new AnalysisException(s"Cannot up cast ${fromAttr.sql} from " +
      s"${fromAttr.dataType.catalogString} to ${toAttr.dataType.catalogString} " +
      "as it may truncate")
  }

  def functionUndefinedError(name: FunctionIdentifier): Throwable = {
    new AnalysisException(s"undefined function $name")
  }

  def invalidFunctionArgumentsError(
      name: String, expectedInfo: String, actualNumber: Int): Throwable = {
    new AnalysisException(s"Invalid number of arguments for function $name. " +
      s"Expected: $expectedInfo; Found: $actualNumber")
  }

  def invalidFunctionArgumentNumberError(
      validParametersCount: Seq[Int], name: String, params: Seq[Class[Expression]]): Throwable = {
    if (validParametersCount.length == 0) {
      new AnalysisException(s"Invalid arguments for function $name")
    } else {
      val expectedNumberOfParameters = if (validParametersCount.length == 1) {
        validParametersCount.head.toString
      } else {
        validParametersCount.init.mkString("one of ", ", ", " and ") +
          validParametersCount.last
      }
      invalidFunctionArgumentsError(name, expectedNumberOfParameters, params.length)
    }
  }

  def functionAcceptsOnlyOneArgumentError(name: String): Throwable = {
    new AnalysisException(s"Function $name accepts only one argument")
  }

  def alterV2TableSetLocationWithPartitionNotSupportedError(): Throwable = {
    new AnalysisException("ALTER TABLE SET LOCATION does not support partition for v2 tables.")
  }

  def joinStrategyHintParameterNotSupportedError(unsupported: Any): Throwable = {
    new AnalysisException("Join strategy hint parameter " +
      s"should be an identifier or string but was $unsupported (${unsupported.getClass}")
  }

  def invalidHintParameterError(
      hintName: String, invalidParams: Seq[Any]): Throwable = {
    new AnalysisException(s"$hintName Hint parameter should include columns, but " +
      s"${invalidParams.mkString(", ")} found")
  }

  def invalidCoalesceHintParameterError(hintName: String): Throwable = {
    new AnalysisException(s"$hintName Hint expects a partition number as a parameter")
  }

  def attributeNameSyntaxError(name: String): Throwable = {
    new AnalysisException(s"syntax error in attribute name: $name")
  }

  def starExpandDataTypeNotSupportedError(attributes: Seq[String]): Throwable = {
    new AnalysisException(s"Can only star expand struct data types. Attribute: `$attributes`")
  }

  def cannotResolveStarExpandGivenInputColumnsError(
      targetString: String, columns: String): Throwable = {
    new AnalysisException(s"cannot resolve '$targetString.*' given input columns '$columns'")
  }

  def addColumnWithV1TableCannotSpecifyNotNullError(): Throwable = {
    new AnalysisException("ADD COLUMN with v1 tables cannot specify NOT NULL.")
  }

  def replaceColumnsOnlySupportedWithV2TableError(): Throwable = {
    new AnalysisException("REPLACE COLUMNS is only supported with v2 tables.")
  }

  def alterQualifiedColumnOnlySupportedWithV2TableError(): Throwable = {
    new AnalysisException("ALTER COLUMN with qualified column is only supported with v2 tables.")
  }

  def alterColumnWithV1TableCannotSpecifyNotNullError(): Throwable = {
    new AnalysisException("ALTER COLUMN with v1 tables cannot specify NOT NULL.")
  }

  def alterOnlySupportedWithV2TableError(): Throwable = {
    new AnalysisException("ALTER COLUMN ... FIRST | ALTER is only supported with v2 tables.")
  }

  def alterColumnCannotFindColumnInV1TableError(colName: String, v1Table: V1Table): Throwable = {
    new AnalysisException(
      s"ALTER COLUMN cannot find column $colName in v1 table. " +
        s"Available: ${v1Table.schema.fieldNames.mkString(", ")}")
  }

  def renameColumnOnlySupportedWithV2TableError(): Throwable = {
    new AnalysisException("RENAME COLUMN is only supported with v2 tables.")
  }

  def dropColumnOnlySupportedWithV2TableError(): Throwable = {
    new AnalysisException("DROP COLUMN is only supported with v2 tables.")
  }

  def invalidDatabaseNameError(quoted: String): Throwable = {
    new AnalysisException(s"The database name is not valid: $quoted")
  }

  def replaceTableOnlySupportedWithV2TableError(): Throwable = {
    new AnalysisException("REPLACE TABLE is only supported with v2 tables.")
  }

  def replaceTableAsSelectOnlySupportedWithV2TableError(): Throwable = {
    new AnalysisException("REPLACE TABLE AS SELECT is only supported with v2 tables.")
  }

  def cannotDropViewWithDropTableError(): Throwable = {
    new AnalysisException("Cannot drop a view with DROP TABLE. Please use DROP VIEW instead")
  }

  def showColumnsWithConflictDatabasesError(
      db: Seq[String], v1TableName: TableIdentifier): Throwable = {
    new AnalysisException("SHOW COLUMNS with conflicting databases: " +
        s"'${db.head}' != '${v1TableName.database.get}'")
  }

  def externalCatalogNotSupportShowViewsError(resolved: ResolvedNamespace): Throwable = {
    new AnalysisException(s"Catalog ${resolved.catalog.name} doesn't support " +
      "SHOW VIEWS, only SessionCatalog supports this command.")
  }

  def unsupportedFunctionNameError(quoted: String): Throwable = {
    new AnalysisException(s"Unsupported function name '$quoted'")
  }

  def sqlOnlySupportedWithV1TablesError(sql: String): Throwable = {
    new AnalysisException(s"$sql is only supported with v1 tables.")
  }

  def cannotCreateTableWithBothProviderAndSerdeError(
      provider: Option[String], maybeSerdeInfo: Option[SerdeInfo]): Throwable = {
    new AnalysisException(
      s"Cannot create table with both USING $provider and ${maybeSerdeInfo.get.describe}")
  }

  def invalidFileFormatForStoredAsError(serdeInfo: SerdeInfo): Throwable = {
    new AnalysisException(
      s"STORED AS with file format '${serdeInfo.storedAs.get}' is invalid.")
  }

  def commandNotSupportNestedColumnError(command: String, quoted: String): Throwable = {
    new AnalysisException(s"$command does not support nested column: $quoted")
  }

  def columnDoesNotExistError(colName: String): Throwable = {
    new AnalysisException(s"Column $colName does not exist")
  }

  def renameTempViewToExistingViewError(oldName: String, newName: String): Throwable = {
    new AnalysisException(
      s"rename temporary view from '$oldName' to '$newName': destination view already exists")
  }

  def databaseNotEmptyError(db: String, details: String): Throwable = {
    new AnalysisException(s"Database $db is not empty. One or more $details exist.")
  }

  def invalidNameForTableOrDatabaseError(name: String): Throwable = {
    new AnalysisException(s"`$name` is not a valid name for tables/databases. " +
      "Valid names only contain alphabet characters, numbers and _.")
  }

  def cannotCreateDatabaseWithSameNameAsPreservedDatabaseError(database: String): Throwable = {
    new AnalysisException(s"$database is a system preserved database, " +
      "you cannot create a database with this name.")
  }

  def cannotDropDefaultDatabaseError(): Throwable = {
    new AnalysisException("Can not drop default database")
  }

  def cannotUsePreservedDatabaseAsCurrentDatabaseError(database: String): Throwable = {
    new AnalysisException(s"$database is a system preserved database, you cannot use it as " +
      "current database. To access global temporary views, you should use qualified name with " +
      s"the GLOBAL_TEMP_DATABASE, e.g. SELECT * FROM $database.viewName.")
  }

  def createExternalTableWithoutLocationError(): Throwable = {
    new AnalysisException("CREATE EXTERNAL TABLE must be accompanied by LOCATION")
  }

  def cannotOperateManagedTableWithExistingLocationError(
      methodName: String, tableIdentifier: TableIdentifier, tableLocation: Path): Throwable = {
    new AnalysisException(s"Can not $methodName the managed table('$tableIdentifier')" +
      s". The associated location('${tableLocation.toString}') already exists.")
  }

  def dropNonExistentColumnsNotSupportedError(
      nonExistentColumnNames: Seq[String]): Throwable = {
    new AnalysisException(
      s"""
         |Some existing schema fields (${nonExistentColumnNames.mkString("[", ",", "]")}) are
         |not present in the new schema. We don't support dropping columns yet.
         """.stripMargin)
  }

  def cannotRetrieveTableOrViewNotInSameDatabaseError(
      qualifiedTableNames: Seq[QualifiedTableName]): Throwable = {
    new AnalysisException("Only the tables/views belong to the same database can be retrieved. " +
      s"Querying tables/views are $qualifiedTableNames")
  }

  def renameTableSourceAndDestinationMismatchError(db: String, newDb: String): Throwable = {
    new AnalysisException(
      s"RENAME TABLE source and destination databases do not match: '$db' != '$newDb'")
  }

  def cannotRenameTempViewWithDatabaseSpecifiedError(
      oldName: TableIdentifier, newName: TableIdentifier): Throwable = {
    new AnalysisException(s"RENAME TEMPORARY VIEW from '$oldName' to '$newName': cannot " +
      s"specify database name '${newName.database.get}' in the destination table")
  }

  def cannotRenameTempViewToExistingTableError(
      oldName: TableIdentifier, newName: TableIdentifier): Throwable = {
    new AnalysisException(s"RENAME TEMPORARY VIEW from '$oldName' to '$newName': " +
      "destination table already exists")
  }

  def invalidPartitionSpecError(details: String): Throwable = {
    new AnalysisException(s"Partition spec is invalid. $details")
  }

  def functionAlreadyExistsError(func: FunctionIdentifier): Throwable = {
    new AnalysisException(s"Function $func already exists")
  }

  def cannotLoadClassWhenRegisteringFunctionError(
      className: String, func: FunctionIdentifier): Throwable = {
    new AnalysisException(s"Can not load class '$className' when registering " +
      s"the function '$func', please make sure it is on the classpath")
  }

  def v2CatalogNotSupportFunctionError(
      catalog: String, namespace: Seq[String]): Throwable = {
    new AnalysisException("V2 catalog does not support functions yet. " +
      s"catalog: $catalog, namespace: '${namespace.quoted}'")
  }

  def resourceTypeNotSupportedError(resourceType: String): Throwable = {
    new AnalysisException(s"Resource Type '$resourceType' is not supported.")
  }

  def tableNotSpecifyDatabaseError(identifier: TableIdentifier): Throwable = {
    new AnalysisException(s"table $identifier did not specify database")
  }

  def tableNotSpecifyLocationUriError(identifier: TableIdentifier): Throwable = {
    new AnalysisException(s"table $identifier did not specify locationUri")
  }

  def partitionNotSpecifyLocationUriError(specString: String): Throwable = {
    new AnalysisException(s"Partition [$specString] did not specify locationUri")
  }

  def invalidBucketNumberError(bucketingMaxBuckets: Int, numBuckets: Int): Throwable = {
    new AnalysisException(
      s"Number of buckets should be greater than 0 but less than or equal to " +
        s"bucketing.maxBuckets (`$bucketingMaxBuckets`). Got `$numBuckets`")
  }

  def corruptedTableNameContextInCatalogError(numParts: Int, index: Int): Throwable = {
    new AnalysisException("Corrupted table name context in catalog: " +
      s"$numParts parts expected, but part $index is missing.")
  }

  def corruptedViewSQLConfigsInCatalogError(e: Exception): Throwable = {
    new AnalysisException("Corrupted view SQL configs in catalog", cause = Some(e))
  }

  def corruptedViewQueryOutputColumnsInCatalogError(numCols: String, index: Int): Throwable = {
    new AnalysisException("Corrupted view query output column names in catalog: " +
      s"$numCols parts expected, but part $index is missing.")
  }

  def corruptedViewReferredTempViewInCatalogError(e: Exception): Throwable = {
    new AnalysisException("corrupted view referred temp view names in catalog", cause = Some(e))
  }

  def corruptedViewReferredTempFunctionsInCatalogError(e: Exception): Throwable = {
    new AnalysisException(
      "corrupted view referred temp functions names in catalog", cause = Some(e))
  }

  def columnStatisticsDeserializationNotSupportedError(
      name: String, dataType: DataType): Throwable = {
    new AnalysisException("Column statistics deserialization is not supported for " +
      s"column $name of data type: $dataType.")
  }

  def columnStatisticsSerializationNotSupportedError(
      colName: String, dataType: DataType): Throwable = {
    new AnalysisException("Column statistics serialization is not supported for " +
      s"column $colName of data type: $dataType.")
  }

  def cannotReadCorruptedTablePropertyError(key: String, details: String = ""): Throwable = {
    new AnalysisException(s"Cannot read table property '$key' as it's corrupted.$details")
  }

  def invalidSchemaStringError(exp: Expression): Throwable = {
    new AnalysisException(s"The expression '${exp.sql}' is not a valid schema string.")
  }

  def schemaNotFoldableError(exp: Expression): Throwable = {
    new AnalysisException(
      "Schema should be specified in DDL format as a string literal or output of " +
        s"the schema_of_json/schema_of_csv functions instead of ${exp.sql}")
  }

  def schemaIsNotStructTypeError(dataType: DataType): Throwable = {
    new AnalysisException(s"Schema should be struct type but got ${dataType.sql}.")
  }

  def keyValueInMapNotStringError(m: CreateMap): Throwable = {
    new AnalysisException(
      s"A type of keys and values in map() must be string, but got ${m.dataType.catalogString}")
  }

  def nonMapFunctionNotAllowedError(): Throwable = {
    new AnalysisException("Must use a map() function for options")
  }

  def invalidFieldTypeForCorruptRecordError(): Throwable = {
    new AnalysisException("The field for corrupt records must be string type and nullable")
  }

  def dataTypeUnsupportedByClassError(x: DataType, className: String): Throwable = {
    new AnalysisException(s"DataType '$x' is not supported by $className.")
  }

  def parseModeUnsupportedError(funcName: String, mode: ParseMode): Throwable = {
    new AnalysisException(s"$funcName() doesn't support the ${mode.name} mode. " +
      s"Acceptable modes are ${PermissiveMode.name} and ${FailFastMode.name}.")
  }

  def unfoldableFieldUnsupportedError(): Throwable = {
    new AnalysisException("The field parameter needs to be a foldable string value.")
  }

  def literalTypeUnsupportedForSourceTypeError(field: String, source: Expression): Throwable = {
    new AnalysisException(s"Literals of type '$field' are currently not supported " +
      s"for the ${source.dataType.catalogString} type.")
  }

  def arrayComponentTypeUnsupportedError(clz: Class[_]): Throwable = {
    new AnalysisException(s"Unsupported component type $clz in arrays")
  }

  def secondArgumentNotDoubleLiteralError(): Throwable = {
    new AnalysisException("The second argument should be a double literal.")
  }

  def dataTypeUnsupportedByExtractValueError(
      dataType: DataType, extraction: Expression, child: Expression): Throwable = {
    val errorMsg = dataType match {
      case StructType(_) =>
        s"Field name should be String Literal, but it's $extraction"
      case other =>
        s"Can't extract value from $child: need struct type but got ${other.catalogString}"
    }
    new AnalysisException(errorMsg)
  }

  def noHandlerForUDAFError(name: String): Throwable = {
    new InvalidUDFClassException(s"No handler for UDAF '$name'. " +
      "Use sparkSession.udf.register(...) instead.")
  }

  def batchWriteCapabilityError(
      table: Table, v2WriteClassName: String, v1WriteClassName: String): Throwable = {
    new AnalysisException(
      s"Table ${table.name} declares ${TableCapability.V1_BATCH_WRITE} capability but " +
        s"$v2WriteClassName is not an instance of $v1WriteClassName")
  }

  def unsupportedDeleteByConditionWithSubqueryError(condition: Option[Expression]): Throwable = {
    new AnalysisException(
      s"Delete by condition with subquery is not supported: $condition")
  }

  def cannotTranslateExpressionToSourceFilterError(f: Expression): Throwable = {
    new AnalysisException("Exec update failed:" +
      s" cannot translate expression to source filter: $f")
  }

  def cannotDeleteTableWhereFiltersError(table: Table, filters: Array[Filter]): Throwable = {
    new AnalysisException(
      s"Cannot delete from table ${table.name} where ${filters.mkString("[", ", ", "]")}")
  }

  def deleteOnlySupportedWithV2TablesError(): Throwable = {
    new AnalysisException("DELETE is only supported with v2 tables.")
  }

  def describeDoesNotSupportPartitionForV2TablesError(): Throwable = {
    new AnalysisException("DESCRIBE does not support partition for v2 tables.")
  }

  def cannotReplaceMissingTableError(
      tableIdentifier: Identifier): Throwable = {
    new CannotReplaceMissingTableException(tableIdentifier)
  }

  def cannotReplaceMissingTableError(
      tableIdentifier: Identifier, cause: Option[Throwable]): Throwable = {
    new CannotReplaceMissingTableException(tableIdentifier, cause)
  }

  def unsupportedTableOperationError(table: Table, cmd: String): Throwable = {
    new AnalysisException(s"Table ${table.name} does not support $cmd.")
  }

  def unsupportedBatchReadError(table: Table): Throwable = {
    unsupportedTableOperationError(table, "batch scan")
  }

  def unsupportedMicroBatchOrContinuousScanError(table: Table): Throwable = {
    unsupportedTableOperationError(table, "either micro-batch or continuous scan")
  }

  def unsupportedAppendInBatchModeError(table: Table): Throwable = {
    unsupportedTableOperationError(table, "append in batch mode")
  }

  def unsupportedDynamicOverwriteInBatchModeError(table: Table): Throwable = {
    unsupportedTableOperationError(table, "dynamic overwrite in batch mode")
  }

  def unsupportedTruncateInBatchModeError(table: Table): Throwable = {
    unsupportedTableOperationError(table, "truncate in batch mode")
  }

  def unsupportedOverwriteByFilterInBatchModeError(table: Table): Throwable = {
    unsupportedTableOperationError(table, "overwrite by filter in batch mode")
  }

  def streamingSourcesDoNotSupportCommonExecutionModeError(
      microBatchSources: Seq[String],
      continuousSources: Seq[String]): Throwable = {
    new AnalysisException(
      "The streaming sources in a query do not have a common supported execution mode.\n" +
        "Sources support micro-batch: " + microBatchSources.mkString(", ") + "\n" +
        "Sources support continuous: " + continuousSources.mkString(", "))
  }

  def noSuchTableError(ident: Identifier): Throwable = {
    new NoSuchTableException(ident)
  }

  def noSuchNamespaceError(namespace: Array[String]): Throwable = {
    new NoSuchNamespaceException(namespace)
  }

  def tableAlreadyExistsError(ident: Identifier): Throwable = {
    new TableAlreadyExistsException(ident)
  }

  def requiresSinglePartNamespaceError(ident: Identifier): Throwable = {
    new NoSuchTableException(
      s"V2 session catalog requires a single-part namespace: ${ident.quoted}")
  }

  def namespaceAlreadyExistsError(namespace: Array[String]): Throwable = {
    new NamespaceAlreadyExistsException(namespace)
  }

  private def notSupportedInJDBCCatalog(cmd: String): Throwable = {
    new AnalysisException(s"$cmd is not supported in JDBC catalog.")
  }

  def cannotCreateJDBCTableUsingProviderError(): Throwable = {
    notSupportedInJDBCCatalog("CREATE TABLE ... USING ...")
  }

  def cannotCreateJDBCTableUsingLocationError(): Throwable = {
    notSupportedInJDBCCatalog("CREATE TABLE ... LOCATION ...")
  }

  def cannotCreateJDBCNamespaceUsingProviderError(): Throwable = {
    notSupportedInJDBCCatalog("CREATE NAMESPACE ... LOCATION ...")
  }

  def cannotCreateJDBCNamespaceWithPropertyError(k: String): Throwable = {
    notSupportedInJDBCCatalog(s"CREATE NAMESPACE with property $k")
  }

  def cannotSetJDBCNamespaceWithPropertyError(k: String): Throwable = {
    notSupportedInJDBCCatalog(s"SET NAMESPACE with property $k")
  }

  def cannotUnsetJDBCNamespaceWithPropertyError(k: String): Throwable = {
    notSupportedInJDBCCatalog(s"Remove NAMESPACE property $k")
  }

  def unsupportedJDBCNamespaceChangeInCatalogError(changes: Seq[NamespaceChange]): Throwable = {
    new AnalysisException(s"Unsupported NamespaceChange $changes in JDBC catalog.")
  }

  private def tableDoesNotSupportError(cmd: String, table: Table): Throwable = {
    new AnalysisException(s"Table does not support $cmd: ${table.name}")
  }

  def tableDoesNotSupportReadsError(table: Table): Throwable = {
    tableDoesNotSupportError("reads", table)
  }

  def tableDoesNotSupportWritesError(table: Table): Throwable = {
    tableDoesNotSupportError("writes", table)
  }

  def tableDoesNotSupportDeletesError(table: Table): Throwable = {
    tableDoesNotSupportError("deletes", table)
  }

  def tableDoesNotSupportTruncatesError(table: Table): Throwable = {
    tableDoesNotSupportError("truncates", table)
  }

  def tableDoesNotSupportPartitionManagementError(table: Table): Throwable = {
    tableDoesNotSupportError("partition management", table)
  }

  def tableDoesNotSupportAtomicPartitionManagementError(table: Table): Throwable = {
    tableDoesNotSupportError("atomic partition management", table)
  }

  def cannotRenameTableWithAlterViewError(): Throwable = {
    new AnalysisException(
      "Cannot rename a table with ALTER VIEW. Please use ALTER TABLE instead.")
  }

  private def notSupportedForV2TablesError(cmd: String): Throwable = {
    new AnalysisException(s"$cmd is not supported for v2 tables.")
  }

  def analyzeTableNotSupportedForV2TablesError(): Throwable = {
    notSupportedForV2TablesError("ANALYZE TABLE")
  }

  def alterTableRecoverPartitionsNotSupportedForV2TablesError(): Throwable = {
    notSupportedForV2TablesError("ALTER TABLE ... RECOVER PARTITIONS")
  }

  def alterTableSerDePropertiesNotSupportedForV2TablesError(): Throwable = {
    notSupportedForV2TablesError("ALTER TABLE ... SET [SERDE|SERDEPROPERTIES]")
  }

  def loadDataNotSupportedForV2TablesError(): Throwable = {
    notSupportedForV2TablesError("LOAD DATA")
  }

  def showCreateTableNotSupportedForV2TablesError(): Throwable = {
    notSupportedForV2TablesError("SHOW CREATE TABLE")
  }

  def truncateTableNotSupportedForV2TablesError(): Throwable = {
    notSupportedForV2TablesError("TRUNCATE TABLE")
  }

  def showColumnsNotSupportedForV2TablesError(): Throwable = {
    notSupportedForV2TablesError("SHOW COLUMNS")
  }

  def repairTableNotSupportedForV2TablesError(): Throwable = {
    notSupportedForV2TablesError("MSCK REPAIR TABLE")
  }

  def databaseFromV1SessionCatalogNotSpecifiedError(): Throwable = {
    new AnalysisException("Database from v1 session catalog is not specified")
  }

  def nestedDatabaseUnsupportedByV1SessionCatalogError(catalog: String): Throwable = {
    new AnalysisException(s"Nested databases are not supported by v1 session catalog: $catalog")
  }

  def invalidRepartitionExpressionsError(sortOrders: Seq[Any]): Throwable = {
    new AnalysisException(s"Invalid partitionExprs specified: $sortOrders For range " +
      "partitioning use REPARTITION_BY_RANGE instead.")
  }

  def partitionColumnNotSpecifiedError(format: String, partitionColumn: String): Throwable = {
    new AnalysisException(s"Failed to resolve the schema for $format for " +
      s"the partition column: $partitionColumn. It must be specified manually.")
  }

  def dataSchemaNotSpecifiedError(format: String): Throwable = {
    new AnalysisException(s"Unable to infer schema for $format. It must be specified manually.")
  }

  def dataPathNotExistError(path: String): Throwable = {
    new AnalysisException(s"Path does not exist: $path")
  }

  def dataSourceOutputModeUnsupportedError(
      className: String, outputMode: OutputMode): Throwable = {
    new AnalysisException(s"Data source $className does not support $outputMode output mode")
  }

  def schemaNotSpecifiedForSchemaRelationProviderError(className: String): Throwable = {
    new AnalysisException(s"A schema needs to be specified when using $className.")
  }

  def userSpecifiedSchemaMismatchActualSchemaError(
      schema: StructType, actualSchema: StructType): Throwable = {
    new AnalysisException(
      s"""
         |The user-specified schema doesn't match the actual schema:
         |user-specified: ${schema.toDDL}, actual: ${actualSchema.toDDL}. If you're using
         |DataFrameReader.schema API or creating a table, please do not specify the schema.
         |Or if you're scanning an existed table, please drop it and re-create it.
       """.stripMargin)
  }

  def dataSchemaNotSpecifiedError(format: String, fileCatalog: String): Throwable = {
    new AnalysisException(
      s"Unable to infer schema for $format at $fileCatalog. It must be specified manually")
  }

  def invalidDataSourceError(className: String): Throwable = {
    new AnalysisException(s"$className is not a valid Spark SQL Data Source.")
  }

  def cannotSaveIntervalIntoExternalStorageError(): Throwable = {
    new AnalysisException("Cannot save interval data type into external storage.")
  }

  def cannotResolveAttributeError(name: String, data: LogicalPlan): Throwable = {
    new AnalysisException(
      s"Unable to resolve $name given [${data.output.map(_.name).mkString(", ")}]")
  }

  def orcNotUsedWithHiveEnabledError(): Throwable = {
    new AnalysisException(
      s"""
         |Hive built-in ORC data source must be used with Hive support enabled.
         |Please use the native ORC data source by setting 'spark.sql.orc.impl' to 'native'
       """.stripMargin)
  }

  def failedToFindAvroDataSourceError(provider: String): Throwable = {
    new AnalysisException(
      s"""
         |Failed to find data source: $provider. Avro is built-in but external data
         |source module since Spark 2.4. Please deploy the application as per
         |the deployment section of "Apache Avro Data Source Guide".
       """.stripMargin.replaceAll("\n", " "))
  }

  def failedToFindKafkaDataSourceError(provider: String): Throwable = {
    new AnalysisException(
      s"""
         |Failed to find data source: $provider. Please deploy the application as
         |per the deployment section of "Structured Streaming + Kafka Integration Guide".
       """.stripMargin.replaceAll("\n", " "))
  }

  def findMultipleDataSourceError(provider: String, sourceNames: Seq[String]): Throwable = {
    new AnalysisException(
      s"""
         |Multiple sources found for $provider (${sourceNames.mkString(", ")}),
         | please specify the fully qualified class name.
       """.stripMargin)
  }

  def writeEmptySchemasUnsupportedByDataSourceError(): Throwable = {
    new AnalysisException(
      s"""
         |Datasource does not support writing empty or nested empty schemas.
         |Please make sure the data schema has at least one or more column(s).
       """.stripMargin)
  }

  def insertMismatchedColumnNumberError(
      targetAttributes: Seq[Attribute],
      sourceAttributes: Seq[Attribute],
      staticPartitionsSize: Int): Throwable = {
    new AnalysisException(
      s"""
         |The data to be inserted needs to have the same number of columns as the
         |target table: target table has ${targetAttributes.size} column(s) but the
         |inserted data has ${sourceAttributes.size + staticPartitionsSize} column(s),
         |which contain $staticPartitionsSize partition column(s) having assigned
         |constant values.
       """.stripMargin)
  }

  def insertMismatchedPartitionNumberError(
      targetPartitionSchema: StructType,
      providedPartitionsSize: Int): Throwable = {
    new AnalysisException(
      s"""
         |The data to be inserted needs to have the same number of partition columns
         |as the target table: target table has ${targetPartitionSchema.fields.size}
         |partition column(s) but the inserted data has $providedPartitionsSize
         |partition columns specified.
       """.stripMargin.replaceAll("\n", " "))
  }

  def invalidPartitionColumnError(
      partKey: String, targetPartitionSchema: StructType): Throwable = {
    new AnalysisException(
      s"""
         |$partKey is not a partition column. Partition columns are
         |${targetPartitionSchema.fields.map(_.name).mkString("[", ",", "]")}
       """.stripMargin)
  }

  def multiplePartitionColumnValuesSpecifiedError(
      field: StructField, potentialSpecs: Map[String, String]): Throwable = {
    new AnalysisException(
      s"""
         |Partition column ${field.name} have multiple values specified,
         |${potentialSpecs.mkString("[", ", ", "]")}. Please only specify a single value.
       """.stripMargin)
  }

  def invalidOrderingForConstantValuePartitionColumnError(
      targetPartitionSchema: StructType): Throwable = {
    new AnalysisException(
      s"""
         |The ordering of partition columns is
         |${targetPartitionSchema.fields.map(_.name).mkString("[", ",", "]")}
         |All partition columns having constant values need to appear before other
         |partition columns that do not have an assigned constant value.
       """.stripMargin)
  }

  def cannotWriteDataToRelationsWithMultiplePathsError(): Throwable = {
    new AnalysisException("Can only write data to relations with a single path.")
  }

  def failedToRebuildExpressionError(filter: Filter): Throwable = {
    new AnalysisException(
      s"Fail to rebuild expression: missing key $filter in `translatedFilterToExpr`")
  }

  def dataTypeUnsupportedByDataSourceError(format: String, field: StructField): Throwable = {
    new AnalysisException(
      s"$format data source does not support ${field.dataType.catalogString} data type.")
  }

  def failToResolveDataSourceForTableError(table: CatalogTable, key: String): Throwable = {
    new AnalysisException(
      s"""
         |Fail to resolve data source for the table ${table.identifier} since the table
         |serde property has the duplicated key $key with extra options specified for this
         |scan operation. To fix this, you can rollback to the legacy behavior of ignoring
         |the extra options by setting the config
         |${SQLConf.LEGACY_EXTRA_OPTIONS_BEHAVIOR.key} to `false`, or address the
         |conflicts of the same config.
       """.stripMargin)
  }

  def outputPathAlreadyExistsError(outputPath: Path): Throwable = {
    new AnalysisException(s"path $outputPath already exists.")
  }

  def cannotUseDataTypeForPartitionColumnError(field: StructField): Throwable = {
    new AnalysisException(s"Cannot use ${field.dataType} for partition column")
  }

  def cannotUseAllColumnsForPartitionColumnsError(): Throwable = {
    new AnalysisException(s"Cannot use all columns for partition columns")
  }

  def partitionColumnNotFoundInSchemaError(col: String, schemaCatalog: String): Throwable = {
    new AnalysisException(s"Partition column `$col` not found in schema $schemaCatalog")
  }

  def columnNotFoundInSchemaError(
      col: StructField, tableSchema: Option[StructType]): Throwable = {
    new AnalysisException(s"""Column "${col.name}" not found in schema $tableSchema""")
  }

  def unsupportedDataSourceTypeForDirectQueryOnFilesError(className: String): Throwable = {
    new AnalysisException(s"Unsupported data source type for direct query on files: $className")
  }

  def saveDataIntoViewNotAllowedError(): Throwable = {
    new AnalysisException("Saving data into a view is not allowed.")
  }

  def mismatchedTableFormatError(
      tableName: String, existingProvider: Class[_], specifiedProvider: Class[_]): Throwable = {
    new AnalysisException(
      s"""
         |The format of the existing table $tableName is `${existingProvider.getSimpleName}`.
         |It doesn't match the specified format `${specifiedProvider.getSimpleName}`.
       """.stripMargin)
  }

  def mismatchedTableLocationError(
      identifier: TableIdentifier,
      existingTable: CatalogTable,
      tableDesc: CatalogTable): Throwable = {
    new AnalysisException(
      s"""
         |The location of the existing table ${identifier.quotedString} is
         |`${existingTable.location}`. It doesn't match the specified location
         |`${tableDesc.location}`.
       """.stripMargin)
  }

  def mismatchedTableColumnNumberError(
      tableName: String,
      existingTable: CatalogTable,
      query: LogicalPlan): Throwable = {
    new AnalysisException(
      s"""
         |The column number of the existing table $tableName
         |(${existingTable.schema.catalogString}) doesn't match the data schema
         |(${query.schema.catalogString})
       """.stripMargin)
  }

  def cannotResolveColumnGivenInputColumnsError(col: String, inputColumns: String): Throwable = {
    new AnalysisException(s"cannot resolve '$col' given input columns: [$inputColumns]")
  }

  def mismatchedTablePartitionColumnError(
      tableName: String,
      specifiedPartCols: Seq[String],
      existingPartCols: String): Throwable = {
    new AnalysisException(
      s"""
         |Specified partitioning does not match that of the existing table $tableName.
         |Specified partition columns: [${specifiedPartCols.mkString(", ")}]
         |Existing partition columns: [$existingPartCols]
       """.stripMargin)
  }

  def mismatchedTableBucketingError(
      tableName: String,
      specifiedBucketString: String,
      existingBucketString: String): Throwable = {
    new AnalysisException(
      s"""
         |Specified bucketing does not match that of the existing table $tableName.
         |Specified bucketing: $specifiedBucketString
         |Existing bucketing: $existingBucketString
       """.stripMargin)
  }

  def specifyPartitionNotAllowedWhenTableSchemaNotDefinedError(): Throwable = {
    new AnalysisException("It is not allowed to specify partitioning when the " +
      "table schema is not defined.")
  }

  def bucketingColumnCannotBePartOfPartitionColumnsError(
      bucketCol: String, normalizedPartCols: Seq[String]): Throwable = {
    new AnalysisException(s"bucketing column '$bucketCol' should not be part of " +
      s"partition columns '${normalizedPartCols.mkString(", ")}'")
  }

  def bucketSortingColumnCannotBePartOfPartitionColumnsError(
    sortCol: String, normalizedPartCols: Seq[String]): Throwable = {
    new AnalysisException(s"bucket sorting column '$sortCol' should not be part of " +
      s"partition columns '${normalizedPartCols.mkString(", ")}'")
  }

  def mismatchedInsertedDataColumnNumberError(
      tableName: String, insert: InsertIntoStatement, staticPartCols: Set[String]): Throwable = {
    new AnalysisException(
      s"$tableName requires that the data to be inserted have the same number of columns as " +
        s"the target table: target table has ${insert.table.output.size} column(s) but the " +
        s"inserted data has ${insert.query.output.length + staticPartCols.size} column(s), " +
        s"including ${staticPartCols.size} partition column(s) having constant value(s).")
  }

  def requestedPartitionsMismatchTablePartitionsError(
      tableName: String,
      normalizedPartSpec: Map[String, Option[String]],
      partColNames: StructType): Throwable = {
    new AnalysisException(
      s"""
         |Requested partitioning does not match the table $tableName:
         |Requested partitions: ${normalizedPartSpec.keys.mkString(",")}
         |Table partitions: ${partColNames.mkString(",")}
       """.stripMargin)
  }

  def ddlWithoutHiveSupportEnabledError(detail: String): Throwable = {
    new AnalysisException(s"Hive support is required to $detail")
  }

  def createTableColumnTypesOptionColumnNotFoundInSchemaError(
      col: String, schema: StructType): Throwable = {
    new AnalysisException(
      s"createTableColumnTypes option column $col not found in schema ${schema.catalogString}")
  }

  def parquetTypeUnsupportedYetError(parquetType: String): Throwable = {
    new AnalysisException(s"Parquet type not yet supported: $parquetType")
  }

  def illegalParquetTypeError(parquetType: String): Throwable = {
    new AnalysisException(s"Illegal Parquet type: $parquetType")
  }

  def unrecognizedParquetTypeError(field: String): Throwable = {
    new AnalysisException(s"Unrecognized Parquet type: $field")
  }

  def cannotConvertDataTypeToParquetTypeError(field: StructField): Throwable = {
    new AnalysisException(s"Unsupported data type ${field.dataType.catalogString}")
  }

<<<<<<< HEAD
  def unsupportedCommandForTableValuedError(command: String): Throwable = {
    new AnalysisException(s"Table valued command does not support command '$command'")
=======
  def incompatibleViewSchemaChange(
      viewName: String,
      colName: String,
      expectedNum: Int,
      actualCols: Seq[Attribute]): Throwable = {
    new AnalysisException(s"The SQL query of view $viewName has an incompatible schema change " +
      s"and column $colName cannot be resolved. Expected $expectedNum columns named $colName but " +
      s"got ${actualCols.map(_.name).mkString("[", ",", "]")}")
  }

  def numberOfPartitionsNotAllowedWithUnspecifiedDistributionError(): Throwable = {
    throw new AnalysisException("The number of partitions can't be specified with unspecified" +
      " distribution. Invalid writer requirements detected.")
>>>>>>> caf04f9b
  }
}<|MERGE_RESOLUTION|>--- conflicted
+++ resolved
@@ -1284,10 +1284,6 @@
     new AnalysisException(s"Unsupported data type ${field.dataType.catalogString}")
   }
 
-<<<<<<< HEAD
-  def unsupportedCommandForTableValuedError(command: String): Throwable = {
-    new AnalysisException(s"Table valued command does not support command '$command'")
-=======
   def incompatibleViewSchemaChange(
       viewName: String,
       colName: String,
@@ -1301,6 +1297,9 @@
   def numberOfPartitionsNotAllowedWithUnspecifiedDistributionError(): Throwable = {
     throw new AnalysisException("The number of partitions can't be specified with unspecified" +
       " distribution. Invalid writer requirements detected.")
->>>>>>> caf04f9b
+  }
+
+  def unsupportedCommandForTableValuedError(command: String): Throwable = {
+    new AnalysisException(s"Table valued command does not support command '$command'")
   }
 }