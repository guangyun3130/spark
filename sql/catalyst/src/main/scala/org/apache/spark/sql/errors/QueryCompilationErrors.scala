/*
 * Licensed to the Apache Software Foundation (ASF) under one or more
 * contributor license agreements.  See the NOTICE file distributed with
 * this work for additional information regarding copyright ownership.
 * The ASF licenses this file to You under the Apache License, Version 2.0
 * (the "License"); you may not use this file except in compliance with
 * the License.  You may obtain a copy of the License at
 *
 *    http://www.apache.org/licenses/LICENSE-2.0
 *
 * Unless required by applicable law or agreed to in writing, software
 * distributed under the License is distributed on an "AS IS" BASIS,
 * WITHOUT WARRANTIES OR CONDITIONS OF ANY KIND, either express or implied.
 * See the License for the specific language governing permissions and
 * limitations under the License.
 */

package org.apache.spark.sql.errors

import org.apache.hadoop.fs.Path

import org.apache.spark.sql.AnalysisException
import org.apache.spark.sql.catalyst.{FunctionIdentifier, QualifiedTableName, TableIdentifier}
import org.apache.spark.sql.catalyst.analysis.{CannotReplaceMissingTableException, NamespaceAlreadyExistsException, NoSuchNamespaceException, NoSuchTableException, ResolvedNamespace, ResolvedTable, ResolvedView, TableAlreadyExistsException}
import org.apache.spark.sql.catalyst.catalog.{BucketSpec, CatalogTable, InvalidUDFClassException}
import org.apache.spark.sql.catalyst.expressions.{Alias, Attribute, AttributeReference, AttributeSet, CreateMap, Expression, GroupingID, NamedExpression, SpecifiedWindowFrame, WindowFrame, WindowFunction, WindowSpecDefinition}
import org.apache.spark.sql.catalyst.plans.JoinType
import org.apache.spark.sql.catalyst.plans.logical.{InsertIntoStatement, Join, LogicalPlan, SerdeInfo, Window}
import org.apache.spark.sql.catalyst.trees.TreeNode
import org.apache.spark.sql.catalyst.util.{toPrettySQL, FailFastMode, ParseMode, PermissiveMode}
import org.apache.spark.sql.connector.catalog._
import org.apache.spark.sql.connector.catalog.CatalogV2Implicits._
import org.apache.spark.sql.connector.catalog.functions.UnboundFunction
import org.apache.spark.sql.connector.expressions.{NamedReference, Transform}
import org.apache.spark.sql.internal.SQLConf
import org.apache.spark.sql.internal.SQLConf.LEGACY_CTE_PRECEDENCE_POLICY
import org.apache.spark.sql.sources.Filter
import org.apache.spark.sql.streaming.OutputMode
import org.apache.spark.sql.types._

/**
 * Object for grouping error messages from exceptions thrown during query compilation.
 * As commands are executed eagerly, this also includes errors thrown during the execution of
 * commands, which users can see immediately.
 */
private[spark] object QueryCompilationErrors {

  def groupingIDMismatchError(groupingID: GroupingID, groupByExprs: Seq[Expression]): Throwable = {
    new AnalysisException(
      s"Columns of grouping_id (${groupingID.groupByExprs.mkString(",")}) " +
        s"does not match grouping columns (${groupByExprs.mkString(",")})")
  }

  def groupingColInvalidError(groupingCol: Expression, groupByExprs: Seq[Expression]): Throwable = {
    new AnalysisException(
      s"Column of grouping ($groupingCol) can't be found " +
        s"in grouping columns ${groupByExprs.mkString(",")}")
  }

  def groupingSizeTooLargeError(sizeLimit: Int): Throwable = {
    new AnalysisException(
      s"Grouping sets size cannot be greater than $sizeLimit")
  }

  def unorderablePivotColError(pivotCol: Expression): Throwable = {
    new AnalysisException(
      s"Invalid pivot column '$pivotCol'. Pivot columns must be comparable."
    )
  }

  def nonLiteralPivotValError(pivotVal: Expression): Throwable = {
    new AnalysisException(
      s"Literal expressions required for pivot values, found '$pivotVal'")
  }

  def pivotValDataTypeMismatchError(pivotVal: Expression, pivotCol: Expression): Throwable = {
    new AnalysisException(
      s"Invalid pivot value '$pivotVal': " +
        s"value data type ${pivotVal.dataType.simpleString} does not match " +
        s"pivot column data type ${pivotCol.dataType.catalogString}")
  }

  def unsupportedIfNotExistsError(tableName: String): Throwable = {
    new AnalysisException(
      s"Cannot write, IF NOT EXISTS is not supported for table: $tableName")
  }

  def nonPartitionColError(partitionName: String): Throwable = {
    new AnalysisException(
      s"PARTITION clause cannot contain a non-partition column name: $partitionName")
  }

  def addStaticValToUnknownColError(staticName: String): Throwable = {
    new AnalysisException(
      s"Cannot add static value for unknown column: $staticName")
  }

  def unknownStaticPartitionColError(name: String): Throwable = {
    new AnalysisException(s"Unknown static partition column: $name")
  }

  def nestedGeneratorError(trimmedNestedGenerator: Expression): Throwable = {
    new AnalysisException(
      "Generators are not supported when it's nested in " +
        "expressions, but got: " + toPrettySQL(trimmedNestedGenerator))
  }

  def moreThanOneGeneratorError(generators: Seq[Expression], clause: String): Throwable = {
    new AnalysisException(
      s"Only one generator allowed per $clause clause but found " +
        generators.size + ": " + generators.map(toPrettySQL).mkString(", "))
  }

  def generatorOutsideSelectError(plan: LogicalPlan): Throwable = {
    new AnalysisException(
      "Generators are not supported outside the SELECT clause, but " +
        "got: " + plan.simpleString(SQLConf.get.maxToStringFields))
  }

  def legacyStoreAssignmentPolicyError(): Throwable = {
    val configKey = SQLConf.STORE_ASSIGNMENT_POLICY.key
    new AnalysisException(
      "LEGACY store assignment policy is disallowed in Spark data source V2. " +
        s"Please set the configuration $configKey to other values.")
  }

  def unresolvedUsingColForJoinError(
      colName: String, plan: LogicalPlan, side: String): Throwable = {
    new AnalysisException(
      s"USING column `$colName` cannot be resolved on the $side " +
        s"side of the join. The $side-side columns: [${plan.output.map(_.name).mkString(", ")}]")
  }

  def dataTypeMismatchForDeserializerError(
      dataType: DataType, desiredType: String): Throwable = {
    val quantifier = if (desiredType.equals("array")) "an" else "a"
    new AnalysisException(
      s"need $quantifier $desiredType field but got " + dataType.catalogString)
  }

  def fieldNumberMismatchForDeserializerError(
      schema: StructType, maxOrdinal: Int): Throwable = {
    new AnalysisException(
      s"Try to map ${schema.catalogString} to Tuple${maxOrdinal + 1}, " +
        "but failed as the number of fields does not line up.")
  }

  def upCastFailureError(
      fromStr: String, from: Expression, to: DataType, walkedTypePath: Seq[String]): Throwable = {
    new AnalysisException(
      s"Cannot up cast $fromStr from " +
        s"${from.dataType.catalogString} to ${to.catalogString}.\n" +
        s"The type path of the target object is:\n" + walkedTypePath.mkString("", "\n", "\n") +
        "You can either add an explicit cast to the input data or choose a higher precision " +
        "type of the field in the target object")
  }

  def unsupportedAbstractDataTypeForUpCastError(gotType: AbstractDataType): Throwable = {
    new AnalysisException(
      s"UpCast only support DecimalType as AbstractDataType yet, but got: $gotType")
  }

  def outerScopeFailureForNewInstanceError(className: String): Throwable = {
    new AnalysisException(
      s"Unable to generate an encoder for inner class `$className` without " +
        "access to the scope that this class was defined in.\n" +
        "Try moving this class out of its parent class.")
  }

  def referenceColNotFoundForAlterTableChangesError(
      after: TableChange.After, parentName: String): Throwable = {
    new AnalysisException(
      s"Couldn't find the reference column for $after at $parentName")
  }

  def windowSpecificationNotDefinedError(windowName: String): Throwable = {
    new AnalysisException(s"Window specification $windowName is not defined in the WINDOW clause.")
  }

  def selectExprNotInGroupByError(expr: Expression, groupByAliases: Seq[Alias]): Throwable = {
    new AnalysisException(s"$expr doesn't show up in the GROUP BY list $groupByAliases")
  }

  def groupingMustWithGroupingSetsOrCubeOrRollupError(): Throwable = {
    new AnalysisException("grouping()/grouping_id() can only be used with GroupingSets/Cube/Rollup")
  }

  def pandasUDFAggregateNotSupportedInPivotError(): Throwable = {
    new AnalysisException("Pandas UDF aggregate expressions are currently not supported in pivot.")
  }

  def aggregateExpressionRequiredForPivotError(sql: String): Throwable = {
    new AnalysisException(s"Aggregate expression required for pivot, but '$sql' " +
      "did not appear in any aggregate function.")
  }

  def writeIntoTempViewNotAllowedError(quoted: String): Throwable = {
    new AnalysisException("Cannot write into temp view " +
      s"$quoted as it's not a data source v2 relation.")
  }

  def expectTableOrPermanentViewNotTempViewError(
      quoted: String, cmd: String, t: TreeNode[_]): Throwable = {
    new AnalysisException(s"$quoted is a temp view. '$cmd' expects a table or permanent view.",
      t.origin.line, t.origin.startPosition)
  }

  def readNonStreamingTempViewError(quoted: String): Throwable = {
    new AnalysisException(s"$quoted is not a temp view of streaming " +
      "logical plan, please use batch API such as `DataFrameReader.table` to read it.")
  }

  def viewDepthExceedsMaxResolutionDepthError(
      identifier: TableIdentifier, maxNestedViewDepth: Int, t: TreeNode[_]): Throwable = {
    new AnalysisException(s"The depth of view $identifier exceeds the maximum " +
      s"view resolution depth ($maxNestedViewDepth). Analysis is aborted to " +
      s"avoid errors. Increase the value of ${SQLConf.MAX_NESTED_VIEW_DEPTH.key} to work " +
      "around this.", t.origin.line, t.origin.startPosition)
  }

  def insertIntoViewNotAllowedError(identifier: TableIdentifier, t: TreeNode[_]): Throwable = {
    new AnalysisException(s"Inserting into a view is not allowed. View: $identifier.",
      t.origin.line, t.origin.startPosition)
  }

  def writeIntoViewNotAllowedError(identifier: TableIdentifier, t: TreeNode[_]): Throwable = {
    new AnalysisException(s"Writing into a view is not allowed. View: $identifier.",
      t.origin.line, t.origin.startPosition)
  }

  def writeIntoV1TableNotAllowedError(identifier: TableIdentifier, t: TreeNode[_]): Throwable = {
    new AnalysisException(s"Cannot write into v1 table: $identifier.",
      t.origin.line, t.origin.startPosition)
  }

  def expectTableNotViewError(
      v: ResolvedView, cmd: String, mismatchHint: Option[String], t: TreeNode[_]): Throwable = {
    val viewStr = if (v.isTemp) "temp view" else "view"
    val hintStr = mismatchHint.map(" " + _).getOrElse("")
    new AnalysisException(s"${v.identifier.quoted} is a $viewStr. '$cmd' expects a table.$hintStr",
      t.origin.line, t.origin.startPosition)
  }

  def expectViewNotTableError(
      v: ResolvedTable, cmd: String, mismatchHint: Option[String], t: TreeNode[_]): Throwable = {
    val hintStr = mismatchHint.map(" " + _).getOrElse("")
    new AnalysisException(s"${v.identifier.quoted} is a table. '$cmd' expects a view.$hintStr",
      t.origin.line, t.origin.startPosition)
  }

  def permanentViewNotSupportedByStreamingReadingAPIError(quoted: String): Throwable = {
    new AnalysisException(s"$quoted is a permanent view, which is not supported by " +
      "streaming reading API such as `DataStreamReader.table` yet.")
  }

  def starNotAllowedWhenGroupByOrdinalPositionUsedError(): Throwable = {
    new AnalysisException(
      "Star (*) is not allowed in select list when GROUP BY ordinal position is used")
  }

  def invalidStarUsageError(prettyName: String): Throwable = {
    new AnalysisException(s"Invalid usage of '*' in $prettyName")
  }

  def singleTableStarInCountNotAllowedError(targetString: String): Throwable = {
    new AnalysisException(s"count($targetString.*) is not allowed. " +
      "Please use count(*) or expand the columns manually, e.g. count(col1, col2)")
  }

  def orderByPositionRangeError(index: Int, size: Int, t: TreeNode[_]): Throwable = {
    new AnalysisException(s"ORDER BY position $index is not in select list " +
      s"(valid range is [1, $size])", t.origin.line, t.origin.startPosition)
  }

  def groupByPositionRefersToAggregateFunctionError(
      index: Int,
      expr: Expression): Throwable = {
    new AnalysisException(s"GROUP BY $index refers to an expression that is or contains " +
      "an aggregate function. Aggregate functions are not allowed in GROUP BY, " +
      s"but got ${expr.sql}")
  }

  def groupByPositionRangeError(index: Int, size: Int): Throwable = {
    new AnalysisException(s"GROUP BY position $index is not in select list " +
      s"(valid range is [1, $size])")
  }

  def generatorNotExpectedError(name: FunctionIdentifier, classCanonicalName: String): Throwable = {
    new AnalysisException(s"$name is expected to be a generator. However, " +
      s"its class is $classCanonicalName, which is not a generator.")
  }

  def functionWithUnsupportedSyntaxError(prettyName: String, syntax: String): Throwable = {
    new AnalysisException(s"Function $prettyName does not support $syntax")
  }

  def nonDeterministicFilterInAggregateError(): Throwable = {
    new AnalysisException("FILTER expression is non-deterministic, " +
      "it cannot be used in aggregate functions")
  }

  def aliasNumberNotMatchColumnNumberError(
      columnSize: Int, outputSize: Int, t: TreeNode[_]): Throwable = {
    new AnalysisException("Number of column aliases does not match number of columns. " +
      s"Number of column aliases: $columnSize; " +
      s"number of columns: $outputSize.", t.origin.line, t.origin.startPosition)
  }

  def aliasesNumberNotMatchUDTFOutputError(
      aliasesSize: Int, aliasesNames: String): Throwable = {
    new AnalysisException("The number of aliases supplied in the AS clause does not " +
      s"match the number of columns output by the UDTF expected $aliasesSize " +
      s"aliases but got $aliasesNames ")
  }

  def windowAggregateFunctionWithFilterNotSupportedError(): Throwable = {
    new AnalysisException("window aggregate function with filter predicate is not supported yet.")
  }

  def windowFunctionInsideAggregateFunctionNotAllowedError(): Throwable = {
    new AnalysisException("It is not allowed to use a window function inside an aggregate " +
      "function. Please use the inner window function in a sub-query.")
  }

  def expressionWithoutWindowExpressionError(expr: NamedExpression): Throwable = {
    new AnalysisException(s"$expr does not have any WindowExpression.")
  }

  def expressionWithMultiWindowExpressionsError(
      expr: NamedExpression, distinctWindowSpec: Seq[WindowSpecDefinition]): Throwable = {
    new AnalysisException(s"$expr has multiple Window Specifications ($distinctWindowSpec)." +
      "Please file a bug report with this error message, stack trace, and the query.")
  }

  def windowFunctionNotAllowedError(clauseName: String): Throwable = {
    new AnalysisException(s"It is not allowed to use window functions inside $clauseName clause")
  }

  def cannotSpecifyWindowFrameError(prettyName: String): Throwable = {
    new AnalysisException(s"Cannot specify window frame for $prettyName function")
  }

  def windowFrameNotMatchRequiredFrameError(
      f: SpecifiedWindowFrame, required: WindowFrame): Throwable = {
    new AnalysisException(s"Window Frame $f must match the required frame $required")
  }

  def windowFunctionWithWindowFrameNotOrderedError(wf: WindowFunction): Throwable = {
    new AnalysisException(s"Window function $wf requires window to be ordered, please add " +
      s"ORDER BY clause. For example SELECT $wf(value_expr) OVER (PARTITION BY window_partition " +
      "ORDER BY window_ordering) from table")
  }

  def cannotResolveUserSpecifiedColumnsError(col: String, t: TreeNode[_]): Throwable = {
    new AnalysisException(s"Cannot resolve column name $col", t.origin.line, t.origin.startPosition)
  }

  def writeTableWithMismatchedColumnsError(
      columnSize: Int, outputSize: Int, t: TreeNode[_]): Throwable = {
    new AnalysisException("Cannot write to table due to mismatched user specified column " +
      s"size($columnSize) and data column size($outputSize)", t.origin.line, t.origin.startPosition)
  }

  def multiTimeWindowExpressionsNotSupportedError(t: TreeNode[_]): Throwable = {
    new AnalysisException("Multiple time window expressions would result in a cartesian product " +
      "of rows, therefore they are currently not supported.", t.origin.line, t.origin.startPosition)
  }

  def viewOutputNumberMismatchQueryColumnNamesError(
      output: Seq[Attribute], queryColumnNames: Seq[String]): Throwable = {
    new AnalysisException(
      s"The view output ${output.mkString("[", ",", "]")} doesn't have the same" +
        "number of columns with the query column names " +
        s"${queryColumnNames.mkString("[", ",", "]")}")
  }

  def attributeNotFoundError(colName: String, child: LogicalPlan): Throwable = {
    new AnalysisException(
      s"Attribute with name '$colName' is not found in " +
        s"'${child.output.map(_.name).mkString("(", ",", ")")}'")
  }

  def cannotUpCastAsAttributeError(
      fromAttr: Attribute, toAttr: Attribute): Throwable = {
    new AnalysisException(s"Cannot up cast ${fromAttr.sql} from " +
      s"${fromAttr.dataType.catalogString} to ${toAttr.dataType.catalogString} " +
      "as it may truncate")
  }

  def functionUndefinedError(name: FunctionIdentifier): Throwable = {
    new AnalysisException(s"undefined function $name")
  }

  def invalidFunctionArgumentsError(
      name: String, expectedInfo: String, actualNumber: Int): Throwable = {
    new AnalysisException(s"Invalid number of arguments for function $name. " +
      s"Expected: $expectedInfo; Found: $actualNumber")
  }

  def invalidFunctionArgumentNumberError(
      validParametersCount: Seq[Int], name: String, params: Seq[Class[Expression]]): Throwable = {
    if (validParametersCount.length == 0) {
      new AnalysisException(s"Invalid arguments for function $name")
    } else {
      val expectedNumberOfParameters = if (validParametersCount.length == 1) {
        validParametersCount.head.toString
      } else {
        validParametersCount.init.mkString("one of ", ", ", " and ") +
          validParametersCount.last
      }
      invalidFunctionArgumentsError(name, expectedNumberOfParameters, params.length)
    }
  }

  def functionAcceptsOnlyOneArgumentError(name: String): Throwable = {
    new AnalysisException(s"Function $name accepts only one argument")
  }

  def alterV2TableSetLocationWithPartitionNotSupportedError(): Throwable = {
    new AnalysisException("ALTER TABLE SET LOCATION does not support partition for v2 tables.")
  }

  def joinStrategyHintParameterNotSupportedError(unsupported: Any): Throwable = {
    new AnalysisException("Join strategy hint parameter " +
      s"should be an identifier or string but was $unsupported (${unsupported.getClass}")
  }

  def invalidHintParameterError(
      hintName: String, invalidParams: Seq[Any]): Throwable = {
    new AnalysisException(s"$hintName Hint parameter should include columns, but " +
      s"${invalidParams.mkString(", ")} found")
  }

  def invalidCoalesceHintParameterError(hintName: String): Throwable = {
    new AnalysisException(s"$hintName Hint expects a partition number as a parameter")
  }

  def attributeNameSyntaxError(name: String): Throwable = {
    new AnalysisException(s"syntax error in attribute name: $name")
  }

  def starExpandDataTypeNotSupportedError(attributes: Seq[String]): Throwable = {
    new AnalysisException(s"Can only star expand struct data types. Attribute: `$attributes`")
  }

  def cannotResolveStarExpandGivenInputColumnsError(
      targetString: String, columns: String): Throwable = {
    new AnalysisException(s"cannot resolve '$targetString.*' given input columns '$columns'")
  }

  def addColumnWithV1TableCannotSpecifyNotNullError(): Throwable = {
    new AnalysisException("ADD COLUMN with v1 tables cannot specify NOT NULL.")
  }

  def replaceColumnsOnlySupportedWithV2TableError(): Throwable = {
    new AnalysisException("REPLACE COLUMNS is only supported with v2 tables.")
  }

  def alterQualifiedColumnOnlySupportedWithV2TableError(): Throwable = {
    new AnalysisException("ALTER COLUMN with qualified column is only supported with v2 tables.")
  }

  def alterColumnWithV1TableCannotSpecifyNotNullError(): Throwable = {
    new AnalysisException("ALTER COLUMN with v1 tables cannot specify NOT NULL.")
  }

  def alterOnlySupportedWithV2TableError(): Throwable = {
    new AnalysisException("ALTER COLUMN ... FIRST | ALTER is only supported with v2 tables.")
  }

  def alterColumnCannotFindColumnInV1TableError(colName: String, v1Table: V1Table): Throwable = {
    new AnalysisException(
      s"ALTER COLUMN cannot find column $colName in v1 table. " +
        s"Available: ${v1Table.schema.fieldNames.mkString(", ")}")
  }

  def renameColumnOnlySupportedWithV2TableError(): Throwable = {
    new AnalysisException("RENAME COLUMN is only supported with v2 tables.")
  }

  def dropColumnOnlySupportedWithV2TableError(): Throwable = {
    new AnalysisException("DROP COLUMN is only supported with v2 tables.")
  }

  def invalidDatabaseNameError(quoted: String): Throwable = {
    new AnalysisException(s"The database name is not valid: $quoted")
  }

  def replaceTableOnlySupportedWithV2TableError(): Throwable = {
    new AnalysisException("REPLACE TABLE is only supported with v2 tables.")
  }

  def replaceTableAsSelectOnlySupportedWithV2TableError(): Throwable = {
    new AnalysisException("REPLACE TABLE AS SELECT is only supported with v2 tables.")
  }

  def cannotDropViewWithDropTableError(): Throwable = {
    new AnalysisException("Cannot drop a view with DROP TABLE. Please use DROP VIEW instead")
  }

  def showColumnsWithConflictDatabasesError(
      db: Seq[String], v1TableName: TableIdentifier): Throwable = {
    new AnalysisException("SHOW COLUMNS with conflicting databases: " +
        s"'${db.head}' != '${v1TableName.database.get}'")
  }

  def externalCatalogNotSupportShowViewsError(resolved: ResolvedNamespace): Throwable = {
    new AnalysisException(s"Catalog ${resolved.catalog.name} doesn't support " +
      "SHOW VIEWS, only SessionCatalog supports this command.")
  }

  def unsupportedFunctionNameError(quoted: String): Throwable = {
    new AnalysisException(s"Unsupported function name '$quoted'")
  }

  def sqlOnlySupportedWithV1TablesError(sql: String): Throwable = {
    new AnalysisException(s"$sql is only supported with v1 tables.")
  }

  def cannotCreateTableWithBothProviderAndSerdeError(
      provider: Option[String], maybeSerdeInfo: Option[SerdeInfo]): Throwable = {
    new AnalysisException(
      s"Cannot create table with both USING $provider and ${maybeSerdeInfo.get.describe}")
  }

  def invalidFileFormatForStoredAsError(serdeInfo: SerdeInfo): Throwable = {
    new AnalysisException(
      s"STORED AS with file format '${serdeInfo.storedAs.get}' is invalid.")
  }

  def commandNotSupportNestedColumnError(command: String, quoted: String): Throwable = {
    new AnalysisException(s"$command does not support nested column: $quoted")
  }

  def columnDoesNotExistError(colName: String): Throwable = {
    new AnalysisException(s"Column $colName does not exist")
  }

  def renameTempViewToExistingViewError(oldName: String, newName: String): Throwable = {
    new AnalysisException(
      s"rename temporary view from '$oldName' to '$newName': destination view already exists")
  }

  def databaseNotEmptyError(db: String, details: String): Throwable = {
    new AnalysisException(s"Database $db is not empty. One or more $details exist.")
  }

  def invalidNameForTableOrDatabaseError(name: String): Throwable = {
    new AnalysisException(s"`$name` is not a valid name for tables/databases. " +
      "Valid names only contain alphabet characters, numbers and _.")
  }

  def cannotCreateDatabaseWithSameNameAsPreservedDatabaseError(database: String): Throwable = {
    new AnalysisException(s"$database is a system preserved database, " +
      "you cannot create a database with this name.")
  }

  def cannotDropDefaultDatabaseError(): Throwable = {
    new AnalysisException("Can not drop default database")
  }

  def cannotUsePreservedDatabaseAsCurrentDatabaseError(database: String): Throwable = {
    new AnalysisException(s"$database is a system preserved database, you cannot use it as " +
      "current database. To access global temporary views, you should use qualified name with " +
      s"the GLOBAL_TEMP_DATABASE, e.g. SELECT * FROM $database.viewName.")
  }

  def createExternalTableWithoutLocationError(): Throwable = {
    new AnalysisException("CREATE EXTERNAL TABLE must be accompanied by LOCATION")
  }

  def cannotOperateManagedTableWithExistingLocationError(
      methodName: String, tableIdentifier: TableIdentifier, tableLocation: Path): Throwable = {
    new AnalysisException(s"Can not $methodName the managed table('$tableIdentifier')" +
      s". The associated location('${tableLocation.toString}') already exists.")
  }

  def dropNonExistentColumnsNotSupportedError(
      nonExistentColumnNames: Seq[String]): Throwable = {
    new AnalysisException(
      s"""
         |Some existing schema fields (${nonExistentColumnNames.mkString("[", ",", "]")}) are
         |not present in the new schema. We don't support dropping columns yet.
         """.stripMargin)
  }

  def cannotRetrieveTableOrViewNotInSameDatabaseError(
      qualifiedTableNames: Seq[QualifiedTableName]): Throwable = {
    new AnalysisException("Only the tables/views belong to the same database can be retrieved. " +
      s"Querying tables/views are $qualifiedTableNames")
  }

  def renameTableSourceAndDestinationMismatchError(db: String, newDb: String): Throwable = {
    new AnalysisException(
      s"RENAME TABLE source and destination databases do not match: '$db' != '$newDb'")
  }

  def cannotRenameTempViewWithDatabaseSpecifiedError(
      oldName: TableIdentifier, newName: TableIdentifier): Throwable = {
    new AnalysisException(s"RENAME TEMPORARY VIEW from '$oldName' to '$newName': cannot " +
      s"specify database name '${newName.database.get}' in the destination table")
  }

  def cannotRenameTempViewToExistingTableError(
      oldName: TableIdentifier, newName: TableIdentifier): Throwable = {
    new AnalysisException(s"RENAME TEMPORARY VIEW from '$oldName' to '$newName': " +
      "destination table already exists")
  }

  def invalidPartitionSpecError(details: String): Throwable = {
    new AnalysisException(s"Partition spec is invalid. $details")
  }

  def functionAlreadyExistsError(func: FunctionIdentifier): Throwable = {
    new AnalysisException(s"Function $func already exists")
  }

  def cannotLoadClassWhenRegisteringFunctionError(
      className: String, func: FunctionIdentifier): Throwable = {
    new AnalysisException(s"Can not load class '$className' when registering " +
      s"the function '$func', please make sure it is on the classpath")
  }

  def resourceTypeNotSupportedError(resourceType: String): Throwable = {
    new AnalysisException(s"Resource Type '$resourceType' is not supported.")
  }

  def tableNotSpecifyDatabaseError(identifier: TableIdentifier): Throwable = {
    new AnalysisException(s"table $identifier did not specify database")
  }

  def tableNotSpecifyLocationUriError(identifier: TableIdentifier): Throwable = {
    new AnalysisException(s"table $identifier did not specify locationUri")
  }

  def partitionNotSpecifyLocationUriError(specString: String): Throwable = {
    new AnalysisException(s"Partition [$specString] did not specify locationUri")
  }

  def invalidBucketNumberError(bucketingMaxBuckets: Int, numBuckets: Int): Throwable = {
    new AnalysisException(
      s"Number of buckets should be greater than 0 but less than or equal to " +
        s"bucketing.maxBuckets (`$bucketingMaxBuckets`). Got `$numBuckets`")
  }

  def corruptedTableNameContextInCatalogError(numParts: Int, index: Int): Throwable = {
    new AnalysisException("Corrupted table name context in catalog: " +
      s"$numParts parts expected, but part $index is missing.")
  }

  def corruptedViewSQLConfigsInCatalogError(e: Exception): Throwable = {
    new AnalysisException("Corrupted view SQL configs in catalog", cause = Some(e))
  }

  def corruptedViewQueryOutputColumnsInCatalogError(numCols: String, index: Int): Throwable = {
    new AnalysisException("Corrupted view query output column names in catalog: " +
      s"$numCols parts expected, but part $index is missing.")
  }

  def corruptedViewReferredTempViewInCatalogError(e: Exception): Throwable = {
    new AnalysisException("corrupted view referred temp view names in catalog", cause = Some(e))
  }

  def corruptedViewReferredTempFunctionsInCatalogError(e: Exception): Throwable = {
    new AnalysisException(
      "corrupted view referred temp functions names in catalog", cause = Some(e))
  }

  def columnStatisticsDeserializationNotSupportedError(
      name: String, dataType: DataType): Throwable = {
    new AnalysisException("Column statistics deserialization is not supported for " +
      s"column $name of data type: $dataType.")
  }

  def columnStatisticsSerializationNotSupportedError(
      colName: String, dataType: DataType): Throwable = {
    new AnalysisException("Column statistics serialization is not supported for " +
      s"column $colName of data type: $dataType.")
  }

  def cannotReadCorruptedTablePropertyError(key: String, details: String = ""): Throwable = {
    new AnalysisException(s"Cannot read table property '$key' as it's corrupted.$details")
  }

  def invalidSchemaStringError(exp: Expression): Throwable = {
    new AnalysisException(s"The expression '${exp.sql}' is not a valid schema string.")
  }

  def schemaNotFoldableError(exp: Expression): Throwable = {
    new AnalysisException(
      "Schema should be specified in DDL format as a string literal or output of " +
        s"the schema_of_json/schema_of_csv functions instead of ${exp.sql}")
  }

  def schemaIsNotStructTypeError(dataType: DataType): Throwable = {
    new AnalysisException(s"Schema should be struct type but got ${dataType.sql}.")
  }

  def keyValueInMapNotStringError(m: CreateMap): Throwable = {
    new AnalysisException(
      s"A type of keys and values in map() must be string, but got ${m.dataType.catalogString}")
  }

  def nonMapFunctionNotAllowedError(): Throwable = {
    new AnalysisException("Must use a map() function for options")
  }

  def invalidFieldTypeForCorruptRecordError(): Throwable = {
    new AnalysisException("The field for corrupt records must be string type and nullable")
  }

  def dataTypeUnsupportedByClassError(x: DataType, className: String): Throwable = {
    new AnalysisException(s"DataType '$x' is not supported by $className.")
  }

  def parseModeUnsupportedError(funcName: String, mode: ParseMode): Throwable = {
    new AnalysisException(s"$funcName() doesn't support the ${mode.name} mode. " +
      s"Acceptable modes are ${PermissiveMode.name} and ${FailFastMode.name}.")
  }

  def unfoldableFieldUnsupportedError(): Throwable = {
    new AnalysisException("The field parameter needs to be a foldable string value.")
  }

  def literalTypeUnsupportedForSourceTypeError(field: String, source: Expression): Throwable = {
    new AnalysisException(s"Literals of type '$field' are currently not supported " +
      s"for the ${source.dataType.catalogString} type.")
  }

  def arrayComponentTypeUnsupportedError(clz: Class[_]): Throwable = {
    new AnalysisException(s"Unsupported component type $clz in arrays")
  }

  def secondArgumentNotDoubleLiteralError(): Throwable = {
    new AnalysisException("The second argument should be a double literal.")
  }

  def dataTypeUnsupportedByExtractValueError(
      dataType: DataType, extraction: Expression, child: Expression): Throwable = {
    val errorMsg = dataType match {
      case StructType(_) =>
        s"Field name should be String Literal, but it's $extraction"
      case other =>
        s"Can't extract value from $child: need struct type but got ${other.catalogString}"
    }
    new AnalysisException(errorMsg)
  }

  def noHandlerForUDAFError(name: String): Throwable = {
    new InvalidUDFClassException(s"No handler for UDAF '$name'. " +
      "Use sparkSession.udf.register(...) instead.")
  }

  def batchWriteCapabilityError(
      table: Table, v2WriteClassName: String, v1WriteClassName: String): Throwable = {
    new AnalysisException(
      s"Table ${table.name} declares ${TableCapability.V1_BATCH_WRITE} capability but " +
        s"$v2WriteClassName is not an instance of $v1WriteClassName")
  }

  def unsupportedDeleteByConditionWithSubqueryError(condition: Option[Expression]): Throwable = {
    new AnalysisException(
      s"Delete by condition with subquery is not supported: $condition")
  }

  def cannotTranslateExpressionToSourceFilterError(f: Expression): Throwable = {
    new AnalysisException("Exec update failed:" +
      s" cannot translate expression to source filter: $f")
  }

  def cannotDeleteTableWhereFiltersError(table: Table, filters: Array[Filter]): Throwable = {
    new AnalysisException(
      s"Cannot delete from table ${table.name} where ${filters.mkString("[", ", ", "]")}")
  }

  def deleteOnlySupportedWithV2TablesError(): Throwable = {
    new AnalysisException("DELETE is only supported with v2 tables.")
  }

  def describeDoesNotSupportPartitionForV2TablesError(): Throwable = {
    new AnalysisException("DESCRIBE does not support partition for v2 tables.")
  }

  def cannotReplaceMissingTableError(
      tableIdentifier: Identifier): Throwable = {
    new CannotReplaceMissingTableException(tableIdentifier)
  }

  def cannotReplaceMissingTableError(
      tableIdentifier: Identifier, cause: Option[Throwable]): Throwable = {
    new CannotReplaceMissingTableException(tableIdentifier, cause)
  }

  def unsupportedTableOperationError(table: Table, cmd: String): Throwable = {
    new AnalysisException(s"Table ${table.name} does not support $cmd.")
  }

  def unsupportedBatchReadError(table: Table): Throwable = {
    unsupportedTableOperationError(table, "batch scan")
  }

  def unsupportedMicroBatchOrContinuousScanError(table: Table): Throwable = {
    unsupportedTableOperationError(table, "either micro-batch or continuous scan")
  }

  def unsupportedAppendInBatchModeError(table: Table): Throwable = {
    unsupportedTableOperationError(table, "append in batch mode")
  }

  def unsupportedDynamicOverwriteInBatchModeError(table: Table): Throwable = {
    unsupportedTableOperationError(table, "dynamic overwrite in batch mode")
  }

  def unsupportedTruncateInBatchModeError(table: Table): Throwable = {
    unsupportedTableOperationError(table, "truncate in batch mode")
  }

  def unsupportedOverwriteByFilterInBatchModeError(table: Table): Throwable = {
    unsupportedTableOperationError(table, "overwrite by filter in batch mode")
  }

  def streamingSourcesDoNotSupportCommonExecutionModeError(
      microBatchSources: Seq[String],
      continuousSources: Seq[String]): Throwable = {
    new AnalysisException(
      "The streaming sources in a query do not have a common supported execution mode.\n" +
        "Sources support micro-batch: " + microBatchSources.mkString(", ") + "\n" +
        "Sources support continuous: " + continuousSources.mkString(", "))
  }

  def noSuchTableError(ident: Identifier): Throwable = {
    new NoSuchTableException(ident)
  }

  def noSuchNamespaceError(namespace: Array[String]): Throwable = {
    new NoSuchNamespaceException(namespace)
  }

  def tableAlreadyExistsError(ident: Identifier): Throwable = {
    new TableAlreadyExistsException(ident)
  }

  def requiresSinglePartNamespaceError(ident: Identifier): Throwable = {
    new NoSuchTableException(
      s"V2 session catalog requires a single-part namespace: ${ident.quoted}")
  }

  def namespaceAlreadyExistsError(namespace: Array[String]): Throwable = {
    new NamespaceAlreadyExistsException(namespace)
  }

  private def notSupportedInJDBCCatalog(cmd: String): Throwable = {
    new AnalysisException(s"$cmd is not supported in JDBC catalog.")
  }

  def cannotCreateJDBCTableUsingProviderError(): Throwable = {
    notSupportedInJDBCCatalog("CREATE TABLE ... USING ...")
  }

  def cannotCreateJDBCTableUsingLocationError(): Throwable = {
    notSupportedInJDBCCatalog("CREATE TABLE ... LOCATION ...")
  }

  def cannotCreateJDBCNamespaceUsingProviderError(): Throwable = {
    notSupportedInJDBCCatalog("CREATE NAMESPACE ... LOCATION ...")
  }

  def cannotCreateJDBCNamespaceWithPropertyError(k: String): Throwable = {
    notSupportedInJDBCCatalog(s"CREATE NAMESPACE with property $k")
  }

  def cannotSetJDBCNamespaceWithPropertyError(k: String): Throwable = {
    notSupportedInJDBCCatalog(s"SET NAMESPACE with property $k")
  }

  def cannotUnsetJDBCNamespaceWithPropertyError(k: String): Throwable = {
    notSupportedInJDBCCatalog(s"Remove NAMESPACE property $k")
  }

  def unsupportedJDBCNamespaceChangeInCatalogError(changes: Seq[NamespaceChange]): Throwable = {
    new AnalysisException(s"Unsupported NamespaceChange $changes in JDBC catalog.")
  }

  private def tableDoesNotSupportError(cmd: String, table: Table): Throwable = {
    new AnalysisException(s"Table does not support $cmd: ${table.name}")
  }

  def tableDoesNotSupportReadsError(table: Table): Throwable = {
    tableDoesNotSupportError("reads", table)
  }

  def tableDoesNotSupportWritesError(table: Table): Throwable = {
    tableDoesNotSupportError("writes", table)
  }

  def tableDoesNotSupportDeletesError(table: Table): Throwable = {
    tableDoesNotSupportError("deletes", table)
  }

  def tableDoesNotSupportTruncatesError(table: Table): Throwable = {
    tableDoesNotSupportError("truncates", table)
  }

  def tableDoesNotSupportPartitionManagementError(table: Table): Throwable = {
    tableDoesNotSupportError("partition management", table)
  }

  def tableDoesNotSupportAtomicPartitionManagementError(table: Table): Throwable = {
    tableDoesNotSupportError("atomic partition management", table)
  }

  def cannotRenameTableWithAlterViewError(): Throwable = {
    new AnalysisException(
      "Cannot rename a table with ALTER VIEW. Please use ALTER TABLE instead.")
  }

  private def notSupportedForV2TablesError(cmd: String): Throwable = {
    new AnalysisException(s"$cmd is not supported for v2 tables.")
  }

  def analyzeTableNotSupportedForV2TablesError(): Throwable = {
    notSupportedForV2TablesError("ANALYZE TABLE")
  }

  def alterTableRecoverPartitionsNotSupportedForV2TablesError(): Throwable = {
    notSupportedForV2TablesError("ALTER TABLE ... RECOVER PARTITIONS")
  }

  def alterTableSerDePropertiesNotSupportedForV2TablesError(): Throwable = {
    notSupportedForV2TablesError("ALTER TABLE ... SET [SERDE|SERDEPROPERTIES]")
  }

  def loadDataNotSupportedForV2TablesError(): Throwable = {
    notSupportedForV2TablesError("LOAD DATA")
  }

  def showCreateTableNotSupportedForV2TablesError(): Throwable = {
    notSupportedForV2TablesError("SHOW CREATE TABLE")
  }

  def truncateTableNotSupportedForV2TablesError(): Throwable = {
    notSupportedForV2TablesError("TRUNCATE TABLE")
  }

  def showColumnsNotSupportedForV2TablesError(): Throwable = {
    notSupportedForV2TablesError("SHOW COLUMNS")
  }

  def repairTableNotSupportedForV2TablesError(): Throwable = {
    notSupportedForV2TablesError("MSCK REPAIR TABLE")
  }

  def databaseFromV1SessionCatalogNotSpecifiedError(): Throwable = {
    new AnalysisException("Database from v1 session catalog is not specified")
  }

  def nestedDatabaseUnsupportedByV1SessionCatalogError(catalog: String): Throwable = {
    new AnalysisException(s"Nested databases are not supported by v1 session catalog: $catalog")
  }

  def invalidRepartitionExpressionsError(sortOrders: Seq[Any]): Throwable = {
    new AnalysisException(s"Invalid partitionExprs specified: $sortOrders For range " +
      "partitioning use REPARTITION_BY_RANGE instead.")
  }

  def partitionColumnNotSpecifiedError(format: String, partitionColumn: String): Throwable = {
    new AnalysisException(s"Failed to resolve the schema for $format for " +
      s"the partition column: $partitionColumn. It must be specified manually.")
  }

  def dataSchemaNotSpecifiedError(format: String): Throwable = {
    new AnalysisException(s"Unable to infer schema for $format. It must be specified manually.")
  }

  def dataPathNotExistError(path: String): Throwable = {
    new AnalysisException(s"Path does not exist: $path")
  }

  def dataSourceOutputModeUnsupportedError(
      className: String, outputMode: OutputMode): Throwable = {
    new AnalysisException(s"Data source $className does not support $outputMode output mode")
  }

  def schemaNotSpecifiedForSchemaRelationProviderError(className: String): Throwable = {
    new AnalysisException(s"A schema needs to be specified when using $className.")
  }

  def userSpecifiedSchemaMismatchActualSchemaError(
      schema: StructType, actualSchema: StructType): Throwable = {
    new AnalysisException(
      s"""
         |The user-specified schema doesn't match the actual schema:
         |user-specified: ${schema.toDDL}, actual: ${actualSchema.toDDL}. If you're using
         |DataFrameReader.schema API or creating a table, please do not specify the schema.
         |Or if you're scanning an existed table, please drop it and re-create it.
       """.stripMargin)
  }

  def dataSchemaNotSpecifiedError(format: String, fileCatalog: String): Throwable = {
    new AnalysisException(
      s"Unable to infer schema for $format at $fileCatalog. It must be specified manually")
  }

  def invalidDataSourceError(className: String): Throwable = {
    new AnalysisException(s"$className is not a valid Spark SQL Data Source.")
  }

  def cannotSaveIntervalIntoExternalStorageError(): Throwable = {
    new AnalysisException("Cannot save interval data type into external storage.")
  }

  def cannotResolveAttributeError(name: String, outputStr: String): Throwable = {
    new AnalysisException(
      s"Unable to resolve $name given [$outputStr]")
  }

  def orcNotUsedWithHiveEnabledError(): Throwable = {
    new AnalysisException(
      s"""
         |Hive built-in ORC data source must be used with Hive support enabled.
         |Please use the native ORC data source by setting 'spark.sql.orc.impl' to 'native'
       """.stripMargin)
  }

  def failedToFindAvroDataSourceError(provider: String): Throwable = {
    new AnalysisException(
      s"""
         |Failed to find data source: $provider. Avro is built-in but external data
         |source module since Spark 2.4. Please deploy the application as per
         |the deployment section of "Apache Avro Data Source Guide".
       """.stripMargin.replaceAll("\n", " "))
  }

  def failedToFindKafkaDataSourceError(provider: String): Throwable = {
    new AnalysisException(
      s"""
         |Failed to find data source: $provider. Please deploy the application as
         |per the deployment section of "Structured Streaming + Kafka Integration Guide".
       """.stripMargin.replaceAll("\n", " "))
  }

  def findMultipleDataSourceError(provider: String, sourceNames: Seq[String]): Throwable = {
    new AnalysisException(
      s"""
         |Multiple sources found for $provider (${sourceNames.mkString(", ")}),
         | please specify the fully qualified class name.
       """.stripMargin)
  }

  def writeEmptySchemasUnsupportedByDataSourceError(): Throwable = {
    new AnalysisException(
      s"""
         |Datasource does not support writing empty or nested empty schemas.
         |Please make sure the data schema has at least one or more column(s).
       """.stripMargin)
  }

  def insertMismatchedColumnNumberError(
      targetAttributes: Seq[Attribute],
      sourceAttributes: Seq[Attribute],
      staticPartitionsSize: Int): Throwable = {
    new AnalysisException(
      s"""
         |The data to be inserted needs to have the same number of columns as the
         |target table: target table has ${targetAttributes.size} column(s) but the
         |inserted data has ${sourceAttributes.size + staticPartitionsSize} column(s),
         |which contain $staticPartitionsSize partition column(s) having assigned
         |constant values.
       """.stripMargin)
  }

  def insertMismatchedPartitionNumberError(
      targetPartitionSchema: StructType,
      providedPartitionsSize: Int): Throwable = {
    new AnalysisException(
      s"""
         |The data to be inserted needs to have the same number of partition columns
         |as the target table: target table has ${targetPartitionSchema.fields.size}
         |partition column(s) but the inserted data has $providedPartitionsSize
         |partition columns specified.
       """.stripMargin.replaceAll("\n", " "))
  }

  def invalidPartitionColumnError(
      partKey: String, targetPartitionSchema: StructType): Throwable = {
    new AnalysisException(
      s"""
         |$partKey is not a partition column. Partition columns are
         |${targetPartitionSchema.fields.map(_.name).mkString("[", ",", "]")}
       """.stripMargin)
  }

  def multiplePartitionColumnValuesSpecifiedError(
      field: StructField, potentialSpecs: Map[String, String]): Throwable = {
    new AnalysisException(
      s"""
         |Partition column ${field.name} have multiple values specified,
         |${potentialSpecs.mkString("[", ", ", "]")}. Please only specify a single value.
       """.stripMargin)
  }

  def invalidOrderingForConstantValuePartitionColumnError(
      targetPartitionSchema: StructType): Throwable = {
    new AnalysisException(
      s"""
         |The ordering of partition columns is
         |${targetPartitionSchema.fields.map(_.name).mkString("[", ",", "]")}
         |All partition columns having constant values need to appear before other
         |partition columns that do not have an assigned constant value.
       """.stripMargin)
  }

  def cannotWriteDataToRelationsWithMultiplePathsError(): Throwable = {
    new AnalysisException("Can only write data to relations with a single path.")
  }

  def failedToRebuildExpressionError(filter: Filter): Throwable = {
    new AnalysisException(
      s"Fail to rebuild expression: missing key $filter in `translatedFilterToExpr`")
  }

  def dataTypeUnsupportedByDataSourceError(format: String, field: StructField): Throwable = {
    new AnalysisException(
      s"$format data source does not support ${field.dataType.catalogString} data type.")
  }

  def failToResolveDataSourceForTableError(table: CatalogTable, key: String): Throwable = {
    new AnalysisException(
      s"""
         |Fail to resolve data source for the table ${table.identifier} since the table
         |serde property has the duplicated key $key with extra options specified for this
         |scan operation. To fix this, you can rollback to the legacy behavior of ignoring
         |the extra options by setting the config
         |${SQLConf.LEGACY_EXTRA_OPTIONS_BEHAVIOR.key} to `false`, or address the
         |conflicts of the same config.
       """.stripMargin)
  }

  def outputPathAlreadyExistsError(outputPath: Path): Throwable = {
    new AnalysisException(s"path $outputPath already exists.")
  }

  def cannotUseDataTypeForPartitionColumnError(field: StructField): Throwable = {
    new AnalysisException(s"Cannot use ${field.dataType} for partition column")
  }

  def cannotUseAllColumnsForPartitionColumnsError(): Throwable = {
    new AnalysisException(s"Cannot use all columns for partition columns")
  }

  def partitionColumnNotFoundInSchemaError(col: String, schemaCatalog: String): Throwable = {
    new AnalysisException(s"Partition column `$col` not found in schema $schemaCatalog")
  }

  def columnNotFoundInSchemaError(
      col: StructField, tableSchema: Option[StructType]): Throwable = {
    new AnalysisException(s"""Column "${col.name}" not found in schema $tableSchema""")
  }

  def unsupportedDataSourceTypeForDirectQueryOnFilesError(className: String): Throwable = {
    new AnalysisException(s"Unsupported data source type for direct query on files: $className")
  }

  def saveDataIntoViewNotAllowedError(): Throwable = {
    new AnalysisException("Saving data into a view is not allowed.")
  }

  def mismatchedTableFormatError(
      tableName: String, existingProvider: Class[_], specifiedProvider: Class[_]): Throwable = {
    new AnalysisException(
      s"""
         |The format of the existing table $tableName is `${existingProvider.getSimpleName}`.
         |It doesn't match the specified format `${specifiedProvider.getSimpleName}`.
       """.stripMargin)
  }

  def mismatchedTableLocationError(
      identifier: TableIdentifier,
      existingTable: CatalogTable,
      tableDesc: CatalogTable): Throwable = {
    new AnalysisException(
      s"""
         |The location of the existing table ${identifier.quotedString} is
         |`${existingTable.location}`. It doesn't match the specified location
         |`${tableDesc.location}`.
       """.stripMargin)
  }

  def mismatchedTableColumnNumberError(
      tableName: String,
      existingTable: CatalogTable,
      query: LogicalPlan): Throwable = {
    new AnalysisException(
      s"""
         |The column number of the existing table $tableName
         |(${existingTable.schema.catalogString}) doesn't match the data schema
         |(${query.schema.catalogString})
       """.stripMargin)
  }

  def cannotResolveColumnGivenInputColumnsError(col: String, inputColumns: String): Throwable = {
    new AnalysisException(s"cannot resolve '$col' given input columns: [$inputColumns]")
  }

  def mismatchedTablePartitionColumnError(
      tableName: String,
      specifiedPartCols: Seq[String],
      existingPartCols: String): Throwable = {
    new AnalysisException(
      s"""
         |Specified partitioning does not match that of the existing table $tableName.
         |Specified partition columns: [${specifiedPartCols.mkString(", ")}]
         |Existing partition columns: [$existingPartCols]
       """.stripMargin)
  }

  def mismatchedTableBucketingError(
      tableName: String,
      specifiedBucketString: String,
      existingBucketString: String): Throwable = {
    new AnalysisException(
      s"""
         |Specified bucketing does not match that of the existing table $tableName.
         |Specified bucketing: $specifiedBucketString
         |Existing bucketing: $existingBucketString
       """.stripMargin)
  }

  def specifyPartitionNotAllowedWhenTableSchemaNotDefinedError(): Throwable = {
    new AnalysisException("It is not allowed to specify partitioning when the " +
      "table schema is not defined.")
  }

  def bucketingColumnCannotBePartOfPartitionColumnsError(
      bucketCol: String, normalizedPartCols: Seq[String]): Throwable = {
    new AnalysisException(s"bucketing column '$bucketCol' should not be part of " +
      s"partition columns '${normalizedPartCols.mkString(", ")}'")
  }

  def bucketSortingColumnCannotBePartOfPartitionColumnsError(
    sortCol: String, normalizedPartCols: Seq[String]): Throwable = {
    new AnalysisException(s"bucket sorting column '$sortCol' should not be part of " +
      s"partition columns '${normalizedPartCols.mkString(", ")}'")
  }

  def mismatchedInsertedDataColumnNumberError(
      tableName: String, insert: InsertIntoStatement, staticPartCols: Set[String]): Throwable = {
    new AnalysisException(
      s"$tableName requires that the data to be inserted have the same number of columns as " +
        s"the target table: target table has ${insert.table.output.size} column(s) but the " +
        s"inserted data has ${insert.query.output.length + staticPartCols.size} column(s), " +
        s"including ${staticPartCols.size} partition column(s) having constant value(s).")
  }

  def requestedPartitionsMismatchTablePartitionsError(
      tableName: String,
      normalizedPartSpec: Map[String, Option[String]],
      partColNames: StructType): Throwable = {
    new AnalysisException(
      s"""
         |Requested partitioning does not match the table $tableName:
         |Requested partitions: ${normalizedPartSpec.keys.mkString(",")}
         |Table partitions: ${partColNames.mkString(",")}
       """.stripMargin)
  }

  def ddlWithoutHiveSupportEnabledError(detail: String): Throwable = {
    new AnalysisException(s"Hive support is required to $detail")
  }

  def createTableColumnTypesOptionColumnNotFoundInSchemaError(
      col: String, schema: StructType): Throwable = {
    new AnalysisException(
      s"createTableColumnTypes option column $col not found in schema ${schema.catalogString}")
  }

  def parquetTypeUnsupportedYetError(parquetType: String): Throwable = {
    new AnalysisException(s"Parquet type not yet supported: $parquetType")
  }

  def illegalParquetTypeError(parquetType: String): Throwable = {
    new AnalysisException(s"Illegal Parquet type: $parquetType")
  }

  def unrecognizedParquetTypeError(field: String): Throwable = {
    new AnalysisException(s"Unrecognized Parquet type: $field")
  }

  def cannotConvertDataTypeToParquetTypeError(field: StructField): Throwable = {
    new AnalysisException(s"Unsupported data type ${field.dataType.catalogString}")
  }

  def incompatibleViewSchemaChange(
      viewName: String,
      colName: String,
      expectedNum: Int,
      actualCols: Seq[Attribute]): Throwable = {
    new AnalysisException(s"The SQL query of view $viewName has an incompatible schema change " +
      s"and column $colName cannot be resolved. Expected $expectedNum columns named $colName but " +
      s"got ${actualCols.map(_.name).mkString("[", ",", "]")}")
  }

  def numberOfPartitionsNotAllowedWithUnspecifiedDistributionError(): Throwable = {
    throw new AnalysisException("The number of partitions can't be specified with unspecified" +
      " distribution. Invalid writer requirements detected.")
  }

  def cannotApplyTableValuedFunctionError(
      name: String, arguments: String, usage: String, details: String = ""): Throwable = {
    new AnalysisException(s"Table-valued function $name with alternatives: $usage\n" +
      s"cannot be applied to ($arguments): $details")
  }

  def incompatibleRangeInputDataTypeError(
      expression: Expression, dataType: DataType): Throwable = {
    new AnalysisException(s"Incompatible input data type. " +
      s"Expected: ${dataType.typeName}; Found: ${expression.dataType.typeName}")
  }

  def groupAggPandasUDFUnsupportedByStreamingAggError(): Throwable = {
    new AnalysisException("Streaming aggregation doesn't support group aggregate pandas UDF")
  }

  def streamJoinStreamWithoutEqualityPredicateUnsupportedError(plan: LogicalPlan): Throwable = {
    new AnalysisException(
      "Stream-stream join without equality predicate is not supported", plan = Some(plan))
  }

  def cannotUseMixtureOfAggFunctionAndGroupAggPandasUDFError(): Throwable = {
    new AnalysisException(
      "Cannot use a mixture of aggregate function and group aggregate pandas UDF")
  }

  def ambiguousAttributesInSelfJoinError(
      ambiguousAttrs: Seq[AttributeReference]): Throwable = {
    new AnalysisException(
      s"""
         |Column ${ambiguousAttrs.mkString(", ")} are ambiguous. It's probably because
         |you joined several Datasets together, and some of these Datasets are the same.
         |This column points to one of the Datasets but Spark is unable to figure out
         |which one. Please alias the Datasets with different names via `Dataset.as`
         |before joining them, and specify the column using qualified name, e.g.
         |`df.as("a").join(df.as("b"), $$"a.id" > $$"b.id")`. You can also set
         |${SQLConf.FAIL_AMBIGUOUS_SELF_JOIN_ENABLED.key} to false to disable this check.
       """.stripMargin.replaceAll("\n", " "))
  }

  def unexpectedEvalTypesForUDFsError(evalTypes: Set[Int]): Throwable = {
    new AnalysisException(
      s"Expected udfs have the same evalType but got different evalTypes: " +
        s"${evalTypes.mkString(",")}")
  }

  def ambiguousFieldNameError(fieldName: String, names: String): Throwable = {
    new AnalysisException(
      s"Ambiguous field name: $fieldName. Found multiple columns that can match: $names")
  }

  def cannotUseIntervalTypeInTableSchemaError(): Throwable = {
    new AnalysisException("Cannot use interval type in the table schema.")
  }

  def cannotConvertBucketWithSortColumnsToTransformError(spec: BucketSpec): Throwable = {
    new AnalysisException(
      s"Cannot convert bucketing with sort columns to a transform: $spec")
  }

  def cannotConvertTransformsToPartitionColumnsError(nonIdTransforms: Seq[Transform]): Throwable = {
    new AnalysisException("Transforms cannot be converted to partition columns: " +
      nonIdTransforms.map(_.describe).mkString(", "))
  }

  def cannotPartitionByNestedColumnError(reference: NamedReference): Throwable = {
    new AnalysisException(s"Cannot partition by nested column: $reference")
  }

  def cannotUseCatalogError(plugin: CatalogPlugin, msg: String): Throwable = {
    new AnalysisException(s"Cannot use catalog ${plugin.name}: $msg")
  }

  def identifierHavingMoreThanTwoNamePartsError(
      quoted: String, identifier: String): Throwable = {
    new AnalysisException(s"$quoted is not a valid $identifier as it has more than 2 name parts.")
  }

  def emptyMultipartIdentifierError(): Throwable = {
    new AnalysisException("multi-part identifier cannot be empty.")
  }

  def cannotCreateTablesWithNullTypeError(): Throwable = {
    new AnalysisException(s"Cannot create tables with ${NullType.simpleString} type.")
  }

  def functionUnsupportedInV2CatalogError(): Throwable = {
    new AnalysisException("function is only supported in v1 catalog")
  }

  def cannotOperateOnHiveDataSourceFilesError(operation: String): Throwable = {
    new AnalysisException("Hive data source can only be used with tables, you can not " +
      s"$operation files of Hive data source directly.")
  }

  def setPathOptionAndCallWithPathParameterError(method: String): Throwable = {
    new AnalysisException(
      s"""
         |There is a 'path' option set and $method() is called with a path
         |parameter. Either remove the path option, or call $method() without the parameter.
         |To ignore this check, set '${SQLConf.LEGACY_PATH_OPTION_BEHAVIOR.key}' to 'true'.
       """.stripMargin.replaceAll("\n", " "))
  }

  def userSpecifiedSchemaWithTextFileError(): Throwable = {
    new AnalysisException("User specified schema not supported with `textFile`")
  }

  def tempViewNotSupportStreamingWriteError(viewName: String): Throwable = {
    new AnalysisException(s"Temporary view $viewName doesn't support streaming write")
  }

  def streamingIntoViewNotSupportedError(viewName: String): Throwable = {
    new AnalysisException(s"Streaming into views $viewName is not supported.")
  }

  def inputSourceDiffersFromDataSourceProviderError(
      source: String, tableName: String, table: CatalogTable): Throwable = {
    new AnalysisException(s"The input source($source) is different from the table " +
      s"$tableName's data source provider(${table.provider.get}).")
  }

  def tableNotSupportStreamingWriteError(tableName: String, t: Table): Throwable = {
    new AnalysisException(s"Table $tableName doesn't support streaming write - $t")
  }

  def queryNameNotSpecifiedForMemorySinkError(): Throwable = {
    new AnalysisException("queryName must be specified for memory sink")
  }

  def sourceNotSupportedWithContinuousTriggerError(source: String): Throwable = {
    new AnalysisException(s"'$source' is not supported with continuous trigger")
  }

  def columnNotFoundInExistingColumnsError(
      columnType: String, columnName: String, validColumnNames: Seq[String]): Throwable = {
    new AnalysisException(s"$columnType column $columnName not found in " +
      s"existing columns (${validColumnNames.mkString(", ")})")
  }

  def operationNotSupportPartitioningError(operation: String): Throwable = {
    new AnalysisException(s"'$operation' does not support partitioning")
  }

<<<<<<< HEAD
  def lookupFunctionInNonFunctionCatalogError(
      ident: Identifier, catalog: CatalogPlugin): Throwable = {
    new AnalysisException(s"Trying to lookup function '$ident' in " +
      s"catalog '${catalog.name()}', but it is not a FunctionCatalog.")
  }

  def functionCannotProcessInputError(
      unbound: UnboundFunction,
      arguments: Seq[Expression],
      unsupported: UnsupportedOperationException): Throwable = {
    new AnalysisException(s"Function '${unbound.name}' cannot process " +
      s"input: (${arguments.map(_.dataType.simpleString).mkString(", ")}): " +
      unsupported.getMessage, cause = Some(unsupported))
  }

  def ambiguousRelationAliasNameInNestedCTEError(name: String): Throwable = {
    new AnalysisException(s"Name $name is ambiguous in nested CTE. " +
      s"Please set ${LEGACY_CTE_PRECEDENCE_POLICY.key} to CORRECTED so that name " +
      "defined in inner CTE takes precedence. If set it to LEGACY, outer CTE " +
      "definitions will take precedence. See more details in SPARK-28228.")
  }

  def commandUnsupportedInV2TableError(name: String): Throwable = {
    new AnalysisException(s"$name is not supported for v2 tables.")
  }

  def cannotResolveColumnNameAmongAttributesError(
      lattr: Attribute, rightOutputAttrs: Seq[Attribute]): Throwable = {
    new AnalysisException(
      s"""
         |Cannot resolve column name "${lattr.name}" among
         |(${rightOutputAttrs.map(_.name).mkString(", ")})
       """.stripMargin.replaceAll("\n", " "))
  }

  def cannotWriteTooManyColumnsToTableError(
      tableName: String, expected: Seq[Attribute], query: LogicalPlan): Throwable = {
    new AnalysisException(
      s"""
         |Cannot write to '$tableName', too many data columns:
         |Table columns: ${expected.map(c => s"'${c.name}'").mkString(", ")}
         |Data columns: ${query.output.map(c => s"'${c.name}'").mkString(", ")}
       """.stripMargin)
  }

  def cannotWriteNotEnoughColumnsToTableError(
      tableName: String, expected: Seq[Attribute], query: LogicalPlan): Throwable = {
    new AnalysisException(
      s"""Cannot write to '$tableName', not enough data columns:
         |Table columns: ${expected.map(c => s"'${c.name}'").mkString(", ")}
         |Data columns: ${query.output.map(c => s"'${c.name}'").mkString(", ")}"""
        .stripMargin)
  }

  def cannotWriteIncompatibleDataToTableError(tableName: String, errors: Seq[String]): Throwable = {
    new AnalysisException(
      s"Cannot write incompatible data to table '$tableName':\n- ${errors.mkString("\n- ")}")
  }

  def secondArgumentOfFunctionIsNotIntegerError(
      function: String, e: NumberFormatException): Throwable = {
    new AnalysisException(
      s"The second argument of '$function' function needs to be an integer.", cause = Some(e))
  }

  def nonPartitionPruningPredicatesNotExpectedError(
      nonPartitionPruningPredicates: Seq[Expression]): Throwable = {
    new AnalysisException(
      s"Expected only partition pruning predicates: $nonPartitionPruningPredicates")
  }

  def columnNotDefinedInTableError(
      colType: String, colName: String, tableName: String, tableCols: Seq[String]): Throwable = {
    new AnalysisException(s"$colType column $colName is not defined in table $tableName, " +
      s"defined table columns are: ${tableCols.mkString(", ")}")
  }

  def invalidLiteralForWindowDurationError(): Throwable = {
    new AnalysisException("The duration and time inputs to window must be " +
      "an integer, long or string literal.")
  }

  def noSuchStructFieldInGivenFieldsError(
      fieldName: String, fields: Array[StructField]): Throwable = {
    new AnalysisException(
      s"No such struct field $fieldName in ${fields.map(_.name).mkString(", ")}")
  }

  def ambiguousReferenceToFieldsError(fields: String): Throwable = {
    new AnalysisException(s"Ambiguous reference to fields $fields")
  }

  def secondArgumentInFunctionIsNotBooleanLiteralError(funcName: String): Throwable = {
    new AnalysisException(s"The second argument in $funcName should be a boolean literal.")
  }

  def joinConditionMissingOrTrivialError(
      join: Join, left: LogicalPlan, right: LogicalPlan): Throwable = {
    new AnalysisException(
      s"""Detected implicit cartesian product for ${join.joinType.sql} join between logical plans
         |${left.treeString(false).trim}
         |and
         |${right.treeString(false).trim}
         |Join condition is missing or trivial.
         |Either: use the CROSS JOIN syntax to allow cartesian products between these
         |relations, or: enable implicit cartesian products by setting the configuration
         |variable spark.sql.crossJoin.enabled=true"""
        .stripMargin)
  }

  def usePythonUDFInJoinConditionUnsupportedError(joinType: JoinType): Throwable = {
    new AnalysisException("Using PythonUDF in join condition of join type" +
      s" $joinType is not supported.")
  }

  def foundConflictAttributesInJoinConditionError(
      conflictingAttrs: AttributeSet, outerPlan: LogicalPlan, subplan: LogicalPlan): Throwable = {
    new AnalysisException("Found conflicting attributes " +
      s"${conflictingAttrs.mkString(",")} in the condition joining outer plan:\n  " +
      s"$outerPlan\nand subplan:\n  $subplan")
  }

  def windowExprIsEmptyError(expr: Window): Throwable = {
    new AnalysisException(s"Window expression is empty in $expr")
  }

  def foundDifferentWindowFunctionTypeError(windowExpressions: Seq[NamedExpression]): Throwable = {
    new AnalysisException(
      s"Found different window function type in $windowExpressions")
  }

  def charOrVarcharTypeAsStringUnsupportedError(): Throwable = {
    new AnalysisException("char/varchar type can only be used in the table schema. " +
      s"You can set ${SQLConf.LEGACY_CHAR_VARCHAR_AS_STRING.key} to true, so that Spark" +
      s" treat them as string type as same as Spark 3.0 and earlier")
  }

  def invalidPatternError(pattern: String, message: String): Throwable = {
    new AnalysisException(
      s"the pattern '$pattern' is invalid, $message")
=======
  def mixedRefsInAggFunc(funcStr: String): Throwable = {
    val msg = "Found an aggregate function in a correlated predicate that has both " +
      "outer and local references, which is not supported: " + funcStr
    new AnalysisException(msg)
>>>>>>> 3b859a16
  }
}<|MERGE_RESOLUTION|>--- conflicted
+++ resolved
@@ -1449,7 +1449,12 @@
     new AnalysisException(s"'$operation' does not support partitioning")
   }
 
-<<<<<<< HEAD
+  def mixedRefsInAggFunc(funcStr: String): Throwable = {
+    val msg = "Found an aggregate function in a correlated predicate that has both " +
+      "outer and local references, which is not supported: " + funcStr
+    new AnalysisException(msg)
+  }
+
   def lookupFunctionInNonFunctionCatalogError(
       ident: Identifier, catalog: CatalogPlugin): Throwable = {
     new AnalysisException(s"Trying to lookup function '$ident' in " +
@@ -1590,11 +1595,5 @@
   def invalidPatternError(pattern: String, message: String): Throwable = {
     new AnalysisException(
       s"the pattern '$pattern' is invalid, $message")
-=======
-  def mixedRefsInAggFunc(funcStr: String): Throwable = {
-    val msg = "Found an aggregate function in a correlated predicate that has both " +
-      "outer and local references, which is not supported: " + funcStr
-    new AnalysisException(msg)
->>>>>>> 3b859a16
   }
 }