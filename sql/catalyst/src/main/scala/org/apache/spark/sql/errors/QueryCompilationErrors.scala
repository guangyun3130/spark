/*
 * Licensed to the Apache Software Foundation (ASF) under one or more
 * contributor license agreements.  See the NOTICE file distributed with
 * this work for additional information regarding copyright ownership.
 * The ASF licenses this file to You under the Apache License, Version 2.0
 * (the "License"); you may not use this file except in compliance with
 * the License.  You may obtain a copy of the License at
 *
 *    http://www.apache.org/licenses/LICENSE-2.0
 *
 * Unless required by applicable law or agreed to in writing, software
 * distributed under the License is distributed on an "AS IS" BASIS,
 * WITHOUT WARRANTIES OR CONDITIONS OF ANY KIND, either express or implied.
 * See the License for the specific language governing permissions and
 * limitations under the License.
 */

package org.apache.spark.sql.errors

import org.apache.hadoop.fs.Path

import org.apache.spark.sql.AnalysisException
import org.apache.spark.sql.catalyst.{FunctionIdentifier, QualifiedTableName, TableIdentifier}
import org.apache.spark.sql.catalyst.analysis.{CannotReplaceMissingTableException, NamespaceAlreadyExistsException, NoSuchNamespaceException, NoSuchTableException, ResolvedNamespace, ResolvedTable, ResolvedView, TableAlreadyExistsException}
import org.apache.spark.sql.catalyst.catalog.{BucketSpec, CatalogTable, InvalidUDFClassException}
import org.apache.spark.sql.catalyst.expressions.{Alias, Attribute, AttributeReference, AttributeSet, CreateMap, Expression, GroupingID, NamedExpression, SpecifiedWindowFrame, WindowFrame, WindowFunction, WindowSpecDefinition}
import org.apache.spark.sql.catalyst.plans.JoinType
import org.apache.spark.sql.catalyst.plans.logical.{InsertIntoStatement, Join, LogicalPlan, SerdeInfo, Window}
import org.apache.spark.sql.catalyst.trees.TreeNode
import org.apache.spark.sql.catalyst.util.{toPrettySQL, FailFastMode, ParseMode, PermissiveMode}
import org.apache.spark.sql.connector.catalog._
import org.apache.spark.sql.connector.catalog.CatalogV2Implicits._
import org.apache.spark.sql.connector.catalog.functions.{BoundFunction, UnboundFunction}
import org.apache.spark.sql.connector.expressions.{Expression => V2Expression, FieldReference, NamedReference, Transform}
import org.apache.spark.sql.internal.SQLConf
import org.apache.spark.sql.internal.SQLConf.LEGACY_CTE_PRECEDENCE_POLICY
import org.apache.spark.sql.sources.Filter
import org.apache.spark.sql.streaming.OutputMode
import org.apache.spark.sql.types._

/**
 * Object for grouping error messages from exceptions thrown during query compilation.
 * As commands are executed eagerly, this also includes errors thrown during the execution of
 * commands, which users can see immediately.
 */
private[spark] object QueryCompilationErrors {

  def groupingIDMismatchError(groupingID: GroupingID, groupByExprs: Seq[Expression]): Throwable = {
    new AnalysisException(
      s"Columns of grouping_id (${groupingID.groupByExprs.mkString(",")}) " +
        s"does not match grouping columns (${groupByExprs.mkString(",")})")
  }

  def groupingColInvalidError(groupingCol: Expression, groupByExprs: Seq[Expression]): Throwable = {
    new AnalysisException(
      s"Column of grouping ($groupingCol) can't be found " +
        s"in grouping columns ${groupByExprs.mkString(",")}")
  }

  def groupingSizeTooLargeError(sizeLimit: Int): Throwable = {
    new AnalysisException(
      s"Grouping sets size cannot be greater than $sizeLimit")
  }

  def unorderablePivotColError(pivotCol: Expression): Throwable = {
    new AnalysisException(
      s"Invalid pivot column '$pivotCol'. Pivot columns must be comparable."
    )
  }

  def nonLiteralPivotValError(pivotVal: Expression): Throwable = {
    new AnalysisException(
      s"Literal expressions required for pivot values, found '$pivotVal'")
  }

  def pivotValDataTypeMismatchError(pivotVal: Expression, pivotCol: Expression): Throwable = {
    new AnalysisException(
      s"Invalid pivot value '$pivotVal': " +
        s"value data type ${pivotVal.dataType.simpleString} does not match " +
        s"pivot column data type ${pivotCol.dataType.catalogString}")
  }

  def unsupportedIfNotExistsError(tableName: String): Throwable = {
    new AnalysisException(
      s"Cannot write, IF NOT EXISTS is not supported for table: $tableName")
  }

  def nonPartitionColError(partitionName: String): Throwable = {
    new AnalysisException(
      s"PARTITION clause cannot contain a non-partition column name: $partitionName")
  }

  def addStaticValToUnknownColError(staticName: String): Throwable = {
    new AnalysisException(
      s"Cannot add static value for unknown column: $staticName")
  }

  def unknownStaticPartitionColError(name: String): Throwable = {
    new AnalysisException(s"Unknown static partition column: $name")
  }

  def nestedGeneratorError(trimmedNestedGenerator: Expression): Throwable = {
    new AnalysisException(
      "Generators are not supported when it's nested in " +
        "expressions, but got: " + toPrettySQL(trimmedNestedGenerator))
  }

  def moreThanOneGeneratorError(generators: Seq[Expression], clause: String): Throwable = {
    new AnalysisException(
      s"Only one generator allowed per $clause clause but found " +
        generators.size + ": " + generators.map(toPrettySQL).mkString(", "))
  }

  def generatorOutsideSelectError(plan: LogicalPlan): Throwable = {
    new AnalysisException(
      "Generators are not supported outside the SELECT clause, but " +
        "got: " + plan.simpleString(SQLConf.get.maxToStringFields))
  }

  def legacyStoreAssignmentPolicyError(): Throwable = {
    val configKey = SQLConf.STORE_ASSIGNMENT_POLICY.key
    new AnalysisException(
      "LEGACY store assignment policy is disallowed in Spark data source V2. " +
        s"Please set the configuration $configKey to other values.")
  }

  def unresolvedUsingColForJoinError(
      colName: String, plan: LogicalPlan, side: String): Throwable = {
    new AnalysisException(
      s"USING column `$colName` cannot be resolved on the $side " +
        s"side of the join. The $side-side columns: [${plan.output.map(_.name).mkString(", ")}]")
  }

  def dataTypeMismatchForDeserializerError(
      dataType: DataType, desiredType: String): Throwable = {
    val quantifier = if (desiredType.equals("array")) "an" else "a"
    new AnalysisException(
      s"need $quantifier $desiredType field but got " + dataType.catalogString)
  }

  def fieldNumberMismatchForDeserializerError(
      schema: StructType, maxOrdinal: Int): Throwable = {
    new AnalysisException(
      s"Try to map ${schema.catalogString} to Tuple${maxOrdinal + 1}, " +
        "but failed as the number of fields does not line up.")
  }

  def upCastFailureError(
      fromStr: String, from: Expression, to: DataType, walkedTypePath: Seq[String]): Throwable = {
    new AnalysisException(
      s"Cannot up cast $fromStr from " +
        s"${from.dataType.catalogString} to ${to.catalogString}.\n" +
        s"The type path of the target object is:\n" + walkedTypePath.mkString("", "\n", "\n") +
        "You can either add an explicit cast to the input data or choose a higher precision " +
        "type of the field in the target object")
  }

  def unsupportedAbstractDataTypeForUpCastError(gotType: AbstractDataType): Throwable = {
    new AnalysisException(
      s"UpCast only support DecimalType as AbstractDataType yet, but got: $gotType")
  }

  def outerScopeFailureForNewInstanceError(className: String): Throwable = {
    new AnalysisException(
      s"Unable to generate an encoder for inner class `$className` without " +
        "access to the scope that this class was defined in.\n" +
        "Try moving this class out of its parent class.")
  }

  def referenceColNotFoundForAlterTableChangesError(
      after: TableChange.After, parentName: String): Throwable = {
    new AnalysisException(
      s"Couldn't find the reference column for $after at $parentName")
  }

  def windowSpecificationNotDefinedError(windowName: String): Throwable = {
    new AnalysisException(s"Window specification $windowName is not defined in the WINDOW clause.")
  }

  def selectExprNotInGroupByError(expr: Expression, groupByAliases: Seq[Alias]): Throwable = {
    new AnalysisException(s"$expr doesn't show up in the GROUP BY list $groupByAliases")
  }

  def groupingMustWithGroupingSetsOrCubeOrRollupError(): Throwable = {
    new AnalysisException("grouping()/grouping_id() can only be used with GroupingSets/Cube/Rollup")
  }

  def pandasUDFAggregateNotSupportedInPivotError(): Throwable = {
    new AnalysisException("Pandas UDF aggregate expressions are currently not supported in pivot.")
  }

  def aggregateExpressionRequiredForPivotError(sql: String): Throwable = {
    new AnalysisException(s"Aggregate expression required for pivot, but '$sql' " +
      "did not appear in any aggregate function.")
  }

  def writeIntoTempViewNotAllowedError(quoted: String): Throwable = {
    new AnalysisException("Cannot write into temp view " +
      s"$quoted as it's not a data source v2 relation.")
  }

  def expectTableOrPermanentViewNotTempViewError(
      quoted: String, cmd: String, t: TreeNode[_]): Throwable = {
    new AnalysisException(s"$quoted is a temp view. '$cmd' expects a table or permanent view.",
      t.origin.line, t.origin.startPosition)
  }

  def readNonStreamingTempViewError(quoted: String): Throwable = {
    new AnalysisException(s"$quoted is not a temp view of streaming " +
      "logical plan, please use batch API such as `DataFrameReader.table` to read it.")
  }

  def viewDepthExceedsMaxResolutionDepthError(
      identifier: TableIdentifier, maxNestedViewDepth: Int, t: TreeNode[_]): Throwable = {
    new AnalysisException(s"The depth of view $identifier exceeds the maximum " +
      s"view resolution depth ($maxNestedViewDepth). Analysis is aborted to " +
      s"avoid errors. Increase the value of ${SQLConf.MAX_NESTED_VIEW_DEPTH.key} to work " +
      "around this.", t.origin.line, t.origin.startPosition)
  }

  def insertIntoViewNotAllowedError(identifier: TableIdentifier, t: TreeNode[_]): Throwable = {
    new AnalysisException(s"Inserting into a view is not allowed. View: $identifier.",
      t.origin.line, t.origin.startPosition)
  }

  def writeIntoViewNotAllowedError(identifier: TableIdentifier, t: TreeNode[_]): Throwable = {
    new AnalysisException(s"Writing into a view is not allowed. View: $identifier.",
      t.origin.line, t.origin.startPosition)
  }

  def writeIntoV1TableNotAllowedError(identifier: TableIdentifier, t: TreeNode[_]): Throwable = {
    new AnalysisException(s"Cannot write into v1 table: $identifier.",
      t.origin.line, t.origin.startPosition)
  }

  def expectTableNotViewError(
      v: ResolvedView, cmd: String, mismatchHint: Option[String], t: TreeNode[_]): Throwable = {
    val viewStr = if (v.isTemp) "temp view" else "view"
    val hintStr = mismatchHint.map(" " + _).getOrElse("")
    new AnalysisException(s"${v.identifier.quoted} is a $viewStr. '$cmd' expects a table.$hintStr",
      t.origin.line, t.origin.startPosition)
  }

  def expectViewNotTableError(
      v: ResolvedTable, cmd: String, mismatchHint: Option[String], t: TreeNode[_]): Throwable = {
    val hintStr = mismatchHint.map(" " + _).getOrElse("")
    new AnalysisException(s"${v.identifier.quoted} is a table. '$cmd' expects a view.$hintStr",
      t.origin.line, t.origin.startPosition)
  }

  def permanentViewNotSupportedByStreamingReadingAPIError(quoted: String): Throwable = {
    new AnalysisException(s"$quoted is a permanent view, which is not supported by " +
      "streaming reading API such as `DataStreamReader.table` yet.")
  }

  def starNotAllowedWhenGroupByOrdinalPositionUsedError(): Throwable = {
    new AnalysisException(
      "Star (*) is not allowed in select list when GROUP BY ordinal position is used")
  }

  def invalidStarUsageError(prettyName: String): Throwable = {
    new AnalysisException(s"Invalid usage of '*' in $prettyName")
  }

  def singleTableStarInCountNotAllowedError(targetString: String): Throwable = {
    new AnalysisException(s"count($targetString.*) is not allowed. " +
      "Please use count(*) or expand the columns manually, e.g. count(col1, col2)")
  }

  def orderByPositionRangeError(index: Int, size: Int, t: TreeNode[_]): Throwable = {
    new AnalysisException(s"ORDER BY position $index is not in select list " +
      s"(valid range is [1, $size])", t.origin.line, t.origin.startPosition)
  }

  def groupByPositionRefersToAggregateFunctionError(
      index: Int,
      expr: Expression): Throwable = {
    new AnalysisException(s"GROUP BY $index refers to an expression that is or contains " +
      "an aggregate function. Aggregate functions are not allowed in GROUP BY, " +
      s"but got ${expr.sql}")
  }

  def groupByPositionRangeError(index: Int, size: Int): Throwable = {
    new AnalysisException(s"GROUP BY position $index is not in select list " +
      s"(valid range is [1, $size])")
  }

  def generatorNotExpectedError(name: FunctionIdentifier, classCanonicalName: String): Throwable = {
    new AnalysisException(s"$name is expected to be a generator. However, " +
      s"its class is $classCanonicalName, which is not a generator.")
  }

  def functionWithUnsupportedSyntaxError(prettyName: String, syntax: String): Throwable = {
    new AnalysisException(s"Function $prettyName does not support $syntax")
  }

  def nonDeterministicFilterInAggregateError(): Throwable = {
    new AnalysisException("FILTER expression is non-deterministic, " +
      "it cannot be used in aggregate functions")
  }

  def aliasNumberNotMatchColumnNumberError(
      columnSize: Int, outputSize: Int, t: TreeNode[_]): Throwable = {
    new AnalysisException("Number of column aliases does not match number of columns. " +
      s"Number of column aliases: $columnSize; " +
      s"number of columns: $outputSize.", t.origin.line, t.origin.startPosition)
  }

  def aliasesNumberNotMatchUDTFOutputError(
      aliasesSize: Int, aliasesNames: String): Throwable = {
    new AnalysisException("The number of aliases supplied in the AS clause does not " +
      s"match the number of columns output by the UDTF expected $aliasesSize " +
      s"aliases but got $aliasesNames ")
  }

  def windowAggregateFunctionWithFilterNotSupportedError(): Throwable = {
    new AnalysisException("window aggregate function with filter predicate is not supported yet.")
  }

  def windowFunctionInsideAggregateFunctionNotAllowedError(): Throwable = {
    new AnalysisException("It is not allowed to use a window function inside an aggregate " +
      "function. Please use the inner window function in a sub-query.")
  }

  def expressionWithoutWindowExpressionError(expr: NamedExpression): Throwable = {
    new AnalysisException(s"$expr does not have any WindowExpression.")
  }

  def expressionWithMultiWindowExpressionsError(
      expr: NamedExpression, distinctWindowSpec: Seq[WindowSpecDefinition]): Throwable = {
    new AnalysisException(s"$expr has multiple Window Specifications ($distinctWindowSpec)." +
      "Please file a bug report with this error message, stack trace, and the query.")
  }

  def windowFunctionNotAllowedError(clauseName: String): Throwable = {
    new AnalysisException(s"It is not allowed to use window functions inside $clauseName clause")
  }

  def cannotSpecifyWindowFrameError(prettyName: String): Throwable = {
    new AnalysisException(s"Cannot specify window frame for $prettyName function")
  }

  def windowFrameNotMatchRequiredFrameError(
      f: SpecifiedWindowFrame, required: WindowFrame): Throwable = {
    new AnalysisException(s"Window Frame $f must match the required frame $required")
  }

  def windowFunctionWithWindowFrameNotOrderedError(wf: WindowFunction): Throwable = {
    new AnalysisException(s"Window function $wf requires window to be ordered, please add " +
      s"ORDER BY clause. For example SELECT $wf(value_expr) OVER (PARTITION BY window_partition " +
      "ORDER BY window_ordering) from table")
  }

  def cannotResolveUserSpecifiedColumnsError(col: String, t: TreeNode[_]): Throwable = {
    new AnalysisException(s"Cannot resolve column name $col", t.origin.line, t.origin.startPosition)
  }

  def writeTableWithMismatchedColumnsError(
      columnSize: Int, outputSize: Int, t: TreeNode[_]): Throwable = {
    new AnalysisException("Cannot write to table due to mismatched user specified column " +
      s"size($columnSize) and data column size($outputSize)", t.origin.line, t.origin.startPosition)
  }

  def multiTimeWindowExpressionsNotSupportedError(t: TreeNode[_]): Throwable = {
    new AnalysisException("Multiple time window expressions would result in a cartesian product " +
      "of rows, therefore they are currently not supported.", t.origin.line, t.origin.startPosition)
  }

  def viewOutputNumberMismatchQueryColumnNamesError(
      output: Seq[Attribute], queryColumnNames: Seq[String]): Throwable = {
    new AnalysisException(
      s"The view output ${output.mkString("[", ",", "]")} doesn't have the same" +
        "number of columns with the query column names " +
        s"${queryColumnNames.mkString("[", ",", "]")}")
  }

  def attributeNotFoundError(colName: String, child: LogicalPlan): Throwable = {
    new AnalysisException(
      s"Attribute with name '$colName' is not found in " +
        s"'${child.output.map(_.name).mkString("(", ",", ")")}'")
  }

  def cannotUpCastAsAttributeError(
      fromAttr: Attribute, toAttr: Attribute): Throwable = {
    new AnalysisException(s"Cannot up cast ${fromAttr.sql} from " +
      s"${fromAttr.dataType.catalogString} to ${toAttr.dataType.catalogString} " +
      "as it may truncate")
  }

  def functionUndefinedError(name: FunctionIdentifier): Throwable = {
    new AnalysisException(s"undefined function $name")
  }

  def invalidFunctionArgumentsError(
      name: String, expectedInfo: String, actualNumber: Int): Throwable = {
    new AnalysisException(s"Invalid number of arguments for function $name. " +
      s"Expected: $expectedInfo; Found: $actualNumber")
  }

  def invalidFunctionArgumentNumberError(
      validParametersCount: Seq[Int], name: String, params: Seq[Class[Expression]]): Throwable = {
    if (validParametersCount.length == 0) {
      new AnalysisException(s"Invalid arguments for function $name")
    } else {
      val expectedNumberOfParameters = if (validParametersCount.length == 1) {
        validParametersCount.head.toString
      } else {
        validParametersCount.init.mkString("one of ", ", ", " and ") +
          validParametersCount.last
      }
      invalidFunctionArgumentsError(name, expectedNumberOfParameters, params.length)
    }
  }

  def functionAcceptsOnlyOneArgumentError(name: String): Throwable = {
    new AnalysisException(s"Function $name accepts only one argument")
  }

  def alterV2TableSetLocationWithPartitionNotSupportedError(): Throwable = {
    new AnalysisException("ALTER TABLE SET LOCATION does not support partition for v2 tables.")
  }

  def joinStrategyHintParameterNotSupportedError(unsupported: Any): Throwable = {
    new AnalysisException("Join strategy hint parameter " +
      s"should be an identifier or string but was $unsupported (${unsupported.getClass}")
  }

  def invalidHintParameterError(
      hintName: String, invalidParams: Seq[Any]): Throwable = {
    new AnalysisException(s"$hintName Hint parameter should include columns, but " +
      s"${invalidParams.mkString(", ")} found")
  }

  def invalidCoalesceHintParameterError(hintName: String): Throwable = {
    new AnalysisException(s"$hintName Hint expects a partition number as a parameter")
  }

  def attributeNameSyntaxError(name: String): Throwable = {
    new AnalysisException(s"syntax error in attribute name: $name")
  }

  def starExpandDataTypeNotSupportedError(attributes: Seq[String]): Throwable = {
    new AnalysisException(s"Can only star expand struct data types. Attribute: `$attributes`")
  }

  def cannotResolveStarExpandGivenInputColumnsError(
      targetString: String, columns: String): Throwable = {
    new AnalysisException(s"cannot resolve '$targetString.*' given input columns '$columns'")
  }

  def addColumnWithV1TableCannotSpecifyNotNullError(): Throwable = {
    new AnalysisException("ADD COLUMN with v1 tables cannot specify NOT NULL.")
  }

  def replaceColumnsOnlySupportedWithV2TableError(): Throwable = {
    new AnalysisException("REPLACE COLUMNS is only supported with v2 tables.")
  }

  def alterQualifiedColumnOnlySupportedWithV2TableError(): Throwable = {
    new AnalysisException("ALTER COLUMN with qualified column is only supported with v2 tables.")
  }

  def alterColumnWithV1TableCannotSpecifyNotNullError(): Throwable = {
    new AnalysisException("ALTER COLUMN with v1 tables cannot specify NOT NULL.")
  }

  def alterOnlySupportedWithV2TableError(): Throwable = {
    new AnalysisException("ALTER COLUMN ... FIRST | ALTER is only supported with v2 tables.")
  }

  def alterColumnCannotFindColumnInV1TableError(colName: String, v1Table: V1Table): Throwable = {
    new AnalysisException(
      s"ALTER COLUMN cannot find column $colName in v1 table. " +
        s"Available: ${v1Table.schema.fieldNames.mkString(", ")}")
  }

  def renameColumnOnlySupportedWithV2TableError(): Throwable = {
    new AnalysisException("RENAME COLUMN is only supported with v2 tables.")
  }

  def dropColumnOnlySupportedWithV2TableError(): Throwable = {
    new AnalysisException("DROP COLUMN is only supported with v2 tables.")
  }

  def invalidDatabaseNameError(quoted: String): Throwable = {
    new AnalysisException(s"The database name is not valid: $quoted")
  }

  def replaceTableOnlySupportedWithV2TableError(): Throwable = {
    new AnalysisException("REPLACE TABLE is only supported with v2 tables.")
  }

  def replaceTableAsSelectOnlySupportedWithV2TableError(): Throwable = {
    new AnalysisException("REPLACE TABLE AS SELECT is only supported with v2 tables.")
  }

  def cannotDropViewWithDropTableError(): Throwable = {
    new AnalysisException("Cannot drop a view with DROP TABLE. Please use DROP VIEW instead")
  }

  def showColumnsWithConflictDatabasesError(
      db: Seq[String], v1TableName: TableIdentifier): Throwable = {
    new AnalysisException("SHOW COLUMNS with conflicting databases: " +
        s"'${db.head}' != '${v1TableName.database.get}'")
  }

  def externalCatalogNotSupportShowViewsError(resolved: ResolvedNamespace): Throwable = {
    new AnalysisException(s"Catalog ${resolved.catalog.name} doesn't support " +
      "SHOW VIEWS, only SessionCatalog supports this command.")
  }

  def unsupportedFunctionNameError(quoted: String): Throwable = {
    new AnalysisException(s"Unsupported function name '$quoted'")
  }

  def sqlOnlySupportedWithV1TablesError(sql: String): Throwable = {
    new AnalysisException(s"$sql is only supported with v1 tables.")
  }

  def cannotCreateTableWithBothProviderAndSerdeError(
      provider: Option[String], maybeSerdeInfo: Option[SerdeInfo]): Throwable = {
    new AnalysisException(
      s"Cannot create table with both USING $provider and ${maybeSerdeInfo.get.describe}")
  }

  def invalidFileFormatForStoredAsError(serdeInfo: SerdeInfo): Throwable = {
    new AnalysisException(
      s"STORED AS with file format '${serdeInfo.storedAs.get}' is invalid.")
  }

  def commandNotSupportNestedColumnError(command: String, quoted: String): Throwable = {
    new AnalysisException(s"$command does not support nested column: $quoted")
  }

  def columnDoesNotExistError(colName: String): Throwable = {
    new AnalysisException(s"Column $colName does not exist")
  }

  def renameTempViewToExistingViewError(oldName: String, newName: String): Throwable = {
    new AnalysisException(
      s"rename temporary view from '$oldName' to '$newName': destination view already exists")
  }

  def databaseNotEmptyError(db: String, details: String): Throwable = {
    new AnalysisException(s"Database $db is not empty. One or more $details exist.")
  }

  def invalidNameForTableOrDatabaseError(name: String): Throwable = {
    new AnalysisException(s"`$name` is not a valid name for tables/databases. " +
      "Valid names only contain alphabet characters, numbers and _.")
  }

  def cannotCreateDatabaseWithSameNameAsPreservedDatabaseError(database: String): Throwable = {
    new AnalysisException(s"$database is a system preserved database, " +
      "you cannot create a database with this name.")
  }

  def cannotDropDefaultDatabaseError(): Throwable = {
    new AnalysisException("Can not drop default database")
  }

  def cannotUsePreservedDatabaseAsCurrentDatabaseError(database: String): Throwable = {
    new AnalysisException(s"$database is a system preserved database, you cannot use it as " +
      "current database. To access global temporary views, you should use qualified name with " +
      s"the GLOBAL_TEMP_DATABASE, e.g. SELECT * FROM $database.viewName.")
  }

  def createExternalTableWithoutLocationError(): Throwable = {
    new AnalysisException("CREATE EXTERNAL TABLE must be accompanied by LOCATION")
  }

  def cannotOperateManagedTableWithExistingLocationError(
      methodName: String, tableIdentifier: TableIdentifier, tableLocation: Path): Throwable = {
    new AnalysisException(s"Can not $methodName the managed table('$tableIdentifier')" +
      s". The associated location('${tableLocation.toString}') already exists.")
  }

  def dropNonExistentColumnsNotSupportedError(
      nonExistentColumnNames: Seq[String]): Throwable = {
    new AnalysisException(
      s"""
         |Some existing schema fields (${nonExistentColumnNames.mkString("[", ",", "]")}) are
         |not present in the new schema. We don't support dropping columns yet.
         """.stripMargin)
  }

  def cannotRetrieveTableOrViewNotInSameDatabaseError(
      qualifiedTableNames: Seq[QualifiedTableName]): Throwable = {
    new AnalysisException("Only the tables/views belong to the same database can be retrieved. " +
      s"Querying tables/views are $qualifiedTableNames")
  }

  def renameTableSourceAndDestinationMismatchError(db: String, newDb: String): Throwable = {
    new AnalysisException(
      s"RENAME TABLE source and destination databases do not match: '$db' != '$newDb'")
  }

  def cannotRenameTempViewWithDatabaseSpecifiedError(
      oldName: TableIdentifier, newName: TableIdentifier): Throwable = {
    new AnalysisException(s"RENAME TEMPORARY VIEW from '$oldName' to '$newName': cannot " +
      s"specify database name '${newName.database.get}' in the destination table")
  }

  def cannotRenameTempViewToExistingTableError(
      oldName: TableIdentifier, newName: TableIdentifier): Throwable = {
    new AnalysisException(s"RENAME TEMPORARY VIEW from '$oldName' to '$newName': " +
      "destination table already exists")
  }

  def invalidPartitionSpecError(details: String): Throwable = {
    new AnalysisException(s"Partition spec is invalid. $details")
  }

  def functionAlreadyExistsError(func: FunctionIdentifier): Throwable = {
    new AnalysisException(s"Function $func already exists")
  }

  def cannotLoadClassWhenRegisteringFunctionError(
      className: String, func: FunctionIdentifier): Throwable = {
    new AnalysisException(s"Can not load class '$className' when registering " +
      s"the function '$func', please make sure it is on the classpath")
  }

  def resourceTypeNotSupportedError(resourceType: String): Throwable = {
    new AnalysisException(s"Resource Type '$resourceType' is not supported.")
  }

  def tableNotSpecifyDatabaseError(identifier: TableIdentifier): Throwable = {
    new AnalysisException(s"table $identifier did not specify database")
  }

  def tableNotSpecifyLocationUriError(identifier: TableIdentifier): Throwable = {
    new AnalysisException(s"table $identifier did not specify locationUri")
  }

  def partitionNotSpecifyLocationUriError(specString: String): Throwable = {
    new AnalysisException(s"Partition [$specString] did not specify locationUri")
  }

  def invalidBucketNumberError(bucketingMaxBuckets: Int, numBuckets: Int): Throwable = {
    new AnalysisException(
      s"Number of buckets should be greater than 0 but less than or equal to " +
        s"bucketing.maxBuckets (`$bucketingMaxBuckets`). Got `$numBuckets`")
  }

  def corruptedTableNameContextInCatalogError(numParts: Int, index: Int): Throwable = {
    new AnalysisException("Corrupted table name context in catalog: " +
      s"$numParts parts expected, but part $index is missing.")
  }

  def corruptedViewSQLConfigsInCatalogError(e: Exception): Throwable = {
    new AnalysisException("Corrupted view SQL configs in catalog", cause = Some(e))
  }

  def corruptedViewQueryOutputColumnsInCatalogError(numCols: String, index: Int): Throwable = {
    new AnalysisException("Corrupted view query output column names in catalog: " +
      s"$numCols parts expected, but part $index is missing.")
  }

  def corruptedViewReferredTempViewInCatalogError(e: Exception): Throwable = {
    new AnalysisException("corrupted view referred temp view names in catalog", cause = Some(e))
  }

  def corruptedViewReferredTempFunctionsInCatalogError(e: Exception): Throwable = {
    new AnalysisException(
      "corrupted view referred temp functions names in catalog", cause = Some(e))
  }

  def columnStatisticsDeserializationNotSupportedError(
      name: String, dataType: DataType): Throwable = {
    new AnalysisException("Column statistics deserialization is not supported for " +
      s"column $name of data type: $dataType.")
  }

  def columnStatisticsSerializationNotSupportedError(
      colName: String, dataType: DataType): Throwable = {
    new AnalysisException("Column statistics serialization is not supported for " +
      s"column $colName of data type: $dataType.")
  }

  def cannotReadCorruptedTablePropertyError(key: String, details: String = ""): Throwable = {
    new AnalysisException(s"Cannot read table property '$key' as it's corrupted.$details")
  }

  def invalidSchemaStringError(exp: Expression): Throwable = {
    new AnalysisException(s"The expression '${exp.sql}' is not a valid schema string.")
  }

  def schemaNotFoldableError(exp: Expression): Throwable = {
    new AnalysisException(
      "Schema should be specified in DDL format as a string literal or output of " +
        s"the schema_of_json/schema_of_csv functions instead of ${exp.sql}")
  }

  def schemaIsNotStructTypeError(dataType: DataType): Throwable = {
    new AnalysisException(s"Schema should be struct type but got ${dataType.sql}.")
  }

  def keyValueInMapNotStringError(m: CreateMap): Throwable = {
    new AnalysisException(
      s"A type of keys and values in map() must be string, but got ${m.dataType.catalogString}")
  }

  def nonMapFunctionNotAllowedError(): Throwable = {
    new AnalysisException("Must use a map() function for options")
  }

  def invalidFieldTypeForCorruptRecordError(): Throwable = {
    new AnalysisException("The field for corrupt records must be string type and nullable")
  }

  def dataTypeUnsupportedByClassError(x: DataType, className: String): Throwable = {
    new AnalysisException(s"DataType '$x' is not supported by $className.")
  }

  def parseModeUnsupportedError(funcName: String, mode: ParseMode): Throwable = {
    new AnalysisException(s"$funcName() doesn't support the ${mode.name} mode. " +
      s"Acceptable modes are ${PermissiveMode.name} and ${FailFastMode.name}.")
  }

  def unfoldableFieldUnsupportedError(): Throwable = {
    new AnalysisException("The field parameter needs to be a foldable string value.")
  }

  def literalTypeUnsupportedForSourceTypeError(field: String, source: Expression): Throwable = {
    new AnalysisException(s"Literals of type '$field' are currently not supported " +
      s"for the ${source.dataType.catalogString} type.")
  }

  def arrayComponentTypeUnsupportedError(clz: Class[_]): Throwable = {
    new AnalysisException(s"Unsupported component type $clz in arrays")
  }

  def secondArgumentNotDoubleLiteralError(): Throwable = {
    new AnalysisException("The second argument should be a double literal.")
  }

  def dataTypeUnsupportedByExtractValueError(
      dataType: DataType, extraction: Expression, child: Expression): Throwable = {
    val errorMsg = dataType match {
      case StructType(_) =>
        s"Field name should be String Literal, but it's $extraction"
      case other =>
        s"Can't extract value from $child: need struct type but got ${other.catalogString}"
    }
    new AnalysisException(errorMsg)
  }

  def noHandlerForUDAFError(name: String): Throwable = {
    new InvalidUDFClassException(s"No handler for UDAF '$name'. " +
      "Use sparkSession.udf.register(...) instead.")
  }

  def batchWriteCapabilityError(
      table: Table, v2WriteClassName: String, v1WriteClassName: String): Throwable = {
    new AnalysisException(
      s"Table ${table.name} declares ${TableCapability.V1_BATCH_WRITE} capability but " +
        s"$v2WriteClassName is not an instance of $v1WriteClassName")
  }

  def unsupportedDeleteByConditionWithSubqueryError(condition: Option[Expression]): Throwable = {
    new AnalysisException(
      s"Delete by condition with subquery is not supported: $condition")
  }

  def cannotTranslateExpressionToSourceFilterError(f: Expression): Throwable = {
    new AnalysisException("Exec update failed:" +
      s" cannot translate expression to source filter: $f")
  }

  def cannotDeleteTableWhereFiltersError(table: Table, filters: Array[Filter]): Throwable = {
    new AnalysisException(
      s"Cannot delete from table ${table.name} where ${filters.mkString("[", ", ", "]")}")
  }

  def deleteOnlySupportedWithV2TablesError(): Throwable = {
    new AnalysisException("DELETE is only supported with v2 tables.")
  }

  def describeDoesNotSupportPartitionForV2TablesError(): Throwable = {
    new AnalysisException("DESCRIBE does not support partition for v2 tables.")
  }

  def cannotReplaceMissingTableError(
      tableIdentifier: Identifier): Throwable = {
    new CannotReplaceMissingTableException(tableIdentifier)
  }

  def cannotReplaceMissingTableError(
      tableIdentifier: Identifier, cause: Option[Throwable]): Throwable = {
    new CannotReplaceMissingTableException(tableIdentifier, cause)
  }

  def unsupportedTableOperationError(table: Table, cmd: String): Throwable = {
    new AnalysisException(s"Table ${table.name} does not support $cmd.")
  }

  def unsupportedBatchReadError(table: Table): Throwable = {
    unsupportedTableOperationError(table, "batch scan")
  }

  def unsupportedMicroBatchOrContinuousScanError(table: Table): Throwable = {
    unsupportedTableOperationError(table, "either micro-batch or continuous scan")
  }

  def unsupportedAppendInBatchModeError(table: Table): Throwable = {
    unsupportedTableOperationError(table, "append in batch mode")
  }

  def unsupportedDynamicOverwriteInBatchModeError(table: Table): Throwable = {
    unsupportedTableOperationError(table, "dynamic overwrite in batch mode")
  }

  def unsupportedTruncateInBatchModeError(table: Table): Throwable = {
    unsupportedTableOperationError(table, "truncate in batch mode")
  }

  def unsupportedOverwriteByFilterInBatchModeError(table: Table): Throwable = {
    unsupportedTableOperationError(table, "overwrite by filter in batch mode")
  }

  def streamingSourcesDoNotSupportCommonExecutionModeError(
      microBatchSources: Seq[String],
      continuousSources: Seq[String]): Throwable = {
    new AnalysisException(
      "The streaming sources in a query do not have a common supported execution mode.\n" +
        "Sources support micro-batch: " + microBatchSources.mkString(", ") + "\n" +
        "Sources support continuous: " + continuousSources.mkString(", "))
  }

  def noSuchTableError(ident: Identifier): Throwable = {
    new NoSuchTableException(ident)
  }

  def noSuchNamespaceError(namespace: Array[String]): Throwable = {
    new NoSuchNamespaceException(namespace)
  }

  def tableAlreadyExistsError(ident: Identifier): Throwable = {
    new TableAlreadyExistsException(ident)
  }

  def requiresSinglePartNamespaceError(ident: Identifier): Throwable = {
    new NoSuchTableException(
      s"V2 session catalog requires a single-part namespace: ${ident.quoted}")
  }

  def namespaceAlreadyExistsError(namespace: Array[String]): Throwable = {
    new NamespaceAlreadyExistsException(namespace)
  }

  private def notSupportedInJDBCCatalog(cmd: String): Throwable = {
    new AnalysisException(s"$cmd is not supported in JDBC catalog.")
  }

  def cannotCreateJDBCTableUsingProviderError(): Throwable = {
    notSupportedInJDBCCatalog("CREATE TABLE ... USING ...")
  }

  def cannotCreateJDBCTableUsingLocationError(): Throwable = {
    notSupportedInJDBCCatalog("CREATE TABLE ... LOCATION ...")
  }

  def cannotCreateJDBCNamespaceUsingProviderError(): Throwable = {
    notSupportedInJDBCCatalog("CREATE NAMESPACE ... LOCATION ...")
  }

  def cannotCreateJDBCNamespaceWithPropertyError(k: String): Throwable = {
    notSupportedInJDBCCatalog(s"CREATE NAMESPACE with property $k")
  }

  def cannotSetJDBCNamespaceWithPropertyError(k: String): Throwable = {
    notSupportedInJDBCCatalog(s"SET NAMESPACE with property $k")
  }

  def cannotUnsetJDBCNamespaceWithPropertyError(k: String): Throwable = {
    notSupportedInJDBCCatalog(s"Remove NAMESPACE property $k")
  }

  def unsupportedJDBCNamespaceChangeInCatalogError(changes: Seq[NamespaceChange]): Throwable = {
    new AnalysisException(s"Unsupported NamespaceChange $changes in JDBC catalog.")
  }

  private def tableDoesNotSupportError(cmd: String, table: Table): Throwable = {
    new AnalysisException(s"Table does not support $cmd: ${table.name}")
  }

  def tableDoesNotSupportReadsError(table: Table): Throwable = {
    tableDoesNotSupportError("reads", table)
  }

  def tableDoesNotSupportWritesError(table: Table): Throwable = {
    tableDoesNotSupportError("writes", table)
  }

  def tableDoesNotSupportDeletesError(table: Table): Throwable = {
    tableDoesNotSupportError("deletes", table)
  }

  def tableDoesNotSupportTruncatesError(table: Table): Throwable = {
    tableDoesNotSupportError("truncates", table)
  }

  def tableDoesNotSupportPartitionManagementError(table: Table): Throwable = {
    tableDoesNotSupportError("partition management", table)
  }

  def tableDoesNotSupportAtomicPartitionManagementError(table: Table): Throwable = {
    tableDoesNotSupportError("atomic partition management", table)
  }

  def cannotRenameTableWithAlterViewError(): Throwable = {
    new AnalysisException(
      "Cannot rename a table with ALTER VIEW. Please use ALTER TABLE instead.")
  }

  private def notSupportedForV2TablesError(cmd: String): Throwable = {
    new AnalysisException(s"$cmd is not supported for v2 tables.")
  }

  def analyzeTableNotSupportedForV2TablesError(): Throwable = {
    notSupportedForV2TablesError("ANALYZE TABLE")
  }

  def alterTableRecoverPartitionsNotSupportedForV2TablesError(): Throwable = {
    notSupportedForV2TablesError("ALTER TABLE ... RECOVER PARTITIONS")
  }

  def alterTableSerDePropertiesNotSupportedForV2TablesError(): Throwable = {
    notSupportedForV2TablesError("ALTER TABLE ... SET [SERDE|SERDEPROPERTIES]")
  }

  def loadDataNotSupportedForV2TablesError(): Throwable = {
    notSupportedForV2TablesError("LOAD DATA")
  }

  def showCreateTableNotSupportedForV2TablesError(): Throwable = {
    notSupportedForV2TablesError("SHOW CREATE TABLE")
  }

  def showColumnsNotSupportedForV2TablesError(): Throwable = {
    notSupportedForV2TablesError("SHOW COLUMNS")
  }

  def repairTableNotSupportedForV2TablesError(): Throwable = {
    notSupportedForV2TablesError("MSCK REPAIR TABLE")
  }

  def databaseFromV1SessionCatalogNotSpecifiedError(): Throwable = {
    new AnalysisException("Database from v1 session catalog is not specified")
  }

  def nestedDatabaseUnsupportedByV1SessionCatalogError(catalog: String): Throwable = {
    new AnalysisException(s"Nested databases are not supported by v1 session catalog: $catalog")
  }

  def invalidRepartitionExpressionsError(sortOrders: Seq[Any]): Throwable = {
    new AnalysisException(s"Invalid partitionExprs specified: $sortOrders For range " +
      "partitioning use REPARTITION_BY_RANGE instead.")
  }

  def partitionColumnNotSpecifiedError(format: String, partitionColumn: String): Throwable = {
    new AnalysisException(s"Failed to resolve the schema for $format for " +
      s"the partition column: $partitionColumn. It must be specified manually.")
  }

  def dataSchemaNotSpecifiedError(format: String): Throwable = {
    new AnalysisException(s"Unable to infer schema for $format. It must be specified manually.")
  }

  def dataPathNotExistError(path: String): Throwable = {
    new AnalysisException(s"Path does not exist: $path")
  }

  def dataSourceOutputModeUnsupportedError(
      className: String, outputMode: OutputMode): Throwable = {
    new AnalysisException(s"Data source $className does not support $outputMode output mode")
  }

  def schemaNotSpecifiedForSchemaRelationProviderError(className: String): Throwable = {
    new AnalysisException(s"A schema needs to be specified when using $className.")
  }

  def userSpecifiedSchemaMismatchActualSchemaError(
      schema: StructType, actualSchema: StructType): Throwable = {
    new AnalysisException(
      s"""
         |The user-specified schema doesn't match the actual schema:
         |user-specified: ${schema.toDDL}, actual: ${actualSchema.toDDL}. If you're using
         |DataFrameReader.schema API or creating a table, please do not specify the schema.
         |Or if you're scanning an existed table, please drop it and re-create it.
       """.stripMargin)
  }

  def dataSchemaNotSpecifiedError(format: String, fileCatalog: String): Throwable = {
    new AnalysisException(
      s"Unable to infer schema for $format at $fileCatalog. It must be specified manually")
  }

  def invalidDataSourceError(className: String): Throwable = {
    new AnalysisException(s"$className is not a valid Spark SQL Data Source.")
  }

  def cannotSaveIntervalIntoExternalStorageError(): Throwable = {
    new AnalysisException("Cannot save interval data type into external storage.")
  }

  def cannotResolveAttributeError(name: String, outputStr: String): Throwable = {
    new AnalysisException(
      s"Unable to resolve $name given [$outputStr]")
  }

  def orcNotUsedWithHiveEnabledError(): Throwable = {
    new AnalysisException(
      s"""
         |Hive built-in ORC data source must be used with Hive support enabled.
         |Please use the native ORC data source by setting 'spark.sql.orc.impl' to 'native'
       """.stripMargin)
  }

  def failedToFindAvroDataSourceError(provider: String): Throwable = {
    new AnalysisException(
      s"""
         |Failed to find data source: $provider. Avro is built-in but external data
         |source module since Spark 2.4. Please deploy the application as per
         |the deployment section of "Apache Avro Data Source Guide".
       """.stripMargin.replaceAll("\n", " "))
  }

  def failedToFindKafkaDataSourceError(provider: String): Throwable = {
    new AnalysisException(
      s"""
         |Failed to find data source: $provider. Please deploy the application as
         |per the deployment section of "Structured Streaming + Kafka Integration Guide".
       """.stripMargin.replaceAll("\n", " "))
  }

  def findMultipleDataSourceError(provider: String, sourceNames: Seq[String]): Throwable = {
    new AnalysisException(
      s"""
         |Multiple sources found for $provider (${sourceNames.mkString(", ")}),
         | please specify the fully qualified class name.
       """.stripMargin)
  }

  def writeEmptySchemasUnsupportedByDataSourceError(): Throwable = {
    new AnalysisException(
      s"""
         |Datasource does not support writing empty or nested empty schemas.
         |Please make sure the data schema has at least one or more column(s).
       """.stripMargin)
  }

  def insertMismatchedColumnNumberError(
      targetAttributes: Seq[Attribute],
      sourceAttributes: Seq[Attribute],
      staticPartitionsSize: Int): Throwable = {
    new AnalysisException(
      s"""
         |The data to be inserted needs to have the same number of columns as the
         |target table: target table has ${targetAttributes.size} column(s) but the
         |inserted data has ${sourceAttributes.size + staticPartitionsSize} column(s),
         |which contain $staticPartitionsSize partition column(s) having assigned
         |constant values.
       """.stripMargin)
  }

  def insertMismatchedPartitionNumberError(
      targetPartitionSchema: StructType,
      providedPartitionsSize: Int): Throwable = {
    new AnalysisException(
      s"""
         |The data to be inserted needs to have the same number of partition columns
         |as the target table: target table has ${targetPartitionSchema.fields.size}
         |partition column(s) but the inserted data has $providedPartitionsSize
         |partition columns specified.
       """.stripMargin.replaceAll("\n", " "))
  }

  def invalidPartitionColumnError(
      partKey: String, targetPartitionSchema: StructType): Throwable = {
    new AnalysisException(
      s"""
         |$partKey is not a partition column. Partition columns are
         |${targetPartitionSchema.fields.map(_.name).mkString("[", ",", "]")}
       """.stripMargin)
  }

  def multiplePartitionColumnValuesSpecifiedError(
      field: StructField, potentialSpecs: Map[String, String]): Throwable = {
    new AnalysisException(
      s"""
         |Partition column ${field.name} have multiple values specified,
         |${potentialSpecs.mkString("[", ", ", "]")}. Please only specify a single value.
       """.stripMargin)
  }

  def invalidOrderingForConstantValuePartitionColumnError(
      targetPartitionSchema: StructType): Throwable = {
    new AnalysisException(
      s"""
         |The ordering of partition columns is
         |${targetPartitionSchema.fields.map(_.name).mkString("[", ",", "]")}
         |All partition columns having constant values need to appear before other
         |partition columns that do not have an assigned constant value.
       """.stripMargin)
  }

  def cannotWriteDataToRelationsWithMultiplePathsError(): Throwable = {
    new AnalysisException("Can only write data to relations with a single path.")
  }

  def failedToRebuildExpressionError(filter: Filter): Throwable = {
    new AnalysisException(
      s"Fail to rebuild expression: missing key $filter in `translatedFilterToExpr`")
  }

  def dataTypeUnsupportedByDataSourceError(format: String, field: StructField): Throwable = {
    new AnalysisException(
      s"$format data source does not support ${field.dataType.catalogString} data type.")
  }

  def failToResolveDataSourceForTableError(table: CatalogTable, key: String): Throwable = {
    new AnalysisException(
      s"""
         |Fail to resolve data source for the table ${table.identifier} since the table
         |serde property has the duplicated key $key with extra options specified for this
         |scan operation. To fix this, you can rollback to the legacy behavior of ignoring
         |the extra options by setting the config
         |${SQLConf.LEGACY_EXTRA_OPTIONS_BEHAVIOR.key} to `false`, or address the
         |conflicts of the same config.
       """.stripMargin)
  }

  def outputPathAlreadyExistsError(outputPath: Path): Throwable = {
    new AnalysisException(s"path $outputPath already exists.")
  }

  def cannotUseDataTypeForPartitionColumnError(field: StructField): Throwable = {
    new AnalysisException(s"Cannot use ${field.dataType} for partition column")
  }

  def cannotUseAllColumnsForPartitionColumnsError(): Throwable = {
    new AnalysisException(s"Cannot use all columns for partition columns")
  }

  def partitionColumnNotFoundInSchemaError(col: String, schemaCatalog: String): Throwable = {
    new AnalysisException(s"Partition column `$col` not found in schema $schemaCatalog")
  }

  def columnNotFoundInSchemaError(
      col: StructField, tableSchema: Option[StructType]): Throwable = {
    new AnalysisException(s"""Column "${col.name}" not found in schema $tableSchema""")
  }

  def unsupportedDataSourceTypeForDirectQueryOnFilesError(className: String): Throwable = {
    new AnalysisException(s"Unsupported data source type for direct query on files: $className")
  }

  def saveDataIntoViewNotAllowedError(): Throwable = {
    new AnalysisException("Saving data into a view is not allowed.")
  }

  def mismatchedTableFormatError(
      tableName: String, existingProvider: Class[_], specifiedProvider: Class[_]): Throwable = {
    new AnalysisException(
      s"""
         |The format of the existing table $tableName is `${existingProvider.getSimpleName}`.
         |It doesn't match the specified format `${specifiedProvider.getSimpleName}`.
       """.stripMargin)
  }

  def mismatchedTableLocationError(
      identifier: TableIdentifier,
      existingTable: CatalogTable,
      tableDesc: CatalogTable): Throwable = {
    new AnalysisException(
      s"""
         |The location of the existing table ${identifier.quotedString} is
         |`${existingTable.location}`. It doesn't match the specified location
         |`${tableDesc.location}`.
       """.stripMargin)
  }

  def mismatchedTableColumnNumberError(
      tableName: String,
      existingTable: CatalogTable,
      query: LogicalPlan): Throwable = {
    new AnalysisException(
      s"""
         |The column number of the existing table $tableName
         |(${existingTable.schema.catalogString}) doesn't match the data schema
         |(${query.schema.catalogString})
       """.stripMargin)
  }

  def cannotResolveColumnGivenInputColumnsError(col: String, inputColumns: String): Throwable = {
    new AnalysisException(s"cannot resolve '$col' given input columns: [$inputColumns]")
  }

  def mismatchedTablePartitionColumnError(
      tableName: String,
      specifiedPartCols: Seq[String],
      existingPartCols: String): Throwable = {
    new AnalysisException(
      s"""
         |Specified partitioning does not match that of the existing table $tableName.
         |Specified partition columns: [${specifiedPartCols.mkString(", ")}]
         |Existing partition columns: [$existingPartCols]
       """.stripMargin)
  }

  def mismatchedTableBucketingError(
      tableName: String,
      specifiedBucketString: String,
      existingBucketString: String): Throwable = {
    new AnalysisException(
      s"""
         |Specified bucketing does not match that of the existing table $tableName.
         |Specified bucketing: $specifiedBucketString
         |Existing bucketing: $existingBucketString
       """.stripMargin)
  }

  def specifyPartitionNotAllowedWhenTableSchemaNotDefinedError(): Throwable = {
    new AnalysisException("It is not allowed to specify partitioning when the " +
      "table schema is not defined.")
  }

  def bucketingColumnCannotBePartOfPartitionColumnsError(
      bucketCol: String, normalizedPartCols: Seq[String]): Throwable = {
    new AnalysisException(s"bucketing column '$bucketCol' should not be part of " +
      s"partition columns '${normalizedPartCols.mkString(", ")}'")
  }

  def bucketSortingColumnCannotBePartOfPartitionColumnsError(
    sortCol: String, normalizedPartCols: Seq[String]): Throwable = {
    new AnalysisException(s"bucket sorting column '$sortCol' should not be part of " +
      s"partition columns '${normalizedPartCols.mkString(", ")}'")
  }

  def mismatchedInsertedDataColumnNumberError(
      tableName: String, insert: InsertIntoStatement, staticPartCols: Set[String]): Throwable = {
    new AnalysisException(
      s"$tableName requires that the data to be inserted have the same number of columns as " +
        s"the target table: target table has ${insert.table.output.size} column(s) but the " +
        s"inserted data has ${insert.query.output.length + staticPartCols.size} column(s), " +
        s"including ${staticPartCols.size} partition column(s) having constant value(s).")
  }

  def requestedPartitionsMismatchTablePartitionsError(
      tableName: String,
      normalizedPartSpec: Map[String, Option[String]],
      partColNames: StructType): Throwable = {
    new AnalysisException(
      s"""
         |Requested partitioning does not match the table $tableName:
         |Requested partitions: ${normalizedPartSpec.keys.mkString(",")}
         |Table partitions: ${partColNames.mkString(",")}
       """.stripMargin)
  }

  def ddlWithoutHiveSupportEnabledError(detail: String): Throwable = {
    new AnalysisException(s"Hive support is required to $detail")
  }

  def createTableColumnTypesOptionColumnNotFoundInSchemaError(
      col: String, schema: StructType): Throwable = {
    new AnalysisException(
      s"createTableColumnTypes option column $col not found in schema ${schema.catalogString}")
  }

  def parquetTypeUnsupportedYetError(parquetType: String): Throwable = {
    new AnalysisException(s"Parquet type not yet supported: $parquetType")
  }

  def illegalParquetTypeError(parquetType: String): Throwable = {
    new AnalysisException(s"Illegal Parquet type: $parquetType")
  }

  def unrecognizedParquetTypeError(field: String): Throwable = {
    new AnalysisException(s"Unrecognized Parquet type: $field")
  }

  def cannotConvertDataTypeToParquetTypeError(field: StructField): Throwable = {
    new AnalysisException(s"Unsupported data type ${field.dataType.catalogString}")
  }

  def incompatibleViewSchemaChange(
      viewName: String,
      colName: String,
      expectedNum: Int,
      actualCols: Seq[Attribute]): Throwable = {
    new AnalysisException(s"The SQL query of view $viewName has an incompatible schema change " +
      s"and column $colName cannot be resolved. Expected $expectedNum columns named $colName but " +
      s"got ${actualCols.map(_.name).mkString("[", ",", "]")}")
  }

  def numberOfPartitionsNotAllowedWithUnspecifiedDistributionError(): Throwable = {
    throw new AnalysisException("The number of partitions can't be specified with unspecified" +
      " distribution. Invalid writer requirements detected.")
  }

  def cannotApplyTableValuedFunctionError(
      name: String, arguments: String, usage: String, details: String = ""): Throwable = {
    new AnalysisException(s"Table-valued function $name with alternatives: $usage\n" +
      s"cannot be applied to ($arguments): $details")
  }

  def incompatibleRangeInputDataTypeError(
      expression: Expression, dataType: DataType): Throwable = {
    new AnalysisException(s"Incompatible input data type. " +
      s"Expected: ${dataType.typeName}; Found: ${expression.dataType.typeName}")
  }

  def groupAggPandasUDFUnsupportedByStreamingAggError(): Throwable = {
    new AnalysisException("Streaming aggregation doesn't support group aggregate pandas UDF")
  }

  def streamJoinStreamWithoutEqualityPredicateUnsupportedError(plan: LogicalPlan): Throwable = {
    new AnalysisException(
      "Stream-stream join without equality predicate is not supported", plan = Some(plan))
  }

  def cannotUseMixtureOfAggFunctionAndGroupAggPandasUDFError(): Throwable = {
    new AnalysisException(
      "Cannot use a mixture of aggregate function and group aggregate pandas UDF")
  }

  def ambiguousAttributesInSelfJoinError(
      ambiguousAttrs: Seq[AttributeReference]): Throwable = {
    new AnalysisException(
      s"""
         |Column ${ambiguousAttrs.mkString(", ")} are ambiguous. It's probably because
         |you joined several Datasets together, and some of these Datasets are the same.
         |This column points to one of the Datasets but Spark is unable to figure out
         |which one. Please alias the Datasets with different names via `Dataset.as`
         |before joining them, and specify the column using qualified name, e.g.
         |`df.as("a").join(df.as("b"), $$"a.id" > $$"b.id")`. You can also set
         |${SQLConf.FAIL_AMBIGUOUS_SELF_JOIN_ENABLED.key} to false to disable this check.
       """.stripMargin.replaceAll("\n", " "))
  }

  def unexpectedEvalTypesForUDFsError(evalTypes: Set[Int]): Throwable = {
    new AnalysisException(
      s"Expected udfs have the same evalType but got different evalTypes: " +
        s"${evalTypes.mkString(",")}")
  }

  def ambiguousFieldNameError(fieldName: String, names: String): Throwable = {
    new AnalysisException(
      s"Ambiguous field name: $fieldName. Found multiple columns that can match: $names")
  }

  def cannotUseIntervalTypeInTableSchemaError(): Throwable = {
    new AnalysisException("Cannot use interval type in the table schema.")
  }

  def cannotConvertBucketWithSortColumnsToTransformError(spec: BucketSpec): Throwable = {
    new AnalysisException(
      s"Cannot convert bucketing with sort columns to a transform: $spec")
  }

  def cannotConvertTransformsToPartitionColumnsError(nonIdTransforms: Seq[Transform]): Throwable = {
    new AnalysisException("Transforms cannot be converted to partition columns: " +
      nonIdTransforms.map(_.describe).mkString(", "))
  }

  def cannotPartitionByNestedColumnError(reference: NamedReference): Throwable = {
    new AnalysisException(s"Cannot partition by nested column: $reference")
  }

  def cannotUseCatalogError(plugin: CatalogPlugin, msg: String): Throwable = {
    new AnalysisException(s"Cannot use catalog ${plugin.name}: $msg")
  }

  def identifierHavingMoreThanTwoNamePartsError(
      quoted: String, identifier: String): Throwable = {
    new AnalysisException(s"$quoted is not a valid $identifier as it has more than 2 name parts.")
  }

  def emptyMultipartIdentifierError(): Throwable = {
    new AnalysisException("multi-part identifier cannot be empty.")
  }

  def cannotCreateTablesWithNullTypeError(): Throwable = {
    new AnalysisException(s"Cannot create tables with ${NullType.simpleString} type.")
  }

  def functionUnsupportedInV2CatalogError(): Throwable = {
    new AnalysisException("function is only supported in v1 catalog")
  }

  def cannotOperateOnHiveDataSourceFilesError(operation: String): Throwable = {
    new AnalysisException("Hive data source can only be used with tables, you can not " +
      s"$operation files of Hive data source directly.")
  }

  def setPathOptionAndCallWithPathParameterError(method: String): Throwable = {
    new AnalysisException(
      s"""
         |There is a 'path' option set and $method() is called with a path
         |parameter. Either remove the path option, or call $method() without the parameter.
         |To ignore this check, set '${SQLConf.LEGACY_PATH_OPTION_BEHAVIOR.key}' to 'true'.
       """.stripMargin.replaceAll("\n", " "))
  }

  def userSpecifiedSchemaUnsupportedError(operation: String): Throwable = {
    new AnalysisException(s"User specified schema not supported with `$operation`")
  }

  def tempViewNotSupportStreamingWriteError(viewName: String): Throwable = {
    new AnalysisException(s"Temporary view $viewName doesn't support streaming write")
  }

  def streamingIntoViewNotSupportedError(viewName: String): Throwable = {
    new AnalysisException(s"Streaming into views $viewName is not supported.")
  }

  def inputSourceDiffersFromDataSourceProviderError(
      source: String, tableName: String, table: CatalogTable): Throwable = {
    new AnalysisException(s"The input source($source) is different from the table " +
      s"$tableName's data source provider(${table.provider.get}).")
  }

  def tableNotSupportStreamingWriteError(tableName: String, t: Table): Throwable = {
    new AnalysisException(s"Table $tableName doesn't support streaming write - $t")
  }

  def queryNameNotSpecifiedForMemorySinkError(): Throwable = {
    new AnalysisException("queryName must be specified for memory sink")
  }

  def sourceNotSupportedWithContinuousTriggerError(source: String): Throwable = {
    new AnalysisException(s"'$source' is not supported with continuous trigger")
  }

  def columnNotFoundInExistingColumnsError(
      columnType: String, columnName: String, validColumnNames: Seq[String]): Throwable = {
    new AnalysisException(s"$columnType column $columnName not found in " +
      s"existing columns (${validColumnNames.mkString(", ")})")
  }

  def operationNotSupportPartitioningError(operation: String): Throwable = {
    new AnalysisException(s"'$operation' does not support partitioning")
  }

  def mixedRefsInAggFunc(funcStr: String): Throwable = {
    val msg = "Found an aggregate function in a correlated predicate that has both " +
      "outer and local references, which is not supported: " + funcStr
    new AnalysisException(msg)
  }

  def lookupFunctionInNonFunctionCatalogError(
      ident: Identifier, catalog: CatalogPlugin): Throwable = {
    new AnalysisException(s"Trying to lookup function '$ident' in " +
      s"catalog '${catalog.name()}', but it is not a FunctionCatalog.")
  }

  def functionCannotProcessInputError(
      unbound: UnboundFunction,
      arguments: Seq[Expression],
      unsupported: UnsupportedOperationException): Throwable = {
    new AnalysisException(s"Function '${unbound.name}' cannot process " +
      s"input: (${arguments.map(_.dataType.simpleString).mkString(", ")}): " +
      unsupported.getMessage, cause = Some(unsupported))
  }

  def v2FunctionInvalidInputTypeLengthError(
      bound: BoundFunction,
      args: Seq[Expression]): Throwable = {
    new AnalysisException(s"Invalid bound function '${bound.name()}: there are ${args.length} " +
        s"arguments but ${bound.inputTypes().length} parameters returned from 'inputTypes()'")
  }

  def ambiguousRelationAliasNameInNestedCTEError(name: String): Throwable = {
    new AnalysisException(s"Name $name is ambiguous in nested CTE. " +
      s"Please set ${LEGACY_CTE_PRECEDENCE_POLICY.key} to CORRECTED so that name " +
      "defined in inner CTE takes precedence. If set it to LEGACY, outer CTE " +
      "definitions will take precedence. See more details in SPARK-28228.")
  }

  def commandUnsupportedInV2TableError(name: String): Throwable = {
    new AnalysisException(s"$name is not supported for v2 tables.")
  }

  def cannotResolveColumnNameAmongAttributesError(
      colName: String, fieldNames: String): Throwable = {
    new AnalysisException(s"""Cannot resolve column name "$colName" among ($fieldNames)""")
  }

  def cannotWriteTooManyColumnsToTableError(
      tableName: String, expected: Seq[Attribute], query: LogicalPlan): Throwable = {
    new AnalysisException(
      s"""
         |Cannot write to '$tableName', too many data columns:
         |Table columns: ${expected.map(c => s"'${c.name}'").mkString(", ")}
         |Data columns: ${query.output.map(c => s"'${c.name}'").mkString(", ")}
       """.stripMargin)
  }

  def cannotWriteNotEnoughColumnsToTableError(
      tableName: String, expected: Seq[Attribute], query: LogicalPlan): Throwable = {
    new AnalysisException(
      s"""Cannot write to '$tableName', not enough data columns:
         |Table columns: ${expected.map(c => s"'${c.name}'").mkString(", ")}
         |Data columns: ${query.output.map(c => s"'${c.name}'").mkString(", ")}"""
        .stripMargin)
  }

  def cannotWriteIncompatibleDataToTableError(tableName: String, errors: Seq[String]): Throwable = {
    new AnalysisException(
      s"Cannot write incompatible data to table '$tableName':\n- ${errors.mkString("\n- ")}")
  }

  def secondArgumentOfFunctionIsNotIntegerError(
      function: String, e: NumberFormatException): Throwable = {
    new AnalysisException(
      s"The second argument of '$function' function needs to be an integer.", cause = Some(e))
  }

  def nonPartitionPruningPredicatesNotExpectedError(
      nonPartitionPruningPredicates: Seq[Expression]): Throwable = {
    new AnalysisException(
      s"Expected only partition pruning predicates: $nonPartitionPruningPredicates")
  }

  def columnNotDefinedInTableError(
      colType: String, colName: String, tableName: String, tableCols: Seq[String]): Throwable = {
    new AnalysisException(s"$colType column $colName is not defined in table $tableName, " +
      s"defined table columns are: ${tableCols.mkString(", ")}")
  }

  def invalidLiteralForWindowDurationError(): Throwable = {
    new AnalysisException("The duration and time inputs to window must be " +
      "an integer, long or string literal.")
  }

  def noSuchStructFieldInGivenFieldsError(
      fieldName: String, fields: Array[StructField]): Throwable = {
    new AnalysisException(
      s"No such struct field $fieldName in ${fields.map(_.name).mkString(", ")}")
  }

  def ambiguousReferenceToFieldsError(fields: String): Throwable = {
    new AnalysisException(s"Ambiguous reference to fields $fields")
  }

  def secondArgumentInFunctionIsNotBooleanLiteralError(funcName: String): Throwable = {
    new AnalysisException(s"The second argument in $funcName should be a boolean literal.")
  }

  def joinConditionMissingOrTrivialError(
      join: Join, left: LogicalPlan, right: LogicalPlan): Throwable = {
    new AnalysisException(
      s"""Detected implicit cartesian product for ${join.joinType.sql} join between logical plans
         |${left.treeString(false).trim}
         |and
         |${right.treeString(false).trim}
         |Join condition is missing or trivial.
         |Either: use the CROSS JOIN syntax to allow cartesian products between these
         |relations, or: enable implicit cartesian products by setting the configuration
         |variable spark.sql.crossJoin.enabled=true"""
        .stripMargin)
  }

  def usePythonUDFInJoinConditionUnsupportedError(joinType: JoinType): Throwable = {
    new AnalysisException("Using PythonUDF in join condition of join type" +
      s" $joinType is not supported.")
  }

  def conflictingAttributesInJoinConditionError(
      conflictingAttrs: AttributeSet, outerPlan: LogicalPlan, subplan: LogicalPlan): Throwable = {
    new AnalysisException("Found conflicting attributes " +
      s"${conflictingAttrs.mkString(",")} in the condition joining outer plan:\n  " +
      s"$outerPlan\nand subplan:\n  $subplan")
  }

  def emptyWindowExpressionError(expr: Window): Throwable = {
    new AnalysisException(s"Window expression is empty in $expr")
  }

  def foundDifferentWindowFunctionTypeError(windowExpressions: Seq[NamedExpression]): Throwable = {
    new AnalysisException(
      s"Found different window function type in $windowExpressions")
  }

  def charOrVarcharTypeAsStringUnsupportedError(): Throwable = {
    new AnalysisException("char/varchar type can only be used in the table schema. " +
      s"You can set ${SQLConf.LEGACY_CHAR_VARCHAR_AS_STRING.key} to true, so that Spark" +
      s" treat them as string type as same as Spark 3.0 and earlier")
  }

  def invalidPatternError(pattern: String, message: String): Throwable = {
    new AnalysisException(
      s"the pattern '$pattern' is invalid, $message")
  }

  def tableIdentifierExistsError(tableIdentifier: TableIdentifier): Throwable = {
    new AnalysisException(s"$tableIdentifier already exists.")
  }

  def tableIdentifierNotConvertedToHadoopFsRelationError(
      tableIdentifier: TableIdentifier): Throwable = {
    new AnalysisException(s"$tableIdentifier should be converted to HadoopFsRelation.")
  }

  def alterDatabaseLocationUnsupportedError(version: String): Throwable = {
    new AnalysisException(s"Hive $version does not support altering database location")
  }

  def hiveTableTypeUnsupportedError(tableType: String): Throwable = {
    new AnalysisException(s"Hive $tableType is not supported.")
  }

  def hiveCreatePermanentFunctionsUnsupportedError(): Throwable = {
    new AnalysisException("Hive 0.12 doesn't support creating permanent functions. " +
      "Please use Hive 0.13 or higher.")
  }

  def unknownHiveResourceTypeError(resourceType: String): Throwable = {
    new AnalysisException(s"Unknown resource type: $resourceType")
  }

  def invalidDayTimeField(field: Byte): Throwable = {
    val supportedIds = DayTimeIntervalType.dayTimeFields
      .map(i => s"$i (${DayTimeIntervalType.fieldToString(i)})")
    new AnalysisException(s"Invalid field id '$field' in day-time interval. " +
      s"Supported interval fields: ${supportedIds.mkString(", ")}.")
  }

  def invalidDayTimeIntervalType(startFieldName: String, endFieldName: String): Throwable = {
    new AnalysisException(s"'interval $startFieldName to $endFieldName' is invalid.")
  }

<<<<<<< HEAD
  def queryFromRawFilesIncludeCorruptRecordColumnError(): Throwable = {
    new AnalysisException(
      """
        |Since Spark 2.3, the queries from raw JSON/CSV files are disallowed when the
        |referenced columns only include the internal corrupt record column
        |(named _corrupt_record by default). For example:
        |spark.read.schema(schema).csv(file).filter($\"_corrupt_record\".isNotNull).count()
        |and spark.read.schema(schema).csv(file).select(\"_corrupt_record\").show().
        |Instead, you can cache or save the parsed results and then send the same query.
        |For example, val df = spark.read.schema(schema).csv(file).cache() and then
        |df.filter($\"_corrupt_record\".isNotNull).count().
      """.stripMargin('#'))
  }

  def userDefinedPartitionNotFoundInJDBCRelationError(
      columnName: String, schema: String): Throwable = {
    new AnalysisException(s"User-defined partition column $columnName not " +
      s"found in the JDBC relation: $schema")
  }

  def invalidPartitionColumnTypeError(column: StructField): Throwable = {
    new AnalysisException(
      s"Partition column type should be ${NumericType.simpleString}, " +
        s"${DateType.catalogString}, or ${TimestampType.catalogString}, but " +
        s"${column.dataType.catalogString} found.")
  }

  def tableOrViewAlreadyExistsError(name: String): Throwable = {
    new AnalysisException(
      s"Table or view '$name' already exists. SaveMode: ErrorIfExists.")
  }

  def columnNameContainsInvalidCharactersError(name: String): Throwable = {
    new AnalysisException(
      s"""Column name "$name" contains invalid character(s).
         |Please use alias to rename it.
           """.stripMargin.split("\n").mkString(" ").trim)
  }

  def textDataSourceWithMultiColumnsError(schema: StructType): Throwable = {
    new AnalysisException(
      s"Text data source supports only a single column, and you have ${schema.size} columns.")
  }

  def cannotResolveFieldReferenceError(ref: FieldReference, query: LogicalPlan): Throwable = {
    new AnalysisException(s"Cannot resolve '$ref' using ${query.output}")
  }

  def v2ExpressionUnsupportedError(expr: V2Expression): Throwable = {
    new AnalysisException(s"$expr is not currently supported")
  }

  def cannotFindPartitionColumnInPartitionSchemaError(
      readField: StructField, partitionSchema: StructType): Throwable = {
    new AnalysisException(s"Can't find required partition column ${readField.name} " +
      s"in partition schema $partitionSchema")
  }

  def cannotSpecifyDatabaseForTempViewError(tableIdent: TableIdentifier): Throwable = {
    new AnalysisException(
      s"Temporary view '$tableIdent' should not have specified a database")
  }

  def cannotCreateTempViewUsingHiveDataSourceError(): Throwable = {
    new AnalysisException("Hive data source can only be used with tables, " +
      "you can't use it with CREATE TEMP VIEW USING")
  }

  def invalidTimestampProvidedForStrategyError(
      strategy: String, timeString: String): Throwable = {
    new AnalysisException(
      s"The timestamp provided for the '$strategy' option is invalid. The expected format " +
        s"is 'YYYY-MM-DDTHH:mm:ss', but the provided timestamp: $timeString")
  }

  def notSetHostOptionError(): Throwable = {
    new AnalysisException("Set a host to read from with option(\"host\", ...).")
  }

  def notSetPortOptionError(): Throwable = {
    new AnalysisException("Set a port to read from with option(\"port\", ...).")
  }

  def includeTimestampIsNotSuitableError(): Throwable = {
    new AnalysisException("includeTimestamp must be set to either \"true\" or \"false\"")
  }

  def checkpointLocationNotSpecifiedError(): Throwable = {
    new AnalysisException(
      s"""
         |checkpointLocation must be specified either
         |through option("checkpointLocation", ...) or
         |SparkSession.conf.set("${SQLConf.CHECKPOINT_LOCATION.key}", ...)
       """.stripMargin.replaceAll("\n", " "))
  }

  def recoverQueryFromCheckpointUnsupportedError(checkpointPath: Path): Throwable = {
    new AnalysisException("This query does not support recovering from checkpoint location. " +
      s"Delete $checkpointPath to start over.")
  }

  def cannotFindColumnInGivenOutputError(
      colName: String, relation: LogicalPlan): Throwable = {
    new AnalysisException(s"Unable to find the column `$colName` " +
      s"given [${relation.output.map(_.name).mkString(", ")}]")
  }

  def invalidBoundaryStartError(start: Long): Throwable = {
    new AnalysisException(s"Boundary start is not a valid integer: $start")
  }

  def invalidBoundaryEndError(end: Long): Throwable = {
    new AnalysisException(s"Boundary end is not a valid integer: $end")
  }

  def databaseDoesNotExistError(dbName: String): Throwable = {
    new AnalysisException(s"Database '$dbName' does not exist.")
  }

  def tableDoesNotExistInDatabaseError(tableName: String, dbName: String): Throwable = {
    new AnalysisException(s"Table '$tableName' does not exist in database '$dbName'.")
  }

  def tableOrViewNotFoundInDatabaseError(tableName: String, dbName: String): Throwable = {
    new AnalysisException(s"Table or view '$tableName' not found in database '$dbName'")
  }

  def unexpectedTypeOfRelationError(relation: LogicalPlan, tableName: String): Throwable = {
    new AnalysisException(
      s"Unexpected type ${relation.getClass.getCanonicalName} of the relation $tableName")
  }

  def unsupportedTableChangeInJDBCCatalogError(change: TableChange): Throwable = {
    new AnalysisException(s"Unsupported TableChange $change in JDBC catalog.")
  }

  def pathOptionNotSetCorrectlyWhenReadingError(): Throwable = {
    new AnalysisException(
      s"""
         |There is a 'path' or 'paths' option set and load() is called
         |with path parameters. Either remove the path option if it's the same as the path
         |parameter, or add it to the load() parameter if you do want to read multiple paths.
         |To ignore this check, set '${SQLConf.LEGACY_PATH_OPTION_BEHAVIOR.key}' to 'true'.
       """.stripMargin.replaceAll("\n", " "))
  }

  def pathOptionNotSetCorrectlyWhenWritingError(): Throwable = {
    new AnalysisException(
      s"""
         |There is a 'path' option set and save() is called with a path
         |parameter. Either remove the path option, or call save() without the parameter.
         |To ignore this check, set '${SQLConf.LEGACY_PATH_OPTION_BEHAVIOR.key}' to 'true'.
       """.stripMargin.replaceAll("\n", " "))
  }

  def writeWithSaveModeUnsupportedBySourceError(source: String, createMode: String): Throwable = {
    new AnalysisException(s"TableProvider implementation $source cannot be " +
      s"written with $createMode mode, please use Append or Overwrite " +
      "modes instead.")
  }

  def partitionByDoesNotAllowedWhenUsingInsertIntoError(): Throwable = {
    new AnalysisException(
      """
        |insertInto() can't be used together with partitionBy().
        |Partition columns have already been defined for the table.
        |It is not necessary to use partitionBy().
      """.stripMargin.replaceAll("\n", " "))
  }

  def cannotFindCatalogToHandleIdentifierError(quote: String): Throwable = {
    new AnalysisException(s"Couldn't find a catalog to handle the identifier $quote.")
  }

  def sortByNotUsedWithBucketByError(): Throwable = {
    new AnalysisException("sortBy must be used together with bucketBy")
  }

  def bucketByUnsupportedByOperationError(operation: String): Throwable = {
    new AnalysisException(s"'$operation' does not support bucketBy right now")
  }

  def bucketByAndSortByUnsupportedByOperationError(operation: String): Throwable = {
    new AnalysisException(s"'$operation' does not support bucketBy and sortBy right now")
  }

  def tableAlreadyExistsError(tableIdent: TableIdentifier): Throwable = {
    new AnalysisException(s"Table $tableIdent already exists.")
  }

  def overwriteTableThatIsBeingReadFromError(tableName: String): Throwable = {
    new AnalysisException(s"Cannot overwrite table $tableName that is also being read from")
  }

  def invalidPartitionTransformationError(expr: Expression): Throwable = {
    new AnalysisException(s"Invalid partition transformation: ${expr.sql}")
  }

  def cannotResolveColumnNameAmongFieldsError(
      colName: String, fieldsStr: String, extraMsg: String): AnalysisException = {
    new AnalysisException(
      s"""Cannot resolve column name "$colName" among (${fieldsStr})${extraMsg}""")
  }

  def cannotParseTimeDelayError(delayThreshold: String, e: IllegalArgumentException): Throwable = {
    new AnalysisException(s"Unable to parse time delay '$delayThreshold'", cause = Some(e))
  }

  def invalidJoinTypeInJoinWithError(joinType: JoinType): Throwable = {
    new AnalysisException(s"Invalid join type in joinWith: ${joinType.sql}")
  }

  def cannotPassTypedColumnInUntypedSelectError(typedCol: String): Throwable = {
    new AnalysisException(s"Typed column $typedCol that needs input type and schema " +
      "cannot be passed in untyped `select` API. Use the typed `Dataset.select` API instead.")
  }

  def invalidViewNameError(viewName: String): Throwable = {
    new AnalysisException(s"Invalid view name: $viewName")
  }

  def invalidBucketsNumberError(numBuckets: String, e: String): Throwable = {
    new AnalysisException(s"Invalid number of buckets: bucket($numBuckets, $e)")
  }

  def usingUntypedScalaUDFError(): Throwable = {
    new AnalysisException("You're using untyped Scala UDF, which does not have the input type " +
      "information. Spark may blindly pass null to the Scala closure with primitive-type " +
      "argument, and the closure will see the default value of the Java type for the null " +
      "argument, e.g. `udf((x: Int) => x, IntegerType)`, the result is 0 for null input. " +
      "To get rid of this error, you could:\n" +
      "1. use typed Scala UDF APIs(without return type parameter), e.g. `udf((x: Int) => x)`\n" +
      "2. use Java UDF APIs, e.g. `udf(new UDF1[String, Integer] { " +
      "override def call(s: String): Integer = s.length() }, IntegerType)`, " +
      "if input types are all non primitive\n" +
      s"3. set ${SQLConf.LEGACY_ALLOW_UNTYPED_SCALA_UDF.key} to true and " +
      s"use this API with caution")
  }

  def aggregationFunctionBeAppliedOnNonNumericColumnError(colName: String): Throwable = {
    new AnalysisException(s""""$colName" is not a numeric column. """ +
      "Aggregation function can only be applied on a numeric column.")
  }

  def aggregationFunctionBeAppliedOnNonNumericColumnError(
      pivotColumn: String, maxValues: Int): Throwable = {
    new AnalysisException(
      s"""
         |The pivot column $pivotColumn has more than $maxValues distinct values,
         |this could indicate an error.
         |If this was intended, set ${SQLConf.DATAFRAME_PIVOT_MAX_VALUES.key}
         |to at least the number of distinct values of the pivot column.
       """.stripMargin.replaceAll("\n", " "))
  }

  def cannotModifyValueOfStaticConfigError(key: String): Throwable = {
    new AnalysisException(s"Cannot modify the value of a static config: $key")
  }

  def cannotModifyValueOfSparkConfigError(key: String): Throwable = {
    new AnalysisException(s"Cannot modify the value of a Spark config: $key")
  }

  def commandExecutionInRunnerUnsupportedError(runner: String): Throwable = {
    new AnalysisException(s"Command execution is not supported in runner $runner")
  }

  def udfClassDoesNotImplementAnyUDFInterfaceError(className: String): Throwable = {
    new AnalysisException(s"UDF class $className doesn't implement any UDF interface")
  }

  def udfClassNotAllowedToImplementMultiUDFInterfacesError(className: String): Throwable = {
    new AnalysisException(
      s"It is invalid to implement multiple UDF interfaces, UDF class $className")
  }

  def udfClassWithTooManyTypeArgumentsError(n: Int): Throwable = {
    new AnalysisException(s"UDF class with $n type arguments is not supported.")
  }

  def classWithoutPublicNonArgumentConstructorError(className: String): Throwable = {
    new AnalysisException(s"Can not instantiate class $className, please make sure" +
      " it has public non argument constructor")
  }

  def cannotLoadClassNotOnClassPathError(className: String): Throwable = {
    new AnalysisException(s"Can not load class $className, please make sure it is on the classpath")
  }

  def classDoesNotImplementUserDefinedAggregateFunctionError(className: String): Throwable = {
    new AnalysisException(
      s"class $className doesn't implement interface UserDefinedAggregateFunction")
=======
  def invalidYearMonthField(field: Byte): Throwable = {
    val supportedIds = YearMonthIntervalType.yearMonthFields
      .map(i => s"$i (${YearMonthIntervalType.fieldToString(i)})")
    new AnalysisException(s"Invalid field id '$field' in year-month interval. " +
      s"Supported interval fields: ${supportedIds.mkString(", ")}.")
  }

  def invalidYearMonthIntervalType(startFieldName: String, endFieldName: String): Throwable = {
    new AnalysisException(s"'interval $startFieldName to $endFieldName' is invalid.")
>>>>>>> 41af409b
  }
}<|MERGE_RESOLUTION|>--- conflicted
+++ resolved
@@ -1633,7 +1633,17 @@
     new AnalysisException(s"'interval $startFieldName to $endFieldName' is invalid.")
   }
 
-<<<<<<< HEAD
+  def invalidYearMonthField(field: Byte): Throwable = {
+    val supportedIds = YearMonthIntervalType.yearMonthFields
+      .map(i => s"$i (${YearMonthIntervalType.fieldToString(i)})")
+    new AnalysisException(s"Invalid field id '$field' in year-month interval. " +
+      s"Supported interval fields: ${supportedIds.mkString(", ")}.")
+  }
+
+  def invalidYearMonthIntervalType(startFieldName: String, endFieldName: String): Throwable = {
+    new AnalysisException(s"'interval $startFieldName to $endFieldName' is invalid.")
+  }
+
   def queryFromRawFilesIncludeCorruptRecordColumnError(): Throwable = {
     new AnalysisException(
       """
@@ -1926,16 +1936,5 @@
   def classDoesNotImplementUserDefinedAggregateFunctionError(className: String): Throwable = {
     new AnalysisException(
       s"class $className doesn't implement interface UserDefinedAggregateFunction")
-=======
-  def invalidYearMonthField(field: Byte): Throwable = {
-    val supportedIds = YearMonthIntervalType.yearMonthFields
-      .map(i => s"$i (${YearMonthIntervalType.fieldToString(i)})")
-    new AnalysisException(s"Invalid field id '$field' in year-month interval. " +
-      s"Supported interval fields: ${supportedIds.mkString(", ")}.")
-  }
-
-  def invalidYearMonthIntervalType(startFieldName: String, endFieldName: String): Throwable = {
-    new AnalysisException(s"'interval $startFieldName to $endFieldName' is invalid.")
->>>>>>> 41af409b
   }
 }