--- conflicted
+++ resolved
@@ -1284,7 +1284,21 @@
     new AnalysisException(s"Unsupported data type ${field.dataType.catalogString}")
   }
 
-<<<<<<< HEAD
+  def incompatibleViewSchemaChange(
+      viewName: String,
+      colName: String,
+      expectedNum: Int,
+      actualCols: Seq[Attribute]): Throwable = {
+    new AnalysisException(s"The SQL query of view $viewName has an incompatible schema change " +
+      s"and column $colName cannot be resolved. Expected $expectedNum columns named $colName but " +
+      s"got ${actualCols.map(_.name).mkString("[", ",", "]")}")
+  }
+
+  def numberOfPartitionsNotAllowedWithUnspecifiedDistributionError(): Throwable = {
+    throw new AnalysisException("The number of partitions can't be specified with unspecified" +
+      " distribution. Invalid writer requirements detected.")
+  }
+  
   def groupAggPandasUDFUnsupportedByStreamingAggError(): Throwable = {
     new AnalysisException("Streaming aggregation doesn't support group aggregate pandas UDF")
   }
@@ -1321,20 +1335,5 @@
 
   def unexpectedUDFEvalTypeError(): Throwable = {
     new AnalysisException("Unexpected UDF evalType")
-=======
-  def incompatibleViewSchemaChange(
-      viewName: String,
-      colName: String,
-      expectedNum: Int,
-      actualCols: Seq[Attribute]): Throwable = {
-    new AnalysisException(s"The SQL query of view $viewName has an incompatible schema change " +
-      s"and column $colName cannot be resolved. Expected $expectedNum columns named $colName but " +
-      s"got ${actualCols.map(_.name).mkString("[", ",", "]")}")
-  }
-
-  def numberOfPartitionsNotAllowedWithUnspecifiedDistributionError(): Throwable = {
-    throw new AnalysisException("The number of partitions can't be specified with unspecified" +
-      " distribution. Invalid writer requirements detected.")
->>>>>>> 7cffacef
   }
 }