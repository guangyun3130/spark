--- conflicted
+++ resolved
@@ -688,7 +688,6 @@
     partitionSpec: Option[TablePartitionSpec]) extends Command {
   override def children: Seq[LogicalPlan] = child :: Nil
 }
-<<<<<<< HEAD
 
 /**
  * The logical plan of the CACHE TABLE command.
@@ -702,6 +701,4 @@
 /**
  * The logical plan of the UNCACHE TABLE command.
  */
-case class UncacheTable(tableName: Seq[String], ifExists: Boolean) extends Command
-=======
->>>>>>> c3ce9701
+case class UncacheTable(tableName: Seq[String], ifExists: Boolean) extends Command