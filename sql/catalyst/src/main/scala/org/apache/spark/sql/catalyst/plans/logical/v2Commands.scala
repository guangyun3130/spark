/*
 * Licensed to the Apache Software Foundation (ASF) under one or more
 * contributor license agreements.  See the NOTICE file distributed with
 * this work for additional information regarding copyright ownership.
 * The ASF licenses this file to You under the Apache License, Version 2.0
 * (the "License"); you may not use this file except in compliance with
 * the License.  You may obtain a copy of the License at
 *
 *    http://www.apache.org/licenses/LICENSE-2.0
 *
 * Unless required by applicable law or agreed to in writing, software
 * distributed under the License is distributed on an "AS IS" BASIS,
 * WITHOUT WARRANTIES OR CONDITIONS OF ANY KIND, either express or implied.
 * See the License for the specific language governing permissions and
 * limitations under the License.
 */

package org.apache.spark.sql.catalyst.plans.logical

import org.apache.spark.sql.catalyst.analysis.{FieldName, FieldPosition, NamedRelation, PartitionSpec, UnresolvedException}
import org.apache.spark.sql.catalyst.catalog.CatalogTypes.TablePartitionSpec
import org.apache.spark.sql.catalyst.expressions.{Attribute, AttributeReference, AttributeSet, Expression, Unevaluable}
import org.apache.spark.sql.catalyst.plans.DescribeCommandSchema
import org.apache.spark.sql.catalyst.trees.BinaryLike
import org.apache.spark.sql.catalyst.util.{CharVarcharUtils, TypeUtils}
import org.apache.spark.sql.connector.catalog._
import org.apache.spark.sql.connector.expressions.Transform
import org.apache.spark.sql.connector.write.Write
import org.apache.spark.sql.types.{BooleanType, DataType, MetadataBuilder, StringType, StructType}

/**
 * Base trait for DataSourceV2 write commands
 */
trait V2WriteCommand extends UnaryCommand {
  def table: NamedRelation
  def query: LogicalPlan
  def isByName: Boolean

  override def child: LogicalPlan = query

  override lazy val resolved: Boolean = table.resolved && query.resolved && outputResolved

  def outputResolved: Boolean = {
    assert(table.resolved && query.resolved,
      "`outputResolved` can only be called when `table` and `query` are both resolved.")
    // If the table doesn't require schema match, we don't need to resolve the output columns.
    table.skipSchemaResolution || (query.output.size == table.output.size &&
      query.output.zip(table.output).forall {
        case (inAttr, outAttr) =>
          val outType = CharVarcharUtils.getRawType(outAttr.metadata).getOrElse(outAttr.dataType)
          // names and types must match, nullability must be compatible
          inAttr.name == outAttr.name &&
            DataType.equalsIgnoreCompatibleNullability(inAttr.dataType, outType) &&
            (outAttr.nullable || !inAttr.nullable)
      })
  }

  def withNewQuery(newQuery: LogicalPlan): V2WriteCommand
  def withNewTable(newTable: NamedRelation): V2WriteCommand
}

trait V2PartitionCommand extends UnaryCommand {
  def table: LogicalPlan
  def allowPartialPartitionSpec: Boolean = false
  override def child: LogicalPlan = table
}

/**
 * Append data to an existing table.
 */
case class AppendData(
    table: NamedRelation,
    query: LogicalPlan,
    writeOptions: Map[String, String],
    isByName: Boolean,
    write: Option[Write] = None) extends V2WriteCommand {
  override def withNewQuery(newQuery: LogicalPlan): AppendData = copy(query = newQuery)
  override def withNewTable(newTable: NamedRelation): AppendData = copy(table = newTable)
  override protected def withNewChildInternal(newChild: LogicalPlan): AppendData =
    copy(query = newChild)
}

object AppendData {
  def byName(
      table: NamedRelation,
      df: LogicalPlan,
      writeOptions: Map[String, String] = Map.empty): AppendData = {
    new AppendData(table, df, writeOptions, isByName = true)
  }

  def byPosition(
      table: NamedRelation,
      query: LogicalPlan,
      writeOptions: Map[String, String] = Map.empty): AppendData = {
    new AppendData(table, query, writeOptions, isByName = false)
  }
}

/**
 * Overwrite data matching a filter in an existing table.
 */
case class OverwriteByExpression(
    table: NamedRelation,
    deleteExpr: Expression,
    query: LogicalPlan,
    writeOptions: Map[String, String],
    isByName: Boolean,
    write: Option[Write] = None) extends V2WriteCommand {
  override lazy val resolved: Boolean = {
    table.resolved && query.resolved && outputResolved && deleteExpr.resolved
  }
  override def inputSet: AttributeSet = AttributeSet(table.output)
  override def withNewQuery(newQuery: LogicalPlan): OverwriteByExpression = {
    copy(query = newQuery)
  }
  override def withNewTable(newTable: NamedRelation): OverwriteByExpression = {
    copy(table = newTable)
  }

  override protected def withNewChildInternal(newChild: LogicalPlan): OverwriteByExpression =
    copy(query = newChild)
}

object OverwriteByExpression {
  def byName(
      table: NamedRelation,
      df: LogicalPlan,
      deleteExpr: Expression,
      writeOptions: Map[String, String] = Map.empty): OverwriteByExpression = {
    OverwriteByExpression(table, deleteExpr, df, writeOptions, isByName = true)
  }

  def byPosition(
      table: NamedRelation,
      query: LogicalPlan,
      deleteExpr: Expression,
      writeOptions: Map[String, String] = Map.empty): OverwriteByExpression = {
    OverwriteByExpression(table, deleteExpr, query, writeOptions, isByName = false)
  }
}

/**
 * Dynamically overwrite partitions in an existing table.
 */
case class OverwritePartitionsDynamic(
    table: NamedRelation,
    query: LogicalPlan,
    writeOptions: Map[String, String],
    isByName: Boolean,
    write: Option[Write] = None) extends V2WriteCommand {
  override def withNewQuery(newQuery: LogicalPlan): OverwritePartitionsDynamic = {
    copy(query = newQuery)
  }
  override def withNewTable(newTable: NamedRelation): OverwritePartitionsDynamic = {
    copy(table = newTable)
  }

  override protected def withNewChildInternal(newChild: LogicalPlan): OverwritePartitionsDynamic =
    copy(query = newChild)
}

object OverwritePartitionsDynamic {
  def byName(
      table: NamedRelation,
      df: LogicalPlan,
      writeOptions: Map[String, String] = Map.empty): OverwritePartitionsDynamic = {
    OverwritePartitionsDynamic(table, df, writeOptions, isByName = true)
  }

  def byPosition(
      table: NamedRelation,
      query: LogicalPlan,
      writeOptions: Map[String, String] = Map.empty): OverwritePartitionsDynamic = {
    OverwritePartitionsDynamic(table, query, writeOptions, isByName = false)
  }
}


/** A trait used for logical plan nodes that create or replace V2 table definitions. */
trait V2CreateTablePlan extends LogicalPlan {
  def tableName: Identifier
  def partitioning: Seq[Transform]
  def tableSchema: StructType

  /**
   * Creates a copy of this node with the new partitioning transforms. This method is used to
   * rewrite the partition transforms normalized according to the table schema.
   */
  def withPartitioning(rewritten: Seq[Transform]): V2CreateTablePlan
}

/**
 * Create a new table with a v2 catalog.
 */
case class CreateV2Table(
    catalog: TableCatalog,
    tableName: Identifier,
    tableSchema: StructType,
    partitioning: Seq[Transform],
    properties: Map[String, String],
    ignoreIfExists: Boolean) extends LeafCommand with V2CreateTablePlan {
  override def withPartitioning(rewritten: Seq[Transform]): V2CreateTablePlan = {
    this.copy(partitioning = rewritten)
  }
}

/**
 * Create a new table from a select query with a v2 catalog.
 */
case class CreateTableAsSelect(
    catalog: TableCatalog,
    tableName: Identifier,
    partitioning: Seq[Transform],
    query: LogicalPlan,
    properties: Map[String, String],
    writeOptions: Map[String, String],
    ignoreIfExists: Boolean) extends UnaryCommand with V2CreateTablePlan {

  override def tableSchema: StructType = query.schema
  override def child: LogicalPlan = query

  override lazy val resolved: Boolean = childrenResolved && {
    // the table schema is created from the query schema, so the only resolution needed is to check
    // that the columns referenced by the table's partitioning exist in the query schema
    val references = partitioning.flatMap(_.references).toSet
    references.map(_.fieldNames).forall(query.schema.findNestedField(_).isDefined)
  }

  override def withPartitioning(rewritten: Seq[Transform]): V2CreateTablePlan = {
    this.copy(partitioning = rewritten)
  }

  override protected def withNewChildInternal(newChild: LogicalPlan): CreateTableAsSelect =
    copy(query = newChild)
}

/**
 * Replace a table with a v2 catalog.
 *
 * If the table does not exist, and orCreate is true, then it will be created.
 * If the table does not exist, and orCreate is false, then an exception will be thrown.
 *
 * The persisted table will have no contents as a result of this operation.
 */
case class ReplaceTable(
    catalog: TableCatalog,
    tableName: Identifier,
    tableSchema: StructType,
    partitioning: Seq[Transform],
    properties: Map[String, String],
    orCreate: Boolean) extends LeafCommand with V2CreateTablePlan {
  override def withPartitioning(rewritten: Seq[Transform]): V2CreateTablePlan = {
    this.copy(partitioning = rewritten)
  }
}

/**
 * Replaces a table from a select query with a v2 catalog.
 *
 * If the table does not exist, and orCreate is true, then it will be created.
 * If the table does not exist, and orCreate is false, then an exception will be thrown.
 */
case class ReplaceTableAsSelect(
    catalog: TableCatalog,
    tableName: Identifier,
    partitioning: Seq[Transform],
    query: LogicalPlan,
    properties: Map[String, String],
    writeOptions: Map[String, String],
    orCreate: Boolean) extends UnaryCommand with V2CreateTablePlan {

  override def tableSchema: StructType = query.schema
  override def child: LogicalPlan = query

  override lazy val resolved: Boolean = childrenResolved && {
    // the table schema is created from the query schema, so the only resolution needed is to check
    // that the columns referenced by the table's partitioning exist in the query schema
    val references = partitioning.flatMap(_.references).toSet
    references.map(_.fieldNames).forall(query.schema.findNestedField(_).isDefined)
  }

  override def withPartitioning(rewritten: Seq[Transform]): V2CreateTablePlan = {
    this.copy(partitioning = rewritten)
  }

  override protected def withNewChildInternal(newChild: LogicalPlan): ReplaceTableAsSelect =
    copy(query = newChild)
}

/**
 * The logical plan of the CREATE NAMESPACE command.
 */
case class CreateNamespace(
    catalog: SupportsNamespaces,
    namespace: Seq[String],
    ifNotExists: Boolean,
    properties: Map[String, String]) extends LeafCommand

/**
 * The logical plan of the DROP NAMESPACE command.
 */
case class DropNamespace(
    namespace: LogicalPlan,
    ifExists: Boolean,
    cascade: Boolean) extends UnaryCommand {
  override def child: LogicalPlan = namespace
  override protected def withNewChildInternal(newChild: LogicalPlan): LogicalPlan =
    copy(namespace = newChild)
}

/**
 * The logical plan of the DESCRIBE NAMESPACE command.
 */
case class DescribeNamespace(
    namespace: LogicalPlan,
    extended: Boolean,
    override val output: Seq[Attribute] = DescribeNamespace.getOutputAttrs) extends UnaryCommand {
  override def child: LogicalPlan = namespace
  override protected def withNewChildInternal(newChild: LogicalPlan): DescribeNamespace =
    copy(namespace = newChild)
}

object DescribeNamespace {
  def getOutputAttrs: Seq[Attribute] = Seq(
    AttributeReference("info_name", StringType, nullable = false,
      new MetadataBuilder().putString("comment", "name of the namespace info").build())(),
    AttributeReference("info_value", StringType, nullable = true,
      new MetadataBuilder().putString("comment", "value of the namespace info").build())())
}

/**
 * The logical plan of the ALTER (DATABASE|SCHEMA|NAMESPACE) ... SET (DBPROPERTIES|PROPERTIES)
 * command.
 */
case class SetNamespaceProperties(
    namespace: LogicalPlan,
    properties: Map[String, String]) extends UnaryCommand {
  override def child: LogicalPlan = namespace
  override protected def withNewChildInternal(newChild: LogicalPlan): SetNamespaceProperties =
    copy(namespace = newChild)
}

/**
 * The logical plan of the ALTER (DATABASE|SCHEMA|NAMESPACE) ... SET LOCATION command.
 */
case class SetNamespaceLocation(
    namespace: LogicalPlan,
    location: String) extends UnaryCommand {
  override def child: LogicalPlan = namespace
  override protected def withNewChildInternal(newChild: LogicalPlan): SetNamespaceLocation =
    copy(namespace = newChild)
}

/**
 * The logical plan of the SHOW NAMESPACES command.
 */
case class ShowNamespaces(
    namespace: LogicalPlan,
    pattern: Option[String],
    override val output: Seq[Attribute] = ShowNamespaces.getOutputAttrs) extends UnaryCommand {
  override def child: LogicalPlan = namespace
  override protected def withNewChildInternal(newChild: LogicalPlan): ShowNamespaces =
    copy(namespace = newChild)
}

object ShowNamespaces {
  def getOutputAttrs: Seq[Attribute] = {
    Seq(AttributeReference("namespace", StringType, nullable = false)())
  }
}

/**
 * The logical plan of the DESCRIBE relation_name command.
 */
case class DescribeRelation(
    relation: LogicalPlan,
    partitionSpec: TablePartitionSpec,
    isExtended: Boolean,
    override val output: Seq[Attribute] = DescribeRelation.getOutputAttrs) extends UnaryCommand {
  override def child: LogicalPlan = relation
  override protected def withNewChildInternal(newChild: LogicalPlan): DescribeRelation =
    copy(relation = newChild)
}

object DescribeRelation {
  def getOutputAttrs: Seq[Attribute] = DescribeCommandSchema.describeTableAttributes()
}

/**
 * The logical plan of the DESCRIBE relation_name col_name command.
 */
case class DescribeColumn(
    relation: LogicalPlan,
    column: Expression,
    isExtended: Boolean,
    override val output: Seq[Attribute] = DescribeColumn.getOutputAttrs) extends UnaryCommand {
  override def child: LogicalPlan = relation
  override protected def withNewChildInternal(newChild: LogicalPlan): DescribeColumn =
    copy(relation = newChild)
}

object DescribeColumn {
  def getOutputAttrs: Seq[Attribute] = DescribeCommandSchema.describeColumnAttributes()
}

/**
 * The logical plan of the DELETE FROM command.
 */
case class DeleteFromTable(
    table: LogicalPlan,
    condition: Option[Expression]) extends UnaryCommand with SupportsSubquery {
  override def child: LogicalPlan = table
  override protected def withNewChildInternal(newChild: LogicalPlan): DeleteFromTable =
    copy(table = newChild)
}

/**
 * The logical plan of the UPDATE TABLE command.
 */
case class UpdateTable(
    table: LogicalPlan,
    assignments: Seq[Assignment],
    condition: Option[Expression]) extends UnaryCommand with SupportsSubquery {
  override def child: LogicalPlan = table
  override protected def withNewChildInternal(newChild: LogicalPlan): UpdateTable =
    copy(table = newChild)

  def skipSchemaResolution: Boolean = table match {
    case r: NamedRelation => r.skipSchemaResolution
    case SubqueryAlias(_, r: NamedRelation) => r.skipSchemaResolution
    case _ => false
  }
}

/**
 * The logical plan of the MERGE INTO command.
 */
case class MergeIntoTable(
    targetTable: LogicalPlan,
    sourceTable: LogicalPlan,
    mergeCondition: Expression,
    matchedActions: Seq[MergeAction],
    notMatchedActions: Seq[MergeAction]) extends BinaryCommand with SupportsSubquery {
  def duplicateResolved: Boolean = targetTable.outputSet.intersect(sourceTable.outputSet).isEmpty

  def skipSchemaResolution: Boolean = targetTable match {
    case r: NamedRelation => r.skipSchemaResolution
    case SubqueryAlias(_, r: NamedRelation) => r.skipSchemaResolution
    case _ => false
  }

  override def left: LogicalPlan = targetTable
  override def right: LogicalPlan = sourceTable
  override protected def withNewChildrenInternal(
      newLeft: LogicalPlan, newRight: LogicalPlan): MergeIntoTable =
    copy(targetTable = newLeft, sourceTable = newRight)
}

sealed abstract class MergeAction extends Expression with Unevaluable {
  def condition: Option[Expression]
  override def nullable: Boolean = false
  override def dataType: DataType = throw new UnresolvedException("nullable")
  override def children: Seq[Expression] = condition.toSeq
}

case class DeleteAction(condition: Option[Expression]) extends MergeAction {
  override protected def withNewChildrenInternal(
      newChildren: IndexedSeq[Expression]): DeleteAction =
    copy(condition = if (condition.isDefined) Some(newChildren(0)) else None)
}

case class UpdateAction(
    condition: Option[Expression],
    assignments: Seq[Assignment]) extends MergeAction {
  override def children: Seq[Expression] = condition.toSeq ++ assignments

  override protected def withNewChildrenInternal(
      newChildren: IndexedSeq[Expression]): UpdateAction =
    copy(
      condition = if (condition.isDefined) Some(newChildren.head) else None,
      assignments = newChildren.takeRight(assignments.length).asInstanceOf[Seq[Assignment]])
}

case class UpdateStarAction(condition: Option[Expression]) extends MergeAction {
  override def children: Seq[Expression] = condition.toSeq
  override lazy val resolved = false
  override protected def withNewChildrenInternal(
    newChildren: IndexedSeq[Expression]): UpdateStarAction =
  copy(condition = if (condition.isDefined) Some(newChildren(0)) else None)
}

case class InsertAction(
    condition: Option[Expression],
    assignments: Seq[Assignment]) extends MergeAction {
  override def children: Seq[Expression] = condition.toSeq ++ assignments
  override protected def withNewChildrenInternal(
      newChildren: IndexedSeq[Expression]): InsertAction =
    copy(
      condition = if (condition.isDefined) Some(newChildren.head) else None,
      assignments = newChildren.takeRight(assignments.length).asInstanceOf[Seq[Assignment]])
}

case class InsertStarAction(condition: Option[Expression]) extends MergeAction {
  override def children: Seq[Expression] = condition.toSeq
  override lazy val resolved = false
  override protected def withNewChildrenInternal(
      newChildren: IndexedSeq[Expression]): InsertStarAction =
    copy(condition = if (condition.isDefined) Some(newChildren(0)) else None)
}

case class Assignment(key: Expression, value: Expression) extends Expression
  with Unevaluable with BinaryLike[Expression] {
  override def nullable: Boolean = false
  override def dataType: DataType = throw new UnresolvedException("nullable")
  override def left: Expression = key
  override def right: Expression = value
  override protected def withNewChildrenInternal(
    newLeft: Expression, newRight: Expression): Assignment = copy(key = newLeft, value = newRight)
}

/**
 * The logical plan of the DROP TABLE command.
 *
 * If the `PURGE` option is set, the table catalog must remove table data by skipping the trash
 * even when the catalog has configured one. The option is applicable only for managed tables.
 *
 * The syntax of this command is:
 * {{{
 *     DROP TABLE [IF EXISTS] table [PURGE];
 * }}}
 */
case class DropTable(
    child: LogicalPlan,
    ifExists: Boolean,
    purge: Boolean) extends UnaryCommand {
  override protected def withNewChildInternal(newChild: LogicalPlan): DropTable =
    copy(child = newChild)
}

/**
 * The logical plan for no-op command handling non-existing table.
 */
case class NoopCommand(
    commandName: String,
    multipartIdentifier: Seq[String]) extends LeafCommand

/**
 * The logical plan of the ALTER [TABLE|VIEW] ... RENAME TO command.
 */
case class RenameTable(
    child: LogicalPlan,
    newName: Seq[String],
    isView: Boolean) extends UnaryCommand {
  override protected def withNewChildInternal(newChild: LogicalPlan): RenameTable =
    copy(child = newChild)
}

/**
 * The logical plan of the SHOW TABLES command.
 */
case class ShowTables(
    namespace: LogicalPlan,
    pattern: Option[String],
    override val output: Seq[Attribute] = ShowTables.getOutputAttrs) extends UnaryCommand {
  override def child: LogicalPlan = namespace
  override protected def withNewChildInternal(newChild: LogicalPlan): ShowTables =
    copy(namespace = newChild)
}

object ShowTables {
  def getOutputAttrs: Seq[Attribute] = Seq(
    AttributeReference("namespace", StringType, nullable = false)(),
    AttributeReference("tableName", StringType, nullable = false)(),
    AttributeReference("isTemporary", BooleanType, nullable = false)())
}

/**
 * The logical plan of the SHOW TABLE EXTENDED command.
 */
case class ShowTableExtended(
    namespace: LogicalPlan,
    pattern: String,
    partitionSpec: Option[PartitionSpec],
    override val output: Seq[Attribute] = ShowTableExtended.getOutputAttrs) extends UnaryCommand {
  override def child: LogicalPlan = namespace
  override protected def withNewChildInternal(newChild: LogicalPlan): ShowTableExtended =
    copy(namespace = newChild)
}

object ShowTableExtended {
  def getOutputAttrs: Seq[Attribute] = Seq(
    AttributeReference("namespace", StringType, nullable = false)(),
    AttributeReference("tableName", StringType, nullable = false)(),
    AttributeReference("isTemporary", BooleanType, nullable = false)(),
    AttributeReference("information", StringType, nullable = false)())
}

/**
 * The logical plan of the SHOW VIEWS command.
 *
 * Notes: v2 catalogs do not support views API yet, the command will fallback to
 * v1 ShowViewsCommand during ResolveSessionCatalog.
 */
case class ShowViews(
    namespace: LogicalPlan,
    pattern: Option[String],
    override val output: Seq[Attribute] = ShowViews.getOutputAttrs) extends UnaryCommand {
  override def child: LogicalPlan = namespace
  override protected def withNewChildInternal(newChild: LogicalPlan): ShowViews =
    copy(namespace = newChild)
}

object ShowViews {
  def getOutputAttrs: Seq[Attribute] = Seq(
    AttributeReference("namespace", StringType, nullable = false)(),
    AttributeReference("viewName", StringType, nullable = false)(),
    AttributeReference("isTemporary", BooleanType, nullable = false)())
}

/**
 * The logical plan of the USE/USE NAMESPACE command.
 */
case class SetCatalogAndNamespace(
    catalogManager: CatalogManager,
    catalogName: Option[String],
    namespace: Option[Seq[String]]) extends LeafCommand

/**
 * The logical plan of the REFRESH TABLE command.
 */
case class RefreshTable(child: LogicalPlan) extends UnaryCommand {
  override protected def withNewChildInternal(newChild: LogicalPlan): RefreshTable =
    copy(child = newChild)
}

/**
 * The logical plan of the SHOW CURRENT NAMESPACE command.
 */
case class ShowCurrentNamespace(catalogManager: CatalogManager) extends LeafCommand {
  override val output: Seq[Attribute] = Seq(
    AttributeReference("catalog", StringType, nullable = false)(),
    AttributeReference("namespace", StringType, nullable = false)())
}

/**
 * The logical plan of the SHOW TBLPROPERTIES command.
 */
case class ShowTableProperties(
    table: LogicalPlan,
    propertyKey: Option[String],
    override val output: Seq[Attribute] = ShowTableProperties.getOutputAttrs) extends UnaryCommand {
  override def child: LogicalPlan = table
  override protected def withNewChildInternal(newChild: LogicalPlan): LogicalPlan =
    copy(table = newChild)
}

object ShowTableProperties {
  def getOutputAttrs: Seq[Attribute] = Seq(
    AttributeReference("key", StringType, nullable = false)(),
    AttributeReference("value", StringType, nullable = false)())
}

/**
 * The logical plan that defines or changes the comment of an NAMESPACE for v2 catalogs.
 *
 * {{{
 *   COMMENT ON (DATABASE|SCHEMA|NAMESPACE) namespaceIdentifier IS ('text' | NULL)
 * }}}
 *
 * where the `text` is the new comment written as a string literal; or `NULL` to drop the comment.
 *
 */
case class CommentOnNamespace(child: LogicalPlan, comment: String) extends UnaryCommand {
  override protected def withNewChildInternal(newChild: LogicalPlan): CommentOnNamespace =
    copy(child = newChild)
}

/**
 * The logical plan that defines or changes the comment of an TABLE for v2 catalogs.
 *
 * {{{
 *   COMMENT ON TABLE tableIdentifier IS ('text' | NULL)
 * }}}
 *
 * where the `text` is the new comment written as a string literal; or `NULL` to drop the comment.
 *
 */
case class CommentOnTable(child: LogicalPlan, comment: String) extends UnaryCommand {
  override protected def withNewChildInternal(newChild: LogicalPlan): CommentOnTable =
    copy(child = newChild)
}

/**
 * The logical plan of the REFRESH FUNCTION command.
 */
case class RefreshFunction(child: LogicalPlan) extends UnaryCommand {
  override protected def withNewChildInternal(newChild: LogicalPlan): RefreshFunction =
    copy(child = newChild)
}

/**
 * The logical plan of the DESCRIBE FUNCTION command.
 */
case class DescribeFunction(child: LogicalPlan, isExtended: Boolean) extends UnaryCommand {
  override protected def withNewChildInternal(newChild: LogicalPlan): DescribeFunction =
    copy(child = newChild)
}

/**
 * The logical plan of the DROP FUNCTION command.
 */
case class DropFunction(
    child: LogicalPlan,
    ifExists: Boolean,
    isTemp: Boolean) extends UnaryCommand {
  override protected def withNewChildInternal(newChild: LogicalPlan): DropFunction =
    copy(child = newChild)
}

/**
 * The logical plan of the SHOW FUNCTIONS command.
 */
case class ShowFunctions(
    child: Option[LogicalPlan],
    userScope: Boolean,
    systemScope: Boolean,
    pattern: Option[String],
    override val output: Seq[Attribute] = ShowFunctions.getOutputAttrs) extends Command {
  override def children: Seq[LogicalPlan] = child.toSeq
  override protected def withNewChildrenInternal(
      newChildren: IndexedSeq[LogicalPlan]): ShowFunctions =
    copy(child = if (child.isDefined) Some(newChildren.head) else None)
}

object ShowFunctions {
  def getOutputAttrs: Seq[Attribute] = {
    Seq(AttributeReference("function", StringType, nullable = false)())
  }
}

/**
 * The logical plan of the ANALYZE TABLE command.
 */
case class AnalyzeTable(
    child: LogicalPlan,
    partitionSpec: Map[String, Option[String]],
    noScan: Boolean) extends UnaryCommand {
  override protected def withNewChildInternal(newChild: LogicalPlan): AnalyzeTable =
    copy(child = newChild)
}

/**
 * The logical plan of the ANALYZE TABLES command.
 */
case class AnalyzeTables(
    namespace: LogicalPlan,
    noScan: Boolean) extends UnaryCommand {
  override def child: LogicalPlan = namespace
  override protected def withNewChildInternal(newChild: LogicalPlan): AnalyzeTables =
    copy(namespace = newChild)
}

/**
 * The logical plan of the ANALYZE TABLE FOR COLUMNS command.
 */
case class AnalyzeColumn(
    child: LogicalPlan,
    columnNames: Option[Seq[String]],
    allColumns: Boolean) extends UnaryCommand {
  require(columnNames.isDefined ^ allColumns, "Parameter `columnNames` or `allColumns` are " +
    "mutually exclusive. Only one of them should be specified.")

  override protected def withNewChildInternal(newChild: LogicalPlan): AnalyzeColumn =
    copy(child = newChild)
}

/**
 * The logical plan of the ALTER TABLE ADD PARTITION command.
 *
 * The syntax of this command is:
 * {{{
 *     ALTER TABLE table ADD [IF NOT EXISTS]
 *                 PARTITION spec1 [LOCATION 'loc1'][, PARTITION spec2 [LOCATION 'loc2'], ...];
 * }}}
 */
case class AddPartitions(
    table: LogicalPlan,
    parts: Seq[PartitionSpec],
    ifNotExists: Boolean) extends V2PartitionCommand {
  override protected def withNewChildInternal(newChild: LogicalPlan): AddPartitions =
    copy(table = newChild)
}

/**
 * The logical plan of the ALTER TABLE DROP PARTITION command.
 * This may remove the data and metadata for this partition.
 *
 * If the `PURGE` option is set, the table catalog must remove partition data by skipping the trash
 * even when the catalog has configured one. The option is applicable only for managed tables.
 *
 * The syntax of this command is:
 * {{{
 *     ALTER TABLE table DROP [IF EXISTS] PARTITION spec1[, PARTITION spec2, ...] [PURGE];
 * }}}
 */
case class DropPartitions(
    table: LogicalPlan,
    parts: Seq[PartitionSpec],
    ifExists: Boolean,
    purge: Boolean) extends V2PartitionCommand {
  override protected def withNewChildInternal(newChild: LogicalPlan): DropPartitions =
    copy(table = newChild)
}

/**
 * The logical plan of the ALTER TABLE ... RENAME TO PARTITION command.
 */
case class RenamePartitions(
    table: LogicalPlan,
    from: PartitionSpec,
    to: PartitionSpec) extends V2PartitionCommand {
  override protected def withNewChildInternal(newChild: LogicalPlan): RenamePartitions =
    copy(table = newChild)
}

/**
 * The logical plan of the ALTER TABLE ... RECOVER PARTITIONS command.
 */
case class RecoverPartitions(child: LogicalPlan) extends UnaryCommand {
  override protected def withNewChildInternal(newChild: LogicalPlan): RecoverPartitions =
    copy(child = newChild)
}

/**
 * The logical plan of the LOAD DATA INTO TABLE command.
 */
case class LoadData(
    child: LogicalPlan,
    path: String,
    isLocal: Boolean,
    isOverwrite: Boolean,
    partition: Option[TablePartitionSpec]) extends UnaryCommand {
  override protected def withNewChildInternal(newChild: LogicalPlan): LoadData =
    copy(child = newChild)
}

/**
 * The logical plan of the SHOW CREATE TABLE command.
 */
case class ShowCreateTable(
    child: LogicalPlan,
    asSerde: Boolean = false,
    override val output: Seq[Attribute] = ShowCreateTable.getoutputAttrs) extends UnaryCommand {
  override protected def withNewChildInternal(newChild: LogicalPlan): ShowCreateTable =
    copy(child = newChild)
}

object ShowCreateTable {
  def getoutputAttrs: Seq[Attribute] = {
    Seq(AttributeReference("createtab_stmt", StringType, nullable = false)())
  }
}

/**
 * The logical plan of the SHOW COLUMN command.
 */
case class ShowColumns(
    child: LogicalPlan,
    namespace: Option[Seq[String]],
    override val output: Seq[Attribute] = ShowColumns.getOutputAttrs) extends UnaryCommand {
  override protected def withNewChildInternal(newChild: LogicalPlan): ShowColumns =
    copy(child = newChild)
}

object ShowColumns {
  def getOutputAttrs: Seq[Attribute] = {
    Seq(AttributeReference("col_name", StringType, nullable = false)())
  }
}

/**
 * The logical plan of the TRUNCATE TABLE command.
 */
case class TruncateTable(table: LogicalPlan) extends UnaryCommand {
  override def child: LogicalPlan = table
  override protected def withNewChildInternal(newChild: LogicalPlan): TruncateTable =
    copy(table = newChild)
}

/**
 * The logical plan of the TRUNCATE TABLE ... PARTITION command.
 */
case class TruncatePartition(
    table: LogicalPlan,
    partitionSpec: PartitionSpec) extends V2PartitionCommand {
  override def allowPartialPartitionSpec: Boolean = true
  override protected def withNewChildInternal(newChild: LogicalPlan): TruncatePartition =
    copy(table = newChild)
}

/**
 * The logical plan of the SHOW PARTITIONS command.
 */
case class ShowPartitions(
    table: LogicalPlan,
    pattern: Option[PartitionSpec],
    override val output: Seq[Attribute] = ShowPartitions.getOutputAttrs)
  extends V2PartitionCommand {
  override def allowPartialPartitionSpec: Boolean = true
  override protected def withNewChildInternal(newChild: LogicalPlan): ShowPartitions =
    copy(table = newChild)
}

object ShowPartitions {
  def getOutputAttrs: Seq[Attribute] = {
    Seq(AttributeReference("partition", StringType, nullable = false)())
  }
}

/**
 * The logical plan of the DROP VIEW command.
 */
case class DropView(
    child: LogicalPlan,
    ifExists: Boolean) extends UnaryCommand {
  override protected def withNewChildInternal(newChild: LogicalPlan): DropView =
    copy(child = newChild)
}

/**
 * The logical plan of the MSCK REPAIR TABLE command.
 */
case class RepairTable(
    child: LogicalPlan,
    enableAddPartitions: Boolean,
    enableDropPartitions: Boolean) extends UnaryCommand {
  override protected def withNewChildInternal(newChild: LogicalPlan): RepairTable =
    copy(child = newChild)
}

/**
 * The logical plan of the ALTER VIEW ... AS command.
 */
case class AlterViewAs(
    child: LogicalPlan,
    originalText: String,
    query: LogicalPlan) extends BinaryCommand {
  override def left: LogicalPlan = child
  override def right: LogicalPlan = query
  override protected def withNewChildrenInternal(
      newLeft: LogicalPlan, newRight: LogicalPlan): LogicalPlan =
    copy(child = newLeft, query = newRight)
}

/**
 * The logical plan of the ALTER VIEW ... SET TBLPROPERTIES command.
 */
case class SetViewProperties(
    child: LogicalPlan,
    properties: Map[String, String]) extends UnaryCommand {
  override protected def withNewChildInternal(newChild: LogicalPlan): SetViewProperties =
    copy(child = newChild)
}

/**
 * The logical plan of the ALTER VIEW ... UNSET TBLPROPERTIES command.
 */
case class UnsetViewProperties(
    child: LogicalPlan,
    propertyKeys: Seq[String],
    ifExists: Boolean) extends UnaryCommand {
  override protected def withNewChildInternal(newChild: LogicalPlan): UnsetViewProperties =
    copy(child = newChild)
}

/**
 * The logical plan of the ALTER TABLE ... SET [SERDE|SERDEPROPERTIES] command.
 */
case class SetTableSerDeProperties(
    child: LogicalPlan,
    serdeClassName: Option[String],
    serdeProperties: Option[Map[String, String]],
    partitionSpec: Option[TablePartitionSpec]) extends UnaryCommand {
  override protected def withNewChildInternal(newChild: LogicalPlan): SetTableSerDeProperties =
    copy(child = newChild)
}

/**
 * The logical plan of the CACHE TABLE command.
 */
case class CacheTable(
    table: LogicalPlan,
    multipartIdentifier: Seq[String],
    isLazy: Boolean,
    options: Map[String, String],
    isAnalyzed: Boolean = false) extends AnalysisOnlyCommand {
  override protected def withNewChildrenInternal(
      newChildren: IndexedSeq[LogicalPlan]): CacheTable = {
    assert(!isAnalyzed)
    copy(table = newChildren.head)
  }

  override def childrenToAnalyze: Seq[LogicalPlan] = table :: Nil

  override def markAsAnalyzed(): LogicalPlan = copy(isAnalyzed = true)
}

/**
 * The logical plan of the CACHE TABLE ... AS SELECT command.
 */
case class CacheTableAsSelect(
    tempViewName: String,
    plan: LogicalPlan,
    originalText: String,
    isLazy: Boolean,
    options: Map[String, String],
    isAnalyzed: Boolean = false) extends AnalysisOnlyCommand {
  override protected def withNewChildrenInternal(
      newChildren: IndexedSeq[LogicalPlan]): CacheTableAsSelect = {
    assert(!isAnalyzed)
    copy(plan = newChildren.head)
  }

  override def childrenToAnalyze: Seq[LogicalPlan] = plan :: Nil

  override def markAsAnalyzed(): LogicalPlan = copy(isAnalyzed = true)
}

/**
 * The logical plan of the UNCACHE TABLE command.
 */
case class UncacheTable(
    table: LogicalPlan,
    ifExists: Boolean,
    isAnalyzed: Boolean = false) extends AnalysisOnlyCommand {
  override protected def withNewChildrenInternal(
      newChildren: IndexedSeq[LogicalPlan]): UncacheTable = {
    assert(!isAnalyzed)
    copy(table = newChildren.head)
  }

  override def childrenToAnalyze: Seq[LogicalPlan] = table :: Nil

  override def markAsAnalyzed(): LogicalPlan = copy(isAnalyzed = true)
}

/**
 * The logical plan of the ALTER TABLE ... SET LOCATION command.
 */
case class SetTableLocation(
    table: LogicalPlan,
    partitionSpec: Option[TablePartitionSpec],
    location: String) extends UnaryCommand {
  override def child: LogicalPlan = table
  override protected def withNewChildInternal(newChild: LogicalPlan): SetTableLocation =
    copy(table = newChild)
}

/**
 * The logical plan of the ALTER TABLE ... SET TBLPROPERTIES command.
 */
case class SetTableProperties(
    table: LogicalPlan,
    properties: Map[String, String]) extends UnaryCommand {
  override def child: LogicalPlan = table
  override protected def withNewChildInternal(newChild: LogicalPlan): LogicalPlan =
    copy(table = newChild)
}

/**
 * The logical plan of the ALTER TABLE ... UNSET TBLPROPERTIES command.
 */
case class UnsetTableProperties(
    table: LogicalPlan,
    propertyKeys: Seq[String],
    ifExists: Boolean) extends UnaryCommand {
  override def child: LogicalPlan = table
  override protected def withNewChildInternal(newChild: LogicalPlan): LogicalPlan =
    copy(table = newChild)
}

trait AlterTableColumnCommand extends UnaryCommand {
  def table: LogicalPlan
  def changes: Seq[TableChange]
  override def child: LogicalPlan = table
}

/**
 * The logical plan of the ALTER TABLE ... ADD COLUMNS command.
 */
case class AlterTableAddColumns(
    table: LogicalPlan,
    columnsToAdd: Seq[QualifiedColType]) extends AlterTableColumnCommand {
  import org.apache.spark.sql.connector.catalog.CatalogV2Util._
  columnsToAdd.foreach { c =>
    failNullType(c.dataType)
    TypeUtils.failWithIntervalType(c.dataType)
  }

  override lazy val resolved: Boolean = table.resolved && columnsToAdd.forall(_.resolved)

  override def changes: Seq[TableChange] = {
    columnsToAdd.map { col =>
      require(col.path.forall(_.resolved),
        "FieldName should be resolved before it's converted to TableChange.")
      require(col.position.forall(_.resolved),
        "FieldPosition should be resolved before it's converted to TableChange.")
      TableChange.addColumn(
        col.name.toArray,
        col.dataType,
        col.nullable,
        col.comment.orNull,
        col.position.map(_.position).orNull)
    }
  }

  override protected def withNewChildInternal(newChild: LogicalPlan): LogicalPlan =
    copy(table = newChild)
}

/**
 * The logical plan of the ALTER TABLE ... REPLACE COLUMNS command.
 */
case class AlterTableReplaceColumns(
    table: LogicalPlan,
    columnsToAdd: Seq[QualifiedColType]) extends AlterTableColumnCommand {
  import org.apache.spark.sql.connector.catalog.CatalogV2Util._
  columnsToAdd.foreach { c =>
    failNullType(c.dataType)
    TypeUtils.failWithIntervalType(c.dataType)
  }

  override lazy val resolved: Boolean = table.resolved && columnsToAdd.forall(_.resolved)

  override def changes: Seq[TableChange] = {
    // REPLACE COLUMNS deletes all the existing columns and adds new columns specified.
    require(table.resolved)
    val deleteChanges = table.schema.fieldNames.map { name =>
      TableChange.deleteColumn(Array(name))
    }
    val addChanges = columnsToAdd.map { col =>
      assert(col.path.isEmpty)
      assert(col.position.isEmpty)
      TableChange.addColumn(
        col.name.toArray,
        col.dataType,
        col.nullable,
        col.comment.orNull,
        null)
    }
    deleteChanges ++ addChanges
  }

  override protected def withNewChildInternal(newChild: LogicalPlan): LogicalPlan =
    copy(table = newChild)
}

/**
 * The logical plan of the ALTER TABLE ... DROP COLUMNS command.
 */
case class AlterTableDropColumns(
    table: LogicalPlan,
    columnsToDrop: Seq[FieldName]) extends AlterTableColumnCommand {
  override def changes: Seq[TableChange] = {
    columnsToDrop.map { col =>
      require(col.resolved, "FieldName should be resolved before it's converted to TableChange.")
      TableChange.deleteColumn(col.name.toArray)
    }
  }

  override protected def withNewChildInternal(newChild: LogicalPlan): LogicalPlan =
    copy(table = newChild)
}

/**
 * The logical plan of the ALTER TABLE ... RENAME COLUMN command.
 */
case class AlterTableRenameColumn(
    table: LogicalPlan,
    column: FieldName,
    newName: String) extends AlterTableColumnCommand {
  override def changes: Seq[TableChange] = {
    require(column.resolved, "FieldName should be resolved before it's converted to TableChange.")
    Seq(TableChange.renameColumn(column.name.toArray, newName))
  }

  override protected def withNewChildInternal(newChild: LogicalPlan): LogicalPlan =
    copy(table = newChild)
}

/**
 * The logical plan of the ALTER TABLE ... ALTER COLUMN command.
 */
case class AlterTableAlterColumn(
    table: LogicalPlan,
    column: FieldName,
    dataType: Option[DataType],
    nullable: Option[Boolean],
    comment: Option[String],
<<<<<<< HEAD
    position: Option[FieldPosition]) extends AlterTableColumnCommand {
  import org.apache.spark.sql.connector.catalog.CatalogV2Util._
  dataType.foreach(failNullType)
=======
    position: Option[FieldPosition]) extends AlterTableCommand {
>>>>>>> df98d5b5

  override def changes: Seq[TableChange] = {
    require(column.resolved, "FieldName should be resolved before it's converted to TableChange.")
    val colName = column.name.toArray
    val typeChange = dataType.map { newDataType =>
      TableChange.updateColumnType(colName, newDataType)
    }
    val nullabilityChange = nullable.map { nullable =>
      TableChange.updateColumnNullability(colName, nullable)
    }
    val commentChange = comment.map { newComment =>
      TableChange.updateColumnComment(colName, newComment)
    }
    val positionChange = position.map { newPosition =>
      require(newPosition.resolved,
        "FieldPosition should be resolved before it's converted to TableChange.")
      TableChange.updateColumnPosition(colName, newPosition.position)
    }
    typeChange.toSeq ++ nullabilityChange ++ commentChange ++ positionChange
  }

  override protected def withNewChildInternal(newChild: LogicalPlan): LogicalPlan =
    copy(table = newChild)
}<|MERGE_RESOLUTION|>--- conflicted
+++ resolved
@@ -1091,9 +1091,7 @@
 case class AlterTableAddColumns(
     table: LogicalPlan,
     columnsToAdd: Seq[QualifiedColType]) extends AlterTableColumnCommand {
-  import org.apache.spark.sql.connector.catalog.CatalogV2Util._
   columnsToAdd.foreach { c =>
-    failNullType(c.dataType)
     TypeUtils.failWithIntervalType(c.dataType)
   }
 
@@ -1124,9 +1122,7 @@
 case class AlterTableReplaceColumns(
     table: LogicalPlan,
     columnsToAdd: Seq[QualifiedColType]) extends AlterTableColumnCommand {
-  import org.apache.spark.sql.connector.catalog.CatalogV2Util._
   columnsToAdd.foreach { c =>
-    failNullType(c.dataType)
     TypeUtils.failWithIntervalType(c.dataType)
   }
 
@@ -1197,14 +1193,7 @@
     dataType: Option[DataType],
     nullable: Option[Boolean],
     comment: Option[String],
-<<<<<<< HEAD
     position: Option[FieldPosition]) extends AlterTableColumnCommand {
-  import org.apache.spark.sql.connector.catalog.CatalogV2Util._
-  dataType.foreach(failNullType)
-=======
-    position: Option[FieldPosition]) extends AlterTableCommand {
->>>>>>> df98d5b5
-
   override def changes: Seq[TableChange] = {
     require(column.resolved, "FieldName should be resolved before it's converted to TableChange.")
     val colName = column.name.toArray
