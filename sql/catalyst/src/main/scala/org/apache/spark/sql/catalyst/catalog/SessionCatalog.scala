--- conflicted
+++ resolved
@@ -17,28 +17,22 @@
 
 package org.apache.spark.sql.catalyst.catalog
 
-import java.net.URI
-import java.util.Locale
 import javax.annotation.concurrent.GuardedBy
 
 import scala.collection.mutable
-import scala.util.{Failure, Success, Try}
-
-import com.google.common.cache.{Cache, CacheBuilder}
+
 import org.apache.hadoop.conf.Configuration
 import org.apache.hadoop.fs.Path
 
 import org.apache.spark.internal.Logging
 import org.apache.spark.sql.AnalysisException
-import org.apache.spark.sql.catalyst._
+import org.apache.spark.sql.catalyst.{CatalystConf, SimpleCatalystConf}
+import org.apache.spark.sql.catalyst.{FunctionIdentifier, TableIdentifier}
 import org.apache.spark.sql.catalyst.analysis._
 import org.apache.spark.sql.catalyst.analysis.FunctionRegistry.FunctionBuilder
 import org.apache.spark.sql.catalyst.expressions.{Expression, ExpressionInfo}
-import org.apache.spark.sql.catalyst.parser.{CatalystSqlParser, ParserInterface}
-import org.apache.spark.sql.catalyst.plans.logical.{LogicalPlan, SubqueryAlias, View}
+import org.apache.spark.sql.catalyst.plans.logical.{LogicalPlan, SubqueryAlias}
 import org.apache.spark.sql.catalyst.util.StringUtils
-import org.apache.spark.sql.internal.SQLConf
-import org.apache.spark.sql.types.{StructField, StructType}
 
 object SessionCatalog {
   val DEFAULT_DATABASE = "default"
@@ -52,13 +46,12 @@
  * This class must be thread-safe.
  */
 class SessionCatalog(
-    val externalCatalog: ExternalCatalog,
+    externalCatalog: ExternalCatalog,
     globalTempViewManager: GlobalTempViewManager,
+    functionResourceLoader: FunctionResourceLoader,
     functionRegistry: FunctionRegistry,
-    conf: SQLConf,
-    hadoopConf: Configuration,
-    parser: ParserInterface,
-    functionResourceLoader: FunctionResourceLoader) extends Logging {
+    conf: CatalystConf,
+    hadoopConf: Configuration) extends Logging {
   import SessionCatalog._
   import CatalogTypes.TablePartitionSpec
 
@@ -66,23 +59,19 @@
   def this(
       externalCatalog: ExternalCatalog,
       functionRegistry: FunctionRegistry,
-      conf: SQLConf) {
+      conf: CatalystConf) {
     this(
       externalCatalog,
       new GlobalTempViewManager("global_temp"),
+      DummyFunctionResourceLoader,
       functionRegistry,
       conf,
-      new Configuration(),
-      new CatalystSqlParser(conf),
-      DummyFunctionResourceLoader)
+      new Configuration())
   }
 
   // For testing only.
   def this(externalCatalog: ExternalCatalog) {
-    this(
-      externalCatalog,
-      new SimpleFunctionRegistry,
-      new SQLConf().copy(SQLConf.CASE_SENSITIVE -> true))
+    this(externalCatalog, new SimpleFunctionRegistry, new SimpleCatalystConf(true))
   }
 
   /** List of temporary tables, mapping from table name to their logical plan. */
@@ -94,43 +83,27 @@
   // check whether the temporary table or function exists, then, if not, operate on
   // the corresponding item in the current database.
   @GuardedBy("this")
-  protected var currentDb: String = formatDatabaseName(DEFAULT_DATABASE)
-
-  /**
-   * Checks if the given name conforms the Hive standard ("[a-zA-z_0-9]+"),
-   * i.e. if this name only contains characters, numbers, and _.
-   *
-   * This method is intended to have the same behavior of
-   * org.apache.hadoop.hive.metastore.MetaStoreUtils.validateName.
-   */
-  private def validateName(name: String): Unit = {
-    val validNameFormat = "([\\w_]+)".r
-    if (!validNameFormat.pattern.matcher(name).matches()) {
-      throw new AnalysisException(s"`$name` is not a valid name for tables/databases. " +
-        "Valid names only contain alphabet characters, numbers and _.")
-    }
+  protected var currentDb = {
+    val defaultName = DEFAULT_DATABASE
+    val defaultDbDefinition =
+      CatalogDatabase(defaultName, "default database", conf.warehousePath, Map())
+    // Initialize default database if it doesn't already exist
+    createDatabase(defaultDbDefinition, ignoreIfExists = true)
+    formatDatabaseName(defaultName)
   }
 
   /**
    * Format table name, taking into account case sensitivity.
    */
   protected[this] def formatTableName(name: String): String = {
-    if (conf.caseSensitiveAnalysis) name else name.toLowerCase(Locale.ROOT)
+    if (conf.caseSensitiveAnalysis) name else name.toLowerCase
   }
 
   /**
    * Format database name, taking into account case sensitivity.
    */
   protected[this] def formatDatabaseName(name: String): String = {
-    if (conf.caseSensitiveAnalysis) name else name.toLowerCase(Locale.ROOT)
-  }
-
-  /**
-   * A cache of qualified table names to table relation plans.
-   */
-  val tableRelationCache: Cache[QualifiedTableName, LogicalPlan] = {
-    val cacheSize = conf.tableRelationCacheSize
-    CacheBuilder.newBuilder().maximumSize(cacheSize).build[QualifiedTableName, LogicalPlan]()
+    if (conf.caseSensitiveAnalysis) name else name.toLowerCase
   }
 
   /**
@@ -139,10 +112,10 @@
    * does not contain a scheme, this path will not be changed after the default
    * FileSystem is changed.
    */
-  private def makeQualifiedPath(path: URI): URI = {
+  private def makeQualifiedPath(path: String): Path = {
     val hadoopPath = new Path(path)
     val fs = hadoopPath.getFileSystem(hadoopConf)
-    fs.makeQualified(hadoopPath).toUri
+    fs.makeQualified(hadoopPath)
   }
 
   private def requireDbExists(db: String): Unit = {
@@ -162,20 +135,6 @@
     if (tableExists(name)) {
       val db = name.database.getOrElse(currentDb)
       throw new TableAlreadyExistsException(db = db, table = name.table)
-    }
-  }
-
-  private def checkDuplication(fields: Seq[StructField]): Unit = {
-    val columnNames = if (conf.caseSensitiveAnalysis) {
-      fields.map(_.name)
-    } else {
-      fields.map(_.name.toLowerCase)
-    }
-    if (columnNames.distinct.length != columnNames.length) {
-      val duplicateColumns = columnNames.groupBy(identity).collect {
-        case (x, ys) if ys.length > 1 => x
-      }
-      throw new AnalysisException(s"Found duplicate column(s): ${duplicateColumns.mkString(", ")}")
     }
   }
   // ----------------------------------------------------------------------------
@@ -191,8 +150,7 @@
         s"${globalTempViewManager.database} is a system preserved database, " +
           "you cannot create a database with this name.")
     }
-    validateName(dbName)
-    val qualifiedPath = makeQualifiedPath(dbDefinition.locationUri)
+    val qualifiedPath = makeQualifiedPath(dbDefinition.locationUri).toString
     externalCatalog.createDatabase(
       dbDefinition.copy(name = dbName, locationUri = qualifiedPath),
       ignoreIfExists)
@@ -250,9 +208,9 @@
    * Get the path for creating a non-default database when database location is not provided
    * by users.
    */
-  def getDefaultDBPath(db: String): URI = {
+  def getDefaultDBPath(db: String): String = {
     val database = formatDatabaseName(db)
-    new Path(new Path(conf.warehousePath), database + ".db").toUri
+    new Path(new Path(conf.warehousePath), database + ".db").toString
   }
 
   // ----------------------------------------------------------------------------
@@ -275,20 +233,7 @@
   def createTable(tableDefinition: CatalogTable, ignoreIfExists: Boolean): Unit = {
     val db = formatDatabaseName(tableDefinition.identifier.database.getOrElse(getCurrentDatabase))
     val table = formatTableName(tableDefinition.identifier.table)
-    validateName(table)
-
-    val newTableDefinition = if (tableDefinition.storage.locationUri.isDefined
-      && !tableDefinition.storage.locationUri.get.isAbsolute) {
-      // make the location of the table qualified.
-      val qualifiedTableLocation =
-        makeQualifiedPath(tableDefinition.storage.locationUri.get)
-      tableDefinition.copy(
-        storage = tableDefinition.storage.copy(locationUri = Some(qualifiedTableLocation)),
-        identifier = TableIdentifier(table, Some(db)))
-    } else {
-      tableDefinition.copy(identifier = TableIdentifier(table, Some(db)))
-    }
-
+    val newTableDefinition = tableDefinition.copy(identifier = TableIdentifier(table, Some(db)))
     requireDbExists(db)
     externalCatalog.createTable(newTableDefinition, ignoreIfExists)
   }
@@ -313,47 +258,6 @@
   }
 
   /**
-   * Alter the schema of a table identified by the provided table identifier. The new schema
-   * should still contain the existing bucket columns and partition columns used by the table. This
-   * method will also update any Spark SQL-related parameters stored as Hive table properties (such
-   * as the schema itself).
-   *
-   * @param identifier TableIdentifier
-   * @param newSchema Updated schema to be used for the table (must contain existing partition and
-   *                  bucket columns, and partition columns need to be at the end)
-   */
-  def alterTableSchema(
-      identifier: TableIdentifier,
-      newSchema: StructType): Unit = {
-    val db = formatDatabaseName(identifier.database.getOrElse(getCurrentDatabase))
-    val table = formatTableName(identifier.table)
-    val tableIdentifier = TableIdentifier(table, Some(db))
-    requireDbExists(db)
-    requireTableExists(tableIdentifier)
-    checkDuplication(newSchema)
-
-    val catalogTable = externalCatalog.getTable(db, table)
-    val oldSchema = catalogTable.schema
-
-    // not supporting dropping columns yet
-    val nonExistentColumnNames = oldSchema.map(_.name).filterNot(columnNameResolved(newSchema, _))
-    if (nonExistentColumnNames.nonEmpty) {
-      throw new AnalysisException(
-        s"""
-           |Some existing schema fields (${nonExistentColumnNames.mkString("[", ",", "]")}) are
-           |not present in the new schema. We don't support dropping columns yet.
-         """.stripMargin)
-    }
-
-    // assuming the newSchema has all partition columns at the end as required
-    externalCatalog.alterTableSchema(db, table, newSchema)
-  }
-
-  private def columnNameResolved(schema: StructType, colName: String): Boolean = {
-    schema.fields.map(_.name).exists(conf.resolver(_, colName))
-  }
-
-  /**
    * Return whether a table/view with the specified name exists. If no database is specified, check
    * with current database.
    */
@@ -397,12 +301,12 @@
       name: TableIdentifier,
       loadPath: String,
       isOverwrite: Boolean,
-      isSrcLocal: Boolean): Unit = {
+      holdDDLTime: Boolean): Unit = {
     val db = formatDatabaseName(name.database.getOrElse(getCurrentDatabase))
     val table = formatTableName(name.table)
     requireDbExists(db)
     requireTableExists(TableIdentifier(table, Some(db)))
-    externalCatalog.loadTable(db, table, loadPath, isOverwrite, isSrcLocal)
+    externalCatalog.loadTable(db, table, loadPath, isOverwrite, holdDDLTime)
   }
 
   /**
@@ -413,24 +317,23 @@
   def loadPartition(
       name: TableIdentifier,
       loadPath: String,
-      spec: TablePartitionSpec,
+      partition: TablePartitionSpec,
       isOverwrite: Boolean,
-      inheritTableSpecs: Boolean,
-      isSrcLocal: Boolean): Unit = {
+      holdDDLTime: Boolean,
+      inheritTableSpecs: Boolean): Unit = {
     val db = formatDatabaseName(name.database.getOrElse(getCurrentDatabase))
     val table = formatTableName(name.table)
     requireDbExists(db)
     requireTableExists(TableIdentifier(table, Some(db)))
-    requireNonEmptyValueInPartitionSpec(Seq(spec))
     externalCatalog.loadPartition(
-      db, table, loadPath, spec, isOverwrite, inheritTableSpecs, isSrcLocal)
-  }
-
-  def defaultTablePath(tableIdent: TableIdentifier): URI = {
+      db, table, loadPath, partition, isOverwrite, holdDDLTime, inheritTableSpecs)
+  }
+
+  def defaultTablePath(tableIdent: TableIdentifier): String = {
     val dbName = formatDatabaseName(tableIdent.database.getOrElse(getCurrentDatabase))
     val dbLocation = getDatabaseMetadata(dbName).locationUri
 
-    new Path(new Path(dbLocation), formatTableName(tableIdent.table)).toUri
+    new Path(new Path(dbLocation), formatTableName(tableIdent.table)).toString
   }
 
   // ----------------------------------------------
@@ -578,7 +481,6 @@
       if (oldName.database.isDefined || !tempTables.contains(oldTableName)) {
         requireTableExists(TableIdentifier(oldTableName, Some(db)))
         requireTableNotExists(TableIdentifier(newTableName, Some(db)))
-        validateName(newTableName)
         externalCatalog.renameTable(db, oldTableName, newTableName)
       } else {
         if (newName.database.isDefined) {
@@ -641,41 +543,26 @@
    * Note that, the global temp view database is also valid here, this will return the global temp
    * view matching the given name.
    *
-   * If the relation is a view, we generate a [[View]] operator from the view description, and
-   * wrap the logical plan in a [[SubqueryAlias]] which will track the name of the view.
-   *
-   * @param name The name of the table/view that we look up.
-   */
-  def lookupRelation(name: TableIdentifier): LogicalPlan = {
+   * If the relation is a view, the relation will be wrapped in a [[SubqueryAlias]] which will
+   * track the name of the view.
+   */
+  def lookupRelation(name: TableIdentifier, alias: Option[String] = None): LogicalPlan = {
     synchronized {
       val db = formatDatabaseName(name.database.getOrElse(currentDb))
       val table = formatTableName(name.table)
+      val relationAlias = alias.getOrElse(table)
       if (db == globalTempViewManager.database) {
         globalTempViewManager.get(table).map { viewDef =>
-          SubqueryAlias(table, viewDef)
+          SubqueryAlias(relationAlias, viewDef, Some(name))
         }.getOrElse(throw new NoSuchTableException(db, table))
       } else if (name.database.isDefined || !tempTables.contains(table)) {
         val metadata = externalCatalog.getTable(db, table)
-        if (metadata.tableType == CatalogTableType.VIEW) {
-          val viewText = metadata.viewText.getOrElse(sys.error("Invalid view without text."))
-          // The relation is a view, so we wrap the relation by:
-          // 1. Add a [[View]] operator over the relation to keep track of the view desc;
-          // 2. Wrap the logical plan in a [[SubqueryAlias]] which tracks the name of the view.
-          val child = View(
-            desc = metadata,
-            output = metadata.schema.toAttributes,
-            child = parser.parsePlan(viewText))
-          SubqueryAlias(table, child)
-        } else {
-          val tableRelation = CatalogRelation(
-            metadata,
-            // we assume all the columns are nullable.
-            metadata.dataSchema.asNullable.toAttributes,
-            metadata.partitionSchema.asNullable.toAttributes)
-          SubqueryAlias(table, tableRelation)
+        val view = Option(metadata.tableType).collect {
+          case CatalogTableType.VIEW => name
         }
+        SubqueryAlias(relationAlias, SimpleCatalogRelation(db, metadata), view)
       } else {
-        SubqueryAlias(table, tempTables(table))
+        SubqueryAlias(relationAlias, tempTables(table), Option(name))
       }
     }
   }
@@ -734,22 +621,15 @@
   /**
    * Refresh the cache entry for a metastore table, if any.
    */
-  def refreshTable(name: TableIdentifier): Unit = synchronized {
-    val dbName = formatDatabaseName(name.database.getOrElse(currentDb))
-    val tableName = formatTableName(name.table)
-
+  def refreshTable(name: TableIdentifier): Unit = {
     // Go through temporary tables and invalidate them.
-    // If the database is defined, this may be a global temporary view.
+    // If the database is defined, this is definitely not a temp table.
     // If the database is not defined, there is a good chance this is a temp table.
     if (name.database.isEmpty) {
-      tempTables.get(tableName).foreach(_.refresh())
-    } else if (dbName == globalTempViewManager.database) {
-      globalTempViewManager.get(tableName).foreach(_.refresh())
-    }
-
-    // Also invalidate the table relation cache.
-    val qualifiedTableName = QualifiedTableName(dbName, tableName)
-    tableRelationCache.invalidate(qualifiedTableName)
+      tempTables.get(formatTableName(name.table)).foreach(_.refresh())
+    } else if (formatDatabaseName(name.database.get) == globalTempViewManager.database) {
+      globalTempViewManager.get(formatTableName(name.table)).foreach(_.refresh())
+    }
   }
 
   /**
@@ -785,7 +665,6 @@
     requireDbExists(db)
     requireTableExists(TableIdentifier(table, Option(db)))
     requireExactMatchedPartitionSpec(parts.map(_.spec), getTableMetadata(tableName))
-    requireNonEmptyValueInPartitionSpec(parts.map(_.spec))
     externalCatalog.createPartitions(db, table, parts, ignoreIfExists)
   }
 
@@ -797,15 +676,13 @@
       tableName: TableIdentifier,
       specs: Seq[TablePartitionSpec],
       ignoreIfNotExists: Boolean,
-      purge: Boolean,
-      retainData: Boolean): Unit = {
+      purge: Boolean): Unit = {
     val db = formatDatabaseName(tableName.database.getOrElse(getCurrentDatabase))
     val table = formatTableName(tableName.table)
     requireDbExists(db)
     requireTableExists(TableIdentifier(table, Option(db)))
     requirePartialMatchedPartitionSpec(specs, getTableMetadata(tableName))
-    requireNonEmptyValueInPartitionSpec(specs)
-    externalCatalog.dropPartitions(db, table, specs, ignoreIfNotExists, purge, retainData)
+    externalCatalog.dropPartitions(db, table, specs, ignoreIfNotExists, purge)
   }
 
   /**
@@ -825,8 +702,6 @@
     requireTableExists(TableIdentifier(table, Option(db)))
     requireExactMatchedPartitionSpec(specs, tableMetadata)
     requireExactMatchedPartitionSpec(newSpecs, tableMetadata)
-    requireNonEmptyValueInPartitionSpec(specs)
-    requireNonEmptyValueInPartitionSpec(newSpecs)
     externalCatalog.renamePartitions(db, table, specs, newSpecs)
   }
 
@@ -845,7 +720,6 @@
     requireDbExists(db)
     requireTableExists(TableIdentifier(table, Option(db)))
     requireExactMatchedPartitionSpec(parts.map(_.spec), getTableMetadata(tableName))
-    requireNonEmptyValueInPartitionSpec(parts.map(_.spec))
     externalCatalog.alterPartitions(db, table, parts)
   }
 
@@ -859,29 +733,7 @@
     requireDbExists(db)
     requireTableExists(TableIdentifier(table, Option(db)))
     requireExactMatchedPartitionSpec(Seq(spec), getTableMetadata(tableName))
-    requireNonEmptyValueInPartitionSpec(Seq(spec))
     externalCatalog.getPartition(db, table, spec)
-  }
-
-  /**
-   * List the names of all partitions that belong to the specified table, assuming it exists.
-   *
-   * A partial partition spec may optionally be provided to filter the partitions returned.
-   * For instance, if there exist partitions (a='1', b='2'), (a='1', b='3') and (a='2', b='4'),
-   * then a partial spec of (a='1') will return the first two only.
-   */
-  def listPartitionNames(
-      tableName: TableIdentifier,
-      partialSpec: Option[TablePartitionSpec] = None): Seq[String] = {
-    val db = formatDatabaseName(tableName.database.getOrElse(getCurrentDatabase))
-    val table = formatTableName(tableName.table)
-    requireDbExists(db)
-    requireTableExists(TableIdentifier(table, Option(db)))
-    partialSpec.foreach { spec =>
-      requirePartialMatchedPartitionSpec(Seq(spec), getTableMetadata(tableName))
-      requireNonEmptyValueInPartitionSpec(Seq(spec))
-    }
-    externalCatalog.listPartitionNames(db, table, partialSpec)
   }
 
   /**
@@ -898,10 +750,6 @@
     val table = formatTableName(tableName.table)
     requireDbExists(db)
     requireTableExists(TableIdentifier(table, Option(db)))
-    partialSpec.foreach { spec =>
-      requirePartialMatchedPartitionSpec(Seq(spec), getTableMetadata(tableName))
-      requireNonEmptyValueInPartitionSpec(Seq(spec))
-    }
     externalCatalog.listPartitions(db, table, partialSpec)
   }
 
@@ -916,20 +764,7 @@
     val table = formatTableName(tableName.table)
     requireDbExists(db)
     requireTableExists(TableIdentifier(table, Option(db)))
-    externalCatalog.listPartitionsByFilter(db, table, predicates, conf.sessionLocalTimeZone)
-  }
-
-  /**
-   * Verify if the input partition spec has any empty value.
-   */
-  private def requireNonEmptyValueInPartitionSpec(specs: Seq[TablePartitionSpec]): Unit = {
-    specs.foreach { s =>
-      if (s.values.exists(_.isEmpty)) {
-        val spec = s.map(p => p._1 + "=" + p._2).mkString("[", ", ", "]")
-        throw new AnalysisException(
-          s"Partition spec is invalid. The spec ($spec) contains an empty partition column value")
-      }
-    }
+    externalCatalog.listPartitionsByFilter(db, table, predicates)
   }
 
   /**
@@ -1022,19 +857,11 @@
 
   /** Create a temporary macro. */
   def createTempMacro(
-<<<<<<< HEAD
-    name: String,
-    info: ExpressionInfo,
-    funcDefinition: FunctionBuilder): Unit = {
-    if (functionRegistry.functionExists(name)) {
-      throw new TempMacroAlreadyExistsException(name)
-=======
       name: String,
       info: ExpressionInfo,
       funcDefinition: FunctionBuilder): Unit = {
     if (functionRegistry.functionExists(name)) {
       throw new TempFunctionAlreadyExistsException(name)
->>>>>>> e895a9c7
     }
     functionRegistry.registerMacro(name, info, funcDefinition)
   }
@@ -1077,7 +904,7 @@
    *
    * This performs reflection to decide what type of [[Expression]] to return in the builder.
    */
-  protected def makeFunctionBuilder(name: String, functionClassName: String): FunctionBuilder = {
+  def makeFunctionBuilder(name: String, functionClassName: String): FunctionBuilder = {
     // TODO: at least support UDAFs here
     throw new UnsupportedOperationException("Use sqlContext.udf.register(...) instead.")
   }
@@ -1091,20 +918,18 @@
   }
 
   /**
-   * Registers a temporary or permanent function into a session-specific [[FunctionRegistry]]
-   */
-  def registerFunction(
-      funcDefinition: CatalogFunction,
-      ignoreIfExists: Boolean,
-      functionBuilder: Option[FunctionBuilder] = None): Unit = {
-    val func = funcDefinition.identifier
-    if (functionRegistry.functionExists(func.unquotedString) && !ignoreIfExists) {
-      throw new AnalysisException(s"Function $func already exists")
-    }
-    val info = new ExpressionInfo(funcDefinition.className, func.database.orNull, func.funcName)
-    val builder =
-      functionBuilder.getOrElse(makeFunctionBuilder(func.unquotedString, funcDefinition.className))
-    functionRegistry.registerFunction(func.unquotedString, info, builder)
+   * Create a temporary function.
+   * This assumes no database is specified in `funcDefinition`.
+   */
+  def createTempFunction(
+      name: String,
+      info: ExpressionInfo,
+      funcDefinition: FunctionBuilder,
+      ignoreIfExists: Boolean): Unit = {
+    if (functionRegistry.lookupFunctionBuilder(name).isDefined && !ignoreIfExists) {
+      throw new TempFunctionAlreadyExistsException(name)
+    }
+    functionRegistry.registerFunction(name, info, funcDefinition)
   }
 
   /**
@@ -1121,14 +946,17 @@
    */
   def isTemporaryFunction(name: FunctionIdentifier): Boolean = {
     // copied from HiveSessionCatalog
-    val hiveFunctions = Seq("histogram_numeric")
+    val hiveFunctions = Seq(
+      "hash",
+      "histogram_numeric",
+      "percentile")
 
     // A temporary function is a function that has been registered in functionRegistry
     // without a database name, and is neither a built-in function nor a Hive function
     name.database.isEmpty &&
       functionRegistry.functionExists(name.funcName) &&
       !FunctionRegistry.builtin.functionExists(name.funcName) &&
-      !hiveFunctions.contains(name.funcName.toLowerCase(Locale.ROOT))
+      !hiveFunctions.contains(name.funcName.toLowerCase)
   }
 
   protected def failFunctionLookup(name: String): Nothing = {
@@ -1209,7 +1037,12 @@
     // catalog. So, it is possible that qualifiedName is not exactly the same as
     // catalogFunction.identifier.unquotedString (difference is on case-sensitivity).
     // At here, we preserve the input from the user.
-    registerFunction(catalogFunction.copy(identifier = qualifiedName), ignoreIfExists = false)
+    val info = new ExpressionInfo(
+      catalogFunction.className,
+      qualifiedName.database.orNull,
+      qualifiedName.funcName)
+    val builder = makeFunctionBuilder(qualifiedName.unquotedString, catalogFunction.className)
+    createTempFunction(qualifiedName.unquotedString, info, builder, ignoreIfExists = false)
     // Now, we need to create the Expression.
     functionRegistry.lookupFunction(qualifiedName.unquotedString, children)
   }
@@ -1229,25 +1062,15 @@
   def listFunctions(db: String, pattern: String): Seq[(FunctionIdentifier, String)] = {
     val dbName = formatDatabaseName(db)
     requireDbExists(dbName)
-    val dbFunctions = externalCatalog.listFunctions(dbName, pattern).map { f =>
-      FunctionIdentifier(f, Some(dbName)) }
-    val loadedFunctions =
-      StringUtils.filterPattern(functionRegistry.listFunction(), pattern).map { f =>
-        // In functionRegistry, function names are stored as an unquoted format.
-        Try(parser.parseFunctionIdentifier(f)) match {
-          case Success(e) => e
-          case Failure(_) =>
-            // The names of some built-in functions are not parsable by our parser, e.g., %
-            FunctionIdentifier(f)
-        }
-      }
+    val dbFunctions = externalCatalog.listFunctions(dbName, pattern)
+      .map { f => FunctionIdentifier(f, Some(dbName)) }
+    val loadedFunctions = StringUtils.filterPattern(functionRegistry.listFunction(), pattern)
+      .map { f => FunctionIdentifier(f) }
     val functions = dbFunctions ++ loadedFunctions
-    // The session catalog caches some persistent functions in the FunctionRegistry
-    // so there can be duplicates.
     functions.map {
       case f if FunctionRegistry.functionSet.contains(f.funcName) => (f, "SYSTEM")
       case f => (f, "USER")
-    }.distinct
+    }
   }
 
 
@@ -1263,7 +1086,6 @@
    */
   def reset(): Unit = synchronized {
     setCurrentDatabase(DEFAULT_DATABASE)
-    externalCatalog.setCurrentDatabase(DEFAULT_DATABASE)
     listDatabases().filter(_ != DEFAULT_DATABASE).foreach { db =>
       dropDatabase(db, ignoreIfNotExists = false, cascade = true)
     }
@@ -1277,10 +1099,9 @@
         dropTempFunction(func.funcName, ignoreIfNotExists = false)
       }
     }
-    clearTempTables()
+    tempTables.clear()
     globalTempViewManager.clear()
     functionRegistry.clear()
-    tableRelationCache.invalidateAll()
     // restore built-in functions
     FunctionRegistry.builtin.listFunction().foreach { f =>
       val expressionInfo = FunctionRegistry.builtin.lookupFunction(f)
@@ -1291,17 +1112,4 @@
     }
   }
 
-  /**
-   * Copy the current state of the catalog to another catalog.
-   *
-   * This function is synchronized on this [[SessionCatalog]] (the source) to make sure the copied
-   * state is consistent. The target [[SessionCatalog]] is not synchronized, and should not be
-   * because the target [[SessionCatalog]] should not be published at this point. The caller must
-   * synchronize on the target if this assumption does not hold.
-   */
-  private[sql] def copyStateTo(target: SessionCatalog): Unit = synchronized {
-    target.currentDb = currentDb
-    // copy over temporary tables
-    tempTables.foreach(kv => target.tempTables.put(kv._1, kv._2))
-  }
 }