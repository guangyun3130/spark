--- conflicted
+++ resolved
@@ -621,7 +621,6 @@
     // So, the returned list may have two entries for the same function.
     dbFunctions ++ loadedFunctions
   }
-<<<<<<< HEAD
 
 
   // -----------------
@@ -652,6 +651,4 @@
     setCurrentDatabase(default)
   }
 
-=======
->>>>>>> 72544d6f
 }