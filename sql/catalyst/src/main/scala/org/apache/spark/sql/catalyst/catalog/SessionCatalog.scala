/*
 * Licensed to the Apache Software Foundation (ASF) under one or more
 * contributor license agreements.  See the NOTICE file distributed with
 * this work for additional information regarding copyright ownership.
 * The ASF licenses this file to You under the Apache License, Version 2.0
 * (the "License"); you may not use this file except in compliance with
 * the License.  You may obtain a copy of the License at
 *
 *    http://www.apache.org/licenses/LICENSE-2.0
 *
 * Unless required by applicable law or agreed to in writing, software
 * distributed under the License is distributed on an "AS IS" BASIS,
 * WITHOUT WARRANTIES OR CONDITIONS OF ANY KIND, either express or implied.
 * See the License for the specific language governing permissions and
 * limitations under the License.
 */

package org.apache.spark.sql.catalyst.catalog

import java.net.URI
import java.util.Locale
import java.util.concurrent.Callable
import javax.annotation.concurrent.GuardedBy

import scala.collection.mutable
import scala.util.{Failure, Success, Try}

import com.google.common.cache.{Cache, CacheBuilder}
import org.apache.hadoop.conf.Configuration
import org.apache.hadoop.fs.Path

import org.apache.spark.internal.Logging
import org.apache.spark.sql.AnalysisException
import org.apache.spark.sql.catalyst._
import org.apache.spark.sql.catalyst.analysis._
import org.apache.spark.sql.catalyst.analysis.FunctionRegistry.FunctionBuilder
import org.apache.spark.sql.catalyst.expressions.{Expression, ExpressionInfo, ImplicitCastInputTypes}
import org.apache.spark.sql.catalyst.parser.{CatalystSqlParser, ParserInterface}
import org.apache.spark.sql.catalyst.plans.logical.{LogicalPlan, SubqueryAlias, View}
import org.apache.spark.sql.catalyst.util.StringUtils
import org.apache.spark.sql.internal.SQLConf
import org.apache.spark.sql.internal.StaticSQLConf.GLOBAL_TEMP_DATABASE
import org.apache.spark.sql.types.StructType
import org.apache.spark.util.Utils

object SessionCatalog {
  val DEFAULT_DATABASE = "default"
}

/**
 * An internal catalog that is used by a Spark Session. This internal catalog serves as a
 * proxy to the underlying metastore (e.g. Hive Metastore) and it also manages temporary
 * views and functions of the Spark Session that it belongs to.
 *
 * This class must be thread-safe.
 */
class SessionCatalog(
    externalCatalogBuilder: () => ExternalCatalog,
    globalTempViewManagerBuilder: () => GlobalTempViewManager,
    functionRegistry: FunctionRegistry,
    conf: SQLConf,
    hadoopConf: Configuration,
    parser: ParserInterface,
    functionResourceLoader: FunctionResourceLoader) extends Logging {
  import SessionCatalog._
  import CatalogTypes.TablePartitionSpec

  // For testing only.
  def this(
      externalCatalog: ExternalCatalog,
      functionRegistry: FunctionRegistry,
      conf: SQLConf) {
    this(
      () => externalCatalog,
      () => new GlobalTempViewManager(conf.getConf(GLOBAL_TEMP_DATABASE)),
      functionRegistry,
      conf,
      new Configuration(),
      new CatalystSqlParser(conf),
      DummyFunctionResourceLoader)
  }

  // For testing only.
  def this(externalCatalog: ExternalCatalog) {
    this(
      externalCatalog,
      new SimpleFunctionRegistry,
      new SQLConf().copy(SQLConf.CASE_SENSITIVE -> true))
  }

  lazy val externalCatalog = externalCatalogBuilder()
  lazy val globalTempViewManager = globalTempViewManagerBuilder()

  /** List of temporary views, mapping from table name to their logical plan. */
  @GuardedBy("this")
  protected val tempViews = new mutable.HashMap[String, LogicalPlan]

  // Note: we track current database here because certain operations do not explicitly
  // specify the database (e.g. DROP TABLE my_table). In these cases we must first
  // check whether the temporary view or function exists, then, if not, operate on
  // the corresponding item in the current database.
  @GuardedBy("this")
  protected var currentDb: String = formatDatabaseName(DEFAULT_DATABASE)

  private val validNameFormat = "([\\w_]+)".r

  /**
   * Checks if the given name conforms the Hive standard ("[a-zA-Z_0-9]+"),
   * i.e. if this name only contains characters, numbers, and _.
   *
   * This method is intended to have the same behavior of
   * org.apache.hadoop.hive.metastore.MetaStoreUtils.validateName.
   */
  private def validateName(name: String): Unit = {
    if (!validNameFormat.pattern.matcher(name).matches()) {
      throw new AnalysisException(s"`$name` is not a valid name for tables/databases. " +
        "Valid names only contain alphabet characters, numbers and _.")
    }
  }

  /**
   * Format table name, taking into account case sensitivity.
   */
  protected[this] def formatTableName(name: String): String = {
    if (conf.caseSensitiveAnalysis) name else name.toLowerCase(Locale.ROOT)
  }

  /**
   * Format database name, taking into account case sensitivity.
   */
  protected[this] def formatDatabaseName(name: String): String = {
    if (conf.caseSensitiveAnalysis) name else name.toLowerCase(Locale.ROOT)
  }

  private val tableRelationCache: Cache[QualifiedTableName, LogicalPlan] = {
    val cacheSize = conf.tableRelationCacheSize
    CacheBuilder.newBuilder().maximumSize(cacheSize).build[QualifiedTableName, LogicalPlan]()
  }

  /** This method provides a way to get a cached plan. */
  def getCachedPlan(t: QualifiedTableName, c: Callable[LogicalPlan]): LogicalPlan = {
    tableRelationCache.get(t, c)
  }

  /** This method provides a way to get a cached plan if the key exists. */
  def getCachedTable(key: QualifiedTableName): LogicalPlan = {
    tableRelationCache.getIfPresent(key)
  }

  /** This method provides a way to cache a plan. */
  def cacheTable(t: QualifiedTableName, l: LogicalPlan): Unit = {
    tableRelationCache.put(t, l)
  }

  /** This method provides a way to invalidate a cached plan. */
  def invalidateCachedTable(key: QualifiedTableName): Unit = {
    tableRelationCache.invalidate(key)
  }

  /** This method provides a way to invalidate all the cached plans. */
  def invalidateAllCachedTables(): Unit = {
    tableRelationCache.invalidateAll()
  }

  /**
   * This method is used to make the given path qualified before we
   * store this path in the underlying external catalog. So, when a path
   * does not contain a scheme, this path will not be changed after the default
   * FileSystem is changed.
   */
  private def makeQualifiedPath(path: URI): URI = {
    val hadoopPath = new Path(path)
    val fs = hadoopPath.getFileSystem(hadoopConf)
    fs.makeQualified(hadoopPath).toUri
  }

  private def requireDbExists(db: String): Unit = {
    if (!databaseExists(db)) {
      throw new NoSuchDatabaseException(db)
    }
  }

  private def requireTableExists(name: TableIdentifier): Unit = {
    if (!tableExists(name)) {
      val db = name.database.getOrElse(currentDb)
      throw new NoSuchTableException(db = db, table = name.table)
    }
  }

  private def requireTableNotExists(name: TableIdentifier): Unit = {
    if (tableExists(name)) {
      val db = name.database.getOrElse(currentDb)
      throw new TableAlreadyExistsException(db = db, table = name.table)
    }
  }

  // ----------------------------------------------------------------------------
  // Databases
  // ----------------------------------------------------------------------------
  // All methods in this category interact directly with the underlying catalog.
  // ----------------------------------------------------------------------------

  def createDatabase(dbDefinition: CatalogDatabase, ignoreIfExists: Boolean): Unit = {
    val dbName = formatDatabaseName(dbDefinition.name)
    if (dbName == globalTempViewManager.database) {
      throw new AnalysisException(
        s"${globalTempViewManager.database} is a system preserved database, " +
          "you cannot create a database with this name.")
    }
    validateName(dbName)
    val qualifiedPath = makeQualifiedPath(dbDefinition.locationUri)
    externalCatalog.createDatabase(
      dbDefinition.copy(name = dbName, locationUri = qualifiedPath),
      ignoreIfExists)
  }

  def dropDatabase(db: String, ignoreIfNotExists: Boolean, cascade: Boolean): Unit = {
    val dbName = formatDatabaseName(db)
    if (dbName == DEFAULT_DATABASE) {
      throw new AnalysisException(s"Can not drop default database")
    }
    if (cascade && databaseExists(dbName)) {
      listTablesAndTempViews(dbName).foreach { t =>
        invalidateCachedTable(QualifiedTableName(dbName, t.table))
      }
    }
    externalCatalog.dropDatabase(dbName, ignoreIfNotExists, cascade)
  }

  def alterDatabase(dbDefinition: CatalogDatabase): Unit = {
    val dbName = formatDatabaseName(dbDefinition.name)
    requireDbExists(dbName)
    externalCatalog.alterDatabase(dbDefinition.copy(name = dbName))
  }

  def getDatabaseMetadata(db: String): CatalogDatabase = {
    val dbName = formatDatabaseName(db)
    requireDbExists(dbName)
    externalCatalog.getDatabase(dbName)
  }

  def databaseExists(db: String): Boolean = {
    val dbName = formatDatabaseName(db)
    externalCatalog.databaseExists(dbName)
  }

  def listDatabases(): Seq[String] = {
    externalCatalog.listDatabases()
  }

  def listDatabases(pattern: String): Seq[String] = {
    externalCatalog.listDatabases(pattern)
  }

  def getCurrentDatabase: String = synchronized { currentDb }

  def setCurrentDatabase(db: String): Unit = {
    val dbName = formatDatabaseName(db)
    if (dbName == globalTempViewManager.database) {
      throw new AnalysisException(
        s"${globalTempViewManager.database} is a system preserved database, " +
          "you cannot use it as current database. To access global temporary views, you should " +
          "use qualified name with the GLOBAL_TEMP_DATABASE, e.g. SELECT * FROM " +
          s"${globalTempViewManager.database}.viewName.")
    }
    requireDbExists(dbName)
    synchronized { currentDb = dbName }
  }

  /**
   * Get the path for creating a non-default database when database location is not provided
   * by users.
   */
  def getDefaultDBPath(db: String): URI = {
    val database = formatDatabaseName(db)
    new Path(new Path(conf.warehousePath), database + ".db").toUri
  }

  // ----------------------------------------------------------------------------
  // Tables
  // ----------------------------------------------------------------------------
  // There are two kinds of tables, temporary views and metastore tables.
  // Temporary views are isolated across sessions and do not belong to any
  // particular database. Metastore tables can be used across multiple
  // sessions as their metadata is persisted in the underlying catalog.
  // ----------------------------------------------------------------------------

  // ----------------------------------------------------
  // | Methods that interact with metastore tables only |
  // ----------------------------------------------------

  /**
   * Create a metastore table in the database specified in `tableDefinition`.
   * If no such database is specified, create it in the current database.
   */
  def createTable(
      tableDefinition: CatalogTable,
      ignoreIfExists: Boolean,
      validateLocation: Boolean = true): Unit = {
    val db = formatDatabaseName(tableDefinition.identifier.database.getOrElse(getCurrentDatabase))
    val table = formatTableName(tableDefinition.identifier.table)
    val tableIdentifier = TableIdentifier(table, Some(db))
    validateName(table)

    val newTableDefinition = if (tableDefinition.storage.locationUri.isDefined
      && !tableDefinition.storage.locationUri.get.isAbsolute) {
      // make the location of the table qualified.
      val qualifiedTableLocation =
        makeQualifiedPath(tableDefinition.storage.locationUri.get)
      tableDefinition.copy(
        storage = tableDefinition.storage.copy(locationUri = Some(qualifiedTableLocation)),
        identifier = tableIdentifier)
    } else {
      tableDefinition.copy(identifier = tableIdentifier)
    }

    requireDbExists(db)
    if (tableExists(newTableDefinition.identifier)) {
      if (!ignoreIfExists) {
        throw new TableAlreadyExistsException(db = db, table = table)
      }
    } else if (validateLocation) {
      validateTableLocation(newTableDefinition)
    }
    externalCatalog.createTable(newTableDefinition, ignoreIfExists)
  }

  def validateTableLocation(table: CatalogTable): Unit = {
    // SPARK-19724: the default location of a managed table should be non-existent or empty.
    if (table.tableType == CatalogTableType.MANAGED &&
      !conf.allowCreatingManagedTableUsingNonemptyLocation) {
      val tableLocation =
        new Path(table.storage.locationUri.getOrElse(defaultTablePath(table.identifier)))
      val fs = tableLocation.getFileSystem(hadoopConf)

      if (fs.exists(tableLocation) && fs.listStatus(tableLocation).nonEmpty) {
        throw new AnalysisException(s"Can not create the managed table('${table.identifier}')" +
          s". The associated location('${tableLocation.toString}') already exists.")
      }
    }
  }

  /**
   * Alter the metadata of an existing metastore table identified by `tableDefinition`.
   *
   * If no database is specified in `tableDefinition`, assume the table is in the
   * current database.
   *
   * Note: If the underlying implementation does not support altering a certain field,
   * this becomes a no-op.
   */
  def alterTable(tableDefinition: CatalogTable): Unit = {
    val db = formatDatabaseName(tableDefinition.identifier.database.getOrElse(getCurrentDatabase))
    val table = formatTableName(tableDefinition.identifier.table)
    val tableIdentifier = TableIdentifier(table, Some(db))
    val newTableDefinition = tableDefinition.copy(identifier = tableIdentifier)
    requireDbExists(db)
    requireTableExists(tableIdentifier)
    externalCatalog.alterTable(newTableDefinition)
  }

  /**
   * Alter the data schema of a table identified by the provided table identifier. The new data
   * schema should not have conflict column names with the existing partition columns, and should
   * still contain all the existing data columns.
   *
   * @param identifier TableIdentifier
   * @param newDataSchema Updated data schema to be used for the table
   */
  def alterTableDataSchema(
      identifier: TableIdentifier,
      newDataSchema: StructType): Unit = {
    val db = formatDatabaseName(identifier.database.getOrElse(getCurrentDatabase))
    val table = formatTableName(identifier.table)
    val tableIdentifier = TableIdentifier(table, Some(db))
    requireDbExists(db)
    requireTableExists(tableIdentifier)

    val catalogTable = externalCatalog.getTable(db, table)
    val oldDataSchema = catalogTable.dataSchema
    // not supporting dropping columns yet
    val nonExistentColumnNames =
      oldDataSchema.map(_.name).filterNot(columnNameResolved(newDataSchema, _))
    if (nonExistentColumnNames.nonEmpty) {
      throw new AnalysisException(
        s"""
           |Some existing schema fields (${nonExistentColumnNames.mkString("[", ",", "]")}) are
           |not present in the new schema. We don't support dropping columns yet.
         """.stripMargin)
    }

    externalCatalog.alterTableDataSchema(db, table, newDataSchema)
  }

  private def columnNameResolved(schema: StructType, colName: String): Boolean = {
    schema.fields.map(_.name).exists(conf.resolver(_, colName))
  }

  /**
   * Alter Spark's statistics of an existing metastore table identified by the provided table
   * identifier.
   */
  def alterTableStats(identifier: TableIdentifier, newStats: Option[CatalogStatistics]): Unit = {
    val db = formatDatabaseName(identifier.database.getOrElse(getCurrentDatabase))
    val table = formatTableName(identifier.table)
    val tableIdentifier = TableIdentifier(table, Some(db))
    requireDbExists(db)
    requireTableExists(tableIdentifier)
    externalCatalog.alterTableStats(db, table, newStats)
    // Invalidate the table relation cache
    refreshTable(identifier)
  }

  /**
   * Return whether a table/view with the specified name exists. If no database is specified, check
   * with current database.
   */
  def tableExists(name: TableIdentifier): Boolean = synchronized {
    val db = formatDatabaseName(name.database.getOrElse(currentDb))
    val table = formatTableName(name.table)
    externalCatalog.tableExists(db, table)
  }

  /**
   * Retrieve the metadata of an existing permanent table/view. If no database is specified,
   * assume the table/view is in the current database.
   */
  @throws[NoSuchDatabaseException]
  @throws[NoSuchTableException]
  def getTableMetadata(name: TableIdentifier): CatalogTable = {
    val db = formatDatabaseName(name.database.getOrElse(getCurrentDatabase))
    val table = formatTableName(name.table)
    requireDbExists(db)
    requireTableExists(TableIdentifier(table, Some(db)))
    externalCatalog.getTable(db, table)
  }

  /**
   * Retrieve all metadata of existing permanent tables/views. If no database is specified,
   * assume the table/view is in the current database.
   * Only the tables/views belong to the same database that can be retrieved are returned.
   * For example, if none of the requested tables could be retrieved, an empty list is returned.
   * There is no guarantee of ordering of the returned tables.
   */
  @throws[NoSuchDatabaseException]
  def getTablesByName(names: Seq[TableIdentifier]): Seq[CatalogTable] = {
    if (names.nonEmpty) {
      val dbs = names.map(_.database.getOrElse(getCurrentDatabase))
      if (dbs.distinct.size != 1) {
        val tables = names.map(name => formatTableName(name.table))
        val qualifiedTableNames = dbs.zip(tables).map { case (d, t) => QualifiedTableName(d, t)}
        throw new AnalysisException(
          s"Only the tables/views belong to the same database can be retrieved. Querying " +
          s"tables/views are $qualifiedTableNames"
        )
      }
      val db = formatDatabaseName(dbs.head)
      requireDbExists(db)
      val tables = names.map(name => formatTableName(name.table))
      externalCatalog.getTablesByName(db, tables)
    } else {
      Seq.empty
    }
  }

  /**
   * Load files stored in given path into an existing metastore table.
   * If no database is specified, assume the table is in the current database.
   * If the specified table is not found in the database then a [[NoSuchTableException]] is thrown.
   */
  def loadTable(
      name: TableIdentifier,
      loadPath: String,
      isOverwrite: Boolean,
      isSrcLocal: Boolean): Unit = {
    val db = formatDatabaseName(name.database.getOrElse(getCurrentDatabase))
    val table = formatTableName(name.table)
    requireDbExists(db)
    requireTableExists(TableIdentifier(table, Some(db)))
    externalCatalog.loadTable(db, table, loadPath, isOverwrite, isSrcLocal)
  }

  /**
   * Load files stored in given path into the partition of an existing metastore table.
   * If no database is specified, assume the table is in the current database.
   * If the specified table is not found in the database then a [[NoSuchTableException]] is thrown.
   */
  def loadPartition(
      name: TableIdentifier,
      loadPath: String,
      spec: TablePartitionSpec,
      isOverwrite: Boolean,
      inheritTableSpecs: Boolean,
      isSrcLocal: Boolean): Unit = {
    val db = formatDatabaseName(name.database.getOrElse(getCurrentDatabase))
    val table = formatTableName(name.table)
    requireDbExists(db)
    requireTableExists(TableIdentifier(table, Some(db)))
    requireNonEmptyValueInPartitionSpec(Seq(spec))
    externalCatalog.loadPartition(
      db, table, loadPath, spec, isOverwrite, inheritTableSpecs, isSrcLocal)
  }

  def defaultTablePath(tableIdent: TableIdentifier): URI = {
    val dbName = formatDatabaseName(tableIdent.database.getOrElse(getCurrentDatabase))
    val dbLocation = getDatabaseMetadata(dbName).locationUri

    new Path(new Path(dbLocation), formatTableName(tableIdent.table)).toUri
  }

  // ----------------------------------------------
  // | Methods that interact with temp views only |
  // ----------------------------------------------

  /**
   * Create a local temporary view.
   */
  def createTempView(
      name: String,
      tableDefinition: LogicalPlan,
      overrideIfExists: Boolean): Unit = synchronized {
    val table = formatTableName(name)
    if (tempViews.contains(table) && !overrideIfExists) {
      throw new TempTableAlreadyExistsException(name)
    }
    tempViews.put(table, tableDefinition)
  }

  /**
   * Create a global temporary view.
   */
  def createGlobalTempView(
      name: String,
      viewDefinition: LogicalPlan,
      overrideIfExists: Boolean): Unit = {
    globalTempViewManager.create(formatTableName(name), viewDefinition, overrideIfExists)
  }

  /**
   * Alter the definition of a local/global temp view matching the given name, returns true if a
   * temp view is matched and altered, false otherwise.
   */
  def alterTempViewDefinition(
      name: TableIdentifier,
      viewDefinition: LogicalPlan): Boolean = synchronized {
    val viewName = formatTableName(name.table)
    if (name.database.isEmpty) {
      if (tempViews.contains(viewName)) {
        createTempView(viewName, viewDefinition, overrideIfExists = true)
        true
      } else {
        false
      }
    } else if (formatDatabaseName(name.database.get) == globalTempViewManager.database) {
      globalTempViewManager.update(viewName, viewDefinition)
    } else {
      false
    }
  }

  /**
   * Return a local temporary view exactly as it was stored.
   */
  def getTempView(name: String): Option[LogicalPlan] = synchronized {
    tempViews.get(formatTableName(name))
  }

  /**
   * Return a global temporary view exactly as it was stored.
   */
  def getGlobalTempView(name: String): Option[LogicalPlan] = {
    globalTempViewManager.get(formatTableName(name))
  }

  /**
   * Drop a local temporary view.
   *
   * Returns true if this view is dropped successfully, false otherwise.
   */
  def dropTempView(name: String): Boolean = synchronized {
    tempViews.remove(formatTableName(name)).isDefined
  }

  /**
   * Drop a global temporary view.
   *
   * Returns true if this view is dropped successfully, false otherwise.
   */
  def dropGlobalTempView(name: String): Boolean = {
    globalTempViewManager.remove(formatTableName(name))
  }

  // -------------------------------------------------------------
  // | Methods that interact with temporary and metastore tables |
  // -------------------------------------------------------------

  /**
   * Retrieve the metadata of an existing temporary view or permanent table/view.
   *
   * If a database is specified in `name`, this will return the metadata of table/view in that
   * database.
   * If no database is specified, this will first attempt to get the metadata of a temporary view
   * with the same name, then, if that does not exist, return the metadata of table/view in the
   * current database.
   */
  def getTempViewOrPermanentTableMetadata(name: TableIdentifier): CatalogTable = synchronized {
    val table = formatTableName(name.table)
    if (name.database.isEmpty) {
      getTempView(table).map { plan =>
        CatalogTable(
          identifier = TableIdentifier(table),
          tableType = CatalogTableType.VIEW,
          storage = CatalogStorageFormat.empty,
          schema = plan.output.toStructType)
      }.getOrElse(getTableMetadata(name))
    } else if (formatDatabaseName(name.database.get) == globalTempViewManager.database) {
      globalTempViewManager.get(table).map { plan =>
        CatalogTable(
          identifier = TableIdentifier(table, Some(globalTempViewManager.database)),
          tableType = CatalogTableType.VIEW,
          storage = CatalogStorageFormat.empty,
          schema = plan.output.toStructType)
      }.getOrElse(throw new NoSuchTableException(globalTempViewManager.database, table))
    } else {
      getTableMetadata(name)
    }
  }

  /**
   * Rename a table.
   *
   * If a database is specified in `oldName`, this will rename the table in that database.
   * If no database is specified, this will first attempt to rename a temporary view with
   * the same name, then, if that does not exist, rename the table in the current database.
   *
   * This assumes the database specified in `newName` matches the one in `oldName`.
   */
  def renameTable(oldName: TableIdentifier, newName: TableIdentifier): Unit = synchronized {
    val db = formatDatabaseName(oldName.database.getOrElse(currentDb))
    newName.database.map(formatDatabaseName).foreach { newDb =>
      if (db != newDb) {
        throw new AnalysisException(
          s"RENAME TABLE source and destination databases do not match: '$db' != '$newDb'")
      }
    }

    val oldTableName = formatTableName(oldName.table)
    val newTableName = formatTableName(newName.table)
    if (db == globalTempViewManager.database) {
      globalTempViewManager.rename(oldTableName, newTableName)
    } else {
      requireDbExists(db)
      if (oldName.database.isDefined || !tempViews.contains(oldTableName)) {
        requireTableExists(TableIdentifier(oldTableName, Some(db)))
        requireTableNotExists(TableIdentifier(newTableName, Some(db)))
        validateName(newTableName)
        validateNewLocationOfRename(oldName, newName)
        externalCatalog.renameTable(db, oldTableName, newTableName)
      } else {
        if (newName.database.isDefined) {
          throw new AnalysisException(
            s"RENAME TEMPORARY VIEW from '$oldName' to '$newName': cannot specify database " +
              s"name '${newName.database.get}' in the destination table")
        }
        if (tempViews.contains(newTableName)) {
          throw new AnalysisException(s"RENAME TEMPORARY VIEW from '$oldName' to '$newName': " +
            "destination table already exists")
        }
        val table = tempViews(oldTableName)
        tempViews.remove(oldTableName)
        tempViews.put(newTableName, table)
      }
    }
  }

  /**
   * Drop a table.
   *
   * If a database is specified in `name`, this will drop the table from that database.
   * If no database is specified, this will first attempt to drop a temporary view with
   * the same name, then, if that does not exist, drop the table from the current database.
   */
  def dropTable(
      name: TableIdentifier,
      ignoreIfNotExists: Boolean,
      purge: Boolean): Unit = synchronized {
    val db = formatDatabaseName(name.database.getOrElse(currentDb))
    val table = formatTableName(name.table)
    if (db == globalTempViewManager.database) {
      val viewExists = globalTempViewManager.remove(table)
      if (!viewExists && !ignoreIfNotExists) {
        throw new NoSuchTableException(globalTempViewManager.database, table)
      }
    } else {
      if (name.database.isDefined || !tempViews.contains(table)) {
        requireDbExists(db)
        // When ignoreIfNotExists is false, no exception is issued when the table does not exist.
        // Instead, log it as an error message.
        if (tableExists(TableIdentifier(table, Option(db)))) {
          externalCatalog.dropTable(db, table, ignoreIfNotExists = true, purge = purge)
        } else if (!ignoreIfNotExists) {
          throw new NoSuchTableException(db = db, table = table)
        }
      } else {
        tempViews.remove(table)
      }
    }
  }

  /**
   * Return a [[LogicalPlan]] that represents the given table or view.
   *
   * If a database is specified in `name`, this will return the table/view from that database.
   * If no database is specified, this will first attempt to return a temporary view with
   * the same name, then, if that does not exist, return the table/view from the current database.
   *
   * Note that, the global temp view database is also valid here, this will return the global temp
   * view matching the given name.
   *
   * If the relation is a view, we generate a [[View]] operator from the view description, and
   * wrap the logical plan in a [[SubqueryAlias]] which will track the name of the view.
   * [[SubqueryAlias]] will also keep track of the name and database(optional) of the table/view
   *
   * @param name The name of the table/view that we look up.
   */
  def lookupRelation(name: TableIdentifier): LogicalPlan = {
    synchronized {
      val db = formatDatabaseName(name.database.getOrElse(currentDb))
      val table = formatTableName(name.table)
      if (db == globalTempViewManager.database) {
        globalTempViewManager.get(table).map { viewDef =>
          SubqueryAlias(table, db, viewDef)
        }.getOrElse(throw new NoSuchTableException(db, table))
      } else if (name.database.isDefined || !tempViews.contains(table)) {
        val metadata = externalCatalog.getTable(db, table)
        if (metadata.tableType == CatalogTableType.VIEW) {
          val viewText = metadata.viewText.getOrElse(sys.error("Invalid view without text."))
          logDebug(s"'$viewText' will be used for the view($table).")
          // The relation is a view, so we wrap the relation by:
          // 1. Add a [[View]] operator over the relation to keep track of the view desc;
          // 2. Wrap the logical plan in a [[SubqueryAlias]] which tracks the name of the view.
          val child = View(
            desc = metadata,
            output = metadata.schema.toAttributes,
            child = parser.parsePlan(viewText))
          SubqueryAlias(table, db, child)
        } else {
          SubqueryAlias(table, db, UnresolvedCatalogRelation(metadata))
        }
      } else {
        SubqueryAlias(table, tempViews(table))
      }
    }
  }

  /**
   * Return whether a table with the specified name is a temporary view.
   *
   * Note: The temporary view cache is checked only when database is not
   * explicitly specified.
   */
  def isTemporaryTable(name: TableIdentifier): Boolean = synchronized {
    val table = formatTableName(name.table)
    if (name.database.isEmpty) {
      tempViews.contains(table)
    } else if (formatDatabaseName(name.database.get) == globalTempViewManager.database) {
      globalTempViewManager.get(table).isDefined
    } else {
      false
    }
  }

  /**
   * List all tables in the specified database, including local temporary views.
   *
   * Note that, if the specified database is global temporary view database, we will list global
   * temporary views.
   */
  def listTablesAndTempViews(db: String): Seq[TableIdentifier] = listTablesAndTempViews(db, "*")

  /**
   * List all matching tables in the specified database, including local temporary views.
   *
   * Note that, if the specified database is global temporary view database, we will list global
   * temporary views.
   */
<<<<<<< HEAD
  def listTablesAndTempViews(db: String, pattern: String): Seq[TableIdentifier] = {
    listTables(db, pattern) ++ listTempViews(db, pattern)
  }

  /**
   * List all tables and views in the specified database.
   */
  def listTables(db: String): Seq[TableIdentifier] = listTables(db, "*")

  /**
   * List all matching tables and views in the specified database.
   */
  def listTables(db: String, pattern: String): Seq[TableIdentifier] = {
=======
  def listTables(db: String, pattern: String): Seq[TableIdentifier] = listTables(db, pattern, true)

  /**
   * List all matching tables in the specified database, including local temporary views
   * if includeLocalTempViews is enabled.
   *
   * Note that, if the specified database is global temporary view database, we will list global
   * temporary views.
   */
  def listTables(
      db: String,
      pattern: String,
      includeLocalTempViews: Boolean): Seq[TableIdentifier] = {
>>>>>>> 24e1e416
    val dbName = formatDatabaseName(db)
    requireDbExists(dbName)
    externalCatalog.listTables(dbName, pattern).map { name =>
      TableIdentifier(name, Some(dbName))
    }
  }

  /**
   * List all local temporary views and global temporary views
   * if the specified database is global temporary view database.
   */
  def listTempViews(db: String): Seq[TableIdentifier] = listTables(db, "*")

  /**
   * List matching local temporary views and global temporary views
   * if the specified database is global temporary view database.
   */
  def listTempViews(db: String, pattern: String): Seq[TableIdentifier] = {
    val dbName = formatDatabaseName(db)
    val globalTempViews = if (dbName == globalTempViewManager.database) {
      globalTempViewManager.listViewNames(pattern).map { name =>
        TableIdentifier(name, Some(globalTempViewManager.database))
      }
    } else {
      Seq.empty
    }

<<<<<<< HEAD
    val localTempViews = synchronized {
=======
    if (includeLocalTempViews) {
      dbTables ++ listLocalTempViews(pattern)
    } else {
      dbTables
    }
  }

  /**
   * List all matching local temporary views.
   */
  def listLocalTempViews(pattern: String): Seq[TableIdentifier] = {
    synchronized {
>>>>>>> 24e1e416
      StringUtils.filterPattern(tempViews.keys.toSeq, pattern).map { name =>
        TableIdentifier(name)
      }
    }
<<<<<<< HEAD

    globalTempViews ++ localTempViews
=======
>>>>>>> 24e1e416
  }

  /**
   * Refresh the cache entry for a metastore table, if any.
   */
  def refreshTable(name: TableIdentifier): Unit = synchronized {
    val dbName = formatDatabaseName(name.database.getOrElse(currentDb))
    val tableName = formatTableName(name.table)

    // Go through temporary views and invalidate them.
    // If the database is defined, this may be a global temporary view.
    // If the database is not defined, there is a good chance this is a temp view.
    if (name.database.isEmpty) {
      tempViews.get(tableName).foreach(_.refresh())
    } else if (dbName == globalTempViewManager.database) {
      globalTempViewManager.get(tableName).foreach(_.refresh())
    }

    // Also invalidate the table relation cache.
    val qualifiedTableName = QualifiedTableName(dbName, tableName)
    tableRelationCache.invalidate(qualifiedTableName)
  }

  /**
   * Drop all existing temporary views.
   * For testing only.
   */
  def clearTempTables(): Unit = synchronized {
    tempViews.clear()
  }

  // ----------------------------------------------------------------------------
  // Partitions
  // ----------------------------------------------------------------------------
  // All methods in this category interact directly with the underlying catalog.
  // These methods are concerned with only metastore tables.
  // ----------------------------------------------------------------------------

  // TODO: We need to figure out how these methods interact with our data source
  // tables. For such tables, we do not store values of partitioning columns in
  // the metastore. For now, partition values of a data source table will be
  // automatically discovered when we load the table.

  /**
   * Create partitions in an existing table, assuming it exists.
   * If no database is specified, assume the table is in the current database.
   */
  def createPartitions(
      tableName: TableIdentifier,
      parts: Seq[CatalogTablePartition],
      ignoreIfExists: Boolean): Unit = {
    val db = formatDatabaseName(tableName.database.getOrElse(getCurrentDatabase))
    val table = formatTableName(tableName.table)
    requireDbExists(db)
    requireTableExists(TableIdentifier(table, Option(db)))
    requireExactMatchedPartitionSpec(parts.map(_.spec), getTableMetadata(tableName))
    requireNonEmptyValueInPartitionSpec(parts.map(_.spec))
    externalCatalog.createPartitions(db, table, parts, ignoreIfExists)
  }

  /**
   * Drop partitions from a table, assuming they exist.
   * If no database is specified, assume the table is in the current database.
   */
  def dropPartitions(
      tableName: TableIdentifier,
      specs: Seq[TablePartitionSpec],
      ignoreIfNotExists: Boolean,
      purge: Boolean,
      retainData: Boolean): Unit = {
    val db = formatDatabaseName(tableName.database.getOrElse(getCurrentDatabase))
    val table = formatTableName(tableName.table)
    requireDbExists(db)
    requireTableExists(TableIdentifier(table, Option(db)))
    requirePartialMatchedPartitionSpec(specs, getTableMetadata(tableName))
    requireNonEmptyValueInPartitionSpec(specs)
    externalCatalog.dropPartitions(db, table, specs, ignoreIfNotExists, purge, retainData)
  }

  /**
   * Override the specs of one or many existing table partitions, assuming they exist.
   *
   * This assumes index i of `specs` corresponds to index i of `newSpecs`.
   * If no database is specified, assume the table is in the current database.
   */
  def renamePartitions(
      tableName: TableIdentifier,
      specs: Seq[TablePartitionSpec],
      newSpecs: Seq[TablePartitionSpec]): Unit = {
    val tableMetadata = getTableMetadata(tableName)
    val db = formatDatabaseName(tableName.database.getOrElse(getCurrentDatabase))
    val table = formatTableName(tableName.table)
    requireDbExists(db)
    requireTableExists(TableIdentifier(table, Option(db)))
    requireExactMatchedPartitionSpec(specs, tableMetadata)
    requireExactMatchedPartitionSpec(newSpecs, tableMetadata)
    requireNonEmptyValueInPartitionSpec(specs)
    requireNonEmptyValueInPartitionSpec(newSpecs)
    externalCatalog.renamePartitions(db, table, specs, newSpecs)
  }

  /**
   * Alter one or many table partitions whose specs that match those specified in `parts`,
   * assuming the partitions exist.
   *
   * If no database is specified, assume the table is in the current database.
   *
   * Note: If the underlying implementation does not support altering a certain field,
   * this becomes a no-op.
   */
  def alterPartitions(tableName: TableIdentifier, parts: Seq[CatalogTablePartition]): Unit = {
    val db = formatDatabaseName(tableName.database.getOrElse(getCurrentDatabase))
    val table = formatTableName(tableName.table)
    requireDbExists(db)
    requireTableExists(TableIdentifier(table, Option(db)))
    requireExactMatchedPartitionSpec(parts.map(_.spec), getTableMetadata(tableName))
    requireNonEmptyValueInPartitionSpec(parts.map(_.spec))
    externalCatalog.alterPartitions(db, table, parts)
  }

  /**
   * Retrieve the metadata of a table partition, assuming it exists.
   * If no database is specified, assume the table is in the current database.
   */
  def getPartition(tableName: TableIdentifier, spec: TablePartitionSpec): CatalogTablePartition = {
    val db = formatDatabaseName(tableName.database.getOrElse(getCurrentDatabase))
    val table = formatTableName(tableName.table)
    requireDbExists(db)
    requireTableExists(TableIdentifier(table, Option(db)))
    requireExactMatchedPartitionSpec(Seq(spec), getTableMetadata(tableName))
    requireNonEmptyValueInPartitionSpec(Seq(spec))
    externalCatalog.getPartition(db, table, spec)
  }

  /**
   * List the names of all partitions that belong to the specified table, assuming it exists.
   *
   * A partial partition spec may optionally be provided to filter the partitions returned.
   * For instance, if there exist partitions (a='1', b='2'), (a='1', b='3') and (a='2', b='4'),
   * then a partial spec of (a='1') will return the first two only.
   */
  def listPartitionNames(
      tableName: TableIdentifier,
      partialSpec: Option[TablePartitionSpec] = None): Seq[String] = {
    val db = formatDatabaseName(tableName.database.getOrElse(getCurrentDatabase))
    val table = formatTableName(tableName.table)
    requireDbExists(db)
    requireTableExists(TableIdentifier(table, Option(db)))
    partialSpec.foreach { spec =>
      requirePartialMatchedPartitionSpec(Seq(spec), getTableMetadata(tableName))
      requireNonEmptyValueInPartitionSpec(Seq(spec))
    }
    externalCatalog.listPartitionNames(db, table, partialSpec)
  }

  /**
   * List the metadata of all partitions that belong to the specified table, assuming it exists.
   *
   * A partial partition spec may optionally be provided to filter the partitions returned.
   * For instance, if there exist partitions (a='1', b='2'), (a='1', b='3') and (a='2', b='4'),
   * then a partial spec of (a='1') will return the first two only.
   */
  def listPartitions(
      tableName: TableIdentifier,
      partialSpec: Option[TablePartitionSpec] = None): Seq[CatalogTablePartition] = {
    val db = formatDatabaseName(tableName.database.getOrElse(getCurrentDatabase))
    val table = formatTableName(tableName.table)
    requireDbExists(db)
    requireTableExists(TableIdentifier(table, Option(db)))
    partialSpec.foreach { spec =>
      requirePartialMatchedPartitionSpec(Seq(spec), getTableMetadata(tableName))
      requireNonEmptyValueInPartitionSpec(Seq(spec))
    }
    externalCatalog.listPartitions(db, table, partialSpec)
  }

  /**
   * List the metadata of partitions that belong to the specified table, assuming it exists, that
   * satisfy the given partition-pruning predicate expressions.
   */
  def listPartitionsByFilter(
      tableName: TableIdentifier,
      predicates: Seq[Expression]): Seq[CatalogTablePartition] = {
    val db = formatDatabaseName(tableName.database.getOrElse(getCurrentDatabase))
    val table = formatTableName(tableName.table)
    requireDbExists(db)
    requireTableExists(TableIdentifier(table, Option(db)))
    externalCatalog.listPartitionsByFilter(db, table, predicates, conf.sessionLocalTimeZone)
  }

  /**
   * Verify if the input partition spec has any empty value.
   */
  private def requireNonEmptyValueInPartitionSpec(specs: Seq[TablePartitionSpec]): Unit = {
    specs.foreach { s =>
      if (s.values.exists(_.isEmpty)) {
        val spec = s.map(p => p._1 + "=" + p._2).mkString("[", ", ", "]")
        throw new AnalysisException(
          s"Partition spec is invalid. The spec ($spec) contains an empty partition column value")
      }
    }
  }

  /**
   * Verify if the input partition spec exactly matches the existing defined partition spec
   * The columns must be the same but the orders could be different.
   */
  private def requireExactMatchedPartitionSpec(
      specs: Seq[TablePartitionSpec],
      table: CatalogTable): Unit = {
    val defined = table.partitionColumnNames.sorted
    specs.foreach { s =>
      if (s.keys.toSeq.sorted != defined) {
        throw new AnalysisException(
          s"Partition spec is invalid. The spec (${s.keys.mkString(", ")}) must match " +
            s"the partition spec (${table.partitionColumnNames.mkString(", ")}) defined in " +
            s"table '${table.identifier}'")
      }
    }
  }

  /**
   * Verify if the input partition spec partially matches the existing defined partition spec
   * That is, the columns of partition spec should be part of the defined partition spec.
   */
  private def requirePartialMatchedPartitionSpec(
      specs: Seq[TablePartitionSpec],
      table: CatalogTable): Unit = {
    val defined = table.partitionColumnNames
    specs.foreach { s =>
      if (!s.keys.forall(defined.contains)) {
        throw new AnalysisException(
          s"Partition spec is invalid. The spec (${s.keys.mkString(", ")}) must be contained " +
            s"within the partition spec (${table.partitionColumnNames.mkString(", ")}) defined " +
            s"in table '${table.identifier}'")
      }
    }
  }

  // ----------------------------------------------------------------------------
  // Functions
  // ----------------------------------------------------------------------------
  // There are two kinds of functions, temporary functions and metastore
  // functions (permanent UDFs). Temporary functions are isolated across
  // sessions. Metastore functions can be used across multiple sessions as
  // their metadata is persisted in the underlying catalog.
  // ----------------------------------------------------------------------------

  // -------------------------------------------------------
  // | Methods that interact with metastore functions only |
  // -------------------------------------------------------

  /**
   * Create a function in the database specified in `funcDefinition`.
   * If no such database is specified, create it in the current database.
   *
   * @param ignoreIfExists: When true, ignore if the function with the specified name exists
   *                        in the specified database.
   */
  def createFunction(funcDefinition: CatalogFunction, ignoreIfExists: Boolean): Unit = {
    val db = formatDatabaseName(funcDefinition.identifier.database.getOrElse(getCurrentDatabase))
    requireDbExists(db)
    val identifier = FunctionIdentifier(funcDefinition.identifier.funcName, Some(db))
    val newFuncDefinition = funcDefinition.copy(identifier = identifier)
    if (!functionExists(identifier)) {
      externalCatalog.createFunction(db, newFuncDefinition)
    } else if (!ignoreIfExists) {
      throw new FunctionAlreadyExistsException(db = db, func = identifier.toString)
    }
  }

  /**
   * Drop a metastore function.
   * If no database is specified, assume the function is in the current database.
   */
  def dropFunction(name: FunctionIdentifier, ignoreIfNotExists: Boolean): Unit = {
    val db = formatDatabaseName(name.database.getOrElse(getCurrentDatabase))
    requireDbExists(db)
    val identifier = name.copy(database = Some(db))
    if (functionExists(identifier)) {
      if (functionRegistry.functionExists(identifier)) {
        // If we have loaded this function into the FunctionRegistry,
        // also drop it from there.
        // For a permanent function, because we loaded it to the FunctionRegistry
        // when it's first used, we also need to drop it from the FunctionRegistry.
        functionRegistry.dropFunction(identifier)
      }
      externalCatalog.dropFunction(db, name.funcName)
    } else if (!ignoreIfNotExists) {
      throw new NoSuchFunctionException(db = db, func = identifier.toString)
    }
  }

  /**
   * overwrite a metastore function in the database specified in `funcDefinition`..
   * If no database is specified, assume the function is in the current database.
   */
  def alterFunction(funcDefinition: CatalogFunction): Unit = {
    val db = formatDatabaseName(funcDefinition.identifier.database.getOrElse(getCurrentDatabase))
    requireDbExists(db)
    val identifier = FunctionIdentifier(funcDefinition.identifier.funcName, Some(db))
    val newFuncDefinition = funcDefinition.copy(identifier = identifier)
    if (functionExists(identifier)) {
      if (functionRegistry.functionExists(identifier)) {
        // If we have loaded this function into the FunctionRegistry,
        // also drop it from there.
        // For a permanent function, because we loaded it to the FunctionRegistry
        // when it's first used, we also need to drop it from the FunctionRegistry.
        functionRegistry.dropFunction(identifier)
      }
      externalCatalog.alterFunction(db, newFuncDefinition)
    } else {
      throw new NoSuchFunctionException(db = db, func = identifier.toString)
    }
  }

  /**
   * Retrieve the metadata of a metastore function.
   *
   * If a database is specified in `name`, this will return the function in that database.
   * If no database is specified, this will return the function in the current database.
   */
  def getFunctionMetadata(name: FunctionIdentifier): CatalogFunction = {
    val db = formatDatabaseName(name.database.getOrElse(getCurrentDatabase))
    requireDbExists(db)
    externalCatalog.getFunction(db, name.funcName)
  }

  /**
   * Check if the function with the specified name exists
   */
  def functionExists(name: FunctionIdentifier): Boolean = {
    functionRegistry.functionExists(name) || {
      val db = formatDatabaseName(name.database.getOrElse(getCurrentDatabase))
      requireDbExists(db)
      externalCatalog.functionExists(db, name.funcName)
    }
  }

  // ----------------------------------------------------------------
  // | Methods that interact with temporary and metastore functions |
  // ----------------------------------------------------------------

  /**
   * Constructs a [[FunctionBuilder]] based on the provided class that represents a function.
   */
  private def makeFunctionBuilder(name: String, functionClassName: String): FunctionBuilder = {
    val clazz = Utils.classForName(functionClassName)
    (input: Seq[Expression]) => makeFunctionExpression(name, clazz, input)
  }

  /**
   * Constructs a [[Expression]] based on the provided class that represents a function.
   *
   * This performs reflection to decide what type of [[Expression]] to return in the builder.
   */
  protected def makeFunctionExpression(
      name: String,
      clazz: Class[_],
      input: Seq[Expression]): Expression = {
    // Unfortunately we need to use reflection here because UserDefinedAggregateFunction
    // and ScalaUDAF are defined in sql/core module.
    val clsForUDAF =
      Utils.classForName("org.apache.spark.sql.expressions.UserDefinedAggregateFunction")
    if (clsForUDAF.isAssignableFrom(clazz)) {
      val cls = Utils.classForName("org.apache.spark.sql.execution.aggregate.ScalaUDAF")
      val e = cls.getConstructor(classOf[Seq[Expression]], clsForUDAF, classOf[Int], classOf[Int])
        .newInstance(input,
          clazz.getConstructor().newInstance().asInstanceOf[Object], Int.box(1), Int.box(1))
        .asInstanceOf[ImplicitCastInputTypes]

      // Check input argument size
      if (e.inputTypes.size != input.size) {
        throw new AnalysisException(s"Invalid number of arguments for function $name. " +
          s"Expected: ${e.inputTypes.size}; Found: ${input.size}")
      }
      e
    } else {
      throw new AnalysisException(s"No handler for UDAF '${clazz.getCanonicalName}'. " +
        s"Use sparkSession.udf.register(...) instead.")
    }
  }

  /**
   * Loads resources such as JARs and Files for a function. Every resource is represented
   * by a tuple (resource type, resource uri).
   */
  def loadFunctionResources(resources: Seq[FunctionResource]): Unit = {
    resources.foreach(functionResourceLoader.loadResource)
  }

  /**
   * Registers a temporary or permanent function into a session-specific [[FunctionRegistry]]
   */
  def registerFunction(
      funcDefinition: CatalogFunction,
      overrideIfExists: Boolean,
      functionBuilder: Option[FunctionBuilder] = None): Unit = {
    val func = funcDefinition.identifier
    if (functionRegistry.functionExists(func) && !overrideIfExists) {
      throw new AnalysisException(s"Function $func already exists")
    }
    val info = new ExpressionInfo(funcDefinition.className, func.database.orNull, func.funcName)
    val builder =
      functionBuilder.getOrElse {
        val className = funcDefinition.className
        if (!Utils.classIsLoadable(className)) {
          throw new AnalysisException(s"Can not load class '$className' when registering " +
            s"the function '$func', please make sure it is on the classpath")
        }
        makeFunctionBuilder(func.unquotedString, className)
      }
    functionRegistry.registerFunction(func, info, builder)
  }

  /**
   * Drop a temporary function.
   */
  def dropTempFunction(name: String, ignoreIfNotExists: Boolean): Unit = {
    if (!functionRegistry.dropFunction(FunctionIdentifier(name)) && !ignoreIfNotExists) {
      throw new NoSuchTempFunctionException(name)
    }
  }

  /**
   * Returns whether it is a temporary function. If not existed, returns false.
   */
  def isTemporaryFunction(name: FunctionIdentifier): Boolean = {
    // copied from HiveSessionCatalog
    val hiveFunctions = Seq("histogram_numeric")

    // A temporary function is a function that has been registered in functionRegistry
    // without a database name, and is neither a built-in function nor a Hive function
    name.database.isEmpty &&
      functionRegistry.functionExists(name) &&
      !FunctionRegistry.builtin.functionExists(name) &&
      !hiveFunctions.contains(name.funcName.toLowerCase(Locale.ROOT))
  }

  /**
   * Return whether this function has been registered in the function registry of the current
   * session. If not existed, return false.
   */
  def isRegisteredFunction(name: FunctionIdentifier): Boolean = {
    functionRegistry.functionExists(name)
  }

  /**
   * Returns whether it is a persistent function. If not existed, returns false.
   */
  def isPersistentFunction(name: FunctionIdentifier): Boolean = {
    val db = formatDatabaseName(name.database.getOrElse(getCurrentDatabase))
    databaseExists(db) && externalCatalog.functionExists(db, name.funcName)
  }

  protected[sql] def failFunctionLookup(
      name: FunctionIdentifier, cause: Option[Throwable] = None): Nothing = {
    throw new NoSuchFunctionException(
      db = name.database.getOrElse(getCurrentDatabase), func = name.funcName, cause)
  }

  /**
   * Look up the [[ExpressionInfo]] associated with the specified function, assuming it exists.
   */
  def lookupFunctionInfo(name: FunctionIdentifier): ExpressionInfo = synchronized {
    // TODO: just make function registry take in FunctionIdentifier instead of duplicating this
    val database = name.database.orElse(Some(currentDb)).map(formatDatabaseName)
    val qualifiedName = name.copy(database = database)
    functionRegistry.lookupFunction(name)
      .orElse(functionRegistry.lookupFunction(qualifiedName))
      .getOrElse {
        val db = qualifiedName.database.get
        requireDbExists(db)
        if (externalCatalog.functionExists(db, name.funcName)) {
          val metadata = externalCatalog.getFunction(db, name.funcName)
          new ExpressionInfo(
            metadata.className,
            qualifiedName.database.orNull,
            qualifiedName.identifier)
        } else {
          failFunctionLookup(name)
        }
      }
  }

  /**
   * Return an [[Expression]] that represents the specified function, assuming it exists.
   *
   * For a temporary function or a permanent function that has been loaded,
   * this method will simply lookup the function through the
   * FunctionRegistry and create an expression based on the builder.
   *
   * For a permanent function that has not been loaded, we will first fetch its metadata
   * from the underlying external catalog. Then, we will load all resources associated
   * with this function (i.e. jars and files). Finally, we create a function builder
   * based on the function class and put the builder into the FunctionRegistry.
   * The name of this function in the FunctionRegistry will be `databaseName.functionName`.
   */
  def lookupFunction(
      name: FunctionIdentifier,
      children: Seq[Expression]): Expression = synchronized {
    // Note: the implementation of this function is a little bit convoluted.
    // We probably shouldn't use a single FunctionRegistry to register all three kinds of functions
    // (built-in, temp, and external).
    if (name.database.isEmpty && functionRegistry.functionExists(name)) {
      // This function has been already loaded into the function registry.
      return functionRegistry.lookupFunction(name, children)
    }

    // If the name itself is not qualified, add the current database to it.
    val database = formatDatabaseName(name.database.getOrElse(getCurrentDatabase))
    val qualifiedName = name.copy(database = Some(database))

    if (functionRegistry.functionExists(qualifiedName)) {
      // This function has been already loaded into the function registry.
      // Unlike the above block, we find this function by using the qualified name.
      return functionRegistry.lookupFunction(qualifiedName, children)
    }

    // The function has not been loaded to the function registry, which means
    // that the function is a permanent function (if it actually has been registered
    // in the metastore). We need to first put the function in the FunctionRegistry.
    // TODO: why not just check whether the function exists first?
    val catalogFunction = try {
      externalCatalog.getFunction(database, name.funcName)
    } catch {
      case _: AnalysisException => failFunctionLookup(name)
      case _: NoSuchPermanentFunctionException => failFunctionLookup(name)
    }
    loadFunctionResources(catalogFunction.resources)
    // Please note that qualifiedName is provided by the user. However,
    // catalogFunction.identifier.unquotedString is returned by the underlying
    // catalog. So, it is possible that qualifiedName is not exactly the same as
    // catalogFunction.identifier.unquotedString (difference is on case-sensitivity).
    // At here, we preserve the input from the user.
    registerFunction(catalogFunction.copy(identifier = qualifiedName), overrideIfExists = false)
    // Now, we need to create the Expression.
    functionRegistry.lookupFunction(qualifiedName, children)
  }

  /**
   * List all functions in the specified database, including temporary functions. This
   * returns the function identifier and the scope in which it was defined (system or user
   * defined).
   */
  def listFunctions(db: String): Seq[(FunctionIdentifier, String)] = listFunctions(db, "*")

  /**
   * List all matching functions in the specified database, including temporary functions. This
   * returns the function identifier and the scope in which it was defined (system or user
   * defined).
   */
  def listFunctions(db: String, pattern: String): Seq[(FunctionIdentifier, String)] = {
    val dbName = formatDatabaseName(db)
    requireDbExists(dbName)
    val dbFunctions = externalCatalog.listFunctions(dbName, pattern).map { f =>
      FunctionIdentifier(f, Some(dbName)) }
    val loadedFunctions = StringUtils
      .filterPattern(functionRegistry.listFunction().map(_.unquotedString), pattern).map { f =>
        // In functionRegistry, function names are stored as an unquoted format.
        Try(parser.parseFunctionIdentifier(f)) match {
          case Success(e) => e
          case Failure(_) =>
            // The names of some built-in functions are not parsable by our parser, e.g., %
            FunctionIdentifier(f)
        }
      }
    val functions = dbFunctions ++ loadedFunctions
    // The session catalog caches some persistent functions in the FunctionRegistry
    // so there can be duplicates.
    functions.map {
      case f if FunctionRegistry.functionSet.contains(f) => (f, "SYSTEM")
      case f => (f, "USER")
    }.distinct
  }


  // -----------------
  // | Other methods |
  // -----------------

  /**
   * Drop all existing databases (except "default"), tables, partitions and functions,
   * and set the current database to "default".
   *
   * This is mainly used for tests.
   */
  def reset(): Unit = synchronized {
    setCurrentDatabase(DEFAULT_DATABASE)
    externalCatalog.setCurrentDatabase(DEFAULT_DATABASE)
    listDatabases().filter(_ != DEFAULT_DATABASE).foreach { db =>
      dropDatabase(db, ignoreIfNotExists = false, cascade = true)
    }
    listTablesAndTempViews(DEFAULT_DATABASE).foreach { table =>
      dropTable(table, ignoreIfNotExists = false, purge = false)
    }
    listFunctions(DEFAULT_DATABASE).map(_._1).foreach { func =>
      if (func.database.isDefined) {
        dropFunction(func, ignoreIfNotExists = false)
      } else {
        dropTempFunction(func.funcName, ignoreIfNotExists = false)
      }
    }
    clearTempTables()
    globalTempViewManager.clear()
    functionRegistry.clear()
    tableRelationCache.invalidateAll()
    // restore built-in functions
    FunctionRegistry.builtin.listFunction().foreach { f =>
      val expressionInfo = FunctionRegistry.builtin.lookupFunction(f)
      val functionBuilder = FunctionRegistry.builtin.lookupFunctionBuilder(f)
      require(expressionInfo.isDefined, s"built-in function '$f' is missing expression info")
      require(functionBuilder.isDefined, s"built-in function '$f' is missing function builder")
      functionRegistry.registerFunction(f, expressionInfo.get, functionBuilder.get)
    }
  }

  /**
   * Copy the current state of the catalog to another catalog.
   *
   * This function is synchronized on this [[SessionCatalog]] (the source) to make sure the copied
   * state is consistent. The target [[SessionCatalog]] is not synchronized, and should not be
   * because the target [[SessionCatalog]] should not be published at this point. The caller must
   * synchronize on the target if this assumption does not hold.
   */
  private[sql] def copyStateTo(target: SessionCatalog): Unit = synchronized {
    target.currentDb = currentDb
    // copy over temporary views
    tempViews.foreach(kv => target.tempViews.put(kv._1, kv._2))
  }

  /**
   * Validate the new locatoin before renaming a managed table, which should be non-existent.
   */
  private def validateNewLocationOfRename(
      oldName: TableIdentifier,
      newName: TableIdentifier): Unit = {
    val oldTable = getTableMetadata(oldName)
    if (oldTable.tableType == CatalogTableType.MANAGED) {
      val databaseLocation =
        externalCatalog.getDatabase(oldName.database.getOrElse(currentDb)).locationUri
      val newTableLocation = new Path(new Path(databaseLocation), formatTableName(newName.table))
      val fs = newTableLocation.getFileSystem(hadoopConf)
      if (fs.exists(newTableLocation)) {
        throw new AnalysisException(s"Can not rename the managed table('$oldName')" +
          s". The associated location('$newTableLocation') already exists.")
      }
    }
  }
}<|MERGE_RESOLUTION|>--- conflicted
+++ resolved
@@ -220,7 +220,7 @@
       throw new AnalysisException(s"Can not drop default database")
     }
     if (cascade && databaseExists(dbName)) {
-      listTablesAndTempViews(dbName).foreach { t =>
+      listTables(dbName).foreach { t =>
         invalidateCachedTable(QualifiedTableName(dbName, t.table))
       }
     }
@@ -776,7 +776,7 @@
    * Note that, if the specified database is global temporary view database, we will list global
    * temporary views.
    */
-  def listTablesAndTempViews(db: String): Seq[TableIdentifier] = listTablesAndTempViews(db, "*")
+  def listTables(db: String): Seq[TableIdentifier] = listTables(db, "*")
 
   /**
    * List all matching tables in the specified database, including local temporary views.
@@ -784,21 +784,6 @@
    * Note that, if the specified database is global temporary view database, we will list global
    * temporary views.
    */
-<<<<<<< HEAD
-  def listTablesAndTempViews(db: String, pattern: String): Seq[TableIdentifier] = {
-    listTables(db, pattern) ++ listTempViews(db, pattern)
-  }
-
-  /**
-   * List all tables and views in the specified database.
-   */
-  def listTables(db: String): Seq[TableIdentifier] = listTables(db, "*")
-
-  /**
-   * List all matching tables and views in the specified database.
-   */
-  def listTables(db: String, pattern: String): Seq[TableIdentifier] = {
-=======
   def listTables(db: String, pattern: String): Seq[TableIdentifier] = listTables(db, pattern, true)
 
   /**
@@ -812,37 +797,18 @@
       db: String,
       pattern: String,
       includeLocalTempViews: Boolean): Seq[TableIdentifier] = {
->>>>>>> 24e1e416
     val dbName = formatDatabaseName(db)
-    requireDbExists(dbName)
-    externalCatalog.listTables(dbName, pattern).map { name =>
-      TableIdentifier(name, Some(dbName))
-    }
-  }
-
-  /**
-   * List all local temporary views and global temporary views
-   * if the specified database is global temporary view database.
-   */
-  def listTempViews(db: String): Seq[TableIdentifier] = listTables(db, "*")
-
-  /**
-   * List matching local temporary views and global temporary views
-   * if the specified database is global temporary view database.
-   */
-  def listTempViews(db: String, pattern: String): Seq[TableIdentifier] = {
-    val dbName = formatDatabaseName(db)
-    val globalTempViews = if (dbName == globalTempViewManager.database) {
+    val dbTables = if (dbName == globalTempViewManager.database) {
       globalTempViewManager.listViewNames(pattern).map { name =>
         TableIdentifier(name, Some(globalTempViewManager.database))
       }
     } else {
-      Seq.empty
-    }
-
-<<<<<<< HEAD
-    val localTempViews = synchronized {
-=======
+      requireDbExists(dbName)
+      externalCatalog.listTables(dbName, pattern).map { name =>
+        TableIdentifier(name, Some(dbName))
+      }
+    }
+
     if (includeLocalTempViews) {
       dbTables ++ listLocalTempViews(pattern)
     } else {
@@ -855,16 +821,10 @@
    */
   def listLocalTempViews(pattern: String): Seq[TableIdentifier] = {
     synchronized {
->>>>>>> 24e1e416
       StringUtils.filterPattern(tempViews.keys.toSeq, pattern).map { name =>
         TableIdentifier(name)
       }
     }
-<<<<<<< HEAD
-
-    globalTempViews ++ localTempViews
-=======
->>>>>>> 24e1e416
   }
 
   /**
@@ -1458,7 +1418,7 @@
     listDatabases().filter(_ != DEFAULT_DATABASE).foreach { db =>
       dropDatabase(db, ignoreIfNotExists = false, cascade = true)
     }
-    listTablesAndTempViews(DEFAULT_DATABASE).foreach { table =>
+    listTables(DEFAULT_DATABASE).foreach { table =>
       dropTable(table, ignoreIfNotExists = false, purge = false)
     }
     listFunctions(DEFAULT_DATABASE).map(_._1).foreach { func =>
