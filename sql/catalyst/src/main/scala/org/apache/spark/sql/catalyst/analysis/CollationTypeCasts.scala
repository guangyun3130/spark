--- conflicted
+++ resolved
@@ -90,22 +90,20 @@
       val newValues = collateToSingleType(mapCreate.values)
       mapCreate.withNewChildren(newKeys.zip(newValues).flatMap(pair => Seq(pair._1, pair._2)))
 
-<<<<<<< HEAD
+    case splitPart: SplitPart =>
+      val Seq(str, delimiter, partNum) = splitPart.children
+      val Seq(newStr, newDelimiter) = collateToSingleType(Seq(str, delimiter))
+      splitPart.withNewChildren(Seq(newStr, newDelimiter, partNum))
+
+    case stringSplitSQL: StringSplitSQL =>
+      val Seq(str, delimiter) = stringSplitSQL.children
+      val Seq(newStr, newDelimiter) = collateToSingleType(Seq(str, delimiter))
+      stringSplitSQL.withNewChildren(Seq(newStr, newDelimiter))
+
     case levenshtein: Levenshtein =>
       val Seq(left, right, threshold @ _*) = levenshtein.children
       val Seq(newLeft, newRight) = collateToSingleType(Seq(left, right))
       levenshtein.withNewChildren(Seq(newLeft, newRight) ++ threshold)
-=======
-    case splitPart: SplitPart =>
-      val Seq(str, delimiter, partNum) = splitPart.children
-      val Seq(newStr, newDelimiter) = collateToSingleType(Seq(str, delimiter))
-      splitPart.withNewChildren(Seq(newStr, newDelimiter, partNum))
-
-    case stringSplitSQL: StringSplitSQL =>
-      val Seq(str, delimiter) = stringSplitSQL.children
-      val Seq(newStr, newDelimiter) = collateToSingleType(Seq(str, delimiter))
-      stringSplitSQL.withNewChildren(Seq(newStr, newDelimiter))
->>>>>>> f394cd38
 
     case otherExpr @ (
       _: In | _: InSubquery | _: CreateArray | _: ArrayJoin | _: Concat | _: Greatest | _: Least |
