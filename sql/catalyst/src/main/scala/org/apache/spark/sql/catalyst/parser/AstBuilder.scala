--- conflicted
+++ resolved
@@ -1404,13 +1404,9 @@
         Decade(expression(ctx.source))
       case "YEAR" | "Y" | "YEARS" | "YR" | "YRS" =>
         Year(expression(ctx.source))
-<<<<<<< HEAD
       case "ISOYEAR" =>
         IsoYear(expression(ctx.source))
-      case "QUARTER" =>
-=======
       case "QUARTER" | "QTR" =>
->>>>>>> 3302042e
         Quarter(expression(ctx.source))
       case "MONTH" | "MON" | "MONS" | "MONTHS" =>
         Month(expression(ctx.source))
