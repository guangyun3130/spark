/*
 * Licensed to the Apache Software Foundation (ASF) under one or more
 * contributor license agreements.  See the NOTICE file distributed with
 * this work for additional information regarding copyright ownership.
 * The ASF licenses this file to You under the Apache License, Version 2.0
 * (the "License"); you may not use this file except in compliance with
 * the License.  You may obtain a copy of the License at
 *
 *    http://www.apache.org/licenses/LICENSE-2.0
 *
 * Unless required by applicable law or agreed to in writing, software
 * distributed under the License is distributed on an "AS IS" BASIS,
 * WITHOUT WARRANTIES OR CONDITIONS OF ANY KIND, either express or implied.
 * See the License for the specific language governing permissions and
 * limitations under the License.
 */

package org.apache.spark.sql.catalyst.parser

import java.util.Locale
import java.util.concurrent.TimeUnit

import scala.collection.mutable.{ArrayBuffer, ListBuffer, Set}
import scala.jdk.CollectionConverters._
import scala.util.{Left, Right}

import org.antlr.v4.runtime.{ParserRuleContext, RuleContext, Token}
import org.antlr.v4.runtime.misc.Interval
import org.antlr.v4.runtime.tree.{ParseTree, RuleNode, TerminalNode}

import org.apache.spark.{SparkArithmeticException, SparkException, SparkIllegalArgumentException, SparkThrowable}
import org.apache.spark.internal.{Logging, MDC}
import org.apache.spark.internal.LogKeys.PARTITION_SPECIFICATION
import org.apache.spark.sql.catalyst.{EvaluateUnresolvedInlineTable, FunctionIdentifier, SQLConfHelper, TableIdentifier}
import org.apache.spark.sql.catalyst.analysis._
import org.apache.spark.sql.catalyst.analysis.FunctionRegistry.FUNC_ALIAS
import org.apache.spark.sql.catalyst.catalog.{BucketSpec, CatalogStorageFormat, ClusterBySpec}
import org.apache.spark.sql.catalyst.expressions._
<<<<<<< HEAD
import org.apache.spark.sql.catalyst.expressions.aggregate.{AnyValue, First, Last, ListAgg, PercentileCont, PercentileDisc}
=======
import org.apache.spark.sql.catalyst.expressions.aggregate.{AnyValue, First, Last}
>>>>>>> 413242be
import org.apache.spark.sql.catalyst.parser.SqlBaseParser._
import org.apache.spark.sql.catalyst.plans._
import org.apache.spark.sql.catalyst.plans.logical._
import org.apache.spark.sql.catalyst.trees.{CurrentOrigin, Origin}
import org.apache.spark.sql.catalyst.trees.TreePattern.PARAMETER
import org.apache.spark.sql.catalyst.types.DataTypeUtils
import org.apache.spark.sql.catalyst.util.{CharVarcharUtils, DateTimeUtils, IntervalUtils, SparkParserUtils}
import org.apache.spark.sql.catalyst.util.DateTimeUtils.{convertSpecialDate, convertSpecialTimestamp, convertSpecialTimestampNTZ, getZoneId, stringToDate, stringToTimestamp, stringToTimestampWithoutTimeZone}
import org.apache.spark.sql.connector.catalog.{CatalogV2Util, SupportsNamespaces, TableCatalog, TableWritePrivilege}
import org.apache.spark.sql.connector.catalog.TableChange.ColumnPosition
import org.apache.spark.sql.connector.expressions.{ApplyTransform, BucketTransform, DaysTransform, Expression => V2Expression, FieldReference, HoursTransform, IdentityTransform, LiteralValue, MonthsTransform, Transform, YearsTransform}
import org.apache.spark.sql.errors.{DataTypeErrorsBase, QueryCompilationErrors, QueryParsingErrors, SqlScriptingErrors}
import org.apache.spark.sql.internal.SQLConf
import org.apache.spark.sql.internal.SQLConf.LEGACY_BANG_EQUALS_NOT
import org.apache.spark.sql.types._
import org.apache.spark.sql.util.CaseInsensitiveStringMap
import org.apache.spark.unsafe.types.{CalendarInterval, UTF8String}
import org.apache.spark.util.ArrayImplicits._
import org.apache.spark.util.random.RandomSampler

/**
 * The AstBuilder converts an ANTLR4 ParseTree into a catalyst Expression, LogicalPlan or
 * TableIdentifier.
 */
class AstBuilder extends DataTypeAstBuilder
  with SQLConfHelper with Logging with DataTypeErrorsBase {
  import org.apache.spark.sql.connector.catalog.CatalogV2Implicits._
  import ParserUtils._

  protected def withIdentClause(
      ctx: IdentifierReferenceContext,
      builder: Seq[String] => LogicalPlan): LogicalPlan = {
    val exprCtx = ctx.expression
    if (exprCtx != null) {
      PlanWithUnresolvedIdentifier(withOrigin(exprCtx) { expression(exprCtx) }, Nil,
        (ident, _) => builder(ident))
    } else {
      builder.apply(visitMultipartIdentifier(ctx.multipartIdentifier))
    }
  }

  protected def withIdentClause(
      ctx: IdentifierReferenceContext,
      otherPlans: Seq[LogicalPlan],
      builder: (Seq[String], Seq[LogicalPlan]) => LogicalPlan): LogicalPlan = {
    val exprCtx = ctx.expression
    if (exprCtx != null) {
      PlanWithUnresolvedIdentifier(withOrigin(exprCtx) { expression(exprCtx) }, otherPlans, builder)
    } else {
      builder.apply(visitMultipartIdentifier(ctx.multipartIdentifier), otherPlans)
    }
  }

  protected def withFuncIdentClause(
      ctx: FunctionNameContext,
      otherPlans: Seq[LogicalPlan],
      builder: (Seq[String], Seq[LogicalPlan]) => LogicalPlan): LogicalPlan = {
    val exprCtx = ctx.expression
    if (exprCtx != null) {
      PlanWithUnresolvedIdentifier(withOrigin(exprCtx) { expression(exprCtx) }, otherPlans, builder)
    } else {
      builder.apply(getFunctionMultiparts(ctx), otherPlans)
    }
  }

  protected def withFuncIdentClause(
      ctx: FunctionNameContext,
      otherExprs: Seq[Expression],
      builder: (Seq[String], Seq[Expression]) => Expression): Expression = {
    val exprCtx = ctx.expression
    if (exprCtx != null) {
      ExpressionWithUnresolvedIdentifier(
        withOrigin(exprCtx) { expression(exprCtx) },
        otherExprs,
        builder)
    } else {
      builder.apply(getFunctionMultiparts(ctx), otherExprs)
    }
  }

  /**
   * Override the default behavior for all visit methods. This will only return a non-null result
   * when the context has only one child. This is done because there is no generic method to
   * combine the results of the context children. In all other cases null is returned.
   */
  override def visitChildren(node: RuleNode): AnyRef = {
    if (node.getChildCount == 1) {
      node.getChild(0).accept(this)
    } else {
      null
    }
  }

  override def visitCompoundOrSingleStatement(
      ctx: CompoundOrSingleStatementContext): CompoundBody = withOrigin(ctx) {
    Option(ctx.singleCompoundStatement()).map { s =>
      visit(s).asInstanceOf[CompoundBody]
    }.getOrElse {
      val logicalPlan = visitSingleStatement(ctx.singleStatement())
      CompoundBody(Seq(SingleStatement(parsedPlan = logicalPlan)),
        Some(java.util.UUID.randomUUID.toString.toLowerCase(Locale.ROOT)))
    }
  }

  override def visitSingleCompoundStatement(ctx: SingleCompoundStatementContext): CompoundBody = {
    visit(ctx.beginEndCompoundBlock()).asInstanceOf[CompoundBody]
  }

  private def visitCompoundBodyImpl(
      ctx: CompoundBodyContext,
      label: Option[String],
      allowVarDeclare: Boolean): CompoundBody = {
    val buff = ListBuffer[CompoundPlanStatement]()
    ctx.compoundStatements.forEach(compoundStatement => {
      buff += visit(compoundStatement).asInstanceOf[CompoundPlanStatement]
    })

    val compoundStatements = buff.toList

    val candidates = if (allowVarDeclare) {
      compoundStatements.dropWhile {
        case SingleStatement(_: CreateVariable) => true
        case _ => false
      }
    } else {
      compoundStatements
    }

    val declareVarStatement = candidates.collectFirst {
      case SingleStatement(c: CreateVariable) => c
    }

    declareVarStatement match {
      case Some(c: CreateVariable) =>
        if (allowVarDeclare) {
          throw SqlScriptingErrors.variableDeclarationOnlyAtBeginning(
            c.origin, c.name.asInstanceOf[UnresolvedIdentifier].nameParts)
        } else {
          throw SqlScriptingErrors.variableDeclarationNotAllowedInScope(
            c.origin, c.name.asInstanceOf[UnresolvedIdentifier].nameParts)
        }
      case _ =>
    }

    CompoundBody(buff.toSeq, label)
  }


  private def generateLabelText(
      beginLabelCtx: Option[BeginLabelContext],
      endLabelCtx: Option[EndLabelContext]): String = {

    (beginLabelCtx, endLabelCtx) match {
      case (Some(bl: BeginLabelContext), Some(el: EndLabelContext))
        if bl.multipartIdentifier().getText.nonEmpty &&
          bl.multipartIdentifier().getText.toLowerCase(Locale.ROOT) !=
            el.multipartIdentifier().getText.toLowerCase(Locale.ROOT) =>
        withOrigin(bl) {
          throw SqlScriptingErrors.labelsMismatch(
            CurrentOrigin.get,
            bl.multipartIdentifier().getText,
            el.multipartIdentifier().getText)
        }
      case (None, Some(el: EndLabelContext)) =>
        withOrigin(el) {
          throw SqlScriptingErrors.endLabelWithoutBeginLabel(
            CurrentOrigin.get, el.multipartIdentifier().getText)
        }
      case _ =>
    }

    beginLabelCtx.map(_.multipartIdentifier().getText)
      .getOrElse(java.util.UUID.randomUUID.toString).toLowerCase(Locale.ROOT)
  }

  override def visitBeginEndCompoundBlock(ctx: BeginEndCompoundBlockContext): CompoundBody = {
    val labelText = generateLabelText(Option(ctx.beginLabel()), Option(ctx.endLabel()))
    visitCompoundBodyImpl(ctx.compoundBody(), Some(labelText), allowVarDeclare = true)
  }

  override def visitCompoundBody(ctx: CompoundBodyContext): CompoundBody = {
    visitCompoundBodyImpl(ctx, None, allowVarDeclare = false)
  }

  override def visitCompoundStatement(ctx: CompoundStatementContext): CompoundPlanStatement =
    withOrigin(ctx) {
      Option(ctx.statement().asInstanceOf[ParserRuleContext])
        .orElse(Option(ctx.setStatementWithOptionalVarKeyword().asInstanceOf[ParserRuleContext]))
        .map { s =>
          SingleStatement(parsedPlan = visit(s).asInstanceOf[LogicalPlan])
        }.getOrElse {
          visitChildren(ctx).asInstanceOf[CompoundPlanStatement]
        }
    }

  override def visitIfElseStatement(ctx: IfElseStatementContext): IfElseStatement = {
    IfElseStatement(
      conditions = ctx.booleanExpression().asScala.toList.map(boolExpr => withOrigin(boolExpr) {
        SingleStatement(
          Project(
            Seq(Alias(expression(boolExpr), "condition")()),
            OneRowRelation()))
      }),
      conditionalBodies = ctx.conditionalBodies.asScala.toList.map(body => visitCompoundBody(body)),
      elseBody = Option(ctx.elseBody).map(body => visitCompoundBody(body))
    )
  }

  override def visitWhileStatement(ctx: WhileStatementContext): WhileStatement = {
    val labelText = generateLabelText(Option(ctx.beginLabel()), Option(ctx.endLabel()))
    val boolExpr = ctx.booleanExpression()

    val condition = withOrigin(boolExpr) {
      SingleStatement(
        Project(
          Seq(Alias(expression(boolExpr), "condition")()),
          OneRowRelation()))}
    val body = visitCompoundBody(ctx.compoundBody())

    WhileStatement(condition, body, Some(labelText))
  }

  override def visitSearchedCaseStatement(ctx: SearchedCaseStatementContext): CaseStatement = {
    val conditions = ctx.conditions.asScala.toList.map(boolExpr => withOrigin(boolExpr) {
      SingleStatement(
        Project(
          Seq(Alias(expression(boolExpr), "condition")()),
          OneRowRelation()))
    })
    val conditionalBodies =
      ctx.conditionalBodies.asScala.toList.map(body => visitCompoundBody(body))

    if (conditions.length != conditionalBodies.length) {
      throw SparkException.internalError(
        s"Mismatched number of conditions ${conditions.length} and condition bodies" +
          s" ${conditionalBodies.length} in case statement")
    }

    CaseStatement(
      conditions = conditions,
      conditionalBodies = conditionalBodies,
      elseBody = Option(ctx.elseBody).map(body => visitCompoundBody(body)))
  }

  override def visitSimpleCaseStatement(ctx: SimpleCaseStatementContext): CaseStatement = {
    // uses EqualTo to compare the case variable(the main case expression)
    // to the WHEN clause expressions
    val conditions = ctx.conditionExpressions.asScala.toList.map(expr => withOrigin(expr) {
      SingleStatement(
        Project(
          Seq(Alias(EqualTo(expression(ctx.caseVariable), expression(expr)), "condition")()),
          OneRowRelation()))
    })
    val conditionalBodies =
      ctx.conditionalBodies.asScala.toList.map(body => visitCompoundBody(body))

    if (conditions.length != conditionalBodies.length) {
      throw SparkException.internalError(
        s"Mismatched number of conditions ${conditions.length} and condition bodies" +
          s" ${conditionalBodies.length} in case statement")
    }

    CaseStatement(
      conditions = conditions,
      conditionalBodies = conditionalBodies,
      elseBody = Option(ctx.elseBody).map(body => visitCompoundBody(body)))
  }

  override def visitRepeatStatement(ctx: RepeatStatementContext): RepeatStatement = {
    val labelText = generateLabelText(Option(ctx.beginLabel()), Option(ctx.endLabel()))
    val boolExpr = ctx.booleanExpression()

    val condition = withOrigin(boolExpr) {
      SingleStatement(
        Project(
          Seq(Alias(expression(boolExpr), "condition")()),
          OneRowRelation()))}
    val body = visitCompoundBody(ctx.compoundBody())

    RepeatStatement(condition, body, Some(labelText))
  }

  private def leaveOrIterateContextHasLabel(
      ctx: RuleContext, label: String, isIterate: Boolean): Boolean = {
    ctx match {
      case c: BeginEndCompoundBlockContext
        if Option(c.beginLabel()).isDefined &&
          c.beginLabel().multipartIdentifier().getText.toLowerCase(Locale.ROOT).equals(label) =>
        if (isIterate) {
          throw SqlScriptingErrors.invalidIterateLabelUsageForCompound(CurrentOrigin.get, label)
        }
        true
      case c: WhileStatementContext
        if Option(c.beginLabel()).isDefined &&
          c.beginLabel().multipartIdentifier().getText.toLowerCase(Locale.ROOT).equals(label)
        => true
      case c: RepeatStatementContext
        if Option(c.beginLabel()).isDefined &&
          c.beginLabel().multipartIdentifier().getText.toLowerCase(Locale.ROOT).equals(label)
        => true
      case c: LoopStatementContext
        if Option(c.beginLabel()).isDefined &&
          c.beginLabel().multipartIdentifier().getText.toLowerCase(Locale.ROOT).equals(label)
        => true
      case _ => false
    }
  }

  override def visitLeaveStatement(ctx: LeaveStatementContext): LeaveStatement =
    withOrigin(ctx) {
      val labelText = ctx.multipartIdentifier().getText.toLowerCase(Locale.ROOT)
      var parentCtx = ctx.parent

      while (Option(parentCtx).isDefined) {
        if (leaveOrIterateContextHasLabel(parentCtx, labelText, isIterate = false)) {
          return LeaveStatement(labelText)
        }
        parentCtx = parentCtx.parent
      }

      throw SqlScriptingErrors.labelDoesNotExist(
        CurrentOrigin.get, labelText, "LEAVE")
    }

  override def visitIterateStatement(ctx: IterateStatementContext): IterateStatement =
    withOrigin(ctx) {
      val labelText = ctx.multipartIdentifier().getText.toLowerCase(Locale.ROOT)
      var parentCtx = ctx.parent

      while (Option(parentCtx).isDefined) {
        if (leaveOrIterateContextHasLabel(parentCtx, labelText, isIterate = true)) {
          return IterateStatement(labelText)
        }
        parentCtx = parentCtx.parent
      }

      throw SqlScriptingErrors.labelDoesNotExist(
        CurrentOrigin.get, labelText, "ITERATE")
    }

  override def visitLoopStatement(ctx: LoopStatementContext): LoopStatement = {
    val labelText = generateLabelText(Option(ctx.beginLabel()), Option(ctx.endLabel()))
    val body = visitCompoundBody(ctx.compoundBody())

    LoopStatement(body, Some(labelText))
  }

  override def visitSingleStatement(ctx: SingleStatementContext): LogicalPlan = withOrigin(ctx) {
    Option(ctx.statement().asInstanceOf[ParserRuleContext])
      .orElse(Option(ctx.setResetStatement().asInstanceOf[ParserRuleContext]))
      .map { s => visit(s).asInstanceOf[LogicalPlan] }
      .get
  }

  override def visitSingleExpression(ctx: SingleExpressionContext): Expression = withOrigin(ctx) {
    visitNamedExpression(ctx.namedExpression)
  }

  override def visitSingleTableIdentifier(
      ctx: SingleTableIdentifierContext): TableIdentifier = withOrigin(ctx) {
    visitTableIdentifier(ctx.tableIdentifier)
  }

  override def visitSingleFunctionIdentifier(
      ctx: SingleFunctionIdentifierContext): FunctionIdentifier = withOrigin(ctx) {
    visitFunctionIdentifier(ctx.functionIdentifier)
  }

  override def visitSingleMultipartIdentifier(
      ctx: SingleMultipartIdentifierContext): Seq[String] = withOrigin(ctx) {
    visitMultipartIdentifier(ctx.multipartIdentifier)
  }

  override def visitSingleDataType(ctx: SingleDataTypeContext): DataType = withOrigin(ctx) {
    typedVisit[DataType](ctx.dataType)
  }

  override def visitSingleTableSchema(ctx: SingleTableSchemaContext): StructType = {
    val schema = StructType(visitColTypeList(ctx.colTypeList))
    withOrigin(ctx)(schema)
  }

  /* ********************************************************************************************
   * Plan parsing
   * ******************************************************************************************** */
  protected def plan(tree: ParserRuleContext): LogicalPlan = typedVisit(tree)

  /**
   * Create a top-level plan with Common Table Expressions.
   */
  override def visitQuery(ctx: QueryContext): LogicalPlan = withOrigin(ctx) {
    val query = plan(ctx.queryTerm).optionalMap(ctx.queryOrganization)(
      withQueryResultClauses(_, _, forPipeOperators = false))

    // Apply CTEs
    query.optionalMap(ctx.ctes)(withCTE)
  }

  override def visitDmlStatement(ctx: DmlStatementContext): AnyRef = withOrigin(ctx) {
    val dmlStmt = plan(ctx.dmlStatementNoWith)
    // Apply CTEs
    dmlStmt.optionalMap(ctx.ctes)(withCTE)
  }

  private def withCTE(ctx: CtesContext, plan: LogicalPlan): LogicalPlan = {
    val ctes = ctx.namedQuery.asScala.map { nCtx =>
      val namedQuery = visitNamedQuery(nCtx)
      (namedQuery.alias, namedQuery)
    }
    // Check for duplicate names.
    val duplicates = ctes.groupBy(_._1).filter(_._2.size > 1).keys
    if (duplicates.nonEmpty) {
      throw QueryParsingErrors.duplicateCteDefinitionNamesError(
        duplicates.map(toSQLId).mkString(", "), ctx)
    }
    UnresolvedWith(plan, ctes.toSeq)
  }

  /**
   * Create a logical query plan for a hive-style FROM statement body.
   */
  private def withFromStatementBody(
      ctx: FromStatementBodyContext, plan: LogicalPlan): LogicalPlan = withOrigin(ctx) {
    // two cases for transforms and selects
    if (ctx.transformClause != null) {
      withTransformQuerySpecification(
        ctx,
        ctx.transformClause,
        ctx.lateralView,
        ctx.whereClause,
        ctx.aggregationClause,
        ctx.havingClause,
        ctx.windowClause,
        plan
      )
    } else {
      withSelectQuerySpecification(
        ctx,
        ctx.selectClause,
        ctx.lateralView,
        ctx.whereClause,
        ctx.aggregationClause,
        ctx.havingClause,
        ctx.windowClause,
        plan,
        isPipeOperatorSelect = false
      )
    }
  }

  override def visitFromStatement(ctx: FromStatementContext): LogicalPlan = withOrigin(ctx) {
    val from = visitFromClause(ctx.fromClause)
    val selects = ctx.fromStatementBody.asScala.map { body =>
      withFromStatementBody(body, from).
        // Add organization statements.
        optionalMap(body.queryOrganization)(withQueryResultClauses(_, _, forPipeOperators = false))
    }
    // If there are multiple SELECT just UNION them together into one query.
    if (selects.length == 1) {
      selects.head
    } else {
      Union(selects.toSeq)
    }
  }

  /**
   * Create a named logical plan.
   *
   * This is only used for Common Table Expressions.
   */
  override def visitNamedQuery(ctx: NamedQueryContext): SubqueryAlias = withOrigin(ctx) {
    val subQuery: LogicalPlan = plan(ctx.query).optionalMap(ctx.columnAliases)(
      (columnAliases, plan) =>
        UnresolvedSubqueryColumnAliases(visitIdentifierList(columnAliases), plan)
    )
    SubqueryAlias(ctx.name.getText, subQuery)
  }

  /**
   * Create a logical plan which allows for multiple inserts using one 'from' statement. These
   * queries have the following SQL form:
   * {{{
   *   [WITH cte...]?
   *   FROM src
   *   [INSERT INTO tbl1 SELECT *]+
   * }}}
   * For example:
   * {{{
   *   FROM db.tbl1 A
   *   INSERT INTO dbo.tbl1 SELECT * WHERE A.value = 10 LIMIT 5
   *   INSERT INTO dbo.tbl2 SELECT * WHERE A.value = 12
   * }}}
   * This (Hive) feature cannot be combined with set-operators.
   */
  override def visitMultiInsertQuery(ctx: MultiInsertQueryContext): LogicalPlan = withOrigin(ctx) {
    val from = visitFromClause(ctx.fromClause)

    // Build the insert clauses.
    val inserts = ctx.multiInsertQueryBody.asScala.map { body =>
      withInsertInto(body.insertInto,
        withFromStatementBody(body.fromStatementBody, from).
          optionalMap(body.fromStatementBody.queryOrganization)(
            withQueryResultClauses(_, _, forPipeOperators = false)))
    }

    // If there are multiple INSERTS just UNION them together into one query.
    if (inserts.length == 1) {
      inserts.head
    } else {
      Union(inserts.toSeq)
    }
  }

  /**
   * Create a logical plan for a regular (single-insert) query.
   */
  override def visitSingleInsertQuery(
      ctx: SingleInsertQueryContext): LogicalPlan = withOrigin(ctx) {
    withInsertInto(ctx.insertInto(), visitQuery(ctx.query))
  }

  /**
   * Parameters used for writing query to a table:
   *   (table ident, options, tableColumnList, partitionKeys, ifPartitionNotExists, byName).
   */
  type InsertTableParams =
    (IdentifierReferenceContext, Option[OptionsClauseContext], Seq[String],
      Map[String, Option[String]], Boolean, Boolean)

  /**
   * Parameters used for writing query to a directory: (isLocal, CatalogStorageFormat, provider).
   */
  type InsertDirParams = (Boolean, CatalogStorageFormat, Option[String])

  /**
   * Add an
   * {{{
   *   INSERT OVERWRITE TABLE tableIdentifier [partitionSpec [IF NOT EXISTS]]? [identifierList]
   *   INSERT INTO [TABLE] tableIdentifier [partitionSpec] ([BY NAME] | [identifierList])
   *   INSERT INTO [TABLE] tableIdentifier REPLACE whereClause
   *   INSERT OVERWRITE [LOCAL] DIRECTORY STRING [rowFormat] [createFileFormat]
   *   INSERT OVERWRITE [LOCAL] DIRECTORY [STRING] tableProvider [OPTIONS tablePropertyList]
   * }}}
   * operation to logical plan
   */
  private def withInsertInto(
      ctx: InsertIntoContext,
      query: LogicalPlan): LogicalPlan = withOrigin(ctx) {
    ctx match {
      // We cannot push withIdentClause() into the write command because:
      //   1. `PlanWithUnresolvedIdentifier` is not a NamedRelation
      //   2. Write commands do not hold the table logical plan as a child, and we need to add
      //      additional resolution code to resolve identifiers inside the write commands.
      case table: InsertIntoTableContext =>
        val (relationCtx, options, cols, partition, ifPartitionNotExists, byName)
        = visitInsertIntoTable(table)
        withIdentClause(relationCtx, Seq(query), (ident, otherPlans) => {
          InsertIntoStatement(
            createUnresolvedRelation(relationCtx, ident, options, Seq(TableWritePrivilege.INSERT)),
            partition,
            cols,
            otherPlans.head,
            overwrite = false,
            ifPartitionNotExists,
            byName)
        })
      case table: InsertOverwriteTableContext =>
        val (relationCtx, options, cols, partition, ifPartitionNotExists, byName)
        = visitInsertOverwriteTable(table)
        withIdentClause(relationCtx, Seq(query), (ident, otherPlans) => {
          InsertIntoStatement(
            createUnresolvedRelation(relationCtx, ident, options,
              Seq(TableWritePrivilege.INSERT, TableWritePrivilege.DELETE)),
            partition,
            cols,
            otherPlans.head,
            overwrite = true,
            ifPartitionNotExists,
            byName)
        })
      case ctx: InsertIntoReplaceWhereContext =>
        val options = Option(ctx.optionsClause())
        withIdentClause(ctx.identifierReference, Seq(query), (ident, otherPlans) => {
          OverwriteByExpression.byPosition(
            createUnresolvedRelation(ctx.identifierReference, ident, options,
              Seq(TableWritePrivilege.INSERT, TableWritePrivilege.DELETE)),
            otherPlans.head,
            expression(ctx.whereClause().booleanExpression()))
        })
      case dir: InsertOverwriteDirContext =>
        val (isLocal, storage, provider) = visitInsertOverwriteDir(dir)
        InsertIntoDir(isLocal, storage, provider, query, overwrite = true)
      case hiveDir: InsertOverwriteHiveDirContext =>
        val (isLocal, storage, provider) = visitInsertOverwriteHiveDir(hiveDir)
        InsertIntoDir(isLocal, storage, provider, query, overwrite = true)
      case _ =>
        throw QueryParsingErrors.invalidInsertIntoError(ctx)
    }
  }

  /**
   * Add an INSERT INTO TABLE operation to the logical plan.
   */
  override def visitInsertIntoTable(
      ctx: InsertIntoTableContext): InsertTableParams = withOrigin(ctx) {
    val cols = Option(ctx.identifierList()).map(visitIdentifierList).getOrElse(Nil)
    val partitionKeys = Option(ctx.partitionSpec).map(visitPartitionSpec).getOrElse(Map.empty)

    blockBang(ctx.errorCapturingNot())

    if (ctx.EXISTS != null) {
      invalidStatement("INSERT INTO ... IF NOT EXISTS", ctx)
    }

    (ctx.identifierReference, Option(ctx.optionsClause()), cols, partitionKeys, false,
      ctx.NAME() != null)
  }

  /**
   * Add an INSERT OVERWRITE TABLE operation to the logical plan.
   */
  override def visitInsertOverwriteTable(
      ctx: InsertOverwriteTableContext): InsertTableParams = withOrigin(ctx) {
    assert(ctx.OVERWRITE() != null)
    val cols = Option(ctx.identifierList()).map(visitIdentifierList).getOrElse(Nil)
    val partitionKeys = Option(ctx.partitionSpec).map(visitPartitionSpec).getOrElse(Map.empty)

    blockBang(ctx.errorCapturingNot())

    val dynamicPartitionKeys: Map[String, Option[String]] = partitionKeys.filter(_._2.isEmpty)
    if (ctx.EXISTS != null && dynamicPartitionKeys.nonEmpty) {
      operationNotAllowed("IF NOT EXISTS with dynamic partitions: " +
        dynamicPartitionKeys.keys.mkString(", "), ctx)
    }

    (ctx.identifierReference, Option(ctx.optionsClause()), cols, partitionKeys,
      ctx.EXISTS() != null, ctx.NAME() != null)
  }

  /**
   * Write to a directory, returning a [[InsertIntoDir]] logical plan.
   */
  override def visitInsertOverwriteDir(
      ctx: InsertOverwriteDirContext): InsertDirParams = withOrigin(ctx) {
    throw QueryParsingErrors.insertOverwriteDirectoryUnsupportedError()
  }

  /**
   * Write to a directory, returning a [[InsertIntoDir]] logical plan.
   */
  override def visitInsertOverwriteHiveDir(
      ctx: InsertOverwriteHiveDirContext): InsertDirParams = withOrigin(ctx) {
    throw QueryParsingErrors.insertOverwriteDirectoryUnsupportedError()
  }

  private def getTableAliasWithoutColumnAlias(
      ctx: TableAliasContext, op: String): Option[String] = {
    if (ctx == null) {
      None
    } else {
      val ident = ctx.strictIdentifier()
      if (ctx.identifierList() != null) {
        throw QueryParsingErrors.columnAliasInOperationNotAllowedError(op, ctx)
      }
      if (ident != null) Some(ident.getText) else None
    }
  }

  override def visitDeleteFromTable(
      ctx: DeleteFromTableContext): LogicalPlan = withOrigin(ctx) {
    val table = createUnresolvedRelation(
      ctx.identifierReference, writePrivileges = Seq(TableWritePrivilege.DELETE))
    val tableAlias = getTableAliasWithoutColumnAlias(ctx.tableAlias(), "DELETE")
    val aliasedTable = tableAlias.map(SubqueryAlias(_, table)).getOrElse(table)
    val predicate = if (ctx.whereClause() != null) {
      expression(ctx.whereClause().booleanExpression())
    } else {
      Literal.TrueLiteral
    }
    DeleteFromTable(aliasedTable, predicate)
  }

  override def visitUpdateTable(ctx: UpdateTableContext): LogicalPlan = withOrigin(ctx) {
    val table = createUnresolvedRelation(
      ctx.identifierReference, writePrivileges = Seq(TableWritePrivilege.UPDATE))
    val tableAlias = getTableAliasWithoutColumnAlias(ctx.tableAlias(), "UPDATE")
    val aliasedTable = tableAlias.map(SubqueryAlias(_, table)).getOrElse(table)
    val assignments = withAssignments(ctx.setClause().assignmentList())
    val predicate = if (ctx.whereClause() != null) {
      Some(expression(ctx.whereClause().booleanExpression()))
    } else {
      None
    }

    UpdateTable(aliasedTable, assignments, predicate)
  }

  protected def withAssignments(assignCtx: SqlBaseParser.AssignmentListContext): Seq[Assignment] =
    withOrigin(assignCtx) {
      assignCtx.assignment().asScala.map { assign =>
        Assignment(UnresolvedAttribute(visitMultipartIdentifier(assign.key)),
          expression(assign.value))
      }.toSeq
    }

  override def visitMergeIntoTable(ctx: MergeIntoTableContext): LogicalPlan = withOrigin(ctx) {
    val withSchemaEvolution = ctx.EVOLUTION() != null

    val sourceTableOrQuery = if (ctx.source != null) {
      createUnresolvedRelation(ctx.source)
    } else if (ctx.sourceQuery != null) {
      visitQuery(ctx.sourceQuery)
    } else {
      throw QueryParsingErrors.emptySourceForMergeError(ctx)
    }
    val sourceTableAlias = getTableAliasWithoutColumnAlias(ctx.sourceAlias, "MERGE")
    val aliasedSource =
      sourceTableAlias.map(SubqueryAlias(_, sourceTableOrQuery)).getOrElse(sourceTableOrQuery)

    val mergeCondition = expression(ctx.mergeCondition)

    val matchedActions = ctx.matchedClause().asScala.map {
      clause => {
        if (clause.matchedAction().DELETE() != null) {
          DeleteAction(Option(clause.matchedCond).map(expression))
        } else if (clause.matchedAction().UPDATE() != null) {
          val condition = Option(clause.matchedCond).map(expression)
          if (clause.matchedAction().ASTERISK() != null) {
            UpdateStarAction(condition)
          } else {
            UpdateAction(condition, withAssignments(clause.matchedAction().assignmentList()))
          }
        } else {
          throw SparkException.internalError(
            s"Unrecognized matched action: ${clause.matchedAction().getText}")
        }
      }
    }.toSeq
    val notMatchedActions = ctx.notMatchedClause().asScala.map {
      clause => {
        if (clause.notMatchedAction().INSERT() != null) {
          val condition = Option(clause.notMatchedCond).map(expression)
          if (clause.notMatchedAction().ASTERISK() != null) {
            InsertStarAction(condition)
          } else {
            val columns = clause.notMatchedAction().columns.multipartIdentifier()
                .asScala.map(attr => UnresolvedAttribute(visitMultipartIdentifier(attr)))
            val values = clause.notMatchedAction().expression().asScala.map(expression)
            if (columns.size != values.size) {
              throw QueryParsingErrors.insertedValueNumberNotMatchFieldNumberError(clause)
            }
            InsertAction(condition, columns.zip(values).map(kv => Assignment(kv._1, kv._2)).toSeq)
          }
        } else {
          throw SparkException.internalError(
            s"Unrecognized matched action: ${clause.notMatchedAction().getText}")
        }
      }
    }.toSeq
    val notMatchedBySourceActions = ctx.notMatchedBySourceClause().asScala.map {
      clause => {
        val notMatchedBySourceAction = clause.notMatchedBySourceAction()
        if (notMatchedBySourceAction.DELETE() != null) {
          DeleteAction(Option(clause.notMatchedBySourceCond).map(expression))
        } else if (notMatchedBySourceAction.UPDATE() != null) {
          val condition = Option(clause.notMatchedBySourceCond).map(expression)
          UpdateAction(condition,
            withAssignments(clause.notMatchedBySourceAction().assignmentList()))
        } else {
          throw SparkException.internalError(
            s"Unrecognized matched action: ${clause.notMatchedBySourceAction().getText}")
        }
      }
    }.toSeq
    if (matchedActions.isEmpty && notMatchedActions.isEmpty && notMatchedBySourceActions.isEmpty) {
      throw QueryParsingErrors.mergeStatementWithoutWhenClauseError(ctx)
    }
    // children being empty means that the condition is not set
    val matchedActionSize = matchedActions.length
    if (matchedActionSize >= 2 && !matchedActions.init.forall(_.condition.nonEmpty)) {
      throw QueryParsingErrors.nonLastMatchedClauseOmitConditionError(ctx)
    }
    val notMatchedActionSize = notMatchedActions.length
    if (notMatchedActionSize >= 2 && !notMatchedActions.init.forall(_.condition.nonEmpty)) {
      throw QueryParsingErrors.nonLastNotMatchedClauseOmitConditionError(ctx)
    }
    val notMatchedBySourceActionSize = notMatchedBySourceActions.length
    if (notMatchedBySourceActionSize >= 2 &&
     !notMatchedBySourceActions.init.forall(_.condition.nonEmpty)) {
      throw QueryParsingErrors.nonLastNotMatchedBySourceClauseOmitConditionError(ctx)
    }

    val targetTable = createUnresolvedRelation(
      ctx.target,
      writePrivileges = MergeIntoTable.getWritePrivileges(
        matchedActions, notMatchedActions, notMatchedBySourceActions))
    val targetTableAlias = getTableAliasWithoutColumnAlias(ctx.targetAlias, "MERGE")
    val aliasedTarget = targetTableAlias.map(SubqueryAlias(_, targetTable)).getOrElse(targetTable)
    MergeIntoTable(
      aliasedTarget,
      aliasedSource,
      mergeCondition,
      matchedActions,
      notMatchedActions,
      notMatchedBySourceActions,
      withSchemaEvolution)
  }

  /**
   * Returns the parameters for [[ExecuteImmediateQuery]] logical plan.
   * Expected format:
   * {{{
   *   EXECUTE IMMEDIATE {query_string|string_literal}
   *   [INTO target1, target2] [USING param1, param2, ...]
   * }}}
   */
  override def visitExecuteImmediate(ctx: ExecuteImmediateContext): LogicalPlan = withOrigin(ctx) {
    // Because of how parsing rules are written, we know that either
    // queryParam or targetVariable is non null - hence use Either to represent this.
    val queryString = Option(ctx.queryParam.stringLit()).map(sl => Left(string(visitStringLit(sl))))
    val queryVariable = Option(ctx.queryParam.multipartIdentifier)
      .map(mpi => Right(UnresolvedAttribute(visitMultipartIdentifier(mpi))))

    val targetVars = Option(ctx.targetVariable).toSeq
      .flatMap(v => visitMultipartIdentifierList(v))
    val exprs = Option(ctx.executeImmediateUsing).map {
      visitExecuteImmediateUsing(_)
    }.getOrElse{ Seq.empty }


    ExecuteImmediateQuery(exprs, queryString.getOrElse(queryVariable.get), targetVars)
  }

  override def visitExecuteImmediateUsing(
      ctx: ExecuteImmediateUsingContext): Seq[Expression] = withOrigin(ctx) {
    val expressions = Option(ctx).toSeq
      .flatMap(ctx => visitNamedExpressionSeq(ctx.params))
    val resultExpr = expressions.map(e => e._1)

    validateExecImmediateArguments(resultExpr, ctx)
    resultExpr
  }

  /**
   * Performs validation on the arguments to EXECUTE IMMEDIATE.
   */
  private def validateExecImmediateArguments(
    expressions: Seq[Expression],
    ctx : ExecuteImmediateUsingContext) : Unit = {
    val duplicateAliases = expressions
      .filter(_.isInstanceOf[Alias])
      .groupBy {
        case Alias(arg, name) => name
      }.filter(group => group._2.size > 1)

    if (duplicateAliases.nonEmpty) {
      throw QueryParsingErrors.duplicateArgumentNamesError(duplicateAliases.keys.toSeq, ctx)
    }
  }

  override def visitMultipartIdentifierList(
      ctx: MultipartIdentifierListContext): Seq[UnresolvedAttribute] = withOrigin(ctx) {
    ctx.multipartIdentifier.asScala.map(typedVisit[Seq[String]]).map(new UnresolvedAttribute(_))
      .toSeq
  }

/**
   * Create a partition specification map.
   */
  override def visitPartitionSpec(
      ctx: PartitionSpecContext): Map[String, Option[String]] = withOrigin(ctx) {
    val legacyNullAsString =
      conf.getConf(SQLConf.LEGACY_PARSE_NULL_PARTITION_SPEC_AS_STRING_LITERAL)
    val keepPartitionSpecAsString =
      conf.getConf(SQLConf.LEGACY_KEEP_PARTITION_SPEC_AS_STRING_LITERAL)

    val parts = ctx.partitionVal.asScala.map { pVal =>
      // Check if the query attempted to refer to a DEFAULT column value within the PARTITION clause
      // and return a specific error to help guide the user, since this is not allowed.
      if (pVal.DEFAULT != null) {
        throw QueryParsingErrors.defaultColumnReferencesNotAllowedInPartitionSpec(ctx)
      }
      val name = pVal.identifier.getText
      val value = Option(pVal.constant).map(v => {
        visitStringConstant(v, legacyNullAsString, keepPartitionSpecAsString)
      })
      name -> value
    }
    // Before calling `toMap`, we check duplicated keys to avoid silently ignore partition values
    // in partition spec like PARTITION(a='1', b='2', a='3'). The real semantical check for
    // partition columns will be done in analyzer.
    if (conf.caseSensitiveAnalysis) {
      checkDuplicateKeys(parts.toSeq, ctx)
    } else {
      checkDuplicateKeys(parts.map(kv => kv._1.toLowerCase(Locale.ROOT) -> kv._2).toSeq, ctx)
    }
    parts.toMap
  }

  /**
   * Create a partition specification map without optional values.
   */
  protected def visitNonOptionalPartitionSpec(
      ctx: PartitionSpecContext): Map[String, String] = withOrigin(ctx) {
    visitPartitionSpec(ctx).map {
      case (key, None) => throw QueryParsingErrors.emptyPartitionKeyError(key, ctx)
      case (key, Some(value)) => key -> value
    }
  }

  /**
   * Convert a constant of any type into a string. This is typically used in DDL commands, and its
   * main purpose is to prevent slight differences due to back to back conversions i.e.:
   * String -> Literal -> String.
   */
  protected def visitStringConstant(
      ctx: ConstantContext,
      legacyNullAsString: Boolean = false,
      keepPartitionSpecAsString: Boolean = false): String = withOrigin(ctx) {
    expression(ctx) match {
      case Literal(null, _) if !legacyNullAsString => null
      case l @ Literal(null, _) => l.toString
      case l: Literal =>
        if (keepPartitionSpecAsString && !ctx.isInstanceOf[StringLiteralContext]) {
          ctx.getText
        } else {
          // TODO For v2 commands, we will cast the string back to its actual value,
          //  which is a waste and can be improved in the future.
          Cast(l, conf.defaultStringType, Some(conf.sessionLocalTimeZone)).eval().toString
        }
      case other =>
        throw new SparkIllegalArgumentException(
          errorClass = "_LEGACY_ERROR_TEMP_3222",
          messageParameters = Map("expr" -> other.sql)
        )
    }
  }

  /**
   * Add ORDER BY/SORT BY/CLUSTER BY/DISTRIBUTE BY/LIMIT/WINDOWS clauses to the logical plan. These
   * clauses determine the shape (ordering/partitioning/rows) of the query result.
   *
   * If 'forPipeOperators' is true, throws an error if the WINDOW clause is present (since this is
   * not currently supported) or if more than one clause is present (this can be useful when parsing
   * clauses used with pipe operations which only allow one instance of these clauses each).
   */
  private def withQueryResultClauses(
      ctx: QueryOrganizationContext,
      query: LogicalPlan,
      forPipeOperators: Boolean): LogicalPlan = withOrigin(ctx) {
    import ctx._
    var clause = ""

    // Handle ORDER BY, SORT BY, DISTRIBUTE BY, and CLUSTER BY clause.
    val withOrder = if (
      !order.isEmpty && sort.isEmpty && distributeBy.isEmpty && clusterBy.isEmpty) {
      clause = PipeOperators.orderByClause
      Sort(order.asScala.map(visitSortItem).toSeq, global = true, query)
    } else if (order.isEmpty && !sort.isEmpty && distributeBy.isEmpty && clusterBy.isEmpty) {
      clause = PipeOperators.sortByClause
      Sort(sort.asScala.map(visitSortItem).toSeq, global = false, query)
    } else if (order.isEmpty && sort.isEmpty && !distributeBy.isEmpty && clusterBy.isEmpty) {
      clause = PipeOperators.distributeByClause
      withRepartitionByExpression(ctx, expressionList(distributeBy), query)
    } else if (order.isEmpty && !sort.isEmpty && !distributeBy.isEmpty && clusterBy.isEmpty) {
      clause = PipeOperators.sortByDistributeByClause
      Sort(
        sort.asScala.map(visitSortItem).toSeq,
        global = false,
        withRepartitionByExpression(ctx, expressionList(distributeBy), query))
    } else if (order.isEmpty && sort.isEmpty && distributeBy.isEmpty && !clusterBy.isEmpty) {
      clause = PipeOperators.clusterByClause
      val expressions = expressionList(clusterBy)
      Sort(
        expressions.map(SortOrder(_, Ascending)),
        global = false,
        withRepartitionByExpression(ctx, expressions, query))
    } else if (order.isEmpty && sort.isEmpty && distributeBy.isEmpty && clusterBy.isEmpty) {
      // [EMPTY]
      query
    } else {
      throw QueryParsingErrors.combinationQueryResultClausesUnsupportedError(ctx)
    }

    // WINDOWS
    val withWindow = withOrder.optionalMap(windowClause) {
      withWindowClause
    }
    if (forPipeOperators && windowClause != null) {
      throw QueryParsingErrors.clausesWithPipeOperatorsUnsupportedError(
        ctx, s"the ${PipeOperators.windowClause} clause")
    }

    // OFFSET
    // - OFFSET 0 is the same as omitting the OFFSET clause
    val withOffset = withWindow.optional(offset) {
      if (forPipeOperators && clause.nonEmpty) {
        throw QueryParsingErrors.multipleQueryResultClausesWithPipeOperatorsUnsupportedError(
          ctx, clause, PipeOperators.offsetClause)
      }
      clause = PipeOperators.offsetClause
      Offset(typedVisit(offset), withWindow)
    }

    // LIMIT
    // - LIMIT ALL is the same as omitting the LIMIT clause
    withOffset.optional(limit) {
      if (forPipeOperators && clause.nonEmpty && clause != PipeOperators.offsetClause) {
        throw QueryParsingErrors.multipleQueryResultClausesWithPipeOperatorsUnsupportedError(
          ctx, clause, PipeOperators.limitClause)
      }
      clause = PipeOperators.limitClause
      Limit(typedVisit(limit), withOffset)
    }
  }

  /**
   * Create a clause for DISTRIBUTE BY.
   */
  protected def withRepartitionByExpression(
      ctx: QueryOrganizationContext,
      expressions: Seq[Expression],
      query: LogicalPlan): LogicalPlan = {
    throw QueryParsingErrors.distributeByUnsupportedError(ctx)
  }

  override def visitTransformQuerySpecification(
      ctx: TransformQuerySpecificationContext): LogicalPlan = withOrigin(ctx) {
    val from = OneRowRelation().optional(ctx.fromClause) {
      visitFromClause(ctx.fromClause)
    }
    withTransformQuerySpecification(
      ctx,
      ctx.transformClause,
      ctx.lateralView,
      ctx.whereClause,
      ctx.aggregationClause,
      ctx.havingClause,
      ctx.windowClause,
      from
    )
  }

  override def visitRegularQuerySpecification(
      ctx: RegularQuerySpecificationContext): LogicalPlan = withOrigin(ctx) {
    val from = OneRowRelation().optional(ctx.fromClause) {
      visitFromClause(ctx.fromClause)
    }
    withSelectQuerySpecification(
      ctx,
      ctx.selectClause,
      ctx.lateralView,
      ctx.whereClause,
      ctx.aggregationClause,
      ctx.havingClause,
      ctx.windowClause,
      from,
      isPipeOperatorSelect = false
    )
  }

  private def getAliasFunc(ctx: ParseTree): Option[Expression => String] = {
    if (conf.getConf(SQLConf.STABLE_DERIVED_COLUMN_ALIAS_ENABLED)) {
      Some(_ => toExprAlias(ctx))
    } else {
      None
    }
  }

  override def visitNamedExpressionSeq(
      ctx: NamedExpressionSeqContext): Seq[(Expression, Option[Expression => String])] = {
    Option(ctx).toSeq
      .flatMap(_.namedExpression.asScala)
      .map(ctx => (typedVisit[Expression](ctx), getAliasFunc(ctx)))
  }

  override def visitExpressionSeq(
      ctx: ExpressionSeqContext): Seq[(Expression, Option[Expression => String])] = {
    Option(ctx).toSeq
      .flatMap(_.expression.asScala)
      .map(ctx => (typedVisit[Expression](ctx), getAliasFunc(ctx)))
  }

  /**
   * Create a logical plan using a having clause.
   */
  private def withHavingClause(
      ctx: HavingClauseContext, plan: LogicalPlan): LogicalPlan = {
    // Note that we add a cast to non-predicate expressions. If the expression itself is
    // already boolean, the optimizer will get rid of the unnecessary cast.
    val predicate = expression(ctx.booleanExpression) match {
      case p: Predicate => p
      case e => Cast(e, BooleanType)
    }
    UnresolvedHaving(predicate, plan)
  }

  /**
   * Create a logical plan using a where clause.
   */
  private def withWhereClause(ctx: WhereClauseContext, plan: LogicalPlan): LogicalPlan = {
    Filter(expression(ctx.booleanExpression), plan)
  }

  /**
   * Add a hive-style transform (SELECT TRANSFORM/MAP/REDUCE) query specification to a logical plan.
   */
  private def withTransformQuerySpecification(
      ctx: ParserRuleContext,
      transformClause: TransformClauseContext,
      lateralView: java.util.List[LateralViewContext],
      whereClause: WhereClauseContext,
      aggregationClause: AggregationClauseContext,
      havingClause: HavingClauseContext,
      windowClause: WindowClauseContext,
      relation: LogicalPlan): LogicalPlan = withOrigin(ctx) {
    if (transformClause.setQuantifier != null) {
      throw QueryParsingErrors.transformNotSupportQuantifierError(transformClause.setQuantifier)
    }
    // Create the attributes.
    val (attributes, schemaLess) = if (transformClause.colTypeList != null) {
      // Typed return columns.
      val schema = createSchema(transformClause.colTypeList)
      val replacedSchema = CharVarcharUtils.replaceCharVarcharWithStringInSchema(schema)
      (DataTypeUtils.toAttributes(replacedSchema), false)
    } else if (transformClause.identifierSeq != null) {
      // Untyped return columns.
      val attrs = visitIdentifierSeq(transformClause.identifierSeq).map { name =>
        AttributeReference(name, StringType, nullable = true)()
      }
      (attrs, false)
    } else {
      (Seq(AttributeReference("key", StringType)(),
        AttributeReference("value", StringType)()), true)
    }

    val plan = visitCommonSelectQueryClausePlan(
      relation,
      visitExpressionSeq(transformClause.expressionSeq),
      lateralView,
      whereClause,
      aggregationClause,
      havingClause,
      windowClause,
      isDistinct = false,
      isPipeOperatorSelect = false)

    ScriptTransformation(
      string(visitStringLit(transformClause.script)),
      attributes,
      plan,
      withScriptIOSchema(
        ctx,
        transformClause.inRowFormat,
        visitStringLit(transformClause.recordWriter),
        transformClause.outRowFormat,
        visitStringLit(transformClause.recordReader),
        schemaLess
      )
    )
  }

  /**
   * Add a regular (SELECT) query specification to a logical plan. The query specification
   * is the core of the logical plan, this is where sourcing (FROM clause), projection (SELECT),
   * aggregation (GROUP BY ... HAVING ...) and filtering (WHERE) takes place.
   * If 'isPipeOperatorSelect' is true, wraps each projected expression with a [[PipeSelect]]
   * expression for future validation of the expressions during analysis.
   *
   * Note that query hints are ignored (both by the parser and the builder).
   */
  private def withSelectQuerySpecification(
      ctx: ParserRuleContext,
      selectClause: SelectClauseContext,
      lateralView: java.util.List[LateralViewContext],
      whereClause: WhereClauseContext,
      aggregationClause: AggregationClauseContext,
      havingClause: HavingClauseContext,
      windowClause: WindowClauseContext,
      relation: LogicalPlan,
      isPipeOperatorSelect: Boolean): LogicalPlan = withOrigin(ctx) {
    val isDistinct = selectClause.setQuantifier() != null &&
      selectClause.setQuantifier().DISTINCT() != null

    val plan = visitCommonSelectQueryClausePlan(
      relation,
      visitNamedExpressionSeq(selectClause.namedExpressionSeq),
      lateralView,
      whereClause,
      aggregationClause,
      havingClause,
      windowClause,
      isDistinct,
      isPipeOperatorSelect)

    // Hint
    selectClause.hints.asScala.foldRight(plan)(withHints)
  }

  def visitCommonSelectQueryClausePlan(
      relation: LogicalPlan,
      expressions: Seq[(Expression, Option[Expression => String])],
      lateralView: java.util.List[LateralViewContext],
      whereClause: WhereClauseContext,
      aggregationClause: AggregationClauseContext,
      havingClause: HavingClauseContext,
      windowClause: WindowClauseContext,
      isDistinct: Boolean,
      isPipeOperatorSelect: Boolean): LogicalPlan = {
    // Add lateral views.
    val withLateralView = lateralView.asScala.foldLeft(relation)(withGenerate)

    // Add where.
    val withFilter = withLateralView.optionalMap(whereClause)(withWhereClause)

    // Add aggregation or a project.
    val namedExpressions = expressions.map {
      case (e: NamedExpression, _) => e
      case (e: Expression, aliasFunc) => UnresolvedAlias(e, aliasFunc)
    }

    def createProject() = if (namedExpressions.nonEmpty) {
      val newProjectList: Seq[NamedExpression] = if (isPipeOperatorSelect) {
        // If this is a pipe operator |> SELECT clause, add a [[PipeSelect]] expression wrapping
        // each alias in the project list, so the analyzer can check invariants later.
        namedExpressions.map {
          case a: Alias =>
            a.withNewChildren(Seq(PipeSelect(a.child)))
              .asInstanceOf[NamedExpression]
          case other =>
            other
        }
      } else {
        namedExpressions
      }
      Project(newProjectList, withFilter)
    } else {
      withFilter
    }

    val withProject = if (aggregationClause == null && havingClause != null) {
      if (conf.getConf(SQLConf.LEGACY_HAVING_WITHOUT_GROUP_BY_AS_WHERE)) {
        // If the legacy conf is set, treat HAVING without GROUP BY as WHERE.
        val predicate = expression(havingClause.booleanExpression) match {
          case p: Predicate => p
          case e => Cast(e, BooleanType)
        }
        Filter(predicate, createProject())
      } else {
        // According to SQL standard, HAVING without GROUP BY means global aggregate.
        withHavingClause(havingClause, Aggregate(Nil, namedExpressions, withFilter))
      }
    } else if (aggregationClause != null) {
      val aggregate = withAggregationClause(
        aggregationClause, namedExpressions, withFilter, allowNamedGroupingExpressions = false)
      aggregate.optionalMap(havingClause)(withHavingClause)
    } else {
      // When hitting this branch, `having` must be null.
      createProject()
    }

    // Distinct
    val withDistinct = if (isDistinct) {
      Distinct(withProject)
    } else {
      withProject
    }

    // Window
    val withWindow = withDistinct.optionalMap(windowClause)(withWindowClause)

    withWindow
  }

  // Script Transform's input/output format.
  type ScriptIOFormat =
    (Seq[(String, String)], Option[String], Seq[(String, String)], Option[String])

  protected def getRowFormatDelimited(ctx: RowFormatDelimitedContext): ScriptIOFormat = {

    def entry(key: String, value: StringLitContext): Seq[(String, String)] = {
      Option(value).toSeq.map(x => key -> string(visitStringLit(x)))
    }

    // TODO we should use the visitRowFormatDelimited function here. However HiveScriptIOSchema
    // expects a seq of pairs in which the old parsers' token names are used as keys.
    // Transforming the result of visitRowFormatDelimited would be quite a bit messier than
    // retrieving the key value pairs ourselves.
    val entries = entry("TOK_TABLEROWFORMATFIELD", ctx.fieldsTerminatedBy) ++
      entry("TOK_TABLEROWFORMATCOLLITEMS", ctx.collectionItemsTerminatedBy) ++
      entry("TOK_TABLEROWFORMATMAPKEYS", ctx.keysTerminatedBy) ++
      entry("TOK_TABLEROWFORMATNULL", ctx.nullDefinedAs) ++
      Option(ctx.linesSeparatedBy).toSeq.map { stringLitCtx =>
        val value = string(visitStringLit(stringLitCtx))
        validate(
          value == "\n",
          s"LINES TERMINATED BY only supports newline '\\n' right now: $value",
          ctx)
        "TOK_TABLEROWFORMATLINES" -> value
      }

    (entries, None, Seq.empty, None)
  }

  /**
   * Create a [[ScriptInputOutputSchema]].
   */
  protected def withScriptIOSchema(
      ctx: ParserRuleContext,
      inRowFormat: RowFormatContext,
      recordWriter: Token,
      outRowFormat: RowFormatContext,
      recordReader: Token,
      schemaLess: Boolean): ScriptInputOutputSchema = {

    def format(fmt: RowFormatContext): ScriptIOFormat = fmt match {
      case c: RowFormatDelimitedContext =>
        getRowFormatDelimited(c)

      case c: RowFormatSerdeContext =>
        throw QueryParsingErrors.transformWithSerdeUnsupportedError(ctx)

      // SPARK-32106: When there is no definition about format, we return empty result
      // to use a built-in default Serde in SparkScriptTransformationExec.
      case null =>
        (Nil, None, Seq.empty, None)
    }

    val (inFormat, inSerdeClass, inSerdeProps, reader) = format(inRowFormat)

    val (outFormat, outSerdeClass, outSerdeProps, writer) = format(outRowFormat)

    ScriptInputOutputSchema(
      inFormat, outFormat,
      inSerdeClass, outSerdeClass,
      inSerdeProps, outSerdeProps,
      reader, writer,
      schemaLess)
  }

  /**
   * Create a logical plan for a given 'FROM' clause. Note that we support multiple (comma
   * separated) relations here, these get converted into a single plan by condition-less inner join.
   */
  override def visitFromClause(ctx: FromClauseContext): LogicalPlan = withOrigin(ctx) {
    val from = ctx.relation.asScala.foldLeft(null: LogicalPlan) { (left, relation) =>
      val relationPrimary = relation.relationPrimary()
      val right = if (conf.ansiRelationPrecedence) {
        visitRelation(relation)
      } else {
        plan(relationPrimary)
      }
      val join = right.optionalMap(left) { (left, right) =>
        if (relation.LATERAL != null) {
          relationPrimary match {
            case _: AliasedQueryContext =>
            case _: TableValuedFunctionContext =>
            case other =>
              throw QueryParsingErrors.invalidLateralJoinRelationError(other)
          }
          LateralJoin(left, LateralSubquery(right), Inner, None)
        } else {
          Join(left, right, Inner, None, JoinHint.NONE)
        }
      }
      if (conf.ansiRelationPrecedence) join else withRelationExtensions(relation, join)
    }
    if (ctx.pivotClause() != null) {
      if (ctx.unpivotClause() != null) {
        throw QueryParsingErrors.unpivotWithPivotInFromClauseNotAllowedError(ctx)
      }
      if (!ctx.lateralView.isEmpty) {
        throw QueryParsingErrors.lateralWithPivotInFromClauseNotAllowedError(ctx)
      }
      withPivot(ctx.pivotClause, from)
    } else if (ctx.unpivotClause() != null) {
      if (!ctx.lateralView.isEmpty) {
        throw QueryParsingErrors.lateralWithUnpivotInFromClauseNotAllowedError(ctx)
      }
      withUnpivot(ctx.unpivotClause, from)
    } else {
      ctx.lateralView.asScala.foldLeft(from)(withGenerate)
    }
  }

  /**
   * Connect two queries by a Set operator.
   *
   * Supported Set operators are:
   * - UNION [ DISTINCT | ALL ]
   * - EXCEPT [ DISTINCT | ALL ]
   * - MINUS [ DISTINCT | ALL ]
   * - INTERSECT [DISTINCT | ALL]
   */
  override def visitSetOperation(ctx: SetOperationContext): LogicalPlan = withOrigin(ctx) {
    val all = Option(ctx.setQuantifier()).exists(_.ALL != null)
    visitSetOperationImpl(plan(ctx.left), plan(ctx.right), all, ctx.operator.getType)
  }

  private def visitSetOperationImpl(
      left: LogicalPlan, right: LogicalPlan, all: Boolean, operatorType: Int): LogicalPlan = {
    operatorType match {
      case SqlBaseParser.UNION if all =>
        Union(left, right)
      case SqlBaseParser.UNION =>
        Distinct(Union(left, right))
      case SqlBaseParser.INTERSECT if all =>
        Intersect(left, right, isAll = true)
      case SqlBaseParser.INTERSECT =>
        Intersect(left, right, isAll = false)
      case SqlBaseParser.EXCEPT if all =>
        Except(left, right, isAll = true)
      case SqlBaseParser.EXCEPT =>
        Except(left, right, isAll = false)
      case SqlBaseParser.SETMINUS if all =>
        Except(left, right, isAll = true)
      case SqlBaseParser.SETMINUS =>
        Except(left, right, isAll = false)
    }
  }

  /**
   * Add a [[WithWindowDefinition]] operator to a logical plan.
   */
  private def withWindowClause(
      ctx: WindowClauseContext,
      query: LogicalPlan): LogicalPlan = withOrigin(ctx) {
    // Collect all window specifications defined in the WINDOW clause.
    val baseWindowTuples = ctx.namedWindow.asScala.map {
      wCtx =>
        (wCtx.name.getText, typedVisit[WindowSpec](wCtx.windowSpec))
    }
    baseWindowTuples.groupBy(_._1).foreach { kv =>
      if (kv._2.size > 1) {
        throw QueryParsingErrors.repetitiveWindowDefinitionError(kv._1, ctx)
      }
    }
    val baseWindowMap = baseWindowTuples.toMap

    // Handle cases like
    // window w1 as (partition by p_mfgr order by p_name
    //               range between 2 preceding and 2 following),
    //        w2 as w1
    val windowMapView = baseWindowMap.transform {
      case (_, WindowSpecReference(name)) =>
        baseWindowMap.get(name) match {
          case Some(spec: WindowSpecDefinition) =>
            spec
          case Some(ref) =>
            throw QueryParsingErrors.invalidWindowReferenceError(name, ctx)
          case None =>
            throw QueryParsingErrors.cannotResolveWindowReferenceError(name, ctx)
        }
      case (_, spec: WindowSpecDefinition) => spec
    }

    // Note that mapValues creates a view instead of materialized map. We force materialization by
    // mapping over identity.
    WithWindowDefinition(windowMapView.map(identity), query)
  }

  /**
   * Add an [[Aggregate]] to a logical plan.
   */
  private def withAggregationClause(
      ctx: AggregationClauseContext,
      selectExpressions: Seq[NamedExpression],
      query: LogicalPlan,
      allowNamedGroupingExpressions: Boolean): LogicalPlan = withOrigin(ctx) {
    if (ctx.groupingExpressionsWithGroupingAnalytics.isEmpty) {
      val groupByExpressions: Seq[Expression] =
        ctx.groupingExpressions.asScala.map { n: NamedExpressionContext =>
          if (!allowNamedGroupingExpressions && (n.name != null || n.identifierList != null)) {
            // If we do not allow grouping expressions to have aliases in this context, we throw a
            // syntax error here accordingly.
            val error: String = (if (n.name != null) n.name else n.identifierList).getText
            throw new ParseException(
              command = Some(SparkParserUtils.command(n)),
              start = Origin(),
              stop = Origin(),
              errorClass = "PARSE_SYNTAX_ERROR",
              messageParameters = Map(
                "error" -> s"'$error'",
                "hint" -> s": extra input '$error'"),
              queryContext = Array.empty)
          }
          visitNamedExpression(n)
        }.toSeq
      if (ctx.GROUPING != null) {
        // GROUP BY ... GROUPING SETS (...)
        // `groupByExpressions` can be non-empty for Hive compatibility. It may add extra grouping
        // expressions that do not exist in GROUPING SETS (...), and the value is always null.
        // For example, `SELECT a, b, c FROM ... GROUP BY a, b, c GROUPING SETS (a, b)`, the output
        // of column `c` is always null.
        val groupingSets =
          ctx.groupingSet.asScala.map(_.expression.asScala.map(e => expression(e)).toSeq)
        Aggregate(Seq(GroupingSets(groupingSets.toSeq, groupByExpressions)),
          selectExpressions, query)
      } else {
        // GROUP BY .... (WITH CUBE | WITH ROLLUP)?
        val mappedGroupByExpressions = if (ctx.CUBE != null) {
          Seq(Cube(groupByExpressions.map(Seq(_))))
        } else if (ctx.ROLLUP != null) {
          Seq(Rollup(groupByExpressions.map(Seq(_))))
        } else {
          groupByExpressions
        }
        Aggregate(mappedGroupByExpressions, selectExpressions, query)
      }
    } else {
      val groupByExpressions =
        ctx.groupingExpressionsWithGroupingAnalytics.asScala
          .map(groupByExpr => {
            val groupingAnalytics = groupByExpr.groupingAnalytics
            if (groupingAnalytics != null) {
              visitGroupingAnalytics(groupingAnalytics)
            } else {
              expression(groupByExpr.expression)
            }
          })
      Aggregate(groupByExpressions.toSeq, selectExpressions, query)
    }
  }

  override def visitGroupingAnalytics(
      groupingAnalytics: GroupingAnalyticsContext): BaseGroupingSets = {
    val groupingSets = groupingAnalytics.groupingSet.asScala
      .map(_.expression.asScala.map(e => expression(e)).toSeq)
    if (groupingAnalytics.CUBE != null) {
      // CUBE(A, B, (A, B), ()) is not supported.
      if (groupingSets.exists(_.isEmpty)) {
        throw QueryParsingErrors.invalidGroupingSetError("CUBE", groupingAnalytics)
      }
      Cube(groupingSets.toSeq)
    } else if (groupingAnalytics.ROLLUP != null) {
      // ROLLUP(A, B, (A, B), ()) is not supported.
      if (groupingSets.exists(_.isEmpty)) {
        throw QueryParsingErrors.invalidGroupingSetError("ROLLUP", groupingAnalytics)
      }
      Rollup(groupingSets.toSeq)
    } else {
      assert(groupingAnalytics.GROUPING != null && groupingAnalytics.SETS != null)
      val groupingSets = groupingAnalytics.groupingElement.asScala.flatMap { expr =>
        val groupingAnalytics = expr.groupingAnalytics()
        if (groupingAnalytics != null) {
          visitGroupingAnalytics(groupingAnalytics).selectedGroupByExprs
        } else {
          Seq(expr.groupingSet().expression().asScala.map(e => expression(e)).toSeq)
        }
      }
      GroupingSets(groupingSets.toSeq)
    }
  }

  /**
   * Add [[UnresolvedHint]]s to a logical plan.
   */
  private def withHints(
      ctx: HintContext,
      query: LogicalPlan): LogicalPlan = withOrigin(ctx) {
    var plan = query
    ctx.hintStatements.asScala.reverse.foreach { stmt =>
      plan = UnresolvedHint(stmt.hintName.getText,
        stmt.parameters.asScala.map(expression).toSeq, plan)
    }
    plan
  }

  /**
   * Add a [[Pivot]] to a logical plan.
   */
  private def withPivot(
      ctx: PivotClauseContext,
      query: LogicalPlan): LogicalPlan = withOrigin(ctx) {
    val aggregates = Option(ctx.aggregates).toSeq
      .flatMap(_.namedExpression.asScala)
      .map(typedVisit[Expression])
    val pivotColumn = if (ctx.pivotColumn.identifiers.size == 1) {
      UnresolvedAttribute.quoted(ctx.pivotColumn.errorCapturingIdentifier.getText)
    } else {
      CreateStruct(
        ctx.pivotColumn.identifiers.asScala.map(
          identifier => UnresolvedAttribute.quoted(identifier.getText)).toSeq)
    }
    val pivotValues = ctx.pivotValues.asScala.map(visitPivotValue)
    Pivot(None, pivotColumn, pivotValues.toSeq, aggregates, query)
  }

  /**
   * Create a Pivot column value with or without an alias.
   */
  override def visitPivotValue(ctx: PivotValueContext): Expression = withOrigin(ctx) {
    val e = expression(ctx.expression)
    if (ctx.errorCapturingIdentifier != null) {
      Alias(e, ctx.errorCapturingIdentifier.getText)()
    } else {
      e
    }
  }

  /**
   * Add an [[Unpivot]] to a logical plan.
   */
  private def withUnpivot(
      ctx: UnpivotClauseContext,
      query: LogicalPlan): LogicalPlan = withOrigin(ctx) {
    // this is needed to create unpivot and to filter unpivot for nulls further down
    val valueColumnNames =
      Option(ctx.unpivotOperator().unpivotSingleValueColumnClause())
        .map(_.unpivotValueColumn().identifier().getText)
        .map(Seq(_))
      .getOrElse(
        Option(ctx.unpivotOperator().unpivotMultiValueColumnClause())
          .map(_.unpivotValueColumns.asScala.map(_.identifier().getText).toSeq)
          .get
      )

    val unpivot = if (ctx.unpivotOperator().unpivotSingleValueColumnClause() != null) {
      val unpivotClause = ctx.unpivotOperator().unpivotSingleValueColumnClause()
      val variableColumnName = unpivotClause.unpivotNameColumn().identifier().getText
      val (unpivotColumns, unpivotAliases) =
        unpivotClause.unpivotColumns.asScala.map(visitUnpivotColumnAndAlias).toSeq.unzip

      Unpivot(
        None,
        Some(unpivotColumns.map(Seq(_))),
        // None when all elements are None
        Some(unpivotAliases).filter(_.exists(_.isDefined)),
        variableColumnName,
        valueColumnNames,
        query
      )
    } else {
      val unpivotClause = ctx.unpivotOperator().unpivotMultiValueColumnClause()
      val variableColumnName = unpivotClause.unpivotNameColumn().identifier().getText
      val (unpivotColumns, unpivotAliases) =
        unpivotClause.unpivotColumnSets.asScala.map(visitUnpivotColumnSet).toSeq.unzip

      Unpivot(
        None,
        Some(unpivotColumns),
        // None when all elements are None
        Some(unpivotAliases).filter(_.exists(_.isDefined)),
        variableColumnName,
        valueColumnNames,
        query
      )
    }

    // exclude null values by default
    val filtered = if (ctx.nullOperator == null || ctx.nullOperator.EXCLUDE() != null) {
      Filter(IsNotNull(Coalesce(valueColumnNames.map(UnresolvedAttribute(_)))), unpivot)
    } else {
      unpivot
    }

    // alias unpivot result
    if (ctx.errorCapturingIdentifier() != null) {
      val alias = ctx.errorCapturingIdentifier().getText
      SubqueryAlias(alias, filtered)
    } else {
      filtered
    }
  }

  /**
   * Create an Unpivot column.
   */
  override def visitUnpivotColumn(ctx: UnpivotColumnContext): NamedExpression = withOrigin(ctx) {
    UnresolvedAttribute(visitMultipartIdentifier(ctx.multipartIdentifier))
  }

  /**
   * Create an Unpivot column.
   */
  override def visitUnpivotColumnAndAlias(ctx: UnpivotColumnAndAliasContext):
  (NamedExpression, Option[String]) = withOrigin(ctx) {
    val attr = visitUnpivotColumn(ctx.unpivotColumn())
    val alias = Option(ctx.unpivotAlias()).map(_.errorCapturingIdentifier().getText)
    (attr, alias)
  }

  /**
   * Create an Unpivot struct column with or without an alias.
   * Each struct field is renamed to the respective value column name.
   */
  override def visitUnpivotColumnSet(ctx: UnpivotColumnSetContext):
  (Seq[NamedExpression], Option[String]) =
    withOrigin(ctx) {
      val exprs = ctx.unpivotColumns.asScala.map(visitUnpivotColumn).toSeq
      val alias = Option(ctx.unpivotAlias()).map(_.errorCapturingIdentifier().getText)
      (exprs, alias)
    }

  /**
   * Add a [[Generate]] (Lateral View) to a logical plan.
   */
  private def withGenerate(
      query: LogicalPlan,
      ctx: LateralViewContext): LogicalPlan = withOrigin(ctx) {
    val expressions = expressionList(ctx.expression)
    Generate(
      UnresolvedGenerator(visitFunctionName(ctx.qualifiedName), expressions),
      unrequiredChildIndex = Nil,
      outer = ctx.OUTER != null,
      // scalastyle:off caselocale
      Some(ctx.tblName.getText.toLowerCase),
      // scalastyle:on caselocale
      ctx.colName.asScala.map(_.getText).map(UnresolvedAttribute.quoted).toSeq,
      query)
  }

  /**
   * Create a single relation referenced in a FROM clause. This method is used when a part of the
   * join condition is nested, for example:
   * {{{
   *   select * from t1 join (t2 cross join t3) on col1 = col2
   * }}}
   */
  override def visitRelation(ctx: RelationContext): LogicalPlan = withOrigin(ctx) {
    withRelationExtensions(ctx, plan(ctx.relationPrimary))
  }

  private def withRelationExtensions(ctx: RelationContext, query: LogicalPlan): LogicalPlan = {
    ctx.relationExtension().asScala.foldLeft(query) { (left, extension) =>
      if (extension.joinRelation() != null) {
        withJoinRelation(extension.joinRelation(), left)
      } else if (extension.pivotClause() != null) {
        withPivot(extension.pivotClause(), left)
      } else {
        assert(extension.unpivotClause() != null)
        withUnpivot(extension.unpivotClause(), left)
      }
    }
  }

  /**
   * Join one more [[LogicalPlan]] to the current logical plan.
   */
  private def withJoinRelation(ctx: JoinRelationContext, base: LogicalPlan): LogicalPlan = {
    withOrigin(ctx) {
      val baseJoinType = ctx.joinType match {
        case null => Inner
        case jt if jt.CROSS != null => Cross
        case jt if jt.FULL != null => FullOuter
        case jt if jt.SEMI != null => LeftSemi
        case jt if jt.ANTI != null => LeftAnti
        case jt if jt.LEFT != null => LeftOuter
        case jt if jt.RIGHT != null => RightOuter
        case _ => Inner
      }

      if (ctx.LATERAL != null) {
        ctx.right match {
          case _: AliasedQueryContext =>
          case _: TableValuedFunctionContext =>
          case other =>
            throw QueryParsingErrors.invalidLateralJoinRelationError(other)
        }
      }

      // Resolve the join type and join condition
      val (joinType, condition) = Option(ctx.joinCriteria) match {
        case Some(c) if c.USING != null =>
          if (ctx.LATERAL != null) {
            throw QueryParsingErrors.lateralJoinWithUsingJoinUnsupportedError(ctx)
          }
          (UsingJoin(baseJoinType, visitIdentifierList(c.identifierList)), None)
        case Some(c) if c.booleanExpression != null =>
          (baseJoinType, Option(expression(c.booleanExpression)))
        case Some(c) =>
          throw SparkException.internalError(s"Unimplemented joinCriteria: $c")
        case None if ctx.NATURAL != null =>
          if (ctx.LATERAL != null) {
            throw QueryParsingErrors.incompatibleJoinTypesError(
              joinType1 = ctx.LATERAL.toString, joinType2 = ctx.NATURAL.toString, ctx = ctx
            )
          }
          if (baseJoinType == Cross) {
            throw QueryParsingErrors.incompatibleJoinTypesError(
              joinType1 = ctx.NATURAL.toString, joinType2 = baseJoinType.toString, ctx = ctx
            )
          }
          (NaturalJoin(baseJoinType), None)
        case None =>
          (baseJoinType, None)
      }
      if (ctx.LATERAL != null) {
        if (!Seq(Inner, Cross, LeftOuter).contains(joinType)) {
          throw QueryParsingErrors.unsupportedLateralJoinTypeError(ctx, joinType.sql)
        }
        LateralJoin(base, LateralSubquery(plan(ctx.right)), joinType, condition)
      } else {
        Join(base, plan(ctx.right), joinType, condition, JoinHint.NONE)
      }
    }
  }

  /**
   * Add a [[Sample]] to a logical plan.
   *
   * This currently supports the following sampling methods:
   * - TABLESAMPLE(x ROWS): Sample the table down to the given number of rows.
   * - TABLESAMPLE(x PERCENT) [REPEATABLE (y)]: Sample the table down to the given percentage with
   * seed 'y'. Note that percentages are defined as a number between 0 and 100.
   * - TABLESAMPLE(BUCKET x OUT OF y) [REPEATABLE (z)]: Sample the table down to a 'x' divided by
   * 'y' fraction with seed 'z'.
   */
  private def withSample(ctx: SampleContext, query: LogicalPlan): LogicalPlan = withOrigin(ctx) {
    // Create a sampled plan if we need one.
    def sample(fraction: Double, seed: Long): Sample = {
      // The range of fraction accepted by Sample is [0, 1]. Because Hive's block sampling
      // function takes X PERCENT as the input and the range of X is [0, 100], we need to
      // adjust the fraction.
      val eps = RandomSampler.roundingEpsilon
      validate(fraction >= 0.0 - eps && fraction <= 1.0 + eps,
        s"Sampling fraction ($fraction) must be on interval [0, 1]",
        ctx)
      Sample(0.0, fraction, withReplacement = false, seed, query)
    }

    if (ctx.sampleMethod() == null) {
      throw QueryParsingErrors.emptyInputForTableSampleError(ctx)
    }

    val seed = if (ctx.seed != null) {
      ctx.seed.getText.toLong
    } else {
      (math.random() * 1000).toLong
    }

    ctx.sampleMethod() match {
      case ctx: SampleByRowsContext =>
        Limit(expression(ctx.expression), query)

      case ctx: SampleByPercentileContext =>
        val fraction = ctx.percentage.getText.toDouble
        val sign = if (ctx.negativeSign == null) 1 else -1
        sample(sign * fraction / 100.0d, seed)

      case ctx: SampleByBytesContext =>
        val bytesStr = ctx.bytes.getText
        if (bytesStr.matches("[0-9]+[bBkKmMgG]")) {
          throw QueryParsingErrors.tableSampleByBytesUnsupportedError("byteLengthLiteral", ctx)
        } else {
          throw QueryParsingErrors.invalidByteLengthLiteralError(bytesStr, ctx)
        }

      case ctx: SampleByBucketContext if ctx.ON() != null =>
        if (ctx.identifier != null) {
          throw QueryParsingErrors.tableSampleByBytesUnsupportedError(
            "BUCKET x OUT OF y ON colname", ctx)
        } else {
          throw QueryParsingErrors.tableSampleByBytesUnsupportedError(
            "BUCKET x OUT OF y ON function", ctx)
        }

      case ctx: SampleByBucketContext =>
        sample(ctx.numerator.getText.toDouble / ctx.denominator.getText.toDouble, seed)
    }
  }

  /**
   * Create a logical plan for a sub-query.
   */
  override def visitSubquery(ctx: SubqueryContext): LogicalPlan = withOrigin(ctx) {
    plan(ctx.query)
  }

  /**
   * Create an un-aliased table reference. This is typically used for top-level table references,
   * for example:
   * {{{
   *   INSERT INTO db.tbl2
   *   TABLE db.tbl1
   * }}}
   */
  override def visitTable(ctx: TableContext): LogicalPlan = withOrigin(ctx) {
    createUnresolvedRelation(ctx.identifierReference)
  }

  /**
   * Create an aliased table reference. This is typically used in FROM clauses.
   */
  override def visitTableName(ctx: TableNameContext): LogicalPlan = withOrigin(ctx) {
    val relation = createUnresolvedRelation(ctx.identifierReference, Option(ctx.optionsClause))
    val table = mayApplyAliasPlan(
      ctx.tableAlias, relation.optionalMap(ctx.temporalClause)(withTimeTravel))
    table.optionalMap(ctx.sample)(withSample)
  }

  override def visitVersion(ctx: VersionContext): Option[String] = {
    if (ctx != null) {
      if (ctx.INTEGER_VALUE != null) {
        Some(ctx.INTEGER_VALUE().getText)
      } else {
        Option(string(visitStringLit(ctx.stringLit())))
      }
    } else {
      None
    }
  }

  private def extractNamedArgument(expr: FunctionArgumentContext, funcName: String) : Expression = {
    Option(expr.namedArgumentExpression).map { n =>
      if (conf.getConf(SQLConf.ALLOW_NAMED_FUNCTION_ARGUMENTS)) {
        NamedArgumentExpression(n.key.getText, expression(n.value))
      } else {
        throw QueryCompilationErrors.namedArgumentsNotEnabledError(funcName, n.key.getText)
      }
    }.getOrElse {
      expression(expr)
    }
  }

  private def withTimeTravel(
      ctx: TemporalClauseContext, plan: LogicalPlan): LogicalPlan = withOrigin(ctx) {
    val v = ctx.version
    val version = visitVersion(ctx.version)
    val timestamp = Option(ctx.timestamp).map(expression)
    if (timestamp.exists(_.references.nonEmpty)) {
      throw QueryParsingErrors.invalidTimeTravelSpec(
        "timestamp expression cannot refer to any columns", ctx.timestamp)
    }
    RelationTimeTravel(plan, timestamp, version)
  }

  /**
   * Create a relation argument for a table-valued function argument.
   */
  override def visitFunctionTableSubqueryArgument(
      ctx: FunctionTableSubqueryArgumentContext): Expression = withOrigin(ctx) {
    val p = Option(ctx.identifierReference).map { r =>
      // Make sure that the identifier after the TABLE keyword is surrounded by parentheses, as
      // required by the SQL standard. If not, return an informative error message.
      if (ctx.LEFT_PAREN() == null) {
        throw QueryParsingErrors.invalidTableFunctionIdentifierArgumentMissingParentheses(
          ctx, argumentName = ctx.identifierReference().getText)
      }
      createUnresolvedRelation(r)
    }.getOrElse {
      plan(ctx.query)
    }
    var withSinglePartition = false
    var partitionByExpressions = Seq.empty[Expression]
    var orderByExpressions = Seq.empty[SortOrder]
    Option(ctx.tableArgumentPartitioning).foreach { p =>
      if (p.SINGLE != null) {
        withSinglePartition = true
      }
      partitionByExpressions = p.partition.asScala.map(expression).toSeq
      orderByExpressions = p.sortItem.asScala.map(visitSortItem).toSeq
      def invalidPartitionOrOrderingExpression(clause: String): String = {
        "The table function call includes a table argument with an invalid " +
          s"partitioning/ordering specification: the $clause clause included multiple " +
          "expressions without parentheses surrounding them; please add parentheses around " +
          "these expressions and then retry the query again"
      }
      validate(
        Option(p.invalidMultiPartitionExpression).isEmpty,
        message = invalidPartitionOrOrderingExpression("PARTITION BY"),
        ctx = p.invalidMultiPartitionExpression)
      validate(
        Option(p.invalidMultiSortItem).isEmpty,
        message = invalidPartitionOrOrderingExpression("ORDER BY"),
        ctx = p.invalidMultiSortItem)
    }
    validate(
      !(withSinglePartition && partitionByExpressions.nonEmpty),
      message = "WITH SINGLE PARTITION cannot be specified if PARTITION BY is also present",
      ctx = ctx.tableArgumentPartitioning)
    validate(
      !(orderByExpressions.nonEmpty && partitionByExpressions.isEmpty && !withSinglePartition),
      message = "ORDER BY cannot be specified unless either " +
        "PARTITION BY or WITH SINGLE PARTITION is also present",
      ctx = ctx.tableArgumentPartitioning)
    FunctionTableSubqueryArgumentExpression(
      plan = p,
      partitionByExpressions = partitionByExpressions,
      withSinglePartition = withSinglePartition,
      orderByExpressions = orderByExpressions)
  }

  private def extractFunctionTableNamedArgument(
      expr: FunctionTableReferenceArgumentContext, funcName: String) : Expression = {
    Option(expr.functionTableNamedArgumentExpression).map { n =>
      if (conf.getConf(SQLConf.ALLOW_NAMED_FUNCTION_ARGUMENTS)) {
        NamedArgumentExpression(
          n.key.getText, visitFunctionTableSubqueryArgument(n.functionTableSubqueryArgument))
      } else {
        throw QueryCompilationErrors.namedArgumentsNotEnabledError(funcName, n.key.getText)
      }
    }.getOrElse {
      visitFunctionTableSubqueryArgument(expr.functionTableSubqueryArgument)
    }
  }

  /**
   * Create a table-valued function call with arguments, e.g. range(1000)
   */
  override def visitTableValuedFunction(ctx: TableValuedFunctionContext)
      : LogicalPlan = withOrigin(ctx) {
    val func = ctx.functionTable
    val aliases = if (func.tableAlias.identifierList != null) {
      visitIdentifierList(func.tableAlias.identifierList)
    } else {
      Seq.empty
    }

    withFuncIdentClause(
      func.functionName,
      Nil,
      (ident, _) => {
        if (ident.length > 1) {
          throw QueryParsingErrors.invalidTableValuedFunctionNameError(ident, ctx)
        }
        val funcName = func.functionName.getText
        val args = func.functionTableArgument.asScala.map { e =>
          Option(e.functionArgument).map(extractNamedArgument(_, funcName))
            .getOrElse {
              extractFunctionTableNamedArgument(e.functionTableReferenceArgument, funcName)
            }
        }.toSeq

        val tvf = UnresolvedTableValuedFunction(ident, args)

        val tvfAliases = if (aliases.nonEmpty) UnresolvedTVFAliases(ident, tvf, aliases) else tvf

        tvfAliases.optionalMap(func.tableAlias.strictIdentifier)(aliasPlan)
      })
  }

  /**
   * Create an inline table (a virtual table in Hive parlance).
   */
  override def visitInlineTable(ctx: InlineTableContext): LogicalPlan = withOrigin(ctx) {
    // Get the backing expressions.
    val rows = ctx.expression.asScala.map { e =>
      expression(e) match {
        // inline table comes in two styles:
        // style 1: values (1), (2), (3)  -- multiple columns are supported
        // style 2: values 1, 2, 3  -- only a single column is supported here
        case struct: CreateNamedStruct => struct.valExprs // style 1
        case child => Seq(child)                          // style 2
      }
    }

    val aliases = if (ctx.tableAlias.identifierList != null) {
      visitIdentifierList(ctx.tableAlias.identifierList)
    } else {
      Seq.tabulate(rows.head.size)(i => s"col${i + 1}")
    }

    val unresolvedTable = UnresolvedInlineTable(aliases, rows.toSeq)
    val table = if (conf.getConf(SQLConf.EAGER_EVAL_OF_UNRESOLVED_INLINE_TABLE_ENABLED)) {
      EvaluateUnresolvedInlineTable.evaluate(unresolvedTable)
    } else {
      unresolvedTable
    }
    table.optionalMap(ctx.tableAlias.strictIdentifier)(aliasPlan)
  }

  /**
   * Create an alias (SubqueryAlias) for a join relation. This is practically the same as
   * visitAliasedQuery and visitNamedExpression, ANTLR4 however requires us to use 3 different
   * hooks. We could add alias names for output columns, for example:
   * {{{
   *   SELECT a, b, c, d FROM (src1 s1 INNER JOIN src2 s2 ON s1.id = s2.id) dst(a, b, c, d)
   * }}}
   */
  override def visitAliasedRelation(ctx: AliasedRelationContext): LogicalPlan = withOrigin(ctx) {
    val relation = plan(ctx.relation).optionalMap(ctx.sample)(withSample)
    mayApplyAliasPlan(ctx.tableAlias, relation)
  }

  /**
   * Create an alias (SubqueryAlias) for a sub-query. This is practically the same as
   * visitAliasedRelation and visitNamedExpression, ANTLR4 however requires us to use 3 different
   * hooks. We could add alias names for output columns, for example:
   * {{{
   *   SELECT col1, col2 FROM testData AS t(col1, col2)
   * }}}
   */
  override def visitAliasedQuery(ctx: AliasedQueryContext): LogicalPlan = withOrigin(ctx) {
    val relation = plan(ctx.query).optionalMap(ctx.sample)(withSample)
    if (ctx.tableAlias.strictIdentifier == null) {
      // For un-aliased subqueries, use a default alias name that is not likely to conflict with
      // normal subquery names, so that parent operators can only access the columns in subquery by
      // unqualified names. Users can still use this special qualifier to access columns if they
      // know it, but that's not recommended.
      SubqueryAlias(SubqueryAlias.generateSubqueryName(), relation)
    } else {
      mayApplyAliasPlan(ctx.tableAlias, relation)
    }
  }

  /**
   * Create an alias ([[SubqueryAlias]]) for a [[LogicalPlan]].
   */
  private def aliasPlan(alias: ParserRuleContext, plan: LogicalPlan): LogicalPlan = {
    SubqueryAlias(alias.getText, plan)
  }

  /**
   * If aliases specified in a FROM clause, create a subquery alias ([[SubqueryAlias]]) and
   * column aliases for a [[LogicalPlan]].
   */
  private def mayApplyAliasPlan(tableAlias: TableAliasContext, plan: LogicalPlan): LogicalPlan = {
    if (tableAlias.strictIdentifier != null) {
      val alias = tableAlias.strictIdentifier.getText
      if (tableAlias.identifierList != null) {
        val columnNames = visitIdentifierList(tableAlias.identifierList)
        SubqueryAlias(alias, UnresolvedSubqueryColumnAliases(columnNames, plan))
      } else {
        SubqueryAlias(alias, plan)
      }
    } else {
      plan
    }
  }

  /**
   * Create a Sequence of Strings for a parenthesis enclosed alias list.
   */
  override def visitIdentifierList(ctx: IdentifierListContext): Seq[String] = withOrigin(ctx) {
    visitIdentifierSeq(ctx.identifierSeq)
  }

  /**
   * Create a Sequence of Strings for an identifier list.
   */
  override def visitIdentifierSeq(ctx: IdentifierSeqContext): Seq[String] = withOrigin(ctx) {
    ctx.ident.asScala.map(_.getText).toSeq
  }

  /* ********************************************************************************************
   * Table Identifier parsing
   * ******************************************************************************************** */
  /**
   * Create a [[TableIdentifier]] from a 'tableName' or 'databaseName'.'tableName' pattern.
   */
  override def visitTableIdentifier(
      ctx: TableIdentifierContext): TableIdentifier = withOrigin(ctx) {
    TableIdentifier(ctx.table.getText, Option(ctx.db).map(_.getText))
  }

  /**
   * Create a [[FunctionIdentifier]] from a 'functionName' or 'databaseName'.'functionName' pattern.
   */
  override def visitFunctionIdentifier(
      ctx: FunctionIdentifierContext): FunctionIdentifier = withOrigin(ctx) {
    FunctionIdentifier(ctx.function.getText, Option(ctx.db).map(_.getText))
  }

  /**
   * Create a multi-part identifier.
   */
  override def visitMultipartIdentifier(ctx: MultipartIdentifierContext): Seq[String] =
    withOrigin(ctx) {
      ctx.parts.asScala.map(_.getText).toSeq
    }

  /* ********************************************************************************************
   * Expression parsing
   * ******************************************************************************************** */
  /**
   * Create an expression from the given context. This method just passes the context on to the
   * visitor and only takes care of typing (We assume that the visitor returns an Expression here).
   */
  protected def expression(ctx: ParserRuleContext): Expression = typedVisit(ctx)

  /**
   * Create sequence of expressions from the given sequence of contexts.
   */
  private def expressionList(trees: java.util.List[ExpressionContext]): Seq[Expression] = {
    trees.asScala.map(expression).toSeq
  }

  /**
   * Create a star (i.e. all) expression; this selects all elements (in the specified object).
   * Both un-targeted (global) and targeted aliases are supported.
   */
  override def visitStar(ctx: StarContext): Expression = withOrigin(ctx) {
    val target = Option(ctx.qualifiedName()).map(_.identifier.asScala.map(_.getText).toSeq)

    if (ctx.exceptClause != null) {
      visitStarExcept(ctx, target)
    }
    else {
      UnresolvedStar(target)
    }
  }

  /**
   * Create a star-except (i.e. all - except list) expression; this selects all elements in the
   * specified object except those in the except list.
   * Both un-targeted (global) and targeted aliases are supported.
   */
  def visitStarExcept(ctx: StarContext, target: Option[Seq[String]]): Expression = withOrigin(ctx) {
    val exceptCols = ctx.exceptClause
      .exceptCols.multipartIdentifier.asScala.map(typedVisit[Seq[String]])
    UnresolvedStarExcept(
      target,
      exceptCols.toSeq)
  }

  /**
   * Check for the inappropriate usage of the '!' token.
   * '!' used to be a synonym for 'NOT' in the lexer, but that was too general.
   * '!' should only be a synonym for 'NOT' when used as a prefix in a logical operation.
   * We do that now explicitly.
   */
  def blockBang(ctx: ErrorCapturingNotContext): ErrorCapturingNotContext = {
    val tolerateBang = conf.getConf(LEGACY_BANG_EQUALS_NOT)
    if (ctx != null && ctx.BANG() != null && !tolerateBang) {
      withOrigin(ctx) {
        throw new ParseException(
          errorClass = "SYNTAX_DISCONTINUED.BANG_EQUALS_NOT",
          messageParameters = Map("clause" -> toSQLStmt("!")),
          ctx)
      }
    }
    ctx
  }

  /**
   * Create an aliased expression if an alias is specified. Both single and multi-aliases are
   * supported.
   */
  override def visitNamedExpression(ctx: NamedExpressionContext): Expression = withOrigin(ctx) {
    val e = expression(ctx.expression)
    if (ctx.name != null) {
      Alias(e, ctx.name.getText)()
    } else if (ctx.identifierList != null) {
      MultiAlias(e, visitIdentifierList(ctx.identifierList))
    } else {
      e
    }
  }

  /**
   * Combine a number of boolean expressions into a balanced expression tree. These expressions are
   * either combined by a logical [[And]] or a logical [[Or]].
   *
   * A balanced binary tree is created because regular left recursive trees cause considerable
   * performance degradations and can cause stack overflows.
   */
  override def visitLogicalBinary(ctx: LogicalBinaryContext): Expression = withOrigin(ctx) {
    val expressionType = ctx.operator.getType
    val expressionCombiner = expressionType match {
      case SqlBaseParser.AND => And.apply _
      case SqlBaseParser.OR => Or.apply _
    }

    // Collect all similar left hand contexts.
    val contexts = ArrayBuffer(ctx.right)
    var current = ctx.left
    def collectContexts: Boolean = current match {
      case lbc: LogicalBinaryContext if lbc.operator.getType == expressionType =>
        contexts += lbc.right
        current = lbc.left
        true
      case _ =>
        contexts += current
        false
    }
    while (collectContexts) {
      // No body - all updates take place in the collectContexts.
    }

    // Reverse the contexts to have them in the same sequence as in the SQL statement & turn them
    // into expressions.
    val expressions = contexts.reverseIterator.map(expression).to(ArrayBuffer)

    // Create a balanced tree.
    def reduceToExpressionTree(low: Int, high: Int): Expression = high - low match {
      case 0 =>
        expressions(low)
      case 1 =>
        expressionCombiner(expressions(low), expressions(high))
      case x =>
        val mid = low + x / 2
        expressionCombiner(
          reduceToExpressionTree(low, mid),
          reduceToExpressionTree(mid + 1, high))
    }
    reduceToExpressionTree(0, expressions.size - 1)
  }

  /**
   * Invert a boolean expression.
   */
  override def visitLogicalNot(ctx: LogicalNotContext): Expression = withOrigin(ctx) {
    Not(expression(ctx.booleanExpression()))
  }

  /**
   * Create a filtering correlated sub-query (EXISTS).
   */
  override def visitExists(ctx: ExistsContext): Expression = {
    Exists(plan(ctx.query))
  }

  /**
   * Create a comparison expression. This compares two expressions. The following comparison
   * operators are supported:
   * - Equal: '=' or '=='
   * - Null-safe Equal: '<=>'
   * - Not Equal: '<>' or '!='
   * - Less than: '<'
   * - Less than or Equal: '<='
   * - Greater than: '>'
   * - Greater than or Equal: '>='
   */
  override def visitComparison(ctx: ComparisonContext): Expression = withOrigin(ctx) {
    val left = expression(ctx.left)
    val right = expression(ctx.right)
    val operator = ctx.comparisonOperator().getChild(0).asInstanceOf[TerminalNode]
    operator.getSymbol.getType match {
      case SqlBaseParser.EQ =>
        EqualTo(left, right)
      case SqlBaseParser.NSEQ =>
        EqualNullSafe(left, right)
      case SqlBaseParser.NEQ | SqlBaseParser.NEQJ =>
        Not(EqualTo(left, right))
      case SqlBaseParser.LT =>
        LessThan(left, right)
      case SqlBaseParser.LTE =>
        LessThanOrEqual(left, right)
      case SqlBaseParser.GT =>
        GreaterThan(left, right)
      case SqlBaseParser.GTE =>
        GreaterThanOrEqual(left, right)
    }
  }

  /**
   * Create a predicated expression. A predicated expression is a normal expression with a
   * predicate attached to it, for example:
   * {{{
   *    a + 1 IS NULL
   * }}}
   */
  override def visitPredicated(ctx: PredicatedContext): Expression = withOrigin(ctx) {
    val e = expression(ctx.valueExpression)
    if (ctx.predicate != null) {
      withPredicate(e, ctx.predicate)
    } else {
      e
    }
  }

  /**
   * Add a predicate to the given expression. Supported expressions are:
   * - (NOT) BETWEEN
   * - (NOT) IN
   * - (NOT) (LIKE | ILIKE) (ANY | SOME | ALL)
   * - (NOT) RLIKE
   * - IS (NOT) NULL.
   * - IS (NOT) (TRUE | FALSE | UNKNOWN)
   * - IS (NOT) DISTINCT FROM
   */
  private def withPredicate(e: Expression, ctx: PredicateContext): Expression = withOrigin(ctx) {
    // Invert a predicate if it has a valid NOT clause.
    def invertIfNotDefined(e: Expression): Expression = {
      val withNot = blockBang(ctx.errorCapturingNot)
      withNot match {
        case null => e
        case _ => Not(e)
      }
    }

    def getValueExpressions(e: Expression): Seq[Expression] = e match {
      case c: CreateNamedStruct => c.valExprs
      case other => Seq(other)
    }

    def lowerLikeArgsIfNeeded(
        expr: Expression,
        patterns: Seq[UTF8String]): (Expression, Seq[UTF8String]) = ctx.kind.getType match {
      // scalastyle:off caselocale
      case SqlBaseParser.ILIKE => (Lower(expr), patterns.map(_.toLowerCase))
      // scalastyle:on caselocale
      case _ => (expr, patterns)
    }

    def getLike(expr: Expression, pattern: Expression): Expression = ctx.kind.getType match {
      case SqlBaseParser.ILIKE => new ILike(expr, pattern)
      case _ => new Like(expr, pattern)
    }

    val withNot = blockBang(ctx.errorCapturingNot)

    // Create the predicate.
    ctx.kind.getType match {
      case SqlBaseParser.BETWEEN =>
        if (!SQLConf.get.legacyDuplicateBetweenInput) {
          invertIfNotDefined(UnresolvedFunction(
            "between", Seq(e, expression(ctx.lower), expression(ctx.upper)), isDistinct = false))
        } else {
          invertIfNotDefined(And(
            GreaterThanOrEqual(e, expression(ctx.lower)),
            LessThanOrEqual(e, expression(ctx.upper))))
        }
      case SqlBaseParser.IN if ctx.query != null =>
        invertIfNotDefined(InSubquery(getValueExpressions(e), ListQuery(plan(ctx.query))))
      case SqlBaseParser.IN =>
        invertIfNotDefined(In(e, ctx.expression.asScala.map(expression).toSeq))
      case SqlBaseParser.LIKE | SqlBaseParser.ILIKE =>
        Option(ctx.quantifier).map(_.getType) match {
          case Some(SqlBaseParser.ANY) | Some(SqlBaseParser.SOME) =>
            validate(!ctx.expression.isEmpty, "Expected something between '(' and ')'.", ctx)
            val expressions = expressionList(ctx.expression)
            if (expressions.forall(_.foldable) && expressions.forall(_.dataType == StringType)) {
              // If there are many pattern expressions, will throw StackOverflowError.
              // So we use LikeAny or NotLikeAny instead.
              val patterns = expressions.map(_.eval(EmptyRow).asInstanceOf[UTF8String])
              val (expr, pat) = lowerLikeArgsIfNeeded(e, patterns)
              withNot match {
                case null => LikeAny(expr, pat)
                case _ => NotLikeAny(expr, pat)
              }
            } else {
              ctx.expression.asScala.map(expression)
                .map(p => invertIfNotDefined(getLike(e, p))).toSeq.reduceLeft(Or)
            }
          case Some(SqlBaseParser.ALL) =>
            validate(!ctx.expression.isEmpty, "Expected something between '(' and ')'.", ctx)
            val expressions = expressionList(ctx.expression)
            if (expressions.forall(_.foldable) && expressions.forall(_.dataType == StringType)) {
              // If there are many pattern expressions, will throw StackOverflowError.
              // So we use LikeAll or NotLikeAll instead.
              val patterns = expressions.map(_.eval(EmptyRow).asInstanceOf[UTF8String])
              val (expr, pat) = lowerLikeArgsIfNeeded(e, patterns)
              withNot match {
                case null => LikeAll(expr, pat)
                case _ => NotLikeAll(expr, pat)
              }
            } else {
              ctx.expression.asScala.map(expression)
                .map(p => invertIfNotDefined(getLike(e, p))).toSeq.reduceLeft(And)
            }
          case _ =>
            val escapeChar = Option(ctx.escapeChar)
              .map(stringLitCtx => string(visitStringLit(stringLitCtx))).map { str =>
              if (str.length != 1) {
                throw QueryParsingErrors.invalidEscapeStringError(str, ctx)
              }
              str.charAt(0)
            }.getOrElse('\\')
            val likeExpr = ctx.kind.getType match {
              case SqlBaseParser.ILIKE => ILike(e, expression(ctx.pattern), escapeChar)
              case _ => Like(e, expression(ctx.pattern), escapeChar)
            }
            invertIfNotDefined(likeExpr)
        }
      case SqlBaseParser.RLIKE =>
        invertIfNotDefined(RLike(e, expression(ctx.pattern)))
      case SqlBaseParser.NULL if withNot != null =>
        IsNotNull(e)
      case SqlBaseParser.NULL =>
        IsNull(e)
      case SqlBaseParser.TRUE => withNot match {
        case null => EqualNullSafe(e, Literal(true))
        case _ => Not(EqualNullSafe(e, Literal(true)))
      }
      case SqlBaseParser.FALSE => withNot match {
        case null => EqualNullSafe(e, Literal(false))
        case _ => Not(EqualNullSafe(e, Literal(false)))
      }
      case SqlBaseParser.UNKNOWN => withNot match {
        case null => IsUnknown(e)
        case _ => IsNotUnknown(e)
      }
      case SqlBaseParser.DISTINCT if withNot != null =>
        EqualNullSafe(e, expression(ctx.right))
      case SqlBaseParser.DISTINCT =>
        Not(EqualNullSafe(e, expression(ctx.right)))
    }
  }

  /**
   * Create a binary arithmetic expression. The following arithmetic operators are supported:
   * - Multiplication: '*'
   * - Division: '/'
   * - Hive Long Division: 'DIV'
   * - Modulo: '%'
   * - Addition: '+'
   * - Subtraction: '-'
   * - Binary AND: '&'
   * - Binary XOR
   * - Binary OR: '|'
   */
  override def visitArithmeticBinary(ctx: ArithmeticBinaryContext): Expression = withOrigin(ctx) {
    val left = expression(ctx.left)
    val right = expression(ctx.right)
    ctx.operator.getType match {
      case SqlBaseParser.ASTERISK =>
        Multiply(left, right)
      case SqlBaseParser.SLASH =>
        Divide(left, right)
      case SqlBaseParser.PERCENT =>
        Remainder(left, right)
      case SqlBaseParser.DIV =>
        IntegralDivide(left, right)
      case SqlBaseParser.PLUS =>
        Add(left, right)
      case SqlBaseParser.MINUS =>
        Subtract(left, right)
      case SqlBaseParser.CONCAT_PIPE =>
        Concat(left :: right :: Nil)
      case SqlBaseParser.AMPERSAND =>
        BitwiseAnd(left, right)
      case SqlBaseParser.HAT =>
        BitwiseXor(left, right)
      case SqlBaseParser.PIPE =>
        BitwiseOr(left, right)
    }
  }

  override def visitShiftExpression(ctx: ShiftExpressionContext): Expression = withOrigin(ctx) {
    val left = expression(ctx.left)
    val right = expression(ctx.right)
    val operator = ctx.shiftOperator().getChild(0).asInstanceOf[TerminalNode]
    val shift = operator.getSymbol.getType match {
      case SqlBaseParser.SHIFT_LEFT => ShiftLeft(left, right)
      case SqlBaseParser.SHIFT_RIGHT => ShiftRight(left, right)
      case SqlBaseParser.SHIFT_RIGHT_UNSIGNED => ShiftRightUnsigned(left, right)
    }
    shift.setTagValue(FUNC_ALIAS, operator.getText)
    shift
  }

  /**
   * Create a unary arithmetic expression. The following arithmetic operators are supported:
   * - Plus: '+'
   * - Minus: '-'
   * - Bitwise Not: '~'
   */
  override def visitArithmeticUnary(ctx: ArithmeticUnaryContext): Expression = withOrigin(ctx) {
    val value = expression(ctx.valueExpression)
    ctx.operator.getType match {
      case SqlBaseParser.PLUS =>
        UnaryPositive(value)
      case SqlBaseParser.MINUS =>
        UnaryMinus(value)
      case SqlBaseParser.TILDE =>
        BitwiseNot(value)
    }
  }

  override def visitCurrentLike(ctx: CurrentLikeContext): Expression = withOrigin(ctx) {
    if (conf.enforceReservedKeywords) {
      ctx.name.getType match {
        case SqlBaseParser.CURRENT_DATE =>
          CurrentDate()
        case SqlBaseParser.CURRENT_TIMESTAMP =>
          CurrentTimestamp()
        case SqlBaseParser.CURRENT_USER | SqlBaseParser.USER | SqlBaseParser.SESSION_USER =>
          CurrentUser()
      }
    } else {
      // If the parser is not in ansi mode, we should return `UnresolvedAttribute`, in case there
      // are columns named `CURRENT_DATE` or `CURRENT_TIMESTAMP`.
      UnresolvedAttribute.quoted(ctx.name.getText)
    }
  }

  /**
   * Create a [[Collate]] expression.
   */
  override def visitCollate(ctx: CollateContext): Expression = withOrigin(ctx) {
    val collationName = visitCollateClause(ctx.collateClause())
    Collate(expression(ctx.primaryExpression), collationName)
  }

  override def visitCollateClause(ctx: CollateClauseContext): String = withOrigin(ctx) {
    val collationName = ctx.collationName.getText
    if (!SQLConf.get.trimCollationEnabled && collationName.toUpperCase().contains("TRIM")) {
      throw QueryCompilationErrors.trimCollationNotEnabledError()
    }
    ctx.identifier.getText
  }

  /**
   * Create a [[Cast]] expression.
   */
  override def visitCast(ctx: CastContext): Expression = withOrigin(ctx) {
    val rawDataType = typedVisit[DataType](ctx.dataType())
    ctx.dataType() match {
      case context: PrimitiveDataTypeContext =>
        val typeCtx = context.`type`()
        if (typeCtx.start.getType == STRING) {
          typeCtx.children.asScala.toSeq match {
            case Seq(_, cctx: CollateClauseContext) =>
              throw QueryParsingErrors.dataTypeUnsupportedError(
                rawDataType.typeName,
                ctx.dataType().asInstanceOf[PrimitiveDataTypeContext])
            case _ =>
          }
        }
      case _ =>
    }
    val dataType = CharVarcharUtils.replaceCharVarcharWithStringForCast(rawDataType)
    ctx.name.getType match {
      case SqlBaseParser.CAST =>
        val cast = Cast(expression(ctx.expression), dataType)
        cast.setTagValue(Cast.USER_SPECIFIED_CAST, ())
        cast

      case SqlBaseParser.TRY_CAST =>
        val cast = Cast(expression(ctx.expression), dataType, evalMode = EvalMode.TRY)
        cast.setTagValue(Cast.USER_SPECIFIED_CAST, ())
        cast
    }
  }

  /**
   * Create a [[Cast]] expression for '::' syntax.
   */
  override def visitCastByColon(ctx: CastByColonContext): Expression = withOrigin(ctx) {
    val rawDataType = typedVisit[DataType](ctx.dataType())
    ctx.dataType() match {
      case context: PrimitiveDataTypeContext =>
        val typeCtx = context.`type`()
        if (typeCtx.start.getType == STRING) {
          typeCtx.children.asScala.toSeq match {
            case Seq(_, cctx: CollateClauseContext) =>
              throw QueryParsingErrors.dataTypeUnsupportedError(
                rawDataType.typeName,
                ctx.dataType().asInstanceOf[PrimitiveDataTypeContext])
            case _ =>
          }
        }
      case _ =>
    }
    val dataType = CharVarcharUtils.replaceCharVarcharWithStringForCast(rawDataType)
    val cast = Cast(expression(ctx.primaryExpression), dataType)
    cast.setTagValue(Cast.USER_SPECIFIED_CAST, ())
    cast
  }

  /**
   * Create a [[CreateStruct]] expression.
   */
  override def visitStruct(ctx: StructContext): Expression = withOrigin(ctx) {
    CreateStruct.create(ctx.argument.asScala.map(expression).toSeq)
  }

  /**
   * Create a [[First]] expression.
   */
  override def visitFirst(ctx: FirstContext): Expression = withOrigin(ctx) {
    val ignoreNullsExpr = ctx.IGNORE != null
    First(expression(ctx.expression), ignoreNullsExpr).toAggregateExpression()
  }

  /**
   * Create an [[AnyValue]] expression.
   */
  override def visitAny_value(ctx: Any_valueContext): Expression = withOrigin(ctx) {
    val ignoreNullsExpr = ctx.IGNORE != null
    AnyValue(expression(ctx.expression), ignoreNullsExpr).toAggregateExpression()
  }

  /**
   * Create a [[Last]] expression.
   */
  override def visitLast(ctx: LastContext): Expression = withOrigin(ctx) {
    val ignoreNullsExpr = ctx.IGNORE != null
    Last(expression(ctx.expression), ignoreNullsExpr).toAggregateExpression()
  }

  /**
   * Create a Position expression.
   */
  override def visitPosition(ctx: PositionContext): Expression = withOrigin(ctx) {
    new StringLocate(expression(ctx.substr), expression(ctx.str))
  }

  /**
   * Create a Extract expression.
   */
  override def visitExtract(ctx: ExtractContext): Expression = withOrigin(ctx) {
    val arguments = Seq(Literal(ctx.field.getText), expression(ctx.source))
    UnresolvedFunction("extract", arguments, isDistinct = false)
  }

  /**
<<<<<<< HEAD
   * Create a Percentile expression.
   */
  override def visitPercentile(ctx: PercentileContext): Expression = withOrigin(ctx) {
    val percentage = expression(ctx.percentage)
    val sortOrder = visitSortItem(ctx.sortItem)
    val percentile = ctx.name.getType match {
      case SqlBaseParser.PERCENTILE_CONT =>
        sortOrder.direction match {
          case Ascending => PercentileCont(sortOrder.child, percentage)
          case Descending => PercentileCont(sortOrder.child, percentage, true)
        }
      case SqlBaseParser.PERCENTILE_DISC =>
        sortOrder.direction match {
          case Ascending => PercentileDisc(sortOrder.child, percentage)
          case Descending => PercentileDisc(sortOrder.child, percentage, true)
        }
    }
    val filter = Option(ctx.where).map(expression(_))
    val aggregateExpression = percentile.toAggregateExpression(false, filter)
    ctx.windowSpec match {
      case spec: WindowRefContext =>
        UnresolvedWindowExpression(aggregateExpression, visitWindowRef(spec))
      case spec: WindowDefContext =>
        WindowExpression(aggregateExpression, visitWindowDef(spec))
      case _ => aggregateExpression
    }
  }

  /**
   * Create a ListAgg expression.
   */
  override def visitListAgg(ctx: ListAggContext): AnyRef = {
    val column = expression(ctx.aggEpxr)
    val sortOrder = visitSortItem(ctx.sortItem)
    val isDistinct = Option(ctx.setQuantifier()).exists(_.DISTINCT != null)
    if (!column.semanticEquals(sortOrder.child) && isDistinct) {
      throw QueryCompilationErrors.functionAndOrderExpressionMismatchError("LISTAGG", column,
        sortOrder.child)
    }
    val delimiter = if (ctx.delimiter != null) Literal(string(visitStringLit(ctx.delimiter)))
      else Literal(",")
    val reverse = sortOrder.direction == Descending
    val listAgg = ListAgg(column, sortOrder.child, delimiter, reverse)
    val aggregateExpression = listAgg.toAggregateExpression(isDistinct)
    ctx.windowSpec match {
      case spec: WindowRefContext =>
        UnresolvedWindowExpression(aggregateExpression, visitWindowRef(spec))
      case spec: WindowDefContext =>
        WindowExpression(aggregateExpression, visitWindowDef(spec))
      case _ => aggregateExpression
    }
  }

  /**
=======
>>>>>>> 413242be
   * Create a Substring/Substr expression.
   */
  override def visitSubstring(ctx: SubstringContext): Expression = withOrigin(ctx) {
    if (ctx.len != null) {
      Substring(expression(ctx.str), expression(ctx.pos), expression(ctx.len))
    } else {
      new Substring(expression(ctx.str), expression(ctx.pos))
    }
  }

  /**
   * Create a Trim expression.
   */
  override def visitTrim(ctx: TrimContext): Expression = withOrigin(ctx) {
    val srcStr = expression(ctx.srcStr)
    val trimStr = Option(ctx.trimStr).map(expression)
    Option(ctx.trimOption).map(_.getType).getOrElse(SqlBaseParser.BOTH) match {
      case SqlBaseParser.BOTH =>
        StringTrim(srcStr, trimStr)
      case SqlBaseParser.LEADING =>
        StringTrimLeft(srcStr, trimStr)
      case SqlBaseParser.TRAILING =>
        StringTrimRight(srcStr, trimStr)
      case other =>
        throw QueryParsingErrors.trimOptionUnsupportedError(other, ctx)
    }
  }

  /**
   * Create a Overlay expression.
   */
  override def visitOverlay(ctx: OverlayContext): Expression = withOrigin(ctx) {
    val input = expression(ctx.input)
    val replace = expression(ctx.replace)
    val position = expression(ctx.position)
    val lengthOpt = Option(ctx.length).map(expression)
    lengthOpt match {
      case Some(length) => Overlay(input, replace, position, length)
      case None => new Overlay(input, replace, position)
    }
  }

  /**
   * Create a (windowed) Function expression.
   */
  override def visitFunctionCall(ctx: FunctionCallContext): Expression = withOrigin(ctx) {
    // Create the function call.
    val name = ctx.functionName.getText
    val isDistinct = Option(ctx.setQuantifier()).exists(_.DISTINCT != null)
    // Call `toSeq`, otherwise `ctx.argument.asScala.map(expression)` is `Buffer` in Scala 2.13
    val arguments = ctx.argument.asScala.map { e =>
      extractNamedArgument(e, name)
    }.toSeq match {
      case Seq(UnresolvedStar(None))
        if name.toLowerCase(Locale.ROOT) == "count" && !isDistinct =>
        // Transform COUNT(*) into COUNT(1).
        Seq(Literal(1))
      case expressions =>
        expressions
    }
    val order = ctx.sortItem.asScala.map(visitSortItem)
    val filter = Option(ctx.where).map(expression(_))
    val ignoreNulls =
      Option(ctx.nullsOption).map(_.getType == SqlBaseParser.IGNORE).getOrElse(false)

    // Is this an IDENTIFIER clause instead of a function call?
    if (ctx.functionName.identFunc != null &&
      arguments.length == 1 && // One argument
      ctx.setQuantifier == null && // No other clause
      ctx.where == null &&
      ctx.nullsOption == null &&
      ctx.windowSpec == null) {
      new ExpressionWithUnresolvedIdentifier(arguments.head, UnresolvedAttribute(_))
    } else {
      // It's a function call
      val funcCtx = ctx.functionName
      val func: Expression = withFuncIdentClause(
        funcCtx,
        arguments ++ filter ++ order.toSeq,
        (ident, otherExprs) => {
          val orderings = otherExprs.takeRight(order.size).asInstanceOf[Seq[SortOrder]]
          val args = otherExprs.take(arguments.length)
          val filterExpr = if (filter.isDefined) {
            Some(otherExprs(args.length))
          } else {
            None
          }
          UnresolvedFunction(ident, args, isDistinct, filterExpr, ignoreNulls, orderings)
        }
      )

      // Check if the function is evaluated in a windowed context.
      ctx.windowSpec match {
        case spec: WindowRefContext =>
          UnresolvedWindowExpression(func, visitWindowRef(spec))
        case spec: WindowDefContext =>
          WindowExpression(func, visitWindowDef(spec))
        case _ => func
      }
    }
  }

  /**
   * Create a function database (optional) and name pair.
   */
  protected def visitFunctionName(ctx: QualifiedNameContext): FunctionIdentifier = {
    visitFunctionName(ctx, ctx.identifier().asScala.map(_.getText).toSeq)
  }

  /**
   * Create a function database (optional) and name pair.
   */
  private def visitFunctionName(ctx: ParserRuleContext, texts: Seq[String]): FunctionIdentifier = {
    texts match {
      case Seq(db, fn) => FunctionIdentifier(fn, Option(db))
      case Seq(fn) => FunctionIdentifier(fn, None)
      case other =>
        throw QueryParsingErrors.functionNameUnsupportedError(texts.mkString("."), ctx)
    }
  }

  protected def getFunctionMultiparts(ctx: FunctionNameContext): Seq[String] = {
    if (ctx.qualifiedName != null) {
      ctx.qualifiedName().identifier().asScala.map(_.getText).toSeq
    } else {
      Seq(ctx.getText)
    }
  }

  /**
   * Create an [[LambdaFunction]].
   */
  override def visitLambda(ctx: LambdaContext): Expression = withOrigin(ctx) {
    val arguments = ctx.identifier().asScala.map { name =>
      UnresolvedNamedLambdaVariable(UnresolvedAttribute.quoted(name.getText).nameParts)
    }
    val function = expression(ctx.expression).transformUp {
      case a: UnresolvedAttribute => UnresolvedNamedLambdaVariable(a.nameParts)
    }
    LambdaFunction(function, arguments.toSeq)
  }

  /**
   * Create a reference to a window frame, i.e. [[WindowSpecReference]].
   */
  override def visitWindowRef(ctx: WindowRefContext): WindowSpecReference = withOrigin(ctx) {
    WindowSpecReference(ctx.name.getText)
  }

  /**
   * Create a window definition, i.e. [[WindowSpecDefinition]].
   */
  override def visitWindowDef(ctx: WindowDefContext): WindowSpecDefinition = withOrigin(ctx) {
    // CLUSTER BY ... | PARTITION BY ... ORDER BY ...
    val partition = ctx.partition.asScala.map(expression)
    val order = ctx.sortItem.asScala.map(visitSortItem)

    // RANGE/ROWS BETWEEN ...
    val frameSpecOption = Option(ctx.windowFrame).map { frame =>
      val frameType = frame.frameType.getType match {
        case SqlBaseParser.RANGE => RangeFrame
        case SqlBaseParser.ROWS => RowFrame
      }

      SpecifiedWindowFrame(
        frameType,
        visitFrameBound(frame.start),
        Option(frame.end).map(visitFrameBound).getOrElse(CurrentRow))
    }

    WindowSpecDefinition(
      partition.toSeq,
      order.toSeq,
      frameSpecOption.getOrElse(UnspecifiedFrame))
  }

  /**
   * Create or resolve a frame boundary expressions.
   */
  override def visitFrameBound(ctx: FrameBoundContext): Expression = withOrigin(ctx) {
    def value: Expression = {
      val e = expression(ctx.expression)
      validate(e.resolved && e.foldable, "Frame bound value must be a literal.", ctx)
      e
    }

    ctx.boundType.getType match {
      case SqlBaseParser.PRECEDING if ctx.UNBOUNDED != null =>
        UnboundedPreceding
      case SqlBaseParser.PRECEDING =>
        UnaryMinus(value)
      case SqlBaseParser.CURRENT =>
        CurrentRow
      case SqlBaseParser.FOLLOWING if ctx.UNBOUNDED != null =>
        UnboundedFollowing
      case SqlBaseParser.FOLLOWING =>
        value
    }
  }

  /**
   * Create a [[CreateStruct]] expression.
   */
  override def visitRowConstructor(ctx: RowConstructorContext): Expression = withOrigin(ctx) {
    CreateStruct(ctx.namedExpression().asScala.map(expression).toSeq)
  }

  /**
   * Create a [[ScalarSubquery]] expression.
   */
  override def visitSubqueryExpression(
      ctx: SubqueryExpressionContext): Expression = withOrigin(ctx) {
    ScalarSubquery(plan(ctx.query))
  }

  /**
   * Create a value based [[CaseWhen]] expression. This has the following SQL form:
   * {{{
   *   CASE [expression]
   *    WHEN [value] THEN [expression]
   *    ...
   *    ELSE [expression]
   *   END
   * }}}
   */
  override def visitSimpleCase(ctx: SimpleCaseContext): Expression = withOrigin(ctx) {
    val e = expression(ctx.value)
    val branches = ctx.whenClause.asScala.map { wCtx =>
      (EqualTo(e, expression(wCtx.condition)), expression(wCtx.result))
    }
    CaseWhen(branches.toSeq, Option(ctx.elseExpression).map(expression))
  }

  /**
   * Create a condition based [[CaseWhen]] expression. This has the following SQL syntax:
   * {{{
   *   CASE
   *    WHEN [predicate] THEN [expression]
   *    ...
   *    ELSE [expression]
   *   END
   * }}}
   *
   * @param ctx the parse tree
   *    */
  override def visitSearchedCase(ctx: SearchedCaseContext): Expression = withOrigin(ctx) {
    val branches = ctx.whenClause.asScala.map { wCtx =>
      (expression(wCtx.condition), expression(wCtx.result))
    }
    CaseWhen(branches.toSeq, Option(ctx.elseExpression).map(expression))
  }

  /**
   * Currently only regex in expressions of SELECT statements are supported; in other
   * places, e.g., where `(a)?+.+` = 2, regex are not meaningful.
   */
  private def canApplyRegex(ctx: ParserRuleContext): Boolean = withOrigin(ctx) {
    var parent = ctx.getParent
    while (parent != null) {
      if (parent.isInstanceOf[NamedExpressionContext]) return true
      parent = parent.getParent
    }
    return false
  }

  /**
   * Returns whether the pattern is a regex expression (instead of a normal
   * string). Normal string is a string with all alphabets/digits and "_".
   */
  private def isRegex(pattern: String): Boolean = {
    pattern.exists(p => !Character.isLetterOrDigit(p) && p != '_')
  }

  /**
   * Create a dereference expression. The return type depends on the type of the parent.
   * If the parent is an [[UnresolvedAttribute]], it can be a [[UnresolvedAttribute]] or
   * a [[UnresolvedRegex]] for regex quoted in ``; if the parent is some other expression,
   * it can be [[UnresolvedExtractValue]].
   */
  override def visitDereference(ctx: DereferenceContext): Expression = withOrigin(ctx) {
    val attr = ctx.fieldName.getText
    expression(ctx.base) match {
      case unresolved_attr @ UnresolvedAttribute(nameParts) =>
        ctx.fieldName.getStart.getText match {
          case escapedIdentifier(columnNameRegex)
            if conf.supportQuotedRegexColumnName &&
              isRegex(columnNameRegex) && canApplyRegex(ctx) =>
            UnresolvedRegex(columnNameRegex, Some(unresolved_attr.name),
              conf.caseSensitiveAnalysis)
          case _ =>
            UnresolvedAttribute(nameParts :+ attr)
        }
      case e =>
        UnresolvedExtractValue(e, Literal(attr))
    }
  }

  /**
   * Create an [[UnresolvedAttribute]] expression or a [[UnresolvedRegex]] if it is a regex
   * quoted in ``
   */
  override def visitColumnReference(ctx: ColumnReferenceContext): Expression = withOrigin(ctx) {
    ctx.getStart.getText match {
      case escapedIdentifier(columnNameRegex)
        if conf.supportQuotedRegexColumnName &&
          isRegex(columnNameRegex) && canApplyRegex(ctx) =>
        UnresolvedRegex(columnNameRegex, None, conf.caseSensitiveAnalysis)
      case _ =>
        UnresolvedAttribute.quoted(ctx.getText)
    }

  }

  /**
   * Create an [[UnresolvedExtractValue]] expression, this is used for subscript access to an array.
   */
  override def visitSubscript(ctx: SubscriptContext): Expression = withOrigin(ctx) {
    UnresolvedExtractValue(expression(ctx.value), expression(ctx.index))
  }

  /**
   * Create an expression for an expression between parentheses. This is need because the ANTLR
   * visitor cannot automatically convert the nested context into an expression.
   */
  override def visitParenthesizedExpression(
     ctx: ParenthesizedExpressionContext): Expression = withOrigin(ctx) {
    expression(ctx.expression)
  }

  /**
   * Create a [[SortOrder]] expression.
   */
  override def visitSortItem(ctx: SortItemContext): SortOrder = withOrigin(ctx) {
    val direction = if (ctx.DESC != null) {
      Descending
    } else {
      Ascending
    }
    val nullOrdering = if (ctx.FIRST != null) {
      NullsFirst
    } else if (ctx.LAST != null) {
      NullsLast
    } else {
      direction.defaultNullOrdering
    }
    SortOrder(expression(ctx.expression), direction, nullOrdering, Seq.empty)
  }

  /**
   * Create a typed Literal expression. A typed literal has the following SQL syntax:
   * {{{
   *   [TYPE] '[VALUE]'
   * }}}
   * Currently Date, Timestamp, Interval and Binary typed literals are supported.
   */
  override def visitTypeConstructor(ctx: TypeConstructorContext): Literal = withOrigin(ctx) {
    val value = string(visitStringLit(ctx.stringLit))
    val valueType = ctx.literalType.start.getType

    def toLiteral[T](f: UTF8String => Option[T], t: DataType): Literal = {
      f(UTF8String.fromString(value)).map(Literal(_, t)).getOrElse {
        throw QueryParsingErrors.cannotParseValueTypeError(ctx.literalType.getText, value, ctx)
      }
    }

    def constructTimestampLTZLiteral(value: String): Literal = {
      val zoneId = getZoneId(conf.sessionLocalTimeZone)
      val specialTs = convertSpecialTimestamp(value, zoneId).map(Literal(_, TimestampType))
      specialTs.getOrElse(toLiteral(stringToTimestamp(_, zoneId), TimestampType))
    }

    valueType match {
      case DATE =>
        val zoneId = getZoneId(conf.sessionLocalTimeZone)
        val specialDate = convertSpecialDate(value, zoneId).map(Literal(_, DateType))
        specialDate.getOrElse(toLiteral(stringToDate, DateType))
      case TIMESTAMP_NTZ =>
        convertSpecialTimestampNTZ(value, getZoneId(conf.sessionLocalTimeZone))
          .map(Literal(_, TimestampNTZType))
          .getOrElse(toLiteral(stringToTimestampWithoutTimeZone, TimestampNTZType))
      case TIMESTAMP_LTZ =>
        constructTimestampLTZLiteral(value)
      case TIMESTAMP =>
        SQLConf.get.timestampType match {
          case TimestampNTZType =>
            convertSpecialTimestampNTZ(value, getZoneId(conf.sessionLocalTimeZone))
              .map(Literal(_, TimestampNTZType))
              .getOrElse {
                val containsTimeZonePart =
                  DateTimeUtils.parseTimestampString(UTF8String.fromString(value))._2.isDefined
                // If the input string contains time zone part, return a timestamp with local time
                // zone literal.
                if (containsTimeZonePart) {
                  constructTimestampLTZLiteral(value)
                } else {
                  toLiteral(stringToTimestampWithoutTimeZone, TimestampNTZType)
                }
              }

          case TimestampType =>
            constructTimestampLTZLiteral(value)
        }

      case INTERVAL =>
        val interval = try {
          IntervalUtils.stringToInterval(UTF8String.fromString(value))
        } catch {
          case e: IllegalArgumentException =>
            val ex = QueryParsingErrors.cannotParseValueTypeError(
              ctx.literalType.getText, value, ctx)
            ex.setStackTrace(e.getStackTrace)
            throw ex
        }
        if (!conf.legacyIntervalEnabled) {
          val units = value
            .split("\\s")
            .map(_.toLowerCase(Locale.ROOT).stripSuffix("s"))
            .filter(s => s != "interval" && s.matches("[a-z]+"))
          constructMultiUnitsIntervalLiteral(ctx, interval, units.toImmutableArraySeq)
        } else {
          Literal(interval, CalendarIntervalType)
        }
      case BINARY_HEX =>
        try {
          Literal(Hex.unhex(value), BinaryType)
        } catch {
          case e: IllegalArgumentException =>
            val ex = QueryParsingErrors.cannotParseValueTypeError("X", value, ctx)
            ex.setStackTrace(e.getStackTrace)
            throw ex
        }
      case _ =>
        throw QueryParsingErrors.literalValueTypeUnsupportedError(
          unsupportedType = ctx.literalType.getText,
          supportedTypes =
            Seq("DATE", "TIMESTAMP_NTZ", "TIMESTAMP_LTZ", "TIMESTAMP", "INTERVAL", "X"),
          ctx)
    }
  }

  /**
   * Create a NULL literal expression.
   */
  override def visitNullLiteral(ctx: NullLiteralContext): Literal = withOrigin(ctx) {
    Literal(null)
  }

  /**
   * Create a Boolean literal expression.
   */
  override def visitBooleanLiteral(ctx: BooleanLiteralContext): Literal = withOrigin(ctx) {
    if (ctx.getText.toBoolean) {
      Literal.TrueLiteral
    } else {
      Literal.FalseLiteral
    }
  }

  /**
   * Create an integral literal expression. The code selects the most narrow integral type
   * possible, either a BigDecimal, a Long or an Integer is returned.
   */
  override def visitIntegerLiteral(ctx: IntegerLiteralContext): Literal = withOrigin(ctx) {
    BigDecimal(ctx.getText) match {
      case v if v.isValidInt =>
        Literal(v.intValue)
      case v if v.isValidLong =>
        Literal(v.longValue)
      case v => Literal(v.underlying())
    }
  }

  /**
   * Create a decimal literal for a regular decimal number.
   */
  override def visitDecimalLiteral(ctx: DecimalLiteralContext): Literal = withOrigin(ctx) {
    Literal(BigDecimal(ctx.getText).underlying())
  }

  /**
   * Create a decimal literal for a regular decimal number or a scientific decimal number.
   */
  override def visitLegacyDecimalLiteral(
      ctx: LegacyDecimalLiteralContext): Literal = withOrigin(ctx) {
    Literal(BigDecimal(ctx.getText).underlying())
  }

  /**
   * Create a double literal for number with an exponent, e.g. 1E-30
   */
  override def visitExponentLiteral(ctx: ExponentLiteralContext): Literal = {
    numericLiteral(ctx, ctx.getText, /* exponent values don't have a suffix */
      Double.MinValue, Double.MaxValue, DoubleType.simpleString)(_.toDouble)
  }

  /** Create a numeric literal expression. */
  private def numericLiteral(
      ctx: NumberContext,
      rawStrippedQualifier: String,
      minValue: BigDecimal,
      maxValue: BigDecimal,
      typeName: String)(converter: String => Any): Literal = withOrigin(ctx) {
    try {
      val rawBigDecimal = BigDecimal(rawStrippedQualifier)
      if (rawBigDecimal < minValue || rawBigDecimal > maxValue) {
        throw QueryParsingErrors.invalidNumericLiteralRangeError(
          rawStrippedQualifier, minValue, maxValue, typeName, ctx)
      }
      Literal(converter(rawStrippedQualifier))
    } catch {
      case e: NumberFormatException =>
        throw new ParseException(
          errorClass = "_LEGACY_ERROR_TEMP_0060",
          messageParameters = Map("msg" -> e.getMessage),
          ctx)
    }
  }

  /**
   * Create a Byte Literal expression.
   */
  override def visitTinyIntLiteral(ctx: TinyIntLiteralContext): Literal = {
    val rawStrippedQualifier = ctx.getText.substring(0, ctx.getText.length - 1)
    numericLiteral(ctx, rawStrippedQualifier,
      Byte.MinValue, Byte.MaxValue, ByteType.simpleString)(_.toByte)
  }

  /**
   * Create a Short Literal expression.
   */
  override def visitSmallIntLiteral(ctx: SmallIntLiteralContext): Literal = {
    val rawStrippedQualifier = ctx.getText.substring(0, ctx.getText.length - 1)
    numericLiteral(ctx, rawStrippedQualifier,
      Short.MinValue, Short.MaxValue, ShortType.simpleString)(_.toShort)
  }

  /**
   * Create a Long Literal expression.
   */
  override def visitBigIntLiteral(ctx: BigIntLiteralContext): Literal = {
    val rawStrippedQualifier = ctx.getText.substring(0, ctx.getText.length - 1)
    numericLiteral(ctx, rawStrippedQualifier,
      Long.MinValue, Long.MaxValue, LongType.simpleString)(_.toLong)
  }

  /**
   * Create a Float Literal expression.
   */
  override def visitFloatLiteral(ctx: FloatLiteralContext): Literal = {
    val rawStrippedQualifier = ctx.getText.substring(0, ctx.getText.length - 1)
    numericLiteral(ctx, rawStrippedQualifier,
      Float.MinValue, Float.MaxValue, FloatType.simpleString)(_.toFloat)
  }

  /**
   * Create a Double Literal expression.
   */
  override def visitDoubleLiteral(ctx: DoubleLiteralContext): Literal = {
    val rawStrippedQualifier = ctx.getText.substring(0, ctx.getText.length - 1)
    numericLiteral(ctx, rawStrippedQualifier,
      Double.MinValue, Double.MaxValue, DoubleType.simpleString)(_.toDouble)
  }

  /**
   * Create a BigDecimal Literal expression.
   */
  override def visitBigDecimalLiteral(ctx: BigDecimalLiteralContext): Literal = {
    val raw = ctx.getText.substring(0, ctx.getText.length - 2)
    try {
      Literal(BigDecimal(raw).underlying())
    } catch {
      case e: SparkArithmeticException =>
        throw new ParseException(
          errorClass = e.getCondition,
          messageParameters = e.getMessageParameters.asScala.toMap,
          ctx)
    }
  }

  /**
   * Create a String literal expression.
   */
  override def visitStringLiteral(ctx: StringLiteralContext): Literal = withOrigin(ctx) {
    Literal.create(createString(ctx), conf.defaultStringType)
  }

  /**
   * Create a String from a string literal context. This supports multiple consecutive string
   * literals, these are concatenated, for example this expression "'hello' 'world'" will be
   * converted into "helloworld".
   *
   * Special characters can be escaped by using Hive/C-style escaping.
   */
  private def createString(ctx: StringLiteralContext): String = {
    if (conf.escapedStringLiterals) {
      ctx.stringLit.asScala.map(x => stringWithoutUnescape(visitStringLit(x))).mkString
    } else {
      ctx.stringLit.asScala.map(x => string(visitStringLit(x))).mkString
    }
  }

  /**
   * Create an [[UnresolvedRelation]] from an identifier reference and an options clause.
   */
  private def createUnresolvedRelation(
      ctx: IdentifierReferenceContext,
      optionsClause: Option[OptionsClauseContext] = None,
      writePrivileges: Seq[TableWritePrivilege] = Nil): LogicalPlan = withOrigin(ctx) {
    val options = resolveOptions(optionsClause)
    withIdentClause(ctx, parts => {
      val relation = new UnresolvedRelation(parts, options, isStreaming = false)
      relation.requireWritePrivileges(writePrivileges)
    })
  }

  /**
   * Create an [[UnresolvedRelation]] from a multi-part identifier.
   */
  private def createUnresolvedRelation(
      ctx: ParserRuleContext,
      ident: Seq[String],
      optionsClause: Option[OptionsClauseContext],
      writePrivileges: Seq[TableWritePrivilege]): UnresolvedRelation = withOrigin(ctx) {
    val options = resolveOptions(optionsClause)
    val relation = new UnresolvedRelation(ident, options, isStreaming = false)
    relation.requireWritePrivileges(writePrivileges)
  }

  private def resolveOptions(
      optionsClause: Option[OptionsClauseContext]): CaseInsensitiveStringMap = {
    optionsClause.map{ clause =>
      new CaseInsensitiveStringMap(visitPropertyKeyValues(clause.options).asJava)
    }.getOrElse(CaseInsensitiveStringMap.empty)
  }

  /**
   * Create an [[UnresolvedTable]] from an identifier reference.
   */
  private def createUnresolvedTable(
      ctx: IdentifierReferenceContext,
      commandName: String,
      suggestAlternative: Boolean = false): LogicalPlan = withOrigin(ctx) {
    withIdentClause(ctx, UnresolvedTable(_, commandName, suggestAlternative))
  }

  /**
   * Create an [[UnresolvedView]] from a multi-part identifier.
   */
  private def createUnresolvedView(
      ctx: IdentifierReferenceContext,
      commandName: String,
      allowTemp: Boolean = true,
      suggestAlternative: Boolean = false): LogicalPlan = withOrigin(ctx) {
    withIdentClause(ctx, UnresolvedView(_, commandName, allowTemp, suggestAlternative))
  }

  /**
   * Create an [[UnresolvedTableOrView]] from a multi-part identifier.
   */
  private def createUnresolvedTableOrView(
      ctx: IdentifierReferenceContext,
      commandName: String,
      allowTempView: Boolean = true): LogicalPlan = withOrigin(ctx) {
    withIdentClause(ctx, UnresolvedTableOrView(_, commandName, allowTempView))
  }

  private def createUnresolvedTableOrView(
      ctx: ParserRuleContext,
      ident: Seq[String],
      commandName: String,
      allowTempView: Boolean): UnresolvedTableOrView = withOrigin(ctx) {
    UnresolvedTableOrView(ident, commandName, allowTempView)
  }

  /**
   * Create an [[UnresolvedFunction]] from a multi-part identifier.
   */
  private def createUnresolvedFunctionName(
      ctx: ParserRuleContext,
      ident: Seq[String],
      commandName: String,
      requirePersistent: Boolean = false,
      funcTypeMismatchHint: Option[String] = None,
      possibleQualifiedName: Option[Seq[String]] = None): UnresolvedFunctionName = withOrigin(ctx) {
    UnresolvedFunctionName(
      ident,
      commandName,
      requirePersistent,
      funcTypeMismatchHint,
      possibleQualifiedName)
  }

  /**
   * Construct an [[Literal]] from [[CalendarInterval]] and
   * units represented as a [[Seq]] of [[String]].
   */
  private def constructMultiUnitsIntervalLiteral(
      ctx: ParserRuleContext,
      calendarInterval: CalendarInterval,
      units: Seq[String]): Literal = {
    val yearMonthFields = Set.empty[Byte]
    val dayTimeFields = Set.empty[Byte]
    for (unit <- units) {
      if (YearMonthIntervalType.stringToField.contains(unit)) {
        yearMonthFields += YearMonthIntervalType.stringToField(unit)
      } else if (DayTimeIntervalType.stringToField.contains(unit)) {
        dayTimeFields += DayTimeIntervalType.stringToField(unit)
      } else if (unit == "week") {
        dayTimeFields += DayTimeIntervalType.DAY
      } else {
        assert(unit == "millisecond" || unit == "microsecond")
        dayTimeFields += DayTimeIntervalType.SECOND
      }
    }
    if (yearMonthFields.nonEmpty) {
      if (dayTimeFields.nonEmpty) {
        val literalStr = source(ctx)
        throw QueryParsingErrors.mixedIntervalUnitsError(literalStr, ctx)
      }
      Literal(
        calendarInterval.months,
        YearMonthIntervalType(yearMonthFields.min, yearMonthFields.max)
      )
    } else {
      Literal(
        IntervalUtils.getDuration(calendarInterval, TimeUnit.MICROSECONDS),
        DayTimeIntervalType(dayTimeFields.min, dayTimeFields.max))
    }
  }

  /**
   * Create a [[CalendarInterval]] or ANSI interval literal expression.
   * Two syntaxes are supported:
   * - multiple unit value pairs, for instance: interval 2 months 2 days.
   * - from-to unit, for instance: interval '1-2' year to month.
   */
  override def visitInterval(ctx: IntervalContext): Literal = withOrigin(ctx) {
    val calendarInterval = parseIntervalLiteral(ctx)
    if (ctx.errorCapturingUnitToUnitInterval != null && !conf.legacyIntervalEnabled) {
      // Check the `to` unit to distinguish year-month and day-time intervals because
      // `CalendarInterval` doesn't have enough info. For instance, new CalendarInterval(0, 0, 0)
      // can be derived from INTERVAL '0-0' YEAR TO MONTH as well as from
      // INTERVAL '0 00:00:00' DAY TO SECOND.
      val fromUnit =
        ctx.errorCapturingUnitToUnitInterval.body.from.getText.toLowerCase(Locale.ROOT)
      val toUnit = ctx.errorCapturingUnitToUnitInterval.body.to.getText.toLowerCase(Locale.ROOT)
      if (toUnit == "month") {
        assert(calendarInterval.days == 0 && calendarInterval.microseconds == 0)
        val start = YearMonthIntervalType.stringToField(fromUnit)
        Literal(calendarInterval.months, YearMonthIntervalType(start, YearMonthIntervalType.MONTH))
      } else {
        assert(calendarInterval.months == 0)
        val micros = IntervalUtils.getDuration(calendarInterval, TimeUnit.MICROSECONDS)
        val start = DayTimeIntervalType.stringToField(fromUnit)
        val end = DayTimeIntervalType.stringToField(toUnit)
        Literal(micros, DayTimeIntervalType(start, end))
      }
    } else if (ctx.errorCapturingMultiUnitsInterval != null && !conf.legacyIntervalEnabled) {
      val units =
        ctx.errorCapturingMultiUnitsInterval.body.unit.asScala.map(
          _.getText.toLowerCase(Locale.ROOT).stripSuffix("s")).toSeq
      constructMultiUnitsIntervalLiteral(ctx, calendarInterval, units)
    } else {
      Literal(calendarInterval, CalendarIntervalType)
    }
  }

  /**
   * Create a [[CalendarInterval]] object
   */
  protected def parseIntervalLiteral(ctx: IntervalContext): CalendarInterval = withOrigin(ctx) {
    if (ctx.errorCapturingMultiUnitsInterval != null) {
      val innerCtx = ctx.errorCapturingMultiUnitsInterval
      if (innerCtx.unitToUnitInterval != null) {
        throw QueryParsingErrors.moreThanOneFromToUnitInIntervalLiteralError(
          innerCtx.unitToUnitInterval)
      }
      visitMultiUnitsInterval(innerCtx.multiUnitsInterval)
    } else {
      assert(ctx.errorCapturingUnitToUnitInterval != null)
      val innerCtx = ctx.errorCapturingUnitToUnitInterval
      if (innerCtx.error1 != null || innerCtx.error2 != null) {
        val errorCtx = if (innerCtx.error1 != null) innerCtx.error1 else innerCtx.error2
        throw QueryParsingErrors.moreThanOneFromToUnitInIntervalLiteralError(errorCtx)
      }
      visitUnitToUnitInterval(innerCtx.body)
    }
  }

  /**
   * Creates a [[CalendarInterval]] with multiple unit value pairs, e.g. 1 YEAR 2 DAYS.
   */
  override def visitMultiUnitsInterval(ctx: MultiUnitsIntervalContext): CalendarInterval = {
    withOrigin(ctx) {
      val units = ctx.unit.asScala
      val values = ctx.intervalValue().asScala
      try {
        assert(units.length == values.length)
        val kvs = units.indices.map { i =>
          val u = units(i).getText
          val v = if (values(i).stringLit() != null) {
            val value = string(visitStringLit(values(i).stringLit()))
            // SPARK-32840: For invalid cases, e.g. INTERVAL '1 day 2' hour,
            // INTERVAL 'interval 1' day, we need to check ahead before they are concatenated with
            // units and become valid ones, e.g. '1 day 2 hour'.
            // Ideally, we only ensure the value parts don't contain any units here.
            if (value.exists(Character.isLetter)) {
              throw QueryParsingErrors.invalidIntervalFormError(value, ctx)
            }
            if (values(i).MINUS() == null) {
              value
            } else if (value.startsWith("-")) {
              value.replaceFirst("-", "")
            } else {
              s"-$value"
            }
          } else {
            values(i).getText
          }
          UTF8String.fromString(" " + v + " " + u)
        }
        IntervalUtils.stringToInterval(UTF8String.concat(kvs: _*))
      } catch {
        case st: SparkThrowable => throw st
        case i: IllegalArgumentException =>
          val e = new ParseException(
            errorClass = "_LEGACY_ERROR_TEMP_0062",
            messageParameters = Map("msg" -> i.getMessage),
            ctx)
          e.setStackTrace(i.getStackTrace)
          throw e
      }
    }
  }

  /**
   * Creates a [[CalendarInterval]] with from-to unit, e.g. '2-1' YEAR TO MONTH.
   */
  override def visitUnitToUnitInterval(ctx: UnitToUnitIntervalContext): CalendarInterval = {
    withOrigin(ctx) {
      val value = Option(ctx.intervalValue().stringLit()).map(s => string(visitStringLit(s)))
        .map { interval =>
        if (ctx.intervalValue().MINUS() == null) {
          interval
        } else if (interval.startsWith("-")) {
          interval.replaceFirst("-", "")
        } else {
          s"-$interval"
        }
      }.getOrElse {
        throw QueryParsingErrors.invalidFromToUnitValueError(ctx.intervalValue)
      }
      try {
        val from = ctx.from.getText.toLowerCase(Locale.ROOT)
        val to = ctx.to.getText.toLowerCase(Locale.ROOT)
        (from, to) match {
          case ("year", "month") =>
            IntervalUtils.fromYearMonthString(value)
          case ("day", "hour") | ("day", "minute") | ("day", "second") | ("hour", "minute") |
               ("hour", "second") | ("minute", "second") =>
            IntervalUtils.fromDayTimeString(value,
              DayTimeIntervalType.stringToField(from), DayTimeIntervalType.stringToField(to))
          case _ =>
            throw QueryParsingErrors.fromToIntervalUnsupportedError(from, to, ctx)
        }
      } catch {
        // Keep error class of SparkIllegalArgumentExceptions and enrich it with query context
        case se: SparkIllegalArgumentException =>
          val pe = new ParseException(
            errorClass = se.getCondition,
            messageParameters = se.getMessageParameters.asScala.toMap,
            ctx)
          pe.setStackTrace(se.getStackTrace)
          throw pe
        // Handle Exceptions thrown by CalendarInterval
        case e: IllegalArgumentException =>
          val pe = new ParseException(
            errorClass = "_LEGACY_ERROR_TEMP_0063",
            messageParameters = Map("msg" -> e.getMessage),
            ctx)
          pe.setStackTrace(e.getStackTrace)
          throw pe
      }
    }
  }

  /* ********************************************************************************************
   * DataType parsing
   * ******************************************************************************************** */

  /**
   * Create top level table schema.
   */
  protected def createSchema(ctx: ColDefinitionListContext): StructType = {
    val columns = Option(ctx).toArray.flatMap(visitColDefinitionList)
    StructType(columns.map(_.toV1Column))
  }

  /**
   * Get CREATE TABLE column definitions.
   */
  override def visitColDefinitionList(
      ctx: ColDefinitionListContext): Seq[ColumnDefinition] = withOrigin(ctx) {
    ctx.colDefinition().asScala.map(visitColDefinition).toSeq
  }

  /**
   * Get a CREATE TABLE column definition.
   */
  override def visitColDefinition(
      ctx: ColDefinitionContext): ColumnDefinition = withOrigin(ctx) {
    import ctx._

    val name: String = colName.getText
    // Check that no duplicates exist among any CREATE TABLE column options specified.
    var nullable = true
    var defaultExpression: Option[DefaultExpressionContext] = None
    var generationExpression: Option[GenerationExpressionContext] = None
    var commentSpec: Option[CommentSpecContext] = None
    ctx.colDefinitionOption().asScala.foreach { option =>
      if (option.NULL != null) {
        blockBang(option.errorCapturingNot)
        if (!nullable) {
          throw QueryParsingErrors.duplicateTableColumnDescriptor(
            option, name, "NOT NULL")
        }
        nullable = false
      }
      Option(option.defaultExpression()).foreach { expr =>
        if (!conf.getConf(SQLConf.ENABLE_DEFAULT_COLUMNS)) {
          throw QueryParsingErrors.defaultColumnNotEnabledError(ctx)
        }
        if (defaultExpression.isDefined) {
          throw QueryParsingErrors.duplicateTableColumnDescriptor(
            option, name, "DEFAULT")
        }
        defaultExpression = Some(expr)
      }
      Option(option.generationExpression()).foreach { expr =>
        if (generationExpression.isDefined) {
          throw QueryParsingErrors.duplicateTableColumnDescriptor(
            option, name, "GENERATED ALWAYS AS")
        }
        generationExpression = Some(expr)
      }
      Option(option.commentSpec()).foreach { spec =>
        if (commentSpec.isDefined) {
          throw QueryParsingErrors.duplicateTableColumnDescriptor(
            option, name, "COMMENT")
        }
        commentSpec = Some(spec)
      }
    }

    val dataType = typedVisit[DataType](ctx.dataType)
    ColumnDefinition(
      name = name,
      dataType = dataType,
      nullable = nullable,
      comment = commentSpec.map(visitCommentSpec),
      defaultValue = defaultExpression.map(visitDefaultExpression),
      generationExpression = generationExpression.collect {
        case ctx: GeneratedColumnContext => visitGeneratedColumn(ctx)
      },
      identityColumnSpec = generationExpression.collect {
        case ctx: IdentityColumnContext => visitIdentityColumn(ctx, dataType)
      }
    )
  }

  /**
   * Create a location string.
   */
  override def visitLocationSpec(ctx: LocationSpecContext): String = withOrigin(ctx) {
    string(visitStringLit(ctx.stringLit))
  }

  /**
   * Create an optional location string.
   */
  protected def visitLocationSpecList(ctx: java.util.List[LocationSpecContext]): Option[String] = {
    ctx.asScala.headOption.map(visitLocationSpec)
  }

  private def getDefaultExpression(
      exprCtx: ExpressionContext,
      place: String): DefaultValueExpression = {
    // Make sure it can be converted to Catalyst expressions.
    val expr = expression(exprCtx)
    if (expr.containsPattern(PARAMETER)) {
      throw QueryParsingErrors.parameterMarkerNotAllowed(place, expr.origin)
    }
    // Extract the raw expression text so that we can save the user provided text. We don't
    // use `Expression.sql` to avoid storing incorrect text caused by bugs in any expression's
    // `sql` method. Note: `exprCtx.getText` returns a string without spaces, so we need to
    // get the text from the underlying char stream instead.
    val start = exprCtx.getStart.getStartIndex
    val end = exprCtx.getStop.getStopIndex
    val originalSQL = exprCtx.getStart.getInputStream.getText(new Interval(start, end))
    DefaultValueExpression(expr, originalSQL)
  }

  /**
   * Create `DefaultValueExpression` for a column.
   */
  override def visitDefaultExpression(ctx: DefaultExpressionContext): DefaultValueExpression =
    withOrigin(ctx) {
      getDefaultExpression(ctx.expression(), "DEFAULT")
    }

  /**
   * Create `DefaultValueExpression` for a SQL variable.
   */
  override def visitVariableDefaultExpression(
      ctx: VariableDefaultExpressionContext): DefaultValueExpression =
    withOrigin(ctx) {
      getDefaultExpression(ctx.expression(), "DEFAULT")
    }

  /**
   * Create a generation expression string.
   */
  override def visitGeneratedColumn(ctx: GeneratedColumnContext): String =
    withOrigin(ctx) {
      getDefaultExpression(ctx.expression(), "GENERATED").originalSQL
    }

  /**
   * Create an optional comment string.
   */
  protected def visitCommentSpecList(ctx: java.util.List[CommentSpecContext]): Option[String] = {
    ctx.asScala.headOption.map(visitCommentSpec)
  }

  /**
   * Create a [[BucketSpec]].
   */
  override def visitBucketSpec(ctx: BucketSpecContext): BucketSpec = withOrigin(ctx) {
    BucketSpec(
      ctx.INTEGER_VALUE.getText.toInt,
      visitIdentifierList(ctx.identifierList),
      Option(ctx.orderedIdentifierList)
          .toSeq
          .flatMap(_.orderedIdentifier.asScala)
          .map { orderedIdCtx =>
            Option(orderedIdCtx.ordering).map(_.getText).foreach { dir =>
              if (dir.toLowerCase(Locale.ROOT) != "asc") {
                operationNotAllowed(s"Column ordering must be ASC, was '$dir'", ctx)
              }
            }

            orderedIdCtx.ident.getText
          })
  }

  /**
   * Create a [[ClusterBySpec]].
   */
  override def visitClusterBySpec(ctx: ClusterBySpecContext): ClusterBySpec = withOrigin(ctx) {
    val columnNames = ctx.multipartIdentifierList.multipartIdentifier.asScala
      .map(typedVisit[Seq[String]]).map(FieldReference(_)).toSeq
    ClusterBySpec(columnNames)
  }

  /**
   * Convert a property list into a key-value map.
   * This should be called through [[visitPropertyKeyValues]] or [[visitPropertyKeys]].
   */
  override def visitPropertyList(
      ctx: PropertyListContext): Map[String, String] = withOrigin(ctx) {
    val properties = ctx.property.asScala.map { property =>
      val key = visitPropertyKey(property.key)
      val value = visitPropertyValue(property.value)
      key -> value
    }
    // Check for duplicate property names.
    checkDuplicateKeys(properties.toSeq, ctx)
    properties.toMap
  }

  /**
   * Parse a key-value map from a [[PropertyListContext]], assuming all values are specified.
   */
  def visitPropertyKeyValues(ctx: PropertyListContext): Map[String, String] = {
    val props = visitPropertyList(ctx)
    val badKeys = props.collect { case (key, null) => key }
    if (badKeys.nonEmpty) {
      operationNotAllowed(
        s"Values must be specified for key(s): ${badKeys.mkString("[", ",", "]")}", ctx)
    }
    props
  }

  /**
   * Parse a list of keys from a [[PropertyListContext]], assuming no values are specified.
   */
  def visitPropertyKeys(ctx: PropertyListContext): Seq[String] = {
    val props = visitPropertyList(ctx)
    val badKeys = props.filter { case (_, v) => v != null }.keys
    if (badKeys.nonEmpty) {
      operationNotAllowed(
        s"Values should not be specified for key(s): ${badKeys.mkString("[", ",", "]")}", ctx)
    }
    props.keys.toSeq
  }

  /**
   * A property key can either be String or a collection of dot separated elements. This
   * function extracts the property key based on whether its a string literal or a property
   * identifier.
   */
  override def visitPropertyKey(key: PropertyKeyContext): String = {
    if (key.stringLit() != null) {
      string(visitStringLit(key.stringLit()))
    } else {
      key.getText
    }
  }

  /**
   * A property value can be String, Integer, Boolean or Decimal. This function extracts
   * the property value based on whether its a string, integer, boolean or decimal literal.
   */
  override def visitPropertyValue(value: PropertyValueContext): String = {
    if (value == null) {
      null
    } else if (value.stringLit() != null) {
      string(visitStringLit(value.stringLit()))
    } else if (value.booleanValue != null) {
      value.getText.toLowerCase(Locale.ROOT)
    } else {
      value.getText
    }
  }

  /**
   * Parse a key-value map from an [[ExpressionPropertyListContext]], assuming all values are
   * specified.
   */
  override def visitExpressionPropertyList(
      ctx: ExpressionPropertyListContext): OptionList = {
    val options = ctx.expressionProperty.asScala.map { property =>
      val key: String = visitPropertyKey(property.key)
      val value: Expression = Option(property.value).map(expression).getOrElse {
        operationNotAllowed(s"A value must be specified for the key: $key.", ctx)
      }
      key -> value
    }.toSeq
    OptionList(options)
  }

  /**
   * Type to keep track of a table header: (identifier, isTemporary, ifNotExists, isExternal).
   */
  type TableHeader = (IdentifierReferenceContext, Boolean, Boolean, Boolean)

  /**
   * Type to keep track of table clauses:
   * - partition transforms
   * - partition columns
   * - bucketSpec
   * - properties
   * - options
   * - location
   * - comment
   * - serde
   * - clusterBySpec
   *
   * Note: Partition transforms are based on existing table schema definition. It can be simple
   * column names, or functions like `year(date_col)`. Partition columns are column names with data
   * types like `i INT`, which should be appended to the existing table schema.
   */
  type TableClauses = (
      Seq[Transform], Seq[ColumnDefinition], Option[BucketSpec], Map[String, String],
      OptionList, Option[String], Option[String], Option[SerdeInfo], Option[ClusterBySpec])

  /**
   * Validate a create table statement and return the [[TableIdentifier]].
   */
  override def visitCreateTableHeader(
      ctx: CreateTableHeaderContext): TableHeader = withOrigin(ctx) {
    blockBang(ctx.errorCapturingNot)
    val temporary = ctx.TEMPORARY != null
    val ifNotExists = ctx.EXISTS != null
    if (temporary && ifNotExists) {
      invalidStatement("CREATE TEMPORARY TABLE ... IF NOT EXISTS", ctx)
    }
    (ctx.identifierReference(), temporary, ifNotExists, ctx.EXTERNAL != null)
  }

  /**
   * Parse a qualified name to a multipart name.
   */
  override def visitQualifiedName(ctx: QualifiedNameContext): Seq[String] = withOrigin(ctx) {
    ctx.identifier.asScala.map(_.getText).toSeq
  }

  /**
   * Parse a list of transforms or columns.
   */
  override def visitPartitionFieldList(
      ctx: PartitionFieldListContext): (Seq[Transform], Seq[ColumnDefinition]) = withOrigin(ctx) {
    val (transforms, columns) = ctx.fields.asScala.map {
      case transform: PartitionTransformContext =>
        (Some(visitPartitionTransform(transform)), None)
      case field: PartitionColumnContext =>
        val f = visitColType(field.colType)
        // The parser rule of `visitColType` only supports basic column info with comment.
        val col = ColumnDefinition(f.name, f.dataType, f.nullable, f.getComment())
        (None, Some(col))
    }.unzip

    (transforms.flatten.toSeq, columns.flatten.toSeq)
  }

  override def visitPartitionTransform(
      ctx: PartitionTransformContext): Transform = withOrigin(ctx) {
    def getFieldReference(
        ctx: ApplyTransformContext,
        arg: V2Expression): FieldReference = {
      lazy val name: String = ctx.identifier.getText
      arg match {
        case ref: FieldReference =>
          ref
        case nonRef =>
          throw QueryParsingErrors.partitionTransformNotExpectedError(name, nonRef.describe, ctx)
      }
    }

    def getSingleFieldReference(
        ctx: ApplyTransformContext,
        arguments: Seq[V2Expression]): FieldReference = {
      lazy val name: String = ctx.identifier.getText
      if (arguments.size > 1) {
        throw QueryParsingErrors.wrongNumberArgumentsForTransformError(name, arguments.size, ctx)
      } else if (arguments.isEmpty) {
        throw SparkException.internalError(s"Not enough arguments for transform $name")
      } else {
        getFieldReference(ctx, arguments.head)
      }
    }

    ctx.transform match {
      case identityCtx: IdentityTransformContext =>
        IdentityTransform(FieldReference(typedVisit[Seq[String]](identityCtx.qualifiedName)))

      case applyCtx: ApplyTransformContext =>
        val arguments = applyCtx.argument.asScala.map(visitTransformArgument).toSeq

        applyCtx.identifier.getText match {
          case "bucket" =>
            val numBuckets: Int = arguments.head match {
              case LiteralValue(shortValue, ShortType) =>
                shortValue.asInstanceOf[Short].toInt
              case LiteralValue(intValue, IntegerType) =>
                intValue.asInstanceOf[Int]
              case LiteralValue(longValue, LongType) =>
                longValue.asInstanceOf[Long].toInt
              case lit =>
                throw QueryParsingErrors.invalidBucketsNumberError(lit.describe, applyCtx)
            }

            val fields = arguments.tail.map(arg => getFieldReference(applyCtx, arg))

            BucketTransform(LiteralValue(numBuckets, IntegerType), fields)

          case "years" =>
            YearsTransform(getSingleFieldReference(applyCtx, arguments))

          case "months" =>
            MonthsTransform(getSingleFieldReference(applyCtx, arguments))

          case "days" =>
            DaysTransform(getSingleFieldReference(applyCtx, arguments))

          case "hours" =>
            HoursTransform(getSingleFieldReference(applyCtx, arguments))

          case name =>
            ApplyTransform(name, arguments)
        }
    }
  }

  /**
   * Parse an argument to a transform. An argument may be a field reference (qualified name) or
   * a value literal.
   */
  override def visitTransformArgument(ctx: TransformArgumentContext): V2Expression = {
    withOrigin(ctx) {
      val reference = Option(ctx.qualifiedName)
          .map(typedVisit[Seq[String]])
          .map(FieldReference(_))
      val literal = Option(ctx.constant)
          .map(typedVisit[Literal])
          .map(lit => LiteralValue(lit.value, lit.dataType))
      reference.orElse(literal)
          .getOrElse(throw SparkException.internalError("Invalid transform argument"))
    }
  }

  protected def cleanNamespaceProperties(
      properties: Map[String, String],
      ctx: ParserRuleContext): Map[String, String] = withOrigin(ctx) {
    import SupportsNamespaces._
    val legacyOn = conf.getConf(SQLConf.LEGACY_PROPERTY_NON_RESERVED)
    properties.filter {
      case (PROP_LOCATION, _) if !legacyOn =>
        throw QueryParsingErrors.cannotCleanReservedNamespacePropertyError(
          PROP_LOCATION, ctx, "please use the LOCATION clause to specify it")
      case (PROP_LOCATION, _) => false
      case (PROP_OWNER, _) if !legacyOn =>
        throw QueryParsingErrors.cannotCleanReservedNamespacePropertyError(
          PROP_OWNER, ctx, "it will be set to the current user")
      case (PROP_OWNER, _) => false
      case _ => true
    }
  }

  /**
   * Create a [[CreateNamespace]] command.
   *
   * For example:
   * {{{
   *   CREATE NAMESPACE [IF NOT EXISTS] ns1.ns2.ns3
   *     create_namespace_clauses;
   *
   *   create_namespace_clauses (order insensitive):
   *     [COMMENT namespace_comment]
   *     [LOCATION path]
   *     [WITH PROPERTIES (key1=val1, key2=val2, ...)]
   * }}}
   */
  override def visitCreateNamespace(ctx: CreateNamespaceContext): LogicalPlan = withOrigin(ctx) {
    import SupportsNamespaces._
    checkDuplicateClauses(ctx.commentSpec(), "COMMENT", ctx)
    checkDuplicateClauses(ctx.locationSpec, "LOCATION", ctx)
    checkDuplicateClauses(ctx.PROPERTIES, "WITH PROPERTIES", ctx)
    checkDuplicateClauses(ctx.DBPROPERTIES, "WITH DBPROPERTIES", ctx)

    if (!ctx.PROPERTIES.isEmpty && !ctx.DBPROPERTIES.isEmpty) {
      throw QueryParsingErrors.propertiesAndDbPropertiesBothSpecifiedError(ctx)
    }

    var properties = ctx.propertyList.asScala.headOption
      .map(visitPropertyKeyValues)
      .getOrElse(Map.empty)

    properties = cleanNamespaceProperties(properties, ctx)

    visitCommentSpecList(ctx.commentSpec()).foreach {
      properties += PROP_COMMENT -> _
    }

    visitLocationSpecList(ctx.locationSpec()).foreach {
      properties += PROP_LOCATION -> _
    }

    blockBang(ctx.errorCapturingNot)

    CreateNamespace(
      withIdentClause(ctx.identifierReference, UnresolvedNamespace(_)),
      ctx.EXISTS != null,
      properties)
  }

  /**
   * Create a [[DropNamespace]] command.
   *
   * For example:
   * {{{
   *   DROP (DATABASE|SCHEMA|NAMESPACE) [IF EXISTS] ns1.ns2 [RESTRICT|CASCADE];
   * }}}
   */
  override def visitDropNamespace(ctx: DropNamespaceContext): LogicalPlan = withOrigin(ctx) {
    DropNamespace(
      withIdentClause(ctx.identifierReference, UnresolvedNamespace(_)),
      ctx.EXISTS != null,
      ctx.CASCADE != null)
  }

  /**
   * Create an [[SetNamespaceProperties]] logical plan.
   *
   * For example:
   * {{{
   *   ALTER (DATABASE|SCHEMA|NAMESPACE) database
   *   SET (DBPROPERTIES|PROPERTIES) (property_name=property_value, ...);
   * }}}
   */
  override def visitSetNamespaceProperties(ctx: SetNamespacePropertiesContext): LogicalPlan = {
    withOrigin(ctx) {
      val properties = cleanNamespaceProperties(visitPropertyKeyValues(ctx.propertyList), ctx)
      SetNamespaceProperties(
        withIdentClause(ctx.identifierReference, UnresolvedNamespace(_)),
        properties)
    }
  }

  /**
   * Create an [[SetNamespaceLocation]] logical plan.
   *
   * For example:
   * {{{
   *   ALTER (DATABASE|SCHEMA|NAMESPACE) namespace SET LOCATION path;
   * }}}
   */
  override def visitSetNamespaceLocation(ctx: SetNamespaceLocationContext): LogicalPlan = {
    withOrigin(ctx) {
      SetNamespaceLocation(
        withIdentClause(ctx.identifierReference, UnresolvedNamespace(_)),
        visitLocationSpec(ctx.locationSpec))
    }
  }

  /**
   * Create a [[ShowNamespaces]] command.
   */
  override def visitShowNamespaces(ctx: ShowNamespacesContext): LogicalPlan = withOrigin(ctx) {
    val multiPart = Option(ctx.multipartIdentifier).map(visitMultipartIdentifier)
    ShowNamespaces(
      UnresolvedNamespace(multiPart.getOrElse(Seq.empty[String])),
      Option(ctx.pattern).map(x => string(visitStringLit(x))))
  }

  /**
   * Create a [[DescribeNamespace]].
   *
   * For example:
   * {{{
   *   DESCRIBE (DATABASE|SCHEMA|NAMESPACE) [EXTENDED] database;
   * }}}
   */
  override def visitDescribeNamespace(ctx: DescribeNamespaceContext): LogicalPlan =
    withOrigin(ctx) {
      DescribeNamespace(
        withIdentClause(ctx.identifierReference, UnresolvedNamespace(_)),
        ctx.EXTENDED != null)
    }

  def cleanTableProperties[ValueType](
      ctx: ParserRuleContext, properties: Map[String, ValueType]): Map[String, ValueType] = {
    import TableCatalog._
    val legacyOn = conf.getConf(SQLConf.LEGACY_PROPERTY_NON_RESERVED)
    properties.filter {
      case (PROP_PROVIDER, _) if !legacyOn =>
        throw QueryParsingErrors.cannotCleanReservedTablePropertyError(
          PROP_PROVIDER, ctx, "please use the USING clause to specify it")
      case (PROP_PROVIDER, _) => false
      case (PROP_LOCATION, _) if !legacyOn =>
        throw QueryParsingErrors.cannotCleanReservedTablePropertyError(
          PROP_LOCATION, ctx, "please use the LOCATION clause to specify it")
      case (PROP_LOCATION, _) => false
      case (PROP_OWNER, _) if !legacyOn =>
        throw QueryParsingErrors.cannotCleanReservedTablePropertyError(
          PROP_OWNER, ctx, "it will be set to the current user")
      case (PROP_OWNER, _) => false
      case (PROP_EXTERNAL, _) if !legacyOn =>
        throw QueryParsingErrors.cannotCleanReservedTablePropertyError(
          PROP_EXTERNAL, ctx, "please use CREATE EXTERNAL TABLE")
      case (PROP_EXTERNAL, _) => false
      // It's safe to set whatever table comment, so we don't make it a reserved table property.
      case (PROP_COMMENT, _) => true
      case (k, _) =>
        val isReserved = CatalogV2Util.TABLE_RESERVED_PROPERTIES.contains(k)
        if (!legacyOn && isReserved) {
          throw QueryParsingErrors.cannotCleanReservedTablePropertyError(
            k, ctx, "please remove it from the TBLPROPERTIES list.")
        }
        !isReserved
    }
  }

  def cleanTableOptions(
      ctx: ParserRuleContext,
      options: OptionList,
      location: Option[String]): (OptionList, Option[String]) = {
    var path = location
    val filtered = cleanTableProperties(ctx, options.options.toMap).filter {
      case (key, value) if key.equalsIgnoreCase("path") =>
        val newValue: String =
          if (value == null) {
            ""
          } else value match {
            case Literal(_, _: StringType) => value.toString
            case _ => throw QueryCompilationErrors.optionMustBeLiteralString(key)
          }
        if (path.nonEmpty) {
          throw QueryParsingErrors.duplicatedTablePathsFoundError(path.get, newValue, ctx)
        }
        path = Some(newValue)
        false
      case _ => true
    }
    (OptionList(filtered.toSeq), path)
  }

  /**
   * Create a [[SerdeInfo]] for creating tables.
   *
   * Format: STORED AS (name | INPUTFORMAT input_format OUTPUTFORMAT output_format)
   */
  override def visitCreateFileFormat(ctx: CreateFileFormatContext): SerdeInfo = withOrigin(ctx) {
    (ctx.fileFormat, ctx.storageHandler) match {
      // Expected format: INPUTFORMAT input_format OUTPUTFORMAT output_format
      case (c: TableFileFormatContext, null) =>
        SerdeInfo(formatClasses = Some(FormatClasses(string(visitStringLit(c.inFmt)),
          string(visitStringLit(c.outFmt)))))
      // Expected format: SEQUENCEFILE | TEXTFILE | RCFILE | ORC | PARQUET | AVRO
      case (c: GenericFileFormatContext, null) =>
        SerdeInfo(storedAs = Some(c.identifier.getText))
      case (null, storageHandler) =>
        invalidStatement("STORED BY", ctx)
      case _ =>
        throw QueryParsingErrors.storedAsAndStoredByBothSpecifiedError(ctx)
    }
  }

  /**
   * Create a [[SerdeInfo]] used for creating tables.
   *
   * Example format:
   * {{{
   *   SERDE serde_name [WITH SERDEPROPERTIES (k1=v1, k2=v2, ...)]
   * }}}
   *
   * OR
   *
   * {{{
   *   DELIMITED [FIELDS TERMINATED BY char [ESCAPED BY char]]
   *   [COLLECTION ITEMS TERMINATED BY char]
   *   [MAP KEYS TERMINATED BY char]
   *   [LINES TERMINATED BY char]
   *   [NULL DEFINED AS char]
   * }}}
   */
  def visitRowFormat(ctx: RowFormatContext): SerdeInfo = withOrigin(ctx) {
    ctx match {
      case serde: RowFormatSerdeContext => visitRowFormatSerde(serde)
      case delimited: RowFormatDelimitedContext => visitRowFormatDelimited(delimited)
    }
  }

  /**
   * Create SERDE row format name and properties pair.
   */
  override def visitRowFormatSerde(ctx: RowFormatSerdeContext): SerdeInfo = withOrigin(ctx) {
    import ctx._
    SerdeInfo(
      serde = Some(string(visitStringLit(name))),
      serdeProperties = Option(propertyList).map(visitPropertyKeyValues).getOrElse(Map.empty))
  }

  /**
   * Create a delimited row format properties object.
   */
  override def visitRowFormatDelimited(
      ctx: RowFormatDelimitedContext): SerdeInfo = withOrigin(ctx) {
    // Collect the entries if any.
    def entry(key: String, value: StringLitContext): Seq[(String, String)] = {
      Option(value).toSeq.map(x => key -> string(visitStringLit(x)))
    }
    // TODO we need proper support for the NULL format.
    val entries =
      entry("field.delim", ctx.fieldsTerminatedBy) ++
          entry("serialization.format", ctx.fieldsTerminatedBy) ++
          entry("escape.delim", ctx.escapedBy) ++
          // The following typo is inherited from Hive...
          entry("colelction.delim", ctx.collectionItemsTerminatedBy) ++
          entry("mapkey.delim", ctx.keysTerminatedBy) ++
          Option(ctx.linesSeparatedBy).toSeq.map { token =>
            val value = string(visitStringLit(token))
            validate(
              value == "\n",
              s"LINES TERMINATED BY only supports newline '\\n' right now: $value",
              ctx)
            "line.delim" -> value
          }
    SerdeInfo(serdeProperties = entries.toMap)
  }

  /**
   * Throw a [[ParseException]] if the user specified incompatible SerDes through ROW FORMAT
   * and STORED AS.
   *
   * The following are allowed. Anything else is not:
   *   ROW FORMAT SERDE ... STORED AS [SEQUENCEFILE | RCFILE | TEXTFILE]
   *   ROW FORMAT DELIMITED ... STORED AS TEXTFILE
   *   ROW FORMAT ... STORED AS INPUTFORMAT ... OUTPUTFORMAT ...
   */
  protected def validateRowFormatFileFormat(
      rowFormatCtx: RowFormatContext,
      createFileFormatCtx: CreateFileFormatContext,
      parentCtx: ParserRuleContext): Unit = {
    if (rowFormatCtx == null || createFileFormatCtx == null) {
      return
    }
    (rowFormatCtx, createFileFormatCtx.fileFormat) match {
      case (_, ffTable: TableFileFormatContext) => // OK
      case (rfSerde: RowFormatSerdeContext, ffGeneric: GenericFileFormatContext) =>
        ffGeneric.identifier.getText.toLowerCase(Locale.ROOT) match {
          case ("sequencefile" | "textfile" | "rcfile") => // OK
          case fmt =>
            operationNotAllowed(
              s"ROW FORMAT SERDE is incompatible with format '$fmt', which also specifies a serde",
              parentCtx)
        }
      case (rfDelimited: RowFormatDelimitedContext, ffGeneric: GenericFileFormatContext) =>
        ffGeneric.identifier.getText.toLowerCase(Locale.ROOT) match {
          case "textfile" => // OK
          case fmt => operationNotAllowed(
            s"ROW FORMAT DELIMITED is only compatible with 'textfile', not '$fmt'", parentCtx)
        }
      case _ =>
        // should never happen
        def str(ctx: ParserRuleContext): String = {
          (0 until ctx.getChildCount).map { i => ctx.getChild(i).getText }.mkString(" ")
        }
        operationNotAllowed(
          s"Unexpected combination of ${str(rowFormatCtx)} and ${str(createFileFormatCtx)}",
          parentCtx)
    }
  }

  protected def validateRowFormatFileFormat(
      rowFormatCtx: Seq[RowFormatContext],
      createFileFormatCtx: Seq[CreateFileFormatContext],
      parentCtx: ParserRuleContext): Unit = {
    if (rowFormatCtx.size == 1 && createFileFormatCtx.size == 1) {
      validateRowFormatFileFormat(rowFormatCtx.head, createFileFormatCtx.head, parentCtx)
    }
  }

  override def visitCreateTableClauses(ctx: CreateTableClausesContext): TableClauses = {
    checkDuplicateClauses(ctx.TBLPROPERTIES, "TBLPROPERTIES", ctx)
    checkDuplicateClauses(ctx.OPTIONS, "OPTIONS", ctx)
    checkDuplicateClauses(ctx.PARTITIONED, "PARTITIONED BY", ctx)
    checkDuplicateClauses(ctx.createFileFormat, "STORED AS/BY", ctx)
    checkDuplicateClauses(ctx.rowFormat, "ROW FORMAT", ctx)
    checkDuplicateClauses(ctx.commentSpec(), "COMMENT", ctx)
    checkDuplicateClauses(ctx.bucketSpec(), "CLUSTERED BY", ctx)
    checkDuplicateClauses(ctx.clusterBySpec(), "CLUSTER BY", ctx)
    checkDuplicateClauses(ctx.locationSpec, "LOCATION", ctx)

    if (ctx.skewSpec.size > 0) {
      invalidStatement("CREATE TABLE ... SKEWED BY", ctx)
    }

    val (partTransforms, partCols) =
      Option(ctx.partitioning).map(visitPartitionFieldList).getOrElse((Nil, Nil))
    val bucketSpec = ctx.bucketSpec().asScala.headOption.map(visitBucketSpec)
    val properties = Option(ctx.tableProps).map(visitPropertyKeyValues).getOrElse(Map.empty)
    val cleanedProperties = cleanTableProperties(ctx, properties)
    val options = Option(ctx.options).map(visitExpressionPropertyList)
      .getOrElse(OptionList(Seq.empty))
    val location = visitLocationSpecList(ctx.locationSpec())
    val (cleanedOptions, newLocation) = cleanTableOptions(ctx, options, location)
    val comment = visitCommentSpecList(ctx.commentSpec())
    val serdeInfo =
      getSerdeInfo(ctx.rowFormat.asScala.toSeq, ctx.createFileFormat.asScala.toSeq, ctx)
    val clusterBySpec = ctx.clusterBySpec().asScala.headOption.map(visitClusterBySpec)

    if (clusterBySpec.isDefined) {
      if (partCols.nonEmpty || partTransforms.nonEmpty) {
        throw QueryParsingErrors.clusterByWithPartitionedBy(ctx)
      }
      if (bucketSpec.isDefined) {
        throw QueryParsingErrors.clusterByWithBucketing(ctx)
      }
    }

    (partTransforms, partCols, bucketSpec, cleanedProperties, cleanedOptions, newLocation, comment,
      serdeInfo, clusterBySpec)
  }

  protected def getSerdeInfo(
      rowFormatCtx: Seq[RowFormatContext],
      createFileFormatCtx: Seq[CreateFileFormatContext],
      ctx: ParserRuleContext): Option[SerdeInfo] = {
    validateRowFormatFileFormat(rowFormatCtx, createFileFormatCtx, ctx)
    val rowFormatSerdeInfo = rowFormatCtx.map(visitRowFormat)
    val fileFormatSerdeInfo = createFileFormatCtx.map(visitCreateFileFormat)
    (fileFormatSerdeInfo ++ rowFormatSerdeInfo).reduceLeftOption((l, r) => l.merge(r))
  }

  private def partitionExpressions(
      partTransforms: Seq[Transform],
      partCols: Seq[ColumnDefinition],
      ctx: ParserRuleContext): Seq[Transform] = {
    if (partTransforms.nonEmpty) {
      if (partCols.nonEmpty) {
        val references = partTransforms.map(_.describe()).mkString(", ")
        val columns = partCols
          .map(column => s"${column.name} ${column.dataType.simpleString}")
          .mkString(", ")
        operationNotAllowed(
          s"""PARTITION BY: Cannot mix partition expressions and partition columns:
             |Expressions: $references
             |Columns: $columns""".stripMargin, ctx)

      }
      partTransforms
    } else {
      // columns were added to create the schema. convert to column references
      partCols.map { column =>
        IdentityTransform(FieldReference(Seq(column.name)))
      }
    }
  }

  /**
   * Create a table, returning a [[CreateTable]] or [[CreateTableAsSelect]] logical plan.
   *
   * Expected format:
   * {{{
   *   CREATE [TEMPORARY] TABLE [IF NOT EXISTS] [db_name.]table_name
   *   [USING table_provider]
   *   create_table_clauses
   *   [[AS] select_statement];
   *
   *   create_table_clauses (order insensitive):
   *     [PARTITIONED BY (partition_fields)]
   *     [OPTIONS table_property_list]
   *     [ROW FORMAT row_format]
   *     [STORED AS file_format]
   *     [CLUSTER BY (col_name, col_name, ...)]
   *     [CLUSTERED BY (col_name, col_name, ...)
   *       [SORTED BY (col_name [ASC|DESC], ...)]
   *       INTO num_buckets BUCKETS
   *     ]
   *     [LOCATION path]
   *     [COMMENT table_comment]
   *     [TBLPROPERTIES (property_name=property_value, ...)]
   *
   *   partition_fields:
   *     col_name, transform(col_name), transform(constant, col_name), ... |
   *     col_name data_type [NOT NULL] [COMMENT col_comment], ...
   * }}}
   */
  override def visitCreateTable(ctx: CreateTableContext): LogicalPlan = withOrigin(ctx) {
    val (identifierContext, temp, ifNotExists, external) =
      visitCreateTableHeader(ctx.createTableHeader)

    val columns = Option(ctx.colDefinitionList()).map(visitColDefinitionList).getOrElse(Nil)
    val provider = Option(ctx.tableProvider).map(_.multipartIdentifier.getText)
    val (partTransforms, partCols, bucketSpec, properties, options, location,
      comment, serdeInfo, clusterBySpec) = visitCreateTableClauses(ctx.createTableClauses())

    if (provider.isDefined && serdeInfo.isDefined) {
      invalidStatement(s"CREATE TABLE ... USING ... ${serdeInfo.get.describe}", ctx)
    }

    if (temp) {
      val asSelect = if (ctx.query == null) "" else " AS ..."
      operationNotAllowed(
        s"CREATE TEMPORARY TABLE ...$asSelect, use CREATE TEMPORARY VIEW instead", ctx)
    }

    val partitioning =
      partitionExpressions(partTransforms, partCols, ctx) ++
        bucketSpec.map(_.asTransform) ++
        clusterBySpec.map(_.asTransform)

    val tableSpec = UnresolvedTableSpec(properties, provider, options, location, comment,
      serdeInfo, external)

    Option(ctx.query).map(plan) match {
      case Some(_) if columns.nonEmpty =>
        operationNotAllowed(
          "Schema may not be specified in a Create Table As Select (CTAS) statement",
          ctx)

      case Some(_) if partCols.nonEmpty =>
        // non-reference partition columns are not allowed because schema can't be specified
        operationNotAllowed(
          "Partition column types may not be specified in Create Table As Select (CTAS)",
          ctx)

      case Some(query) =>
        CreateTableAsSelect(withIdentClause(identifierContext, UnresolvedIdentifier(_)),
          partitioning, query, tableSpec, Map.empty, ifNotExists)

      case _ =>
        // Note: table schema includes both the table columns list and the partition columns
        // with data type.
        val allColumns = columns ++ partCols
        CreateTable(
          withIdentClause(identifierContext, UnresolvedIdentifier(_)),
          allColumns, partitioning, tableSpec, ignoreIfExists = ifNotExists)
    }
  }

  /**
   * Replace a table, returning a [[ReplaceTable]] or [[ReplaceTableAsSelect]]
   * logical plan.
   *
   * Expected format:
   * {{{
   *   [CREATE OR] REPLACE TABLE [db_name.]table_name
   *   [USING table_provider]
   *   replace_table_clauses
   *   [[AS] select_statement];
   *
   *   replace_table_clauses (order insensitive):
   *     [OPTIONS table_property_list]
   *     [PARTITIONED BY (partition_fields)]
   *     [CLUSTER BY (col_name, col_name, ...)]
   *     [CLUSTERED BY (col_name, col_name, ...)
   *       [SORTED BY (col_name [ASC|DESC], ...)]
   *       INTO num_buckets BUCKETS
   *     ]
   *     [LOCATION path]
   *     [COMMENT table_comment]
   *     [TBLPROPERTIES (property_name=property_value, ...)]
   *
   *   partition_fields:
   *     col_name, transform(col_name), transform(constant, col_name), ... |
   *     col_name data_type [NOT NULL] [COMMENT col_comment], ...
   * }}}
   */
  override def visitReplaceTable(ctx: ReplaceTableContext): LogicalPlan = withOrigin(ctx) {
    val orCreate = ctx.replaceTableHeader().CREATE() != null
    val (partTransforms, partCols, bucketSpec, properties, options, location, comment, serdeInfo,
      clusterBySpec) = visitCreateTableClauses(ctx.createTableClauses())
    val columns = Option(ctx.colDefinitionList()).map(visitColDefinitionList).getOrElse(Nil)
    val provider = Option(ctx.tableProvider).map(_.multipartIdentifier.getText)

    if (provider.isDefined && serdeInfo.isDefined) {
      invalidStatement(s"REPLACE TABLE ... USING ... ${serdeInfo.get.describe}", ctx)
    }

    val partitioning =
      partitionExpressions(partTransforms, partCols, ctx) ++
        bucketSpec.map(_.asTransform) ++
        clusterBySpec.map(_.asTransform)

    val tableSpec = UnresolvedTableSpec(properties, provider, options, location, comment,
      serdeInfo, external = false)

    Option(ctx.query).map(plan) match {
      case Some(_) if columns.nonEmpty =>
        operationNotAllowed(
          "Schema may not be specified in a Replace Table As Select (RTAS) statement",
          ctx)

      case Some(_) if partCols.nonEmpty =>
        // non-reference partition columns are not allowed because schema can't be specified
        operationNotAllowed(
          "Partition column types may not be specified in Replace Table As Select (RTAS)",
          ctx)

      case Some(query) =>
        ReplaceTableAsSelect(
          withIdentClause(ctx.replaceTableHeader.identifierReference(), UnresolvedIdentifier(_)),
          partitioning, query, tableSpec, writeOptions = Map.empty, orCreate = orCreate)

      case _ =>
        // Note: table schema includes both the table columns list and the partition columns
        // with data type.
        val allColumns = columns ++ partCols
        ReplaceTable(
          withIdentClause(ctx.replaceTableHeader.identifierReference(), UnresolvedIdentifier(_)),
          allColumns, partitioning, tableSpec, orCreate = orCreate)
    }
  }

  /**
   * Create a [[DropTable]] command.
   */
  override def visitDropTable(ctx: DropTableContext): LogicalPlan = withOrigin(ctx) {
    // DROP TABLE works with either a table or a temporary view.
    DropTable(
      withIdentClause(ctx.identifierReference, UnresolvedIdentifier(_, allowTemp = true)),
      ctx.EXISTS != null,
      ctx.PURGE != null)
  }

  /**
   * Create a [[DropView]] command.
   */
  override def visitDropView(ctx: DropViewContext): AnyRef = withOrigin(ctx) {
    DropView(
      withIdentClause(ctx.identifierReference, UnresolvedIdentifier(_, allowTemp = true)),
      ctx.EXISTS != null)
  }

  /**
   * Create a [[SetCatalogAndNamespace]] command.
   */
  override def visitUse(ctx: UseContext): LogicalPlan = withOrigin(ctx) {
    SetCatalogAndNamespace(withIdentClause(ctx.identifierReference, UnresolvedNamespace(_)))
  }

  /**
   * Create a [[ShowTables]] command.
   */
  override def visitShowTables(ctx: ShowTablesContext): LogicalPlan = withOrigin(ctx) {
    val ns = if (ctx.identifierReference() != null) {
      withIdentClause(ctx.identifierReference, UnresolvedNamespace(_))
    } else {
      CurrentNamespace
    }
    ShowTables(ns, Option(ctx.pattern).map(x => string(visitStringLit(x))))
  }

  /**
   * Create a [[ShowTablesExtended]] or [[ShowTablePartition]] command.
   */
  override def visitShowTableExtended(
      ctx: ShowTableExtendedContext): LogicalPlan = withOrigin(ctx) {
    Option(ctx.partitionSpec).map { spec =>
      val table = withOrigin(ctx.pattern) {
        if (ctx.identifierReference() != null) {
          withIdentClause(ctx.identifierReference(), ns => {
            val names = ns :+ string(visitStringLit(ctx.pattern))
            UnresolvedTable(names, "SHOW TABLE EXTENDED ... PARTITION ...")
          })
        } else {
          val names = Seq.empty[String] :+ string(visitStringLit(ctx.pattern))
          UnresolvedTable(names, "SHOW TABLE EXTENDED ... PARTITION ...")
        }
      }
      ShowTablePartition(table, UnresolvedPartitionSpec(visitNonOptionalPartitionSpec(spec)))
    }.getOrElse {
      val ns = if (ctx.identifierReference() != null) {
        withIdentClause(ctx.identifierReference, UnresolvedNamespace(_))
      } else {
        CurrentNamespace
      }
      ShowTablesExtended(ns, string(visitStringLit(ctx.pattern)))
    }
  }

  /**
   * Create a [[ShowViews]] command.
   */
  override def visitShowViews(ctx: ShowViewsContext): LogicalPlan = withOrigin(ctx) {
    val ns = if (ctx.identifierReference() != null) {
      withIdentClause(ctx.identifierReference, UnresolvedNamespace(_))
    } else {
      CurrentNamespace
    }
    ShowViews(ns, Option(ctx.pattern).map(x => string(visitStringLit(x))))
  }

  override def visitColPosition(ctx: ColPositionContext): ColumnPosition = {
    ctx.position.getType match {
      case SqlBaseParser.FIRST => ColumnPosition.first()
      case SqlBaseParser.AFTER => ColumnPosition.after(ctx.afterCol.getText)
    }
  }

  /**
   * Parse new column info from ADD COLUMN into a QualifiedColType.
   */
  override def visitQualifiedColTypeWithPosition(
      ctx: QualifiedColTypeWithPositionContext): QualifiedColType = withOrigin(ctx) {
    val name = typedVisit[Seq[String]](ctx.name)
    // Check that no duplicates exist among any ALTER TABLE ADD|REPLACE column options specified.
    var nullable = true
    var defaultExpression: Option[DefaultExpressionContext] = None
    var commentSpec: Option[CommentSpecContext] = None
    var colPosition: Option[ColPositionContext] = None
    val columnName = name.last
    ctx.colDefinitionDescriptorWithPosition.asScala.foreach { option =>
      blockBang(option.errorCapturingNot)

      if (option.NULL != null) {
        blockBang(option.errorCapturingNot)
        if (!nullable) {
          throw QueryParsingErrors.duplicateTableColumnDescriptor(
            option, columnName, "NOT NULL", isCreate = false)
        }
        nullable = false
      }
      Option(option.defaultExpression()).foreach { expr =>
        if (defaultExpression.isDefined) {
          throw QueryParsingErrors.duplicateTableColumnDescriptor(
            option, columnName, "DEFAULT", isCreate = false)
        }
        defaultExpression = Some(expr)
      }
      Option(option.commentSpec()).foreach { spec =>
        if (commentSpec.isDefined) {
          throw QueryParsingErrors.duplicateTableColumnDescriptor(
            option, columnName, "COMMENT", isCreate = false)
        }
        commentSpec = Some(spec)
      }
      Option(option.colPosition()).foreach { spec =>
        if (colPosition.isDefined) {
          throw QueryParsingErrors.duplicateTableColumnDescriptor(
            option, columnName, "FIRST|AFTER", isCreate = false)
        }
        colPosition = Some(spec)
      }
    }

    // Add the 'DEFAULT expression' clause in the column definition, if any, to the column metadata.
    val defaultExpr = defaultExpression.map(visitDefaultExpression).map { field =>
      if (conf.getConf(SQLConf.ENABLE_DEFAULT_COLUMNS)) {
        field.originalSQL
      } else {
        throw QueryParsingErrors.defaultColumnNotEnabledError(ctx)
      }
    }

    QualifiedColType(
      path = if (name.length > 1) Some(UnresolvedFieldName(name.init)) else None,
      colName = name.last,
      dataType = typedVisit[DataType](ctx.dataType),
      nullable = nullable,
      comment = commentSpec.map(visitCommentSpec),
      position = colPosition.map( pos =>
        UnresolvedFieldPosition(typedVisit[ColumnPosition](pos))),
      default = defaultExpr)
  }

  /**
   * Parse a [[AddColumns]] command.
   *
   * For example:
   * {{{
   *   ALTER TABLE table1
   *   ADD COLUMNS (col_name data_type [COMMENT col_comment], ...);
   * }}}
   */
  override def visitAddTableColumns(ctx: AddTableColumnsContext): LogicalPlan = withOrigin(ctx) {
    val colToken = if (ctx.COLUMN() != null) "COLUMN" else "COLUMNS"
    AddColumns(
      createUnresolvedTable(ctx.identifierReference, s"ALTER TABLE ... ADD $colToken"),
      ctx.columns.qualifiedColTypeWithPosition.asScala.map(typedVisit[QualifiedColType]).toSeq
    )
  }

  /**
   * Parse a [[RenameColumn]] command.
   *
   * For example:
   * {{{
   *   ALTER TABLE table1 RENAME COLUMN a.b.c TO x
   * }}}
   */
  override def visitRenameTableColumn(
      ctx: RenameTableColumnContext): LogicalPlan = withOrigin(ctx) {
    RenameColumn(
      createUnresolvedTable(ctx.table, "ALTER TABLE ... RENAME COLUMN"),
      UnresolvedFieldName(typedVisit[Seq[String]](ctx.from)),
      ctx.to.getText)
  }

  /**
   * Parse a [[AlterColumn]] command to alter a column's property.
   *
   * For example:
   * {{{
   *   ALTER TABLE table1 ALTER COLUMN a.b.c TYPE bigint
   *   ALTER TABLE table1 ALTER COLUMN a.b.c SET NOT NULL
   *   ALTER TABLE table1 ALTER COLUMN a.b.c DROP NOT NULL
   *   ALTER TABLE table1 ALTER COLUMN a.b.c COMMENT 'new comment'
   *   ALTER TABLE table1 ALTER COLUMN a.b.c FIRST
   *   ALTER TABLE table1 ALTER COLUMN a.b.c AFTER x
   * }}}
   */
  override def visitAlterTableAlterColumn(
      ctx: AlterTableAlterColumnContext): LogicalPlan = withOrigin(ctx) {
    val action = ctx.alterColumnAction
    val verb = if (ctx.CHANGE != null) "CHANGE" else "ALTER"
    if (action == null) {
      operationNotAllowed(
        s"ALTER TABLE table $verb COLUMN requires a TYPE, a SET/DROP, a COMMENT, or a FIRST/AFTER",
        ctx)
    }
    val dataType = if (action.dataType != null) {
      Some(typedVisit[DataType](action.dataType))
    } else {
      None
    }
    val nullable = if (action.setOrDrop != null) {
      action.setOrDrop.getType match {
        case SqlBaseParser.SET => Some(false)
        case SqlBaseParser.DROP => Some(true)
      }
    } else {
      None
    }
    val comment = if (action.commentSpec != null) {
      Some(visitCommentSpec(action.commentSpec()))
    } else {
      None
    }
    val position = if (action.colPosition != null) {
      Some(UnresolvedFieldPosition(typedVisit[ColumnPosition](action.colPosition)))
    } else {
      None
    }
    val setDefaultExpression: Option[String] =
      if (action.defaultExpression != null) {
        Option(action.defaultExpression()).map(visitDefaultExpression).map(_.originalSQL)
      } else if (action.dropDefault != null) {
        Some("")
      } else {
        None
      }
    if (setDefaultExpression.isDefined && !conf.getConf(SQLConf.ENABLE_DEFAULT_COLUMNS)) {
      throw QueryParsingErrors.defaultColumnNotEnabledError(ctx)
    }

    assert(Seq(dataType, nullable, comment, position, setDefaultExpression)
      .count(_.nonEmpty) == 1)

    AlterColumn(
      createUnresolvedTable(ctx.table, s"ALTER TABLE ... $verb COLUMN"),
      UnresolvedFieldName(typedVisit[Seq[String]](ctx.column)),
      dataType = dataType,
      nullable = nullable,
      comment = comment,
      position = position,
      setDefaultExpression = setDefaultExpression)
  }

  /**
   * Parse a [[AlterColumn]] command. This is Hive SQL syntax.
   *
   * For example:
   * {{{
   *   ALTER TABLE table [PARTITION partition_spec]
   *   CHANGE [COLUMN] column_old_name column_new_name column_dataType [COMMENT column_comment]
   *   [FIRST | AFTER column_name];
   * }}}
   */
  override def visitHiveChangeColumn(ctx: HiveChangeColumnContext): LogicalPlan = withOrigin(ctx) {
    if (ctx.partitionSpec != null) {
      invalidStatement("ALTER TABLE ... PARTITION ... CHANGE COLUMN", ctx)
    }
    val columnNameParts = typedVisit[Seq[String]](ctx.colName)
    if (!conf.resolver(columnNameParts.last, ctx.colType().colName.getText)) {
      throw QueryParsingErrors.operationInHiveStyleCommandUnsupportedError("Renaming column",
        "ALTER COLUMN", ctx, Some("please run RENAME COLUMN instead"))
    }
    if (ctx.colType.NULL != null) {
      throw QueryParsingErrors.operationInHiveStyleCommandUnsupportedError(
        "NOT NULL", "ALTER COLUMN", ctx,
        Some("please run ALTER COLUMN ... SET/DROP NOT NULL instead"))
    }

    AlterColumn(
      createUnresolvedTable(ctx.table, "ALTER TABLE ... CHANGE COLUMN"),
      UnresolvedFieldName(columnNameParts),
      dataType = Option(ctx.colType().dataType()).map(typedVisit[DataType]),
      nullable = None,
      comment = Option(ctx.colType().commentSpec()).map(visitCommentSpec),
      position = Option(ctx.colPosition).map(
        pos => UnresolvedFieldPosition(typedVisit[ColumnPosition](pos))),
      setDefaultExpression = None)
  }

  override def visitHiveReplaceColumns(
      ctx: HiveReplaceColumnsContext): LogicalPlan = withOrigin(ctx) {
    if (ctx.partitionSpec != null) {
      invalidStatement("ALTER TABLE ... PARTITION ... REPLACE COLUMNS", ctx)
    }
    ReplaceColumns(
      createUnresolvedTable(ctx.table, "ALTER TABLE ... REPLACE COLUMNS"),
      ctx.columns.qualifiedColTypeWithPosition.asScala.map { colType =>
        val name = typedVisit[Seq[String]](colType.name)
        if (name.length > 1) {
          throw QueryParsingErrors.operationInHiveStyleCommandUnsupportedError(
            "Replacing with a nested column", "REPLACE COLUMNS", ctx)
        }
        var commentSpec: Option[CommentSpecContext] = None
        colType.colDefinitionDescriptorWithPosition.asScala.foreach { opt =>
          blockBang(opt.errorCapturingNot)

          if (opt.NULL != null) {
            throw QueryParsingErrors.operationInHiveStyleCommandUnsupportedError(
              "NOT NULL", "REPLACE COLUMNS", ctx)
          }
          if (opt.colPosition != null) {
            throw QueryParsingErrors.operationInHiveStyleCommandUnsupportedError(
              "Column position", "REPLACE COLUMNS", ctx)
          }
          if (Option(opt.defaultExpression()).map(visitDefaultExpression).isDefined) {
            throw QueryParsingErrors.defaultColumnNotImplementedYetError(ctx)
          }
          Option(opt.commentSpec()).foreach { spec =>
            if (commentSpec.isDefined) {
              throw QueryParsingErrors.duplicateTableColumnDescriptor(
                opt, name.last, "COMMENT", isCreate = false, alterType = "REPLACE")
            }
            commentSpec = Some(spec)
          }
        }
        QualifiedColType(
          path = None,
          colName = name.last,
          dataType = typedVisit[DataType](colType.dataType),
          nullable = true,
          comment = commentSpec.map(visitCommentSpec),
          position = None,
          default = None)
      }.toSeq
    )
  }

  /**
   * Parse a [[DropColumns]] command.
   *
   * For example:
   * {{{
   *   ALTER TABLE table1 DROP COLUMN a.b.c
   *   ALTER TABLE table1 DROP COLUMNS a.b.c, x, y
   * }}}
   */
  override def visitDropTableColumns(
      ctx: DropTableColumnsContext): LogicalPlan = withOrigin(ctx) {
    val ifExists = ctx.EXISTS() != null
    val columnsToDrop = ctx.columns.multipartIdentifier.asScala.map(typedVisit[Seq[String]])
    DropColumns(
      createUnresolvedTable(ctx.identifierReference, "ALTER TABLE ... DROP COLUMNS"),
      columnsToDrop.map(UnresolvedFieldName(_)).toSeq,
      ifExists)
  }

  /**
   * Parse a [[AlterTableClusterBy]] command.
   *
   * For example:
   * {{{
   *   ALTER TABLE table1 CLUSTER BY (a.b.c)
   *   ALTER TABLE table1 CLUSTER BY NONE
   * }}}
   */
  override def visitAlterClusterBy(ctx: AlterClusterByContext): LogicalPlan = withOrigin(ctx) {
    val table = createUnresolvedTable(ctx.identifierReference, "ALTER TABLE ... CLUSTER BY")
    if (ctx.NONE() != null) {
      AlterTableClusterBy(table, None)
    } else {
      assert(ctx.clusterBySpec() != null)
      AlterTableClusterBy(table, Some(visitClusterBySpec(ctx.clusterBySpec())))
    }
  }

  /**
   * Parse [[SetViewProperties]] or [[SetTableProperties]] commands.
   *
   * For example:
   * {{{
   *   ALTER TABLE table SET TBLPROPERTIES ('table_property' = 'property_value');
   *   ALTER VIEW view SET TBLPROPERTIES ('table_property' = 'property_value');
   * }}}
   */
  override def visitSetTableProperties(
      ctx: SetTablePropertiesContext): LogicalPlan = withOrigin(ctx) {
    val properties = visitPropertyKeyValues(ctx.propertyList)
    val cleanedTableProperties = cleanTableProperties(ctx, properties)
    if (ctx.VIEW != null) {
      SetViewProperties(
        createUnresolvedView(
          ctx.identifierReference,
          commandName = "ALTER VIEW ... SET TBLPROPERTIES",
          allowTemp = false,
          suggestAlternative = true),
        cleanedTableProperties)
    } else {
      SetTableProperties(
        createUnresolvedTable(
          ctx.identifierReference,
          "ALTER TABLE ... SET TBLPROPERTIES",
          true),
        cleanedTableProperties)
    }
  }

  /**
   * Parse [[UnsetViewProperties]] or [[UnsetTableProperties]] commands.
   *
   * For example:
   * {{{
   *   ALTER TABLE table UNSET TBLPROPERTIES [IF EXISTS] ('comment', 'key');
   *   ALTER VIEW view UNSET TBLPROPERTIES [IF EXISTS] ('comment', 'key');
   * }}}
   */
  override def visitUnsetTableProperties(
      ctx: UnsetTablePropertiesContext): LogicalPlan = withOrigin(ctx) {
    val properties = visitPropertyKeys(ctx.propertyList)
    val cleanedProperties = cleanTableProperties(ctx, properties.map(_ -> "").toMap).keys.toSeq

    val ifExists = ctx.EXISTS != null
    if (ctx.VIEW != null) {
      UnsetViewProperties(
        createUnresolvedView(
          ctx.identifierReference,
          commandName = "ALTER VIEW ... UNSET TBLPROPERTIES",
          allowTemp = false,
          suggestAlternative = true),
        cleanedProperties,
        ifExists)
    } else {
      UnsetTableProperties(
        createUnresolvedTable(
          ctx.identifierReference,
          "ALTER TABLE ... UNSET TBLPROPERTIES",
          true),
        cleanedProperties,
        ifExists)
    }
  }

  /**
   * Create an [[SetTableLocation]] command.
   *
   * For example:
   * {{{
   *   ALTER TABLE table_name [PARTITION partition_spec] SET LOCATION "loc";
   * }}}
   */
  override def visitSetTableLocation(ctx: SetTableLocationContext): LogicalPlan = withOrigin(ctx) {
    SetTableLocation(
      createUnresolvedTable(
        ctx.identifierReference,
        "ALTER TABLE ... SET LOCATION ..."),
      Option(ctx.partitionSpec).map(visitNonOptionalPartitionSpec),
      visitLocationSpec(ctx.locationSpec))
  }

  /**
   * Create a [[DescribeColumn]] or [[DescribeRelation]] commands.
   */
  override def visitDescribeRelation(ctx: DescribeRelationContext): LogicalPlan = withOrigin(ctx) {
    val isExtended = ctx.EXTENDED != null || ctx.FORMATTED != null
    val relation = createUnresolvedTableOrView(ctx.identifierReference, "DESCRIBE TABLE")
    if (ctx.describeColName != null) {
      if (ctx.partitionSpec != null) {
        throw QueryParsingErrors.descColumnForPartitionUnsupportedError(ctx)
      } else {
        DescribeColumn(
          relation,
          UnresolvedAttribute(ctx.describeColName.nameParts.asScala.map(_.getText).toSeq),
          isExtended)
      }
    } else {
      val partitionSpec = if (ctx.partitionSpec != null) {
        // According to the syntax, visitPartitionSpec returns `Map[String, Option[String]]`.
        visitPartitionSpec(ctx.partitionSpec).map {
          case (key, Some(value)) => key -> value
          case (key, _) =>
            throw QueryParsingErrors.emptyPartitionKeyError(key, ctx.partitionSpec)
        }
      } else {
        Map.empty[String, String]
      }
      DescribeRelation(relation, partitionSpec, isExtended)
    }
  }

  /**
   * Create an [[AnalyzeTable]], or an [[AnalyzeColumn]].
   * Example SQL for analyzing a table or a set of partitions :
   * {{{
   *   ANALYZE TABLE multi_part_name [PARTITION (partcol1[=val1], partcol2[=val2], ...)]
   *   COMPUTE STATISTICS [NOSCAN];
   * }}}
   *
   * Example SQL for analyzing columns :
   * {{{
   *   ANALYZE TABLE multi_part_name COMPUTE STATISTICS FOR COLUMNS column1, column2;
   * }}}
   *
   * Example SQL for analyzing all columns of a table:
   * {{{
   *   ANALYZE TABLE multi_part_name COMPUTE STATISTICS FOR ALL COLUMNS;
   * }}}
   */
  override def visitAnalyze(ctx: AnalyzeContext): LogicalPlan = withOrigin(ctx) {
    def checkPartitionSpec(): Unit = {
      if (ctx.partitionSpec != null) {
        logWarning(
          log"Partition specification is ignored when collecting column statistics: " +
            log"${MDC(PARTITION_SPECIFICATION, ctx.partitionSpec.getText)}")
      }
    }
    if (ctx.identifier != null &&
        ctx.identifier.getText.toLowerCase(Locale.ROOT) != "noscan") {
      throw QueryParsingErrors.computeStatisticsNotExpectedError(ctx.identifier())
    }

    if (ctx.ALL() != null) {
      checkPartitionSpec()
      AnalyzeColumn(
        createUnresolvedTableOrView(ctx.identifierReference, "ANALYZE TABLE ... FOR ALL COLUMNS"),
        None,
        allColumns = true)
    } else if (ctx.identifierSeq() == null) {
      val partitionSpec = if (ctx.partitionSpec != null) {
        visitPartitionSpec(ctx.partitionSpec)
      } else {
        Map.empty[String, Option[String]]
      }
      AnalyzeTable(
        createUnresolvedTableOrView(
          ctx.identifierReference,
          "ANALYZE TABLE",
          allowTempView = false),
        partitionSpec,
        noScan = ctx.identifier != null)
    } else {
      checkPartitionSpec()
      AnalyzeColumn(
        createUnresolvedTableOrView(ctx.identifierReference, "ANALYZE TABLE ... FOR COLUMNS ..."),
        Option(visitIdentifierSeq(ctx.identifierSeq())),
        allColumns = false)
    }
  }

  /**
   * Create an [[AnalyzeTables]].
   * Example SQL for analyzing all tables in default database:
   * {{{
   *   ANALYZE TABLES IN default COMPUTE STATISTICS;
   * }}}
   */
  override def visitAnalyzeTables(ctx: AnalyzeTablesContext): LogicalPlan = withOrigin(ctx) {
    if (ctx.identifier != null &&
      ctx.identifier.getText.toLowerCase(Locale.ROOT) != "noscan") {
      throw QueryParsingErrors.computeStatisticsNotExpectedError(ctx.identifier())
    }
    val ns = if (ctx.identifierReference() != null) {
      withIdentClause(ctx.identifierReference, UnresolvedNamespace(_))
    } else {
      CurrentNamespace
    }
    AnalyzeTables(ns, noScan = ctx.identifier != null)
  }

  /**
   * Create a [[RepairTable]].
   *
   * For example:
   * {{{
   *   [MSCK] REPAIR TABLE multi_part_name [{ADD|DROP|SYNC} PARTITIONS]
   * }}}
   */
  override def visitRepairTable(ctx: RepairTableContext): LogicalPlan = withOrigin(ctx) {
    val (enableAddPartitions, enableDropPartitions, option) =
      if (ctx.SYNC() != null) {
        (true, true, " ... SYNC PARTITIONS")
      } else if (ctx.DROP() != null) {
        (false, true, " ... DROP PARTITIONS")
      } else if (ctx.ADD() != null) {
        (true, false, " ... ADD PARTITIONS")
      } else {
        (true, false, "")
      }
    RepairTable(
      createUnresolvedTable(ctx.identifierReference, s"MSCK REPAIR TABLE$option"),
      enableAddPartitions,
      enableDropPartitions)
  }

  /**
   * Create a [[LoadData]].
   *
   * For example:
   * {{{
   *   LOAD DATA [LOCAL] INPATH 'filepath' [OVERWRITE] INTO TABLE multi_part_name
   *   [PARTITION (partcol1=val1, partcol2=val2 ...)]
   * }}}
   */
  override def visitLoadData(ctx: LoadDataContext): LogicalPlan = withOrigin(ctx) {
    LoadData(
      child = createUnresolvedTable(ctx.identifierReference, "LOAD DATA"),
      path = string(visitStringLit(ctx.path)),
      isLocal = ctx.LOCAL != null,
      isOverwrite = ctx.OVERWRITE != null,
      partition = Option(ctx.partitionSpec).map(visitNonOptionalPartitionSpec)
    )
  }

  /**
   * Creates a [[ShowCreateTable]]
   */
  override def visitShowCreateTable(ctx: ShowCreateTableContext): LogicalPlan = withOrigin(ctx) {
    ShowCreateTable(
      createUnresolvedTableOrView(
        ctx.identifierReference,
        "SHOW CREATE TABLE",
        allowTempView = false),
      ctx.SERDE != null)
  }

  /**
   * Create a [[CacheTable]] or [[CacheTableAsSelect]].
   *
   * For example:
   * {{{
   *   CACHE [LAZY] TABLE multi_part_name
   *   [OPTIONS tablePropertyList] [[AS] query]
   * }}}
   */
  override def visitCacheTable(ctx: CacheTableContext): LogicalPlan = withOrigin(ctx) {
    import org.apache.spark.sql.connector.catalog.CatalogV2Implicits._

    val query = Option(ctx.query).map(plan)
    withIdentClause(ctx.identifierReference, ident => {
      if (query.isDefined && ident.length > 1) {
        val catalogAndNamespace = ident.init
        throw QueryParsingErrors.addCatalogInCacheTableAsSelectNotAllowedError(
          catalogAndNamespace.quoted, ctx)
      }
      val options = Option(ctx.options).map(visitPropertyKeyValues).getOrElse(Map.empty)
      val isLazy = ctx.LAZY != null
      if (query.isDefined) {
        // Disallow parameter markers in the query of the cache.
        // We need this limitation because we store the original query text, pre substitution.
        // To lift this we would need to reconstitute the query with parameter markers replaced with
        // the values given at CACHE TABLE time, or we would need to store the parameter values
        // alongside the text.
        // The same rule can be found in CREATE VIEW builder.
        checkInvalidParameter(query.get, "the query of CACHE TABLE")
        CacheTableAsSelect(ident.head, query.get, source(ctx.query()), isLazy, options)
      } else {
        CacheTable(
          createUnresolvedRelation(ctx.identifierReference, ident, None, writePrivileges = Nil),
          ident, isLazy, options)
      }
    })
  }

  /**
   * Create an [[UncacheTable]] logical plan.
   */
  override def visitUncacheTable(ctx: UncacheTableContext): LogicalPlan = withOrigin(ctx) {
    UncacheTable(createUnresolvedRelation(ctx.identifierReference), ctx.EXISTS != null)
  }

  /**
   * Create a [[TruncateTable]] command.
   *
   * For example:
   * {{{
   *   TRUNCATE TABLE multi_part_name [PARTITION (partcol1=val1, partcol2=val2 ...)]
   * }}}
   */
  override def visitTruncateTable(ctx: TruncateTableContext): LogicalPlan = withOrigin(ctx) {
    val table = createUnresolvedTable(ctx.identifierReference, "TRUNCATE TABLE")
    Option(ctx.partitionSpec).map { spec =>
      TruncatePartition(table, UnresolvedPartitionSpec(visitNonOptionalPartitionSpec(spec)))
    }.getOrElse(TruncateTable(table))
  }

  /**
   * A command for users to list the partition names of a table. If partition spec is specified,
   * partitions that match the spec are returned. Otherwise an empty result set is returned.
   *
   * This function creates a [[ShowPartitions]] logical plan
   *
   * The syntax of using this command in SQL is:
   * {{{
   *   SHOW PARTITIONS multi_part_name [partition_spec];
   * }}}
   */
  override def visitShowPartitions(ctx: ShowPartitionsContext): LogicalPlan = withOrigin(ctx) {
    val partitionKeys = Option(ctx.partitionSpec).map { specCtx =>
      UnresolvedPartitionSpec(visitNonOptionalPartitionSpec(specCtx), None)
    }
    ShowPartitions(
      createUnresolvedTable(ctx.identifierReference, "SHOW PARTITIONS"),
      partitionKeys)
  }

  /**
   * Create a [[RefreshTable]].
   *
   * For example:
   * {{{
   *   REFRESH TABLE multi_part_name
   * }}}
   */
  override def visitRefreshTable(ctx: RefreshTableContext): LogicalPlan = withOrigin(ctx) {
    RefreshTable(createUnresolvedTableOrView(ctx.identifierReference, "REFRESH TABLE"))
  }

  /**
   * A command for users to list the column names for a table.
   * This function creates a [[ShowColumns]] logical plan.
   *
   * The syntax of using this command in SQL is:
   * {{{
   *   SHOW COLUMNS (FROM | IN) tableName=multipartIdentifier
   *        ((FROM | IN) namespace=multipartIdentifier)?
   * }}}
   */
  override def visitShowColumns(ctx: ShowColumnsContext): LogicalPlan = withOrigin(ctx) {
    withIdentClause(ctx.table, ident => {
      val table = createUnresolvedTableOrView(
        ctx.table,
        ident,
        "SHOW COLUMNS",
        allowTempView = true)
      val namespace = Option(ctx.ns).map(visitMultipartIdentifier)
      // Use namespace only if table name doesn't specify it. If namespace is already specified
      // in the table name, it's checked against the given namespace after table/view is resolved.
      val tableWithNamespace = if (namespace.isDefined && table.multipartIdentifier.length == 1) {
        CurrentOrigin.withOrigin(table.origin) {
          table.copy(multipartIdentifier = namespace.get ++ table.multipartIdentifier)
        }
      } else {
        table
      }
      ShowColumns(tableWithNamespace, namespace)
    })
  }

  /**
   * Create an [[RecoverPartitions]]
   *
   * For example:
   * {{{
   *   ALTER TABLE multi_part_name RECOVER PARTITIONS;
   * }}}
   */
  override def visitRecoverPartitions(
      ctx: RecoverPartitionsContext): LogicalPlan = withOrigin(ctx) {
    RecoverPartitions(
      createUnresolvedTable(
        ctx.identifierReference,
        "ALTER TABLE ... RECOVER PARTITIONS"))
  }

  /**
   * Create an [[AddPartitions]].
   *
   * For example:
   * {{{
   *   ALTER TABLE multi_part_name ADD [IF NOT EXISTS] PARTITION spec [LOCATION 'loc1']
   *   ALTER VIEW multi_part_name ADD [IF NOT EXISTS] PARTITION spec
   * }}}
   *
   * ALTER VIEW ... ADD PARTITION ... is not supported because the concept of partitioning
   * is associated with physical tables
   */
  override def visitAddTablePartition(
      ctx: AddTablePartitionContext): LogicalPlan = withOrigin(ctx) {
    if (ctx.VIEW != null) {
      invalidStatement("ALTER VIEW ... ADD PARTITION", ctx)
    }
    // Create partition spec to location mapping.
    val specsAndLocs = ctx.partitionSpecLocation.asScala.map { splCtx =>
      val spec = visitNonOptionalPartitionSpec(splCtx.partitionSpec)
      val location = Option(splCtx.locationSpec).map(visitLocationSpec)
      UnresolvedPartitionSpec(spec, location)
    }
    blockBang(ctx.errorCapturingNot)
    AddPartitions(
      createUnresolvedTable(
        ctx.identifierReference,
        "ALTER TABLE ... ADD PARTITION ..."),
      specsAndLocs.toSeq,
      ctx.EXISTS != null)
  }

  /**
   * Create an [[RenamePartitions]]
   *
   * For example:
   * {{{
   *   ALTER TABLE multi_part_name PARTITION spec1 RENAME TO PARTITION spec2;
   * }}}
   */
  override def visitRenameTablePartition(
      ctx: RenameTablePartitionContext): LogicalPlan = withOrigin(ctx) {
    RenamePartitions(
      createUnresolvedTable(
        ctx.identifierReference,
        "ALTER TABLE ... RENAME TO PARTITION"),
      UnresolvedPartitionSpec(visitNonOptionalPartitionSpec(ctx.from)),
      UnresolvedPartitionSpec(visitNonOptionalPartitionSpec(ctx.to)))
  }

  /**
   * Create an [[DropPartitions]]
   *
   * For example:
   * {{{
   *   ALTER TABLE multi_part_name DROP [IF EXISTS] PARTITION spec1[, PARTITION spec2, ...]
   *     [PURGE];
   *   ALTER VIEW view DROP [IF EXISTS] PARTITION spec1[, PARTITION spec2, ...];
   * }}}
   *
   * ALTER VIEW ... DROP PARTITION ... is not supported because the concept of partitioning
   * is associated with physical tables
   */
  override def visitDropTablePartitions(
      ctx: DropTablePartitionsContext): LogicalPlan = withOrigin(ctx) {
    if (ctx.VIEW != null) {
      invalidStatement("ALTER VIEW ... DROP PARTITION", ctx)
    }
    val partSpecs = ctx.partitionSpec.asScala.map(visitNonOptionalPartitionSpec)
      .map(spec => UnresolvedPartitionSpec(spec))
    DropPartitions(
      createUnresolvedTable(
        ctx.identifierReference,
        "ALTER TABLE ... DROP PARTITION ..."),
      partSpecs.toSeq,
      ifExists = ctx.EXISTS != null,
      purge = ctx.PURGE != null)
  }

  /**
   * Create an [[SetTableSerDeProperties]]
   *
   * For example:
   * {{{
   *   ALTER TABLE multi_part_name [PARTITION spec] SET SERDE serde_name
   *     [WITH SERDEPROPERTIES props];
   *   ALTER TABLE multi_part_name [PARTITION spec] SET SERDEPROPERTIES serde_properties;
   * }}}
   */
  override def visitSetTableSerDe(ctx: SetTableSerDeContext): LogicalPlan = withOrigin(ctx) {
    SetTableSerDeProperties(
      createUnresolvedTable(
        ctx.identifierReference,
        "ALTER TABLE ... SET [SERDE|SERDEPROPERTIES]",
        true),
      Option(ctx.stringLit).map(x => string(visitStringLit(x))),
      Option(ctx.propertyList).map(visitPropertyKeyValues),
      // TODO a partition spec is allowed to have optional values. This is currently violated.
      Option(ctx.partitionSpec).map(visitNonOptionalPartitionSpec))
  }

  /**
   * Alter the query of a view. This creates a [[AlterViewAs]]
   *
   * For example:
   * {{{
   *   ALTER VIEW multi_part_name AS SELECT ...;
   * }}}
   */
  override def visitAlterViewQuery(ctx: AlterViewQueryContext): LogicalPlan = withOrigin(ctx) {
    AlterViewAs(
      createUnresolvedView(ctx.identifierReference, "ALTER VIEW ... AS"),
      originalText = source(ctx.query),
      query = plan(ctx.query))
  }

  /**
   * Defined the schema binding mode during CREATE or ALTER VIEW.
   * The method also accept a NULL context, in which case it will return the session default
   *
   * {{{
   *   WITH SCHEMA [ BINDING | COMPENSATION | TYPE EVOLUTION | EVOLUTION ]
   * }}}
   */
  override def visitSchemaBinding(ctx: SchemaBindingContext): ViewSchemaMode = {
    if (ctx == null) {
      // No schema binding specified, return the session default
      if (conf.viewSchemaBindingEnabled) {
        if (conf.viewSchemaCompensation) {
          SchemaCompensation
        } else {
          SchemaBinding
        }
      } else {
        SchemaUnsupported
      }
    } else if (!conf.viewSchemaBindingEnabled) {
      // If the feature is disabled, throw an exception
      withOrigin(ctx) {
        throw new ParseException(
          errorClass = "FEATURE_NOT_ENABLED",
          messageParameters = Map("featureName" -> "VIEW ... WITH SCHEMA ...",
            "configKey" -> "spark.sql.legacy.viewSchemaBindingMode",
            "configValue" -> "true"),
          ctx)
      }
    } else if (ctx.COMPENSATION != null) {
      SchemaCompensation
    } else if (ctx.TYPE != null) {
      SchemaTypeEvolution
    } else if (ctx.EVOLUTION != null) {
      SchemaEvolution
    } else {
      SchemaBinding
    }
  }

  /**
   * Alter the schema binding of a view. This creates a [[AlterViewSchemaBinding]]
   *
   * For example:
   * {{{
   *   ALTER VIEW multi_part_name WITH SCHEMA ...;
   * }}}
   */
  override def visitAlterViewSchemaBinding(ctx: AlterViewSchemaBindingContext): LogicalPlan
  = withOrigin(ctx) {
    AlterViewSchemaBinding(
      createUnresolvedView(ctx.identifierReference, "ALTER VIEW ... WITH SCHEMA ..."),
      viewSchemaMode = visitSchemaBinding(ctx.schemaBinding))
  }

  /**
   * Create a [[RenameTable]] command.
   *
   * For example:
   * {{{
   *   ALTER TABLE multi_part_name1 RENAME TO multi_part_name2;
   *   ALTER VIEW multi_part_name1 RENAME TO multi_part_name2;
   * }}}
   */
  override def visitRenameTable(ctx: RenameTableContext): LogicalPlan = withOrigin(ctx) {
    val isView = ctx.VIEW != null
    val relationStr = if (isView) "VIEW" else "TABLE"
    RenameTable(
      createUnresolvedTableOrView(ctx.from, s"ALTER $relationStr ... RENAME TO"),
      visitMultipartIdentifier(ctx.to),
      isView)
  }

  /**
   * A command for users to list the properties for a table. If propertyKey is specified, the value
   * for the propertyKey is returned. If propertyKey is not specified, all the keys and their
   * corresponding values are returned.
   * The syntax of using this command in SQL is:
   * {{{
   *   SHOW TBLPROPERTIES multi_part_name[('propertyKey')];
   * }}}
   */
  override def visitShowTblProperties(
      ctx: ShowTblPropertiesContext): LogicalPlan = withOrigin(ctx) {
    ShowTableProperties(
      createUnresolvedTableOrView(ctx.table, "SHOW TBLPROPERTIES"),
      Option(ctx.key).map(visitPropertyKey))
  }

  /**
   * Create a plan for a DESCRIBE FUNCTION statement.
   */
  override def visitDescribeFunction(ctx: DescribeFunctionContext): LogicalPlan = withOrigin(ctx) {
    import ctx._

    if (describeFuncName.identifierReference() == null) {
      val functionName =
        if (describeFuncName.stringLit() != null) {
          Seq(string(visitStringLit(describeFuncName.stringLit())))
        } else {
          Seq(describeFuncName.getText)
        }
      DescribeFunction(
        createUnresolvedFunctionName(
          ctx.describeFuncName(),
          functionName,
          "DESCRIBE FUNCTION",
          requirePersistent = false,
          funcTypeMismatchHint = None),
        EXTENDED != null)
    } else {
      DescribeFunction(
        withIdentClause(
          describeFuncName.identifierReference(),
          createUnresolvedFunctionName(
            describeFuncName.identifierReference,
            _,
            "DESCRIBE FUNCTION",
            requirePersistent = false,
            funcTypeMismatchHint = None)),
        EXTENDED != null)
    }
  }

  /**
   * Create a plan for a SHOW FUNCTIONS command.
   */
  override def visitShowFunctions(ctx: ShowFunctionsContext): LogicalPlan = withOrigin(ctx) {
    val (userScope, systemScope) = Option(ctx.identifier)
      .map(_.getText.toLowerCase(Locale.ROOT)) match {
        case None | Some("all") => (true, true)
        case Some("system") => (false, true)
        case Some("user") => (true, false)
        case Some(x) => throw QueryParsingErrors.showFunctionsUnsupportedError(x, ctx.identifier())
    }

    val legacy = Option(ctx.legacy).map(visitMultipartIdentifier)
    val pattern = Option(ctx.pattern).map(x => string(visitStringLit(x))).orElse(legacy.map(_.last))

    if (ctx.ns != null) {
      if (legacy.isDefined) {
        throw QueryParsingErrors.showFunctionsInvalidPatternError(ctx.legacy.getText, ctx.legacy)
      }
      ShowFunctions(
        withIdentClause(ctx.ns, UnresolvedNamespace(_)),
        userScope, systemScope, pattern)
    } else if (legacy.isDefined) {
      val ns = if (legacy.get.length > 1) {
        UnresolvedNamespace(legacy.get.dropRight(1))
      } else {
        CurrentNamespace
      }
      ShowFunctions(ns, userScope, systemScope, pattern)
    } else {
      ShowFunctions(CurrentNamespace, userScope, systemScope, pattern)
    }
  }

  override def visitRefreshFunction(ctx: RefreshFunctionContext): LogicalPlan = withOrigin(ctx) {
    RefreshFunction(
      withIdentClause(
        ctx.identifierReference,
        createUnresolvedFunctionName(
          ctx.identifierReference,
          _,
          "REFRESH FUNCTION",
          requirePersistent = true,
          funcTypeMismatchHint = None)))
  }

  override def visitCommentNamespace(ctx: CommentNamespaceContext): LogicalPlan = withOrigin(ctx) {
    val comment = visitComment(ctx.comment)
    CommentOnNamespace(withIdentClause(ctx.identifierReference, UnresolvedNamespace(_)), comment)
  }

  override def visitCommentTable(ctx: CommentTableContext): LogicalPlan = withOrigin(ctx) {
    val comment = visitComment(ctx.comment)
    CommentOnTable(createUnresolvedTable(ctx.identifierReference, "COMMENT ON TABLE"), comment)
  }

  override def visitComment (ctx: CommentContext): String = {
    Option(ctx.stringLit()).map(s => string(visitStringLit(s))).getOrElse("")
  }

  /**
   * Create an index, returning a [[CreateIndex]] logical plan.
   * For example:
   * {{{
   * CREATE INDEX index_name ON [TABLE] table_name [USING index_type] (column_index_property_list)
   *   [OPTIONS indexPropertyList]
   *   column_index_property_list: column_name [OPTIONS(indexPropertyList)]  [ ,  . . . ]
   *   indexPropertyList: index_property_name [= index_property_value] [ ,  . . . ]
   * }}}
   */
  override def visitCreateIndex(ctx: CreateIndexContext): LogicalPlan = withOrigin(ctx) {
    val (indexName, indexType) = if (ctx.identifier.size() == 1) {
      (ctx.identifier(0).getText, "")
    } else {
      (ctx.identifier(0).getText, ctx.identifier(1).getText)
    }

    val columns = ctx.columns.multipartIdentifierProperty.asScala
      .map(_.multipartIdentifier).map(typedVisit[Seq[String]]).toSeq
    val columnsProperties = ctx.columns.multipartIdentifierProperty.asScala
      .map(x => (Option(x.options).map(visitPropertyKeyValues).getOrElse(Map.empty))).toSeq
    val options = Option(ctx.options).map(visitPropertyKeyValues).getOrElse(Map.empty)

    blockBang(ctx.errorCapturingNot)

    CreateIndex(
      createUnresolvedTable(ctx.identifierReference, "CREATE INDEX"),
      indexName,
      indexType,
      ctx.EXISTS != null,
      columns.map(UnresolvedFieldName(_)).zip(columnsProperties),
      options)
  }

  /**
   * Drop an index, returning a [[DropIndex]] logical plan.
   * For example:
   * {{{
   *   DROP INDEX [IF EXISTS] index_name ON [TABLE] table_name
   * }}}
   */
  override def visitDropIndex(ctx: DropIndexContext): LogicalPlan = withOrigin(ctx) {
    val indexName = ctx.identifier.getText
    DropIndex(
      createUnresolvedTable(ctx.identifierReference, "DROP INDEX"),
      indexName,
      ctx.EXISTS != null)
  }

  /**
   * Creates a plan for invoking a procedure.
   *
   * For example:
   * {{{
   *   CALL multi_part_name(v1, v2, ...);
   *   CALL multi_part_name(v1, param2 => v2, ...);
   *   CALL multi_part_name(param1 => v1, param2 => v2, ...);
   * }}}
   */
  override def visitCall(ctx: CallContext): LogicalPlan = withOrigin(ctx) {
    val procedure = withIdentClause(ctx.identifierReference, UnresolvedProcedure)
    val args = ctx.functionArgument.asScala.map {
      case expr if expr.namedArgumentExpression != null =>
        val namedExpr = expr.namedArgumentExpression
        NamedArgumentExpression(namedExpr.key.getText, expression(namedExpr.value))
      case expr =>
        expression(expr)
    }.toSeq
    Call(procedure, args)
  }

  /**
   * Create a TimestampAdd expression.
   */
  override def visitTimestampadd(ctx: TimestampaddContext): Expression = withOrigin(ctx) {
    if (ctx.invalidUnit != null) {
      throw QueryParsingErrors.invalidDatetimeUnitError(
        ctx,
        ctx.name.getText,
        ctx.invalidUnit.getText)
    } else {
      TimestampAdd(ctx.unit.getText, expression(ctx.unitsAmount), expression(ctx.timestamp))
    }
  }

  /**
   * Create a TimestampDiff expression.
   */
  override def visitTimestampdiff(ctx: TimestampdiffContext): Expression = withOrigin(ctx) {
    if (ctx.invalidUnit != null) {
      throw QueryParsingErrors.invalidDatetimeUnitError(
        ctx,
        ctx.name.getText,
        ctx.invalidUnit.getText)
    } else {
      TimestampDiff(ctx.unit.getText, expression(ctx.startTimestamp), expression(ctx.endTimestamp))
    }
  }

  /**
   * Create a named parameter which represents a literal with a non-bound value and unknown type.
   * */
  override def visitNamedParameterLiteral(
      ctx: NamedParameterLiteralContext): Expression = withOrigin(ctx) {
    NamedParameter(ctx.identifier().getText)
  }

  /**
   * Create a positional parameter which represents a literal
   * with a non-bound value and unknown type.
   * */
  override def visitPosParameterLiteral(
      ctx: PosParameterLiteralContext): Expression = withOrigin(ctx) {
    PosParameter(ctx.QUESTION().getSymbol.getStartIndex)
  }

  /**
   * Create a [[CreateVariable]] command.
   *
   * For example:
   * {{{
   *   DECLARE [OR REPLACE] [VARIABLE] [db_name.]variable_name
   *   [dataType] [defaultExpression];
   * }}}
   *
   * We will add CREATE VARIABLE for persisted variable definitions to this, hence the name.
   */
  override def visitCreateVariable(ctx: CreateVariableContext): LogicalPlan = withOrigin(ctx) {
    val dataTypeOpt = Option(ctx.dataType()).map(typedVisit[DataType])
    val defaultExpression = if (ctx.variableDefaultExpression() == null) {
      if (dataTypeOpt.isEmpty) {
        throw new ParseException(
          errorClass = "INVALID_SQL_SYNTAX.VARIABLE_TYPE_OR_DEFAULT_REQUIRED",
          messageParameters = Map.empty,
          ctx.identifierReference)
      }
      DefaultValueExpression(Literal(null, dataTypeOpt.get), "null")
    } else {
      val default = visitVariableDefaultExpression(ctx.variableDefaultExpression())
      dataTypeOpt.map { dt => default.copy(child = Cast(default.child, dt)) }.getOrElse(default)
    }
    CreateVariable(
      withIdentClause(ctx.identifierReference(), UnresolvedIdentifier(_)),
      defaultExpression,
      ctx.REPLACE() != null
    )
  }

  /**
   * Create a [[DropVariable]] command.
   *
   * For example:
   * {{{
   *   DROP TEMPORARY VARIABLE [IF EXISTS] variable;
   * }}}
   */
  override def visitDropVariable(ctx: DropVariableContext): LogicalPlan = withOrigin(ctx) {
    DropVariable(
      withIdentClause(ctx.identifierReference(), UnresolvedIdentifier(_)),
      ctx.EXISTS() != null
    )
  }

  private def visitSetVariableImpl(
      query: QueryContext,
      multipartIdentifierList: MultipartIdentifierListContext,
      assignmentList: AssignmentListContext): LogicalPlan = {
    if (query != null) {
      // The SET variable source is a query
      val variables = multipartIdentifierList.multipartIdentifier.asScala.map { variableIdent =>
        val varName = visitMultipartIdentifier(variableIdent)
        UnresolvedAttribute(varName)
      }.toSeq
      SetVariable(variables, visitQuery(query))
    } else {
      // The SET variable source is list of expressions.
      val (variables, values) = assignmentList.assignment().asScala.map { assign =>
        val varIdent = visitMultipartIdentifier(assign.key)
        val varExpr = expression(assign.value)
        val varNamedExpr = varExpr match {
          case n: NamedExpression => n
          case e => Alias(e, varIdent.last)()
        }
        (UnresolvedAttribute(varIdent), varNamedExpr)
      }.toSeq.unzip
      SetVariable(variables, Project(values, OneRowRelation()))
    }
  }

  /**
   * Create a [[SetVariable]] command.
   *
   * For example:
   * {{{
   *   SET VARIABLE var1 = v1, var2 = v2, ...
   *   SET VARIABLE (var1, var2, ...) = (SELECT ...)
   * }}}
   */
  override def visitSetVariable(ctx: SetVariableContext): LogicalPlan = withOrigin(ctx) {
    visitSetVariableImpl(ctx.query(), ctx.multipartIdentifierList(), ctx.assignmentList())
  }

  override def visitSetVariableWithOptionalKeyword(
      ctx: SetVariableWithOptionalKeywordContext): LogicalPlan =
    withOrigin(ctx) {
      visitSetVariableImpl(ctx.query(), ctx.multipartIdentifierList(), ctx.assignmentList())
    }

  override def visitOperatorPipeStatement(ctx: OperatorPipeStatementContext): LogicalPlan = {
    visitOperatorPipeRightSide(ctx.operatorPipeRightSide(), plan(ctx.left))
  }

  private def visitOperatorPipeRightSide(
      ctx: OperatorPipeRightSideContext, left: LogicalPlan): LogicalPlan = {
    if (!SQLConf.get.getConf(SQLConf.OPERATOR_PIPE_SYNTAX_ENABLED)) {
      operationNotAllowed("Operator pipe SQL syntax using |>", ctx)
    }
    // This helper function adds a table subquery boundary between the new operator to be added
    // (such as a filter or sort) and the input plan if one does not already exist. This helps the
    // analyzer behave as if we had added the corresponding SQL clause after a table subquery
    // containing the input plan.
    def withSubqueryAlias(): LogicalPlan = left match {
      case s: SubqueryAlias =>
        s
      case u: UnresolvedRelation =>
        u
      case _ =>
        SubqueryAlias(SubqueryAlias.generateSubqueryName(), left)
    }
    Option(ctx.selectClause).map { c =>
      withSelectQuerySpecification(
        ctx = ctx,
        selectClause = c,
        lateralView = new java.util.ArrayList[LateralViewContext](),
        whereClause = null,
        aggregationClause = null,
        havingClause = null,
        windowClause = null,
        relation = left,
        isPipeOperatorSelect = true)
    }.getOrElse(Option(ctx.whereClause).map { c =>
      withWhereClause(c, withSubqueryAlias())
    }.getOrElse(Option(ctx.pivotClause()).map { c =>
      if (ctx.unpivotClause() != null) {
        throw QueryParsingErrors.unpivotWithPivotInFromClauseNotAllowedError(ctx)
      }
      withPivot(c, left)
    }.getOrElse(Option(ctx.unpivotClause()).map { c =>
      if (ctx.pivotClause() != null) {
        throw QueryParsingErrors.unpivotWithPivotInFromClauseNotAllowedError(ctx)
      }
      withUnpivot(c, left)
    }.getOrElse(Option(ctx.sample).map { c =>
      withSample(c, left)
    }.getOrElse(Option(ctx.joinRelation()).map { c =>
      withJoinRelation(c, left)
    }.getOrElse(Option(ctx.operator).map { c =>
      val all = Option(ctx.setQuantifier()).exists(_.ALL != null)
      visitSetOperationImpl(left, plan(ctx.right), all, c.getType)
    }.getOrElse(Option(ctx.queryOrganization).map { c =>
      withQueryResultClauses(c, withSubqueryAlias(), forPipeOperators = true)
    }.getOrElse(
      visitOperatorPipeAggregate(ctx, left)
    ))))))))
  }

  private def visitOperatorPipeAggregate(
      ctx: OperatorPipeRightSideContext, left: LogicalPlan): LogicalPlan = {
    assert(ctx.AGGREGATE != null)
    if (ctx.namedExpressionSeq() == null && ctx.aggregationClause() == null) {
      operationNotAllowed(
        "The AGGREGATE clause requires a list of aggregate expressions " +
          "or a list of grouping expressions, or both", ctx)
    }
    val aggregateExpressions: Seq[NamedExpression] =
      Option(ctx.namedExpressionSeq()).map { n: NamedExpressionSeqContext =>
        visitNamedExpressionSeq(n).map {
          case (e: NamedExpression, _) => e
          case (e: Expression, aliasFunc) => UnresolvedAlias(e, aliasFunc)
        }
      }.getOrElse(Seq.empty)
    Option(ctx.aggregationClause()).map { c: AggregationClauseContext =>
      withAggregationClause(c, aggregateExpressions, left, allowNamedGroupingExpressions = true)
      match {
        case a: Aggregate =>
          // GROUP BY ALL, GROUP BY CUBE, GROUPING_ID, GROUPING SETS, and GROUP BY ROLLUP are not
          // supported yet.
          def error(s: String): Unit =
            throw QueryParsingErrors.pipeOperatorAggregateUnsupportedCaseError(s, c)
          a.groupingExpressions match {
            case Seq(key: UnresolvedAttribute) if key.equalsIgnoreCase("ALL") =>
              error("GROUP BY ALL")
            case _ =>
          }
          def visit(e: Expression): Unit = {
            e match {
              case _: Cube => error("GROUP BY CUBE")
              case _: GroupingSets => error("GROUPING SETS")
              case _: Rollup => error("GROUP BY ROLLUP")
              case f: UnresolvedFunction if f.arguments.length == 1 && f.nameParts.length == 1 =>
                Seq("GROUPING", "GROUPING_ID").foreach { name =>
                  if (f.nameParts.head.equalsIgnoreCase(name)) error(name)
                }
              case _: WindowSpec => error("window functions")
              case _ =>
            }
            e.children.foreach(visit)
          }
          a.groupingExpressions.foreach(visit)
          a.aggregateExpressions.foreach(visit)
          // Prepend grouping keys to the list of aggregate functions, since operator pipe AGGREGATE
          // clause returns the GROUP BY expressions followed by the list of aggregate functions.
          val namedGroupingExpressions: Seq[NamedExpression] =
            a.groupingExpressions.map {
              case n: NamedExpression => n
              case e: Expression => UnresolvedAlias(e, None)
            }
          a.copy(aggregateExpressions = namedGroupingExpressions ++ a.aggregateExpressions)
      }
    }.getOrElse {
      // This is a table aggregation with no grouping expressions.
      Aggregate(
        groupingExpressions = Seq.empty,
        aggregateExpressions = aggregateExpressions,
        child = left)
    }
  }

  /**
   * Check plan for any parameters.
   * If it finds any throws UNSUPPORTED_FEATURE.PARAMETER_MARKER_IN_UNEXPECTED_STATEMENT.
   * This method is used to ban parameters in some contexts.
   */
  protected def checkInvalidParameter(plan: LogicalPlan, statement: String): Unit = {
    plan.foreach { p =>
      p.expressions.foreach { expr =>
        if (expr.containsPattern(PARAMETER)) {
          throw QueryParsingErrors.parameterMarkerNotAllowed(statement, p.origin)
        }
      }
    }
    plan.children.foreach(p => checkInvalidParameter(p, statement))
    plan.innerChildren.collect {
      case child: LogicalPlan => checkInvalidParameter(child, statement)
    }
  }
}<|MERGE_RESOLUTION|>--- conflicted
+++ resolved
@@ -36,11 +36,7 @@
 import org.apache.spark.sql.catalyst.analysis.FunctionRegistry.FUNC_ALIAS
 import org.apache.spark.sql.catalyst.catalog.{BucketSpec, CatalogStorageFormat, ClusterBySpec}
 import org.apache.spark.sql.catalyst.expressions._
-<<<<<<< HEAD
-import org.apache.spark.sql.catalyst.expressions.aggregate.{AnyValue, First, Last, ListAgg, PercentileCont, PercentileDisc}
-=======
-import org.apache.spark.sql.catalyst.expressions.aggregate.{AnyValue, First, Last}
->>>>>>> 413242be
+import org.apache.spark.sql.catalyst.expressions.aggregate.{AnyValue, First, Last, ListAgg}
 import org.apache.spark.sql.catalyst.parser.SqlBaseParser._
 import org.apache.spark.sql.catalyst.plans._
 import org.apache.spark.sql.catalyst.plans.logical._
@@ -2730,63 +2726,6 @@
   }
 
   /**
-<<<<<<< HEAD
-   * Create a Percentile expression.
-   */
-  override def visitPercentile(ctx: PercentileContext): Expression = withOrigin(ctx) {
-    val percentage = expression(ctx.percentage)
-    val sortOrder = visitSortItem(ctx.sortItem)
-    val percentile = ctx.name.getType match {
-      case SqlBaseParser.PERCENTILE_CONT =>
-        sortOrder.direction match {
-          case Ascending => PercentileCont(sortOrder.child, percentage)
-          case Descending => PercentileCont(sortOrder.child, percentage, true)
-        }
-      case SqlBaseParser.PERCENTILE_DISC =>
-        sortOrder.direction match {
-          case Ascending => PercentileDisc(sortOrder.child, percentage)
-          case Descending => PercentileDisc(sortOrder.child, percentage, true)
-        }
-    }
-    val filter = Option(ctx.where).map(expression(_))
-    val aggregateExpression = percentile.toAggregateExpression(false, filter)
-    ctx.windowSpec match {
-      case spec: WindowRefContext =>
-        UnresolvedWindowExpression(aggregateExpression, visitWindowRef(spec))
-      case spec: WindowDefContext =>
-        WindowExpression(aggregateExpression, visitWindowDef(spec))
-      case _ => aggregateExpression
-    }
-  }
-
-  /**
-   * Create a ListAgg expression.
-   */
-  override def visitListAgg(ctx: ListAggContext): AnyRef = {
-    val column = expression(ctx.aggEpxr)
-    val sortOrder = visitSortItem(ctx.sortItem)
-    val isDistinct = Option(ctx.setQuantifier()).exists(_.DISTINCT != null)
-    if (!column.semanticEquals(sortOrder.child) && isDistinct) {
-      throw QueryCompilationErrors.functionAndOrderExpressionMismatchError("LISTAGG", column,
-        sortOrder.child)
-    }
-    val delimiter = if (ctx.delimiter != null) Literal(string(visitStringLit(ctx.delimiter)))
-      else Literal(",")
-    val reverse = sortOrder.direction == Descending
-    val listAgg = ListAgg(column, sortOrder.child, delimiter, reverse)
-    val aggregateExpression = listAgg.toAggregateExpression(isDistinct)
-    ctx.windowSpec match {
-      case spec: WindowRefContext =>
-        UnresolvedWindowExpression(aggregateExpression, visitWindowRef(spec))
-      case spec: WindowDefContext =>
-        WindowExpression(aggregateExpression, visitWindowDef(spec))
-      case _ => aggregateExpression
-    }
-  }
-
-  /**
-=======
->>>>>>> 413242be
    * Create a Substring/Substr expression.
    */
   override def visitSubstring(ctx: SubstringContext): Expression = withOrigin(ctx) {
