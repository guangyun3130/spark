/*
 * Licensed to the Apache Software Foundation (ASF) under one or more
 * contributor license agreements.  See the NOTICE file distributed with
 * this work for additional information regarding copyright ownership.
 * The ASF licenses this file to You under the Apache License, Version 2.0
 * (the "License"); you may not use this file except in compliance with
 * the License.  You may obtain a copy of the License at
 *
 *    http://www.apache.org/licenses/LICENSE-2.0
 *
 * Unless required by applicable law or agreed to in writing, software
 * distributed under the License is distributed on an "AS IS" BASIS,
 * WITHOUT WARRANTIES OR CONDITIONS OF ANY KIND, either express or implied.
 * See the License for the specific language governing permissions and
 * limitations under the License.
 */

package org.apache.spark.sql.catalyst.parser

import java.util.Locale
import javax.xml.bind.DatatypeConverter

import scala.collection.JavaConverters._
import scala.collection.mutable.ArrayBuffer

import org.antlr.v4.runtime.{ParserRuleContext, Token}
import org.antlr.v4.runtime.tree.{ParseTree, RuleNode, TerminalNode}

import org.apache.spark.internal.Logging
import org.apache.spark.sql.AnalysisException
import org.apache.spark.sql.catalyst.{FunctionIdentifier, TableIdentifier}
import org.apache.spark.sql.catalyst.analysis._
import org.apache.spark.sql.catalyst.catalog.{BucketSpec, CatalogStorageFormat}
import org.apache.spark.sql.catalyst.expressions._
import org.apache.spark.sql.catalyst.expressions.aggregate.{First, Last}
import org.apache.spark.sql.catalyst.parser.SqlBaseParser._
import org.apache.spark.sql.catalyst.plans._
import org.apache.spark.sql.catalyst.plans.logical._
import org.apache.spark.sql.catalyst.util.DateTimeUtils.{getZoneId, stringToDate, stringToTimestamp}
import org.apache.spark.sql.connector.expressions.{ApplyTransform, BucketTransform, DaysTransform, Expression => V2Expression, FieldReference, HoursTransform, IdentityTransform, LiteralValue, MonthsTransform, Transform, YearsTransform}
import org.apache.spark.sql.internal.SQLConf
import org.apache.spark.sql.types._
import org.apache.spark.unsafe.types.{CalendarInterval, UTF8String}
import org.apache.spark.util.random.RandomSampler

/**
 * The AstBuilder converts an ANTLR4 ParseTree into a catalyst Expression, LogicalPlan or
 * TableIdentifier.
 */
class AstBuilder(conf: SQLConf) extends SqlBaseBaseVisitor[AnyRef] with Logging {
  import ParserUtils._

  def this() = this(new SQLConf())

  protected def typedVisit[T](ctx: ParseTree): T = {
    ctx.accept(this).asInstanceOf[T]
  }

  /**
   * Override the default behavior for all visit methods. This will only return a non-null result
   * when the context has only one child. This is done because there is no generic method to
   * combine the results of the context children. In all other cases null is returned.
   */
  override def visitChildren(node: RuleNode): AnyRef = {
    if (node.getChildCount == 1) {
      node.getChild(0).accept(this)
    } else {
      null
    }
  }

  override def visitSingleStatement(ctx: SingleStatementContext): LogicalPlan = withOrigin(ctx) {
    visit(ctx.statement).asInstanceOf[LogicalPlan]
  }

  override def visitSingleExpression(ctx: SingleExpressionContext): Expression = withOrigin(ctx) {
    visitNamedExpression(ctx.namedExpression)
  }

  override def visitSingleTableIdentifier(
      ctx: SingleTableIdentifierContext): TableIdentifier = withOrigin(ctx) {
    visitTableIdentifier(ctx.tableIdentifier)
  }

  override def visitSingleFunctionIdentifier(
      ctx: SingleFunctionIdentifierContext): FunctionIdentifier = withOrigin(ctx) {
    visitFunctionIdentifier(ctx.functionIdentifier)
  }

  override def visitSingleMultipartIdentifier(
      ctx: SingleMultipartIdentifierContext): Seq[String] = withOrigin(ctx) {
    visitMultipartIdentifier(ctx.multipartIdentifier)
  }

  override def visitSingleDataType(ctx: SingleDataTypeContext): DataType = withOrigin(ctx) {
    visitSparkDataType(ctx.dataType)
  }

  override def visitSingleTableSchema(ctx: SingleTableSchemaContext): StructType = {
    withOrigin(ctx)(StructType(visitColTypeList(ctx.colTypeList)))
  }

  /* ********************************************************************************************
   * Plan parsing
   * ******************************************************************************************** */
  protected def plan(tree: ParserRuleContext): LogicalPlan = typedVisit(tree)

  /**
   * Create a top-level plan with Common Table Expressions.
   */
  override def visitQuery(ctx: QueryContext): LogicalPlan = withOrigin(ctx) {
    val query = plan(ctx.queryTerm).optionalMap(ctx.queryOrganization)(withQueryResultClauses)

    // Apply CTEs
    query.optionalMap(ctx.ctes)(withCTE)
  }

  override def visitDmlStatement(ctx: DmlStatementContext): AnyRef = withOrigin(ctx) {
    val dmlStmt = plan(ctx.dmlStatementNoWith)
    // Apply CTEs
    dmlStmt.optionalMap(ctx.ctes)(withCTE)
  }

  private def withCTE(ctx: CtesContext, plan: LogicalPlan): LogicalPlan = {
    val ctes = ctx.namedQuery.asScala.map { nCtx =>
      val namedQuery = visitNamedQuery(nCtx)
      (namedQuery.alias, namedQuery)
    }
    // Check for duplicate names.
    val duplicates = ctes.groupBy(_._1).filter(_._2.size > 1).keys
    if (duplicates.nonEmpty) {
      throw new ParseException(
        s"CTE definition can't have duplicate names: ${duplicates.mkString("'", "', '", "'")}.",
        ctx)
    }
    With(plan, ctes)
  }

  /**
   * Create a logical query plan for a hive-style FROM statement body.
   */
  private def withFromStatementBody(
      ctx: FromStatementBodyContext, plan: LogicalPlan): LogicalPlan = withOrigin(ctx) {
    // two cases for transforms and selects
    if (ctx.transformClause != null) {
      withTransformQuerySpecification(
        ctx,
        ctx.transformClause,
        ctx.whereClause,
        plan
      )
    } else {
      withSelectQuerySpecification(
        ctx,
        ctx.selectClause,
        ctx.lateralView,
        ctx.whereClause,
        ctx.aggregationClause,
        ctx.havingClause,
        ctx.windowClause,
        plan
      )
    }
  }

  override def visitFromStatement(ctx: FromStatementContext): LogicalPlan = withOrigin(ctx) {
    val from = visitFromClause(ctx.fromClause)
    val selects = ctx.fromStatementBody.asScala.map { body =>
      withFromStatementBody(body, from).
        // Add organization statements.
        optionalMap(body.queryOrganization)(withQueryResultClauses)
    }
    // If there are multiple SELECT just UNION them together into one query.
    if (selects.length == 1) {
      selects.head
    } else {
      Union(selects)
    }
  }

  /**
   * Create a named logical plan.
   *
   * This is only used for Common Table Expressions.
   */
  override def visitNamedQuery(ctx: NamedQueryContext): SubqueryAlias = withOrigin(ctx) {
    val subQuery: LogicalPlan = plan(ctx.query).optionalMap(ctx.columnAliases)(
      (columnAliases, plan) =>
        UnresolvedSubqueryColumnAliases(visitIdentifierList(columnAliases), plan)
    )
    SubqueryAlias(ctx.name.getText, subQuery)
  }

  /**
   * Create a logical plan which allows for multiple inserts using one 'from' statement. These
   * queries have the following SQL form:
   * {{{
   *   [WITH cte...]?
   *   FROM src
   *   [INSERT INTO tbl1 SELECT *]+
   * }}}
   * For example:
   * {{{
   *   FROM db.tbl1 A
   *   INSERT INTO dbo.tbl1 SELECT * WHERE A.value = 10 LIMIT 5
   *   INSERT INTO dbo.tbl2 SELECT * WHERE A.value = 12
   * }}}
   * This (Hive) feature cannot be combined with set-operators.
   */
  override def visitMultiInsertQuery(ctx: MultiInsertQueryContext): LogicalPlan = withOrigin(ctx) {
    val from = visitFromClause(ctx.fromClause)

    // Build the insert clauses.
    val inserts = ctx.multiInsertQueryBody.asScala.map { body =>
      withInsertInto(body.insertInto,
        withFromStatementBody(body.fromStatementBody, from).
          optionalMap(body.fromStatementBody.queryOrganization)(withQueryResultClauses))
    }

    // If there are multiple INSERTS just UNION them together into one query.
    if (inserts.length == 1) {
      inserts.head
    } else {
      Union(inserts)
    }
  }

  /**
   * Create a logical plan for a regular (single-insert) query.
   */
  override def visitSingleInsertQuery(
      ctx: SingleInsertQueryContext): LogicalPlan = withOrigin(ctx) {
    withInsertInto(
      ctx.insertInto(),
      plan(ctx.queryTerm).optionalMap(ctx.queryOrganization)(withQueryResultClauses))
  }

  /**
   * Parameters used for writing query to a table:
   *   (multipartIdentifier, partitionKeys, ifPartitionNotExists).
   */
  type InsertTableParams = (Seq[String], Map[String, Option[String]], Boolean)

  /**
   * Parameters used for writing query to a directory: (isLocal, CatalogStorageFormat, provider).
   */
  type InsertDirParams = (Boolean, CatalogStorageFormat, Option[String])

  /**
   * Add an
   * {{{
   *   INSERT OVERWRITE TABLE tableIdentifier [partitionSpec [IF NOT EXISTS]]?
   *   INSERT INTO [TABLE] tableIdentifier [partitionSpec]
   *   INSERT OVERWRITE [LOCAL] DIRECTORY STRING [rowFormat] [createFileFormat]
   *   INSERT OVERWRITE [LOCAL] DIRECTORY [STRING] tableProvider [OPTIONS tablePropertyList]
   * }}}
   * operation to logical plan
   */
  private def withInsertInto(
      ctx: InsertIntoContext,
      query: LogicalPlan): LogicalPlan = withOrigin(ctx) {
    ctx match {
      case table: InsertIntoTableContext =>
        val (tableIdent, partition, ifPartitionNotExists) = visitInsertIntoTable(table)
        InsertIntoStatement(
          UnresolvedRelation(tableIdent),
          partition,
          query,
          overwrite = false,
          ifPartitionNotExists)
      case table: InsertOverwriteTableContext =>
        val (tableIdent, partition, ifPartitionNotExists) = visitInsertOverwriteTable(table)
        InsertIntoStatement(
          UnresolvedRelation(tableIdent),
          partition,
          query,
          overwrite = true,
          ifPartitionNotExists)
      case dir: InsertOverwriteDirContext =>
        val (isLocal, storage, provider) = visitInsertOverwriteDir(dir)
        InsertIntoDir(isLocal, storage, provider, query, overwrite = true)
      case hiveDir: InsertOverwriteHiveDirContext =>
        val (isLocal, storage, provider) = visitInsertOverwriteHiveDir(hiveDir)
        InsertIntoDir(isLocal, storage, provider, query, overwrite = true)
      case _ =>
        throw new ParseException("Invalid InsertIntoContext", ctx)
    }
  }

  /**
   * Add an INSERT INTO TABLE operation to the logical plan.
   */
  override def visitInsertIntoTable(
      ctx: InsertIntoTableContext): InsertTableParams = withOrigin(ctx) {
    val tableIdent = visitMultipartIdentifier(ctx.multipartIdentifier)
    val partitionKeys = Option(ctx.partitionSpec).map(visitPartitionSpec).getOrElse(Map.empty)

    if (ctx.EXISTS != null) {
      operationNotAllowed("INSERT INTO ... IF NOT EXISTS", ctx)
    }

    (tableIdent, partitionKeys, false)
  }

  /**
   * Add an INSERT OVERWRITE TABLE operation to the logical plan.
   */
  override def visitInsertOverwriteTable(
      ctx: InsertOverwriteTableContext): InsertTableParams = withOrigin(ctx) {
    assert(ctx.OVERWRITE() != null)
    val tableIdent = visitMultipartIdentifier(ctx.multipartIdentifier)
    val partitionKeys = Option(ctx.partitionSpec).map(visitPartitionSpec).getOrElse(Map.empty)

    val dynamicPartitionKeys: Map[String, Option[String]] = partitionKeys.filter(_._2.isEmpty)
    if (ctx.EXISTS != null && dynamicPartitionKeys.nonEmpty) {
      operationNotAllowed("IF NOT EXISTS with dynamic partitions: " +
        dynamicPartitionKeys.keys.mkString(", "), ctx)
    }

    (tableIdent, partitionKeys, ctx.EXISTS() != null)
  }

  /**
   * Write to a directory, returning a [[InsertIntoDir]] logical plan.
   */
  override def visitInsertOverwriteDir(
      ctx: InsertOverwriteDirContext): InsertDirParams = withOrigin(ctx) {
    throw new ParseException("INSERT OVERWRITE DIRECTORY is not supported", ctx)
  }

  /**
   * Write to a directory, returning a [[InsertIntoDir]] logical plan.
   */
  override def visitInsertOverwriteHiveDir(
      ctx: InsertOverwriteHiveDirContext): InsertDirParams = withOrigin(ctx) {
    throw new ParseException("INSERT OVERWRITE DIRECTORY is not supported", ctx)
  }

  override def visitDeleteFromTable(
      ctx: DeleteFromTableContext): LogicalPlan = withOrigin(ctx) {

    val tableId = visitMultipartIdentifier(ctx.multipartIdentifier)
    val tableAlias = if (ctx.tableAlias() != null) {
      val ident = ctx.tableAlias().strictIdentifier()
      // We do not allow columns aliases after table alias.
      if (ctx.tableAlias().identifierList() != null) {
        throw new ParseException("Columns aliases is not allowed in DELETE.",
          ctx.tableAlias().identifierList())
      }
      if (ident != null) Some(ident.getText) else None
    } else {
      None
    }
    val predicate = if (ctx.whereClause() != null) {
      Some(expression(ctx.whereClause().booleanExpression()))
    } else {
      None
    }

    DeleteFromStatement(tableId, tableAlias, predicate)
  }

  override def visitUpdateTable(ctx: UpdateTableContext): LogicalPlan = withOrigin(ctx) {
    val tableId = visitMultipartIdentifier(ctx.multipartIdentifier)
    val tableAlias = if (ctx.tableAlias() != null) {
      val ident = ctx.tableAlias().strictIdentifier()
      // We do not allow columns aliases after table alias.
      if (ctx.tableAlias().identifierList() != null) {
        throw new ParseException("Columns aliases is not allowed in UPDATE.",
          ctx.tableAlias().identifierList())
      }
      if (ident != null) Some(ident.getText) else None
    } else {
      None
    }
    val (attrs, values) = ctx.setClause().assign().asScala.map {
      kv => visitMultipartIdentifier(kv.key) -> expression(kv.value)
    }.unzip
    val predicate = if (ctx.whereClause() != null) {
      Some(expression(ctx.whereClause().booleanExpression()))
    } else {
      None
    }

    UpdateTableStatement(
      tableId,
      tableAlias,
      attrs,
      values,
      predicate)
  }

  /**
   * Create a partition specification map.
   */
  override def visitPartitionSpec(
      ctx: PartitionSpecContext): Map[String, Option[String]] = withOrigin(ctx) {
    val parts = ctx.partitionVal.asScala.map { pVal =>
      val name = pVal.identifier.getText
      val value = Option(pVal.constant).map(visitStringConstant)
      name -> value
    }
    // Before calling `toMap`, we check duplicated keys to avoid silently ignore partition values
    // in partition spec like PARTITION(a='1', b='2', a='3'). The real semantical check for
    // partition columns will be done in analyzer.
    checkDuplicateKeys(parts, ctx)
    parts.toMap
  }

  /**
   * Create a partition specification map without optional values.
   */
  protected def visitNonOptionalPartitionSpec(
      ctx: PartitionSpecContext): Map[String, String] = withOrigin(ctx) {
    visitPartitionSpec(ctx).map {
      case (key, None) => throw new ParseException(s"Found an empty partition key '$key'.", ctx)
      case (key, Some(value)) => key -> value
    }
  }

  /**
   * Convert a constant of any type into a string. This is typically used in DDL commands, and its
   * main purpose is to prevent slight differences due to back to back conversions i.e.:
   * String -> Literal -> String.
   */
  protected def visitStringConstant(ctx: ConstantContext): String = withOrigin(ctx) {
    ctx match {
      case s: StringLiteralContext => createString(s)
      case o => o.getText
    }
  }

  /**
   * Add ORDER BY/SORT BY/CLUSTER BY/DISTRIBUTE BY/LIMIT/WINDOWS clauses to the logical plan. These
   * clauses determine the shape (ordering/partitioning/rows) of the query result.
   */
  private def withQueryResultClauses(
      ctx: QueryOrganizationContext,
      query: LogicalPlan): LogicalPlan = withOrigin(ctx) {
    import ctx._

    // Handle ORDER BY, SORT BY, DISTRIBUTE BY, and CLUSTER BY clause.
    val withOrder = if (
      !order.isEmpty && sort.isEmpty && distributeBy.isEmpty && clusterBy.isEmpty) {
      // ORDER BY ...
      Sort(order.asScala.map(visitSortItem), global = true, query)
    } else if (order.isEmpty && !sort.isEmpty && distributeBy.isEmpty && clusterBy.isEmpty) {
      // SORT BY ...
      Sort(sort.asScala.map(visitSortItem), global = false, query)
    } else if (order.isEmpty && sort.isEmpty && !distributeBy.isEmpty && clusterBy.isEmpty) {
      // DISTRIBUTE BY ...
      withRepartitionByExpression(ctx, expressionList(distributeBy), query)
    } else if (order.isEmpty && !sort.isEmpty && !distributeBy.isEmpty && clusterBy.isEmpty) {
      // SORT BY ... DISTRIBUTE BY ...
      Sort(
        sort.asScala.map(visitSortItem),
        global = false,
        withRepartitionByExpression(ctx, expressionList(distributeBy), query))
    } else if (order.isEmpty && sort.isEmpty && distributeBy.isEmpty && !clusterBy.isEmpty) {
      // CLUSTER BY ...
      val expressions = expressionList(clusterBy)
      Sort(
        expressions.map(SortOrder(_, Ascending)),
        global = false,
        withRepartitionByExpression(ctx, expressions, query))
    } else if (order.isEmpty && sort.isEmpty && distributeBy.isEmpty && clusterBy.isEmpty) {
      // [EMPTY]
      query
    } else {
      throw new ParseException(
        "Combination of ORDER BY/SORT BY/DISTRIBUTE BY/CLUSTER BY is not supported", ctx)
    }

    // WINDOWS
    val withWindow = withOrder.optionalMap(windowClause)(withWindowClause)

    // LIMIT
    // - LIMIT ALL is the same as omitting the LIMIT clause
    withWindow.optional(limit) {
      Limit(typedVisit(limit), withWindow)
    }
  }

  /**
   * Create a clause for DISTRIBUTE BY.
   */
  protected def withRepartitionByExpression(
      ctx: QueryOrganizationContext,
      expressions: Seq[Expression],
      query: LogicalPlan): LogicalPlan = {
    throw new ParseException("DISTRIBUTE BY is not supported", ctx)
  }

  override def visitTransformQuerySpecification(
      ctx: TransformQuerySpecificationContext): LogicalPlan = withOrigin(ctx) {
    val from = OneRowRelation().optional(ctx.fromClause) {
      visitFromClause(ctx.fromClause)
    }
    withTransformQuerySpecification(ctx, ctx.transformClause, ctx.whereClause, from)
  }

  override def visitRegularQuerySpecification(
      ctx: RegularQuerySpecificationContext): LogicalPlan = withOrigin(ctx) {
    val from = OneRowRelation().optional(ctx.fromClause) {
      visitFromClause(ctx.fromClause)
    }
    withSelectQuerySpecification(
      ctx,
      ctx.selectClause,
      ctx.lateralView,
      ctx.whereClause,
      ctx.aggregationClause,
      ctx.havingClause,
      ctx.windowClause,
      from
    )
  }

  override def visitNamedExpressionSeq(
      ctx: NamedExpressionSeqContext): Seq[Expression] = {
    Option(ctx).toSeq
      .flatMap(_.namedExpression.asScala)
      .map(typedVisit[Expression])
  }

  /**
   * Create a logical plan using a having clause.
   */
  private def withHavingClause(
      ctx: HavingClauseContext, plan: LogicalPlan): LogicalPlan = {
    // Note that we add a cast to non-predicate expressions. If the expression itself is
    // already boolean, the optimizer will get rid of the unnecessary cast.
    val predicate = expression(ctx.booleanExpression) match {
      case p: Predicate => p
      case e => Cast(e, BooleanType)
    }
    Filter(predicate, plan)
  }

  /**
   * Create a logical plan using a where clause.
   */
  private def withWhereClause(ctx: WhereClauseContext, plan: LogicalPlan): LogicalPlan = {
    Filter(expression(ctx.booleanExpression), plan)
  }

  /**
   * Add a hive-style transform (SELECT TRANSFORM/MAP/REDUCE) query specification to a logical plan.
   */
  private def withTransformQuerySpecification(
      ctx: ParserRuleContext,
      transformClause: TransformClauseContext,
      whereClause: WhereClauseContext,
    relation: LogicalPlan): LogicalPlan = withOrigin(ctx) {
    // Add where.
    val withFilter = relation.optionalMap(whereClause)(withWhereClause)

    // Create the transform.
    val expressions = visitNamedExpressionSeq(transformClause.namedExpressionSeq)

    // Create the attributes.
    val (attributes, schemaLess) = if (transformClause.colTypeList != null) {
      // Typed return columns.
      (createSchema(transformClause.colTypeList).toAttributes, false)
    } else if (transformClause.identifierSeq != null) {
      // Untyped return columns.
      val attrs = visitIdentifierSeq(transformClause.identifierSeq).map { name =>
        AttributeReference(name, StringType, nullable = true)()
      }
      (attrs, false)
    } else {
      (Seq(AttributeReference("key", StringType)(),
        AttributeReference("value", StringType)()), true)
    }

    // Create the transform.
    ScriptTransformation(
      expressions,
      string(transformClause.script),
      attributes,
      withFilter,
      withScriptIOSchema(
        ctx,
        transformClause.inRowFormat,
        transformClause.recordWriter,
        transformClause.outRowFormat,
        transformClause.recordReader,
        schemaLess
      )
    )
  }

  /**
   * Add a regular (SELECT) query specification to a logical plan. The query specification
   * is the core of the logical plan, this is where sourcing (FROM clause), projection (SELECT),
   * aggregation (GROUP BY ... HAVING ...) and filtering (WHERE) takes place.
   *
   * Note that query hints are ignored (both by the parser and the builder).
   */
  private def withSelectQuerySpecification(
      ctx: ParserRuleContext,
      selectClause: SelectClauseContext,
      lateralView: java.util.List[LateralViewContext],
      whereClause: WhereClauseContext,
      aggregationClause: AggregationClauseContext,
      havingClause: HavingClauseContext,
      windowClause: WindowClauseContext,
      relation: LogicalPlan): LogicalPlan = withOrigin(ctx) {
    // Add lateral views.
    val withLateralView = lateralView.asScala.foldLeft(relation)(withGenerate)

    // Add where.
    val withFilter = withLateralView.optionalMap(whereClause)(withWhereClause)

    val expressions = visitNamedExpressionSeq(selectClause.namedExpressionSeq)
    // Add aggregation or a project.
    val namedExpressions = expressions.map {
      case e: NamedExpression => e
      case e: Expression => UnresolvedAlias(e)
    }

    def createProject() = if (namedExpressions.nonEmpty) {
      Project(namedExpressions, withFilter)
    } else {
      withFilter
    }

    val withProject = if (aggregationClause == null && havingClause != null) {
      if (conf.getConf(SQLConf.LEGACY_HAVING_WITHOUT_GROUP_BY_AS_WHERE)) {
        // If the legacy conf is set, treat HAVING without GROUP BY as WHERE.
        withHavingClause(havingClause, createProject())
      } else {
        // According to SQL standard, HAVING without GROUP BY means global aggregate.
        withHavingClause(havingClause, Aggregate(Nil, namedExpressions, withFilter))
      }
    } else if (aggregationClause != null) {
      val aggregate = withAggregationClause(aggregationClause, namedExpressions, withFilter)
      aggregate.optionalMap(havingClause)(withHavingClause)
    } else {
      // When hitting this branch, `having` must be null.
      createProject()
    }

    // Distinct
    val withDistinct = if (
      selectClause.setQuantifier() != null &&
      selectClause.setQuantifier().DISTINCT() != null) {
      Distinct(withProject)
    } else {
      withProject
    }

    // Window
    val withWindow = withDistinct.optionalMap(windowClause)(withWindowClause)

    // Hint
    selectClause.hints.asScala.foldRight(withWindow)(withHints)
  }

  /**
   * Create a (Hive based) [[ScriptInputOutputSchema]].
   */
  protected def withScriptIOSchema(
      ctx: ParserRuleContext,
      inRowFormat: RowFormatContext,
      recordWriter: Token,
      outRowFormat: RowFormatContext,
      recordReader: Token,
      schemaLess: Boolean): ScriptInputOutputSchema = {
    throw new ParseException("Script Transform is not supported", ctx)
  }

  /**
   * Create a logical plan for a given 'FROM' clause. Note that we support multiple (comma
   * separated) relations here, these get converted into a single plan by condition-less inner join.
   */
  override def visitFromClause(ctx: FromClauseContext): LogicalPlan = withOrigin(ctx) {
    val from = ctx.relation.asScala.foldLeft(null: LogicalPlan) { (left, relation) =>
      val right = plan(relation.relationPrimary)
      val join = right.optionalMap(left)(Join(_, _, Inner, None, JoinHint.NONE))
      withJoinRelations(join, relation)
    }
    if (ctx.pivotClause() != null) {
      if (!ctx.lateralView.isEmpty) {
        throw new ParseException("LATERAL cannot be used together with PIVOT in FROM clause", ctx)
      }
      withPivot(ctx.pivotClause, from)
    } else {
      ctx.lateralView.asScala.foldLeft(from)(withGenerate)
    }
  }

  /**
   * Connect two queries by a Set operator.
   *
   * Supported Set operators are:
   * - UNION [ DISTINCT | ALL ]
   * - EXCEPT [ DISTINCT | ALL ]
   * - MINUS [ DISTINCT | ALL ]
   * - INTERSECT [DISTINCT | ALL]
   */
  override def visitSetOperation(ctx: SetOperationContext): LogicalPlan = withOrigin(ctx) {
    val left = plan(ctx.left)
    val right = plan(ctx.right)
    val all = Option(ctx.setQuantifier()).exists(_.ALL != null)
    ctx.operator.getType match {
      case SqlBaseParser.UNION if all =>
        Union(left, right)
      case SqlBaseParser.UNION =>
        Distinct(Union(left, right))
      case SqlBaseParser.INTERSECT if all =>
        Intersect(left, right, isAll = true)
      case SqlBaseParser.INTERSECT =>
        Intersect(left, right, isAll = false)
      case SqlBaseParser.EXCEPT if all =>
        Except(left, right, isAll = true)
      case SqlBaseParser.EXCEPT =>
        Except(left, right, isAll = false)
      case SqlBaseParser.SETMINUS if all =>
        Except(left, right, isAll = true)
      case SqlBaseParser.SETMINUS =>
        Except(left, right, isAll = false)
    }
  }

  /**
   * Add a [[WithWindowDefinition]] operator to a logical plan.
   */
  private def withWindowClause(
      ctx: WindowClauseContext,
      query: LogicalPlan): LogicalPlan = withOrigin(ctx) {
    // Collect all window specifications defined in the WINDOW clause.
    val baseWindowMap = ctx.namedWindow.asScala.map {
      wCtx =>
        (wCtx.name.getText, typedVisit[WindowSpec](wCtx.windowSpec))
    }.toMap

    // Handle cases like
    // window w1 as (partition by p_mfgr order by p_name
    //               range between 2 preceding and 2 following),
    //        w2 as w1
    val windowMapView = baseWindowMap.mapValues {
      case WindowSpecReference(name) =>
        baseWindowMap.get(name) match {
          case Some(spec: WindowSpecDefinition) =>
            spec
          case Some(ref) =>
            throw new ParseException(s"Window reference '$name' is not a window specification", ctx)
          case None =>
            throw new ParseException(s"Cannot resolve window reference '$name'", ctx)
        }
      case spec: WindowSpecDefinition => spec
    }

    // Note that mapValues creates a view instead of materialized map. We force materialization by
    // mapping over identity.
    WithWindowDefinition(windowMapView.map(identity), query)
  }

  /**
   * Add an [[Aggregate]] or [[GroupingSets]] to a logical plan.
   */
  private def withAggregationClause(
      ctx: AggregationClauseContext,
      selectExpressions: Seq[NamedExpression],
      query: LogicalPlan): LogicalPlan = withOrigin(ctx) {
    val groupByExpressions = expressionList(ctx.groupingExpressions)

    if (ctx.GROUPING != null) {
      // GROUP BY .... GROUPING SETS (...)
      val selectedGroupByExprs =
        ctx.groupingSet.asScala.map(_.expression.asScala.map(e => expression(e)))
      GroupingSets(selectedGroupByExprs, groupByExpressions, query, selectExpressions)
    } else {
      // GROUP BY .... (WITH CUBE | WITH ROLLUP)?
      val mappedGroupByExpressions = if (ctx.CUBE != null) {
        Seq(Cube(groupByExpressions))
      } else if (ctx.ROLLUP != null) {
        Seq(Rollup(groupByExpressions))
      } else {
        groupByExpressions
      }
      Aggregate(mappedGroupByExpressions, selectExpressions, query)
    }
  }

  /**
   * Add [[UnresolvedHint]]s to a logical plan.
   */
  private def withHints(
      ctx: HintContext,
      query: LogicalPlan): LogicalPlan = withOrigin(ctx) {
    var plan = query
    ctx.hintStatements.asScala.reverse.foreach { case stmt =>
      plan = UnresolvedHint(stmt.hintName.getText, stmt.parameters.asScala.map(expression), plan)
    }
    plan
  }

  /**
   * Add a [[Pivot]] to a logical plan.
   */
  private def withPivot(
      ctx: PivotClauseContext,
      query: LogicalPlan): LogicalPlan = withOrigin(ctx) {
    val aggregates = Option(ctx.aggregates).toSeq
      .flatMap(_.namedExpression.asScala)
      .map(typedVisit[Expression])
    val pivotColumn = if (ctx.pivotColumn.identifiers.size == 1) {
      UnresolvedAttribute.quoted(ctx.pivotColumn.identifier.getText)
    } else {
      CreateStruct(
        ctx.pivotColumn.identifiers.asScala.map(
          identifier => UnresolvedAttribute.quoted(identifier.getText)))
    }
    val pivotValues = ctx.pivotValues.asScala.map(visitPivotValue)
    Pivot(None, pivotColumn, pivotValues, aggregates, query)
  }

  /**
   * Create a Pivot column value with or without an alias.
   */
  override def visitPivotValue(ctx: PivotValueContext): Expression = withOrigin(ctx) {
    val e = expression(ctx.expression)
    if (ctx.identifier != null) {
      Alias(e, ctx.identifier.getText)()
    } else {
      e
    }
  }

  /**
   * Add a [[Generate]] (Lateral View) to a logical plan.
   */
  private def withGenerate(
      query: LogicalPlan,
      ctx: LateralViewContext): LogicalPlan = withOrigin(ctx) {
    val expressions = expressionList(ctx.expression)
    Generate(
      UnresolvedGenerator(visitFunctionName(ctx.qualifiedName), expressions),
      unrequiredChildIndex = Nil,
      outer = ctx.OUTER != null,
      // scalastyle:off caselocale
      Some(ctx.tblName.getText.toLowerCase),
      // scalastyle:on caselocale
      ctx.colName.asScala.map(_.getText).map(UnresolvedAttribute.apply),
      query)
  }

  /**
   * Create a single relation referenced in a FROM clause. This method is used when a part of the
   * join condition is nested, for example:
   * {{{
   *   select * from t1 join (t2 cross join t3) on col1 = col2
   * }}}
   */
  override def visitRelation(ctx: RelationContext): LogicalPlan = withOrigin(ctx) {
    withJoinRelations(plan(ctx.relationPrimary), ctx)
  }

  /**
   * Join one more [[LogicalPlan]]s to the current logical plan.
   */
  private def withJoinRelations(base: LogicalPlan, ctx: RelationContext): LogicalPlan = {
    ctx.joinRelation.asScala.foldLeft(base) { (left, join) =>
      withOrigin(join) {
        val baseJoinType = join.joinType match {
          case null => Inner
          case jt if jt.CROSS != null => Cross
          case jt if jt.FULL != null => FullOuter
          case jt if jt.SEMI != null => LeftSemi
          case jt if jt.ANTI != null => LeftAnti
          case jt if jt.LEFT != null => LeftOuter
          case jt if jt.RIGHT != null => RightOuter
          case _ => Inner
        }

        // Resolve the join type and join condition
        val (joinType, condition) = Option(join.joinCriteria) match {
          case Some(c) if c.USING != null =>
            (UsingJoin(baseJoinType, visitIdentifierList(c.identifierList)), None)
          case Some(c) if c.booleanExpression != null =>
            (baseJoinType, Option(expression(c.booleanExpression)))
          case None if join.NATURAL != null =>
            if (baseJoinType == Cross) {
              throw new ParseException("NATURAL CROSS JOIN is not supported", ctx)
            }
            (NaturalJoin(baseJoinType), None)
          case None =>
            (baseJoinType, None)
        }
        Join(left, plan(join.right), joinType, condition, JoinHint.NONE)
      }
    }
  }

  /**
   * Add a [[Sample]] to a logical plan.
   *
   * This currently supports the following sampling methods:
   * - TABLESAMPLE(x ROWS): Sample the table down to the given number of rows.
   * - TABLESAMPLE(x PERCENT): Sample the table down to the given percentage. Note that percentages
   * are defined as a number between 0 and 100.
   * - TABLESAMPLE(BUCKET x OUT OF y): Sample the table down to a 'x' divided by 'y' fraction.
   */
  private def withSample(ctx: SampleContext, query: LogicalPlan): LogicalPlan = withOrigin(ctx) {
    // Create a sampled plan if we need one.
    def sample(fraction: Double): Sample = {
      // The range of fraction accepted by Sample is [0, 1]. Because Hive's block sampling
      // function takes X PERCENT as the input and the range of X is [0, 100], we need to
      // adjust the fraction.
      val eps = RandomSampler.roundingEpsilon
      validate(fraction >= 0.0 - eps && fraction <= 1.0 + eps,
        s"Sampling fraction ($fraction) must be on interval [0, 1]",
        ctx)
      Sample(0.0, fraction, withReplacement = false, (math.random * 1000).toInt, query)
    }

    if (ctx.sampleMethod() == null) {
      throw new ParseException("TABLESAMPLE does not accept empty inputs.", ctx)
    }

    ctx.sampleMethod() match {
      case ctx: SampleByRowsContext =>
        Limit(expression(ctx.expression), query)

      case ctx: SampleByPercentileContext =>
        val fraction = ctx.percentage.getText.toDouble
        val sign = if (ctx.negativeSign == null) 1 else -1
        sample(sign * fraction / 100.0d)

      case ctx: SampleByBytesContext =>
        val bytesStr = ctx.bytes.getText
        if (bytesStr.matches("[0-9]+[bBkKmMgG]")) {
          throw new ParseException("TABLESAMPLE(byteLengthLiteral) is not supported", ctx)
        } else {
          throw new ParseException(
            bytesStr + " is not a valid byte length literal, " +
              "expected syntax: DIGIT+ ('B' | 'K' | 'M' | 'G')", ctx)
        }

      case ctx: SampleByBucketContext if ctx.ON() != null =>
        if (ctx.identifier != null) {
          throw new ParseException(
            "TABLESAMPLE(BUCKET x OUT OF y ON colname) is not supported", ctx)
        } else {
          throw new ParseException(
            "TABLESAMPLE(BUCKET x OUT OF y ON function) is not supported", ctx)
        }

      case ctx: SampleByBucketContext =>
        sample(ctx.numerator.getText.toDouble / ctx.denominator.getText.toDouble)
    }
  }

  /**
   * Create a logical plan for a sub-query.
   */
  override def visitSubquery(ctx: SubqueryContext): LogicalPlan = withOrigin(ctx) {
    plan(ctx.query)
  }

  /**
   * Create an un-aliased table reference. This is typically used for top-level table references,
   * for example:
   * {{{
   *   INSERT INTO db.tbl2
   *   TABLE db.tbl1
   * }}}
   */
  override def visitTable(ctx: TableContext): LogicalPlan = withOrigin(ctx) {
    UnresolvedRelation(visitMultipartIdentifier(ctx.multipartIdentifier))
  }

  /**
   * Create an aliased table reference. This is typically used in FROM clauses.
   */
  override def visitTableName(ctx: TableNameContext): LogicalPlan = withOrigin(ctx) {
    val tableId = visitMultipartIdentifier(ctx.multipartIdentifier)
    val table = mayApplyAliasPlan(ctx.tableAlias, UnresolvedRelation(tableId))
    table.optionalMap(ctx.sample)(withSample)
  }

  /**
   * Create a table-valued function call with arguments, e.g. range(1000)
   */
  override def visitTableValuedFunction(ctx: TableValuedFunctionContext)
      : LogicalPlan = withOrigin(ctx) {
    val func = ctx.functionTable
    val aliases = if (func.tableAlias.identifierList != null) {
      visitIdentifierList(func.tableAlias.identifierList)
    } else {
      Seq.empty
    }

    val tvf = UnresolvedTableValuedFunction(
      func.funcName.getText, func.expression.asScala.map(expression), aliases)
    tvf.optionalMap(func.tableAlias.strictIdentifier)(aliasPlan)
  }

  /**
   * Create an inline table (a virtual table in Hive parlance).
   */
  override def visitInlineTable(ctx: InlineTableContext): LogicalPlan = withOrigin(ctx) {
    // Get the backing expressions.
    val rows = ctx.expression.asScala.map { e =>
      expression(e) match {
        // inline table comes in two styles:
        // style 1: values (1), (2), (3)  -- multiple columns are supported
        // style 2: values 1, 2, 3  -- only a single column is supported here
        case struct: CreateNamedStruct => struct.valExprs // style 1
        case child => Seq(child)                          // style 2
      }
    }

    val aliases = if (ctx.tableAlias.identifierList != null) {
      visitIdentifierList(ctx.tableAlias.identifierList)
    } else {
      Seq.tabulate(rows.head.size)(i => s"col${i + 1}")
    }

    val table = UnresolvedInlineTable(aliases, rows)
    table.optionalMap(ctx.tableAlias.strictIdentifier)(aliasPlan)
  }

  /**
   * Create an alias (SubqueryAlias) for a join relation. This is practically the same as
   * visitAliasedQuery and visitNamedExpression, ANTLR4 however requires us to use 3 different
   * hooks. We could add alias names for output columns, for example:
   * {{{
   *   SELECT a, b, c, d FROM (src1 s1 INNER JOIN src2 s2 ON s1.id = s2.id) dst(a, b, c, d)
   * }}}
   */
  override def visitAliasedRelation(ctx: AliasedRelationContext): LogicalPlan = withOrigin(ctx) {
    val relation = plan(ctx.relation).optionalMap(ctx.sample)(withSample)
    mayApplyAliasPlan(ctx.tableAlias, relation)
  }

  /**
   * Create an alias (SubqueryAlias) for a sub-query. This is practically the same as
   * visitAliasedRelation and visitNamedExpression, ANTLR4 however requires us to use 3 different
   * hooks. We could add alias names for output columns, for example:
   * {{{
   *   SELECT col1, col2 FROM testData AS t(col1, col2)
   * }}}
   */
  override def visitAliasedQuery(ctx: AliasedQueryContext): LogicalPlan = withOrigin(ctx) {
    val relation = plan(ctx.query).optionalMap(ctx.sample)(withSample)
    if (ctx.tableAlias.strictIdentifier == null) {
      // For un-aliased subqueries, use a default alias name that is not likely to conflict with
      // normal subquery names, so that parent operators can only access the columns in subquery by
      // unqualified names. Users can still use this special qualifier to access columns if they
      // know it, but that's not recommended.
      SubqueryAlias("__auto_generated_subquery_name", relation)
    } else {
      mayApplyAliasPlan(ctx.tableAlias, relation)
    }
  }

  /**
   * Create an alias ([[SubqueryAlias]]) for a [[LogicalPlan]].
   */
  private def aliasPlan(alias: ParserRuleContext, plan: LogicalPlan): LogicalPlan = {
    SubqueryAlias(alias.getText, plan)
  }

  /**
   * If aliases specified in a FROM clause, create a subquery alias ([[SubqueryAlias]]) and
   * column aliases for a [[LogicalPlan]].
   */
  private def mayApplyAliasPlan(tableAlias: TableAliasContext, plan: LogicalPlan): LogicalPlan = {
    if (tableAlias.strictIdentifier != null) {
      val subquery = SubqueryAlias(tableAlias.strictIdentifier.getText, plan)
      if (tableAlias.identifierList != null) {
        val columnNames = visitIdentifierList(tableAlias.identifierList)
        UnresolvedSubqueryColumnAliases(columnNames, subquery)
      } else {
        subquery
      }
    } else {
      plan
    }
  }

  /**
   * Create a Sequence of Strings for a parenthesis enclosed alias list.
   */
  override def visitIdentifierList(ctx: IdentifierListContext): Seq[String] = withOrigin(ctx) {
    visitIdentifierSeq(ctx.identifierSeq)
  }

  /**
   * Create a Sequence of Strings for an identifier list.
   */
  override def visitIdentifierSeq(ctx: IdentifierSeqContext): Seq[String] = withOrigin(ctx) {
    ctx.ident.asScala.map(_.getText)
  }

  /* ********************************************************************************************
   * Table Identifier parsing
   * ******************************************************************************************** */
  /**
   * Create a [[TableIdentifier]] from a 'tableName' or 'databaseName'.'tableName' pattern.
   */
  override def visitTableIdentifier(
      ctx: TableIdentifierContext): TableIdentifier = withOrigin(ctx) {
    TableIdentifier(ctx.table.getText, Option(ctx.db).map(_.getText))
  }

  /**
   * Create a [[FunctionIdentifier]] from a 'functionName' or 'databaseName'.'functionName' pattern.
   */
  override def visitFunctionIdentifier(
      ctx: FunctionIdentifierContext): FunctionIdentifier = withOrigin(ctx) {
    FunctionIdentifier(ctx.function.getText, Option(ctx.db).map(_.getText))
  }

  /**
   * Create a multi-part identifier.
   */
  override def visitMultipartIdentifier(
      ctx: MultipartIdentifierContext): Seq[String] = withOrigin(ctx) {
    ctx.parts.asScala.map(_.getText)
  }

  /* ********************************************************************************************
   * Expression parsing
   * ******************************************************************************************** */
  /**
   * Create an expression from the given context. This method just passes the context on to the
   * visitor and only takes care of typing (We assume that the visitor returns an Expression here).
   */
  protected def expression(ctx: ParserRuleContext): Expression = typedVisit(ctx)

  /**
   * Create sequence of expressions from the given sequence of contexts.
   */
  private def expressionList(trees: java.util.List[ExpressionContext]): Seq[Expression] = {
    trees.asScala.map(expression)
  }

  /**
   * Create a star (i.e. all) expression; this selects all elements (in the specified object).
   * Both un-targeted (global) and targeted aliases are supported.
   */
  override def visitStar(ctx: StarContext): Expression = withOrigin(ctx) {
    UnresolvedStar(Option(ctx.qualifiedName()).map(_.identifier.asScala.map(_.getText)))
  }

  /**
   * Create an aliased expression if an alias is specified. Both single and multi-aliases are
   * supported.
   */
  override def visitNamedExpression(ctx: NamedExpressionContext): Expression = withOrigin(ctx) {
    val e = expression(ctx.expression)
    if (ctx.name != null) {
      Alias(e, ctx.name.getText)()
    } else if (ctx.identifierList != null) {
      MultiAlias(e, visitIdentifierList(ctx.identifierList))
    } else {
      e
    }
  }

  /**
   * Combine a number of boolean expressions into a balanced expression tree. These expressions are
   * either combined by a logical [[And]] or a logical [[Or]].
   *
   * A balanced binary tree is created because regular left recursive trees cause considerable
   * performance degradations and can cause stack overflows.
   */
  override def visitLogicalBinary(ctx: LogicalBinaryContext): Expression = withOrigin(ctx) {
    val expressionType = ctx.operator.getType
    val expressionCombiner = expressionType match {
      case SqlBaseParser.AND => And.apply _
      case SqlBaseParser.OR => Or.apply _
    }

    // Collect all similar left hand contexts.
    val contexts = ArrayBuffer(ctx.right)
    var current = ctx.left
    def collectContexts: Boolean = current match {
      case lbc: LogicalBinaryContext if lbc.operator.getType == expressionType =>
        contexts += lbc.right
        current = lbc.left
        true
      case _ =>
        contexts += current
        false
    }
    while (collectContexts) {
      // No body - all updates take place in the collectContexts.
    }

    // Reverse the contexts to have them in the same sequence as in the SQL statement & turn them
    // into expressions.
    val expressions = contexts.reverseMap(expression)

    // Create a balanced tree.
    def reduceToExpressionTree(low: Int, high: Int): Expression = high - low match {
      case 0 =>
        expressions(low)
      case 1 =>
        expressionCombiner(expressions(low), expressions(high))
      case x =>
        val mid = low + x / 2
        expressionCombiner(
          reduceToExpressionTree(low, mid),
          reduceToExpressionTree(mid + 1, high))
    }
    reduceToExpressionTree(0, expressions.size - 1)
  }

  /**
   * Invert a boolean expression.
   */
  override def visitLogicalNot(ctx: LogicalNotContext): Expression = withOrigin(ctx) {
    Not(expression(ctx.booleanExpression()))
  }

  /**
   * Create a filtering correlated sub-query (EXISTS).
   */
  override def visitExists(ctx: ExistsContext): Expression = {
    Exists(plan(ctx.query))
  }

  /**
   * Create a comparison expression. This compares two expressions. The following comparison
   * operators are supported:
   * - Equal: '=' or '=='
   * - Null-safe Equal: '<=>'
   * - Not Equal: '<>' or '!='
   * - Less than: '<'
   * - Less then or Equal: '<='
   * - Greater than: '>'
   * - Greater then or Equal: '>='
   */
  override def visitComparison(ctx: ComparisonContext): Expression = withOrigin(ctx) {
    val left = expression(ctx.left)
    val right = expression(ctx.right)
    val operator = ctx.comparisonOperator().getChild(0).asInstanceOf[TerminalNode]
    operator.getSymbol.getType match {
      case SqlBaseParser.EQ =>
        EqualTo(left, right)
      case SqlBaseParser.NSEQ =>
        EqualNullSafe(left, right)
      case SqlBaseParser.NEQ | SqlBaseParser.NEQJ =>
        Not(EqualTo(left, right))
      case SqlBaseParser.LT =>
        LessThan(left, right)
      case SqlBaseParser.LTE =>
        LessThanOrEqual(left, right)
      case SqlBaseParser.GT =>
        GreaterThan(left, right)
      case SqlBaseParser.GTE =>
        GreaterThanOrEqual(left, right)
    }
  }

  /**
   * Create a predicated expression. A predicated expression is a normal expression with a
   * predicate attached to it, for example:
   * {{{
   *    a + 1 IS NULL
   * }}}
   */
  override def visitPredicated(ctx: PredicatedContext): Expression = withOrigin(ctx) {
    val e = expression(ctx.valueExpression)
    if (ctx.predicate != null) {
      withPredicate(e, ctx.predicate)
    } else {
      e
    }
  }

  /**
   * Add a predicate to the given expression. Supported expressions are:
   * - (NOT) BETWEEN
   * - (NOT) IN
   * - (NOT) LIKE
   * - (NOT) RLIKE
   * - IS (NOT) NULL.
   * - IS (NOT) (TRUE | FALSE | UNKNOWN)
   * - IS (NOT) DISTINCT FROM
   */
  private def withPredicate(e: Expression, ctx: PredicateContext): Expression = withOrigin(ctx) {
    // Invert a predicate if it has a valid NOT clause.
    def invertIfNotDefined(e: Expression): Expression = ctx.NOT match {
      case null => e
      case not => Not(e)
    }

    def getValueExpressions(e: Expression): Seq[Expression] = e match {
      case c: CreateNamedStruct => c.valExprs
      case other => Seq(other)
    }

    // Create the predicate.
    ctx.kind.getType match {
      case SqlBaseParser.BETWEEN =>
        // BETWEEN is translated to lower <= e && e <= upper
        invertIfNotDefined(And(
          GreaterThanOrEqual(e, expression(ctx.lower)),
          LessThanOrEqual(e, expression(ctx.upper))))
      case SqlBaseParser.IN if ctx.query != null =>
        invertIfNotDefined(InSubquery(getValueExpressions(e), ListQuery(plan(ctx.query))))
      case SqlBaseParser.IN =>
        invertIfNotDefined(In(e, ctx.expression.asScala.map(expression)))
      case SqlBaseParser.LIKE =>
        invertIfNotDefined(Like(e, expression(ctx.pattern)))
      case SqlBaseParser.RLIKE =>
        invertIfNotDefined(RLike(e, expression(ctx.pattern)))
      case SqlBaseParser.NULL if ctx.NOT != null =>
        IsNotNull(e)
      case SqlBaseParser.NULL =>
        IsNull(e)
      case SqlBaseParser.TRUE => ctx.NOT match {
        case null => IsTrue(e)
        case _ => IsNotTrue(e)
      }
      case SqlBaseParser.FALSE => ctx.NOT match {
        case null => IsFalse(e)
        case _ => IsNotFalse(e)
      }
      case SqlBaseParser.UNKNOWN => ctx.NOT match {
        case null => IsUnknown(e)
        case _ => IsNotUnknown(e)
      }
      case SqlBaseParser.DISTINCT if ctx.NOT != null =>
        EqualNullSafe(e, expression(ctx.right))
      case SqlBaseParser.DISTINCT =>
        Not(EqualNullSafe(e, expression(ctx.right)))
    }
  }

  /**
   * Create a binary arithmetic expression. The following arithmetic operators are supported:
   * - Multiplication: '*'
   * - Division: '/'
   * - Hive Long Division: 'DIV'
   * - Modulo: '%'
   * - Addition: '+'
   * - Subtraction: '-'
   * - Binary AND: '&'
   * - Binary XOR
   * - Binary OR: '|'
   */
  override def visitArithmeticBinary(ctx: ArithmeticBinaryContext): Expression = withOrigin(ctx) {
    val left = expression(ctx.left)
    val right = expression(ctx.right)
    ctx.operator.getType match {
      case SqlBaseParser.ASTERISK =>
        Multiply(left, right)
      case SqlBaseParser.SLASH =>
        Divide(left, right)
      case SqlBaseParser.PERCENT =>
        Remainder(left, right)
      case SqlBaseParser.DIV =>
        IntegralDivide(left, right)
      case SqlBaseParser.PLUS =>
        Add(left, right)
      case SqlBaseParser.MINUS =>
        Subtract(left, right)
      case SqlBaseParser.CONCAT_PIPE =>
        Concat(left :: right :: Nil)
      case SqlBaseParser.AMPERSAND =>
        BitwiseAnd(left, right)
      case SqlBaseParser.HAT =>
        BitwiseXor(left, right)
      case SqlBaseParser.PIPE =>
        BitwiseOr(left, right)
    }
  }

  /**
   * Create a unary arithmetic expression. The following arithmetic operators are supported:
   * - Plus: '+'
   * - Minus: '-'
   * - Bitwise Not: '~'
   */
  override def visitArithmeticUnary(ctx: ArithmeticUnaryContext): Expression = withOrigin(ctx) {
    val value = expression(ctx.valueExpression)
    ctx.operator.getType match {
      case SqlBaseParser.PLUS =>
        value
      case SqlBaseParser.MINUS =>
        UnaryMinus(value)
      case SqlBaseParser.TILDE =>
        BitwiseNot(value)
    }
  }

  override def visitCurrentDatetime(ctx: CurrentDatetimeContext): Expression = withOrigin(ctx) {
    if (conf.ansiEnabled) {
      ctx.name.getType match {
        case SqlBaseParser.CURRENT_DATE =>
          CurrentDate()
        case SqlBaseParser.CURRENT_TIMESTAMP =>
          CurrentTimestamp()
      }
    } else {
      // If the parser is not in ansi mode, we should return `UnresolvedAttribute`, in case there
      // are columns named `CURRENT_DATE` or `CURRENT_TIMESTAMP`.
      UnresolvedAttribute.quoted(ctx.name.getText)
    }
  }

  /**
   * Create a [[Cast]] expression.
   */
  override def visitCast(ctx: CastContext): Expression = withOrigin(ctx) {
    Cast(expression(ctx.expression), visitSparkDataType(ctx.dataType))
  }

  /**
   * Create a [[CreateStruct]] expression.
   */
  override def visitStruct(ctx: StructContext): Expression = withOrigin(ctx) {
    CreateStruct(ctx.argument.asScala.map(expression))
  }

  /**
   * Create a [[First]] expression.
   */
  override def visitFirst(ctx: FirstContext): Expression = withOrigin(ctx) {
    val ignoreNullsExpr = ctx.IGNORE != null
    First(expression(ctx.expression), Literal(ignoreNullsExpr)).toAggregateExpression()
  }

  /**
   * Create a [[Last]] expression.
   */
  override def visitLast(ctx: LastContext): Expression = withOrigin(ctx) {
    val ignoreNullsExpr = ctx.IGNORE != null
    Last(expression(ctx.expression), Literal(ignoreNullsExpr)).toAggregateExpression()
  }

  /**
   * Create a Position expression.
   */
  override def visitPosition(ctx: PositionContext): Expression = withOrigin(ctx) {
    new StringLocate(expression(ctx.substr), expression(ctx.str))
  }

  /**
   * Create a Extract expression.
   */
  override def visitExtract(ctx: ExtractContext): Expression = withOrigin(ctx) {
    val fieldStr = ctx.field.getText
    val source = expression(ctx.source)
    val extractField = DatePart.parseExtractField(fieldStr, source, {
      throw new ParseException(s"Literals of type '$fieldStr' are currently not supported.", ctx)
    })
    new DatePart(Literal(fieldStr), expression(ctx.source), extractField)
  }

  /**
   * Create a Substring/Substr expression.
   */
  override def visitSubstring(ctx: SubstringContext): Expression = withOrigin(ctx) {
    if (ctx.len != null) {
      Substring(expression(ctx.str), expression(ctx.pos), expression(ctx.len))
    } else {
      new Substring(expression(ctx.str), expression(ctx.pos))
    }
  }

  /**
   * Create a Trim expression.
   */
  override def visitTrim(ctx: TrimContext): Expression = withOrigin(ctx) {
    val srcStr = expression(ctx.srcStr)
    val trimStr = Option(ctx.trimStr).map(expression)
    Option(ctx.trimOption).map(_.getType).getOrElse(SqlBaseParser.BOTH) match {
      case SqlBaseParser.BOTH =>
        StringTrim(srcStr, trimStr)
      case SqlBaseParser.LEADING =>
        StringTrimLeft(srcStr, trimStr)
      case SqlBaseParser.TRAILING =>
        StringTrimRight(srcStr, trimStr)
      case other =>
        throw new ParseException("Function trim doesn't support with " +
          s"type $other. Please use BOTH, LEADING or TRAILING as trim type", ctx)
    }
  }

  /**
   * Create a Overlay expression.
   */
  override def visitOverlay(ctx: OverlayContext): Expression = withOrigin(ctx) {
    val input = expression(ctx.input)
    val replace = expression(ctx.replace)
    val position = expression(ctx.position)
    val lengthOpt = Option(ctx.length).map(expression)
    lengthOpt match {
      case Some(length) => Overlay(input, replace, position, length)
      case None => new Overlay(input, replace, position)
    }
  }

  /**
   * Create a (windowed) Function expression.
   */
  override def visitFunctionCall(ctx: FunctionCallContext): Expression = withOrigin(ctx) {
    // Create the function call.
    val name = ctx.qualifiedName.getText
    val isDistinct = Option(ctx.setQuantifier()).exists(_.DISTINCT != null)
    val arguments = ctx.argument.asScala.map(expression) match {
      case Seq(UnresolvedStar(None))
        if name.toLowerCase(Locale.ROOT) == "count" && !isDistinct =>
        // Transform COUNT(*) into COUNT(1).
        Seq(Literal(1))
      case expressions =>
        expressions
    }
    val function = UnresolvedFunction(visitFunctionName(ctx.qualifiedName), arguments, isDistinct)

    // Check if the function is evaluated in a windowed context.
    ctx.windowSpec match {
      case spec: WindowRefContext =>
        UnresolvedWindowExpression(function, visitWindowRef(spec))
      case spec: WindowDefContext =>
        WindowExpression(function, visitWindowDef(spec))
      case _ => function
    }
  }

  /**
   * Create a function database (optional) and name pair.
   */
  protected def visitFunctionName(ctx: QualifiedNameContext): FunctionIdentifier = {
    ctx.identifier().asScala.map(_.getText) match {
      case Seq(db, fn) => FunctionIdentifier(fn, Option(db))
      case Seq(fn) => FunctionIdentifier(fn, None)
      case other => throw new ParseException(s"Unsupported function name '${ctx.getText}'", ctx)
    }
  }

  /**
   * Create an [[LambdaFunction]].
   */
  override def visitLambda(ctx: LambdaContext): Expression = withOrigin(ctx) {
    val arguments = ctx.IDENTIFIER().asScala.map { name =>
      UnresolvedNamedLambdaVariable(UnresolvedAttribute.quoted(name.getText).nameParts)
    }
    val function = expression(ctx.expression).transformUp {
      case a: UnresolvedAttribute => UnresolvedNamedLambdaVariable(a.nameParts)
    }
    LambdaFunction(function, arguments)
  }

  /**
   * Create a reference to a window frame, i.e. [[WindowSpecReference]].
   */
  override def visitWindowRef(ctx: WindowRefContext): WindowSpecReference = withOrigin(ctx) {
    WindowSpecReference(ctx.name.getText)
  }

  /**
   * Create a window definition, i.e. [[WindowSpecDefinition]].
   */
  override def visitWindowDef(ctx: WindowDefContext): WindowSpecDefinition = withOrigin(ctx) {
    // CLUSTER BY ... | PARTITION BY ... ORDER BY ...
    val partition = ctx.partition.asScala.map(expression)
    val order = ctx.sortItem.asScala.map(visitSortItem)

    // RANGE/ROWS BETWEEN ...
    val frameSpecOption = Option(ctx.windowFrame).map { frame =>
      val frameType = frame.frameType.getType match {
        case SqlBaseParser.RANGE => RangeFrame
        case SqlBaseParser.ROWS => RowFrame
      }

      SpecifiedWindowFrame(
        frameType,
        visitFrameBound(frame.start),
        Option(frame.end).map(visitFrameBound).getOrElse(CurrentRow))
    }

    WindowSpecDefinition(
      partition,
      order,
      frameSpecOption.getOrElse(UnspecifiedFrame))
  }

  /**
   * Create or resolve a frame boundary expressions.
   */
  override def visitFrameBound(ctx: FrameBoundContext): Expression = withOrigin(ctx) {
    def value: Expression = {
      val e = expression(ctx.expression)
      validate(e.resolved && e.foldable, "Frame bound value must be a literal.", ctx)
      e
    }

    ctx.boundType.getType match {
      case SqlBaseParser.PRECEDING if ctx.UNBOUNDED != null =>
        UnboundedPreceding
      case SqlBaseParser.PRECEDING =>
        UnaryMinus(value)
      case SqlBaseParser.CURRENT =>
        CurrentRow
      case SqlBaseParser.FOLLOWING if ctx.UNBOUNDED != null =>
        UnboundedFollowing
      case SqlBaseParser.FOLLOWING =>
        value
    }
  }

  /**
   * Create a [[CreateStruct]] expression.
   */
  override def visitRowConstructor(ctx: RowConstructorContext): Expression = withOrigin(ctx) {
    CreateStruct(ctx.namedExpression().asScala.map(expression))
  }

  /**
   * Create a [[ScalarSubquery]] expression.
   */
  override def visitSubqueryExpression(
      ctx: SubqueryExpressionContext): Expression = withOrigin(ctx) {
    ScalarSubquery(plan(ctx.query))
  }

  /**
   * Create a value based [[CaseWhen]] expression. This has the following SQL form:
   * {{{
   *   CASE [expression]
   *    WHEN [value] THEN [expression]
   *    ...
   *    ELSE [expression]
   *   END
   * }}}
   */
  override def visitSimpleCase(ctx: SimpleCaseContext): Expression = withOrigin(ctx) {
    val e = expression(ctx.value)
    val branches = ctx.whenClause.asScala.map { wCtx =>
      (EqualTo(e, expression(wCtx.condition)), expression(wCtx.result))
    }
    CaseWhen(branches, Option(ctx.elseExpression).map(expression))
  }

  /**
   * Create a condition based [[CaseWhen]] expression. This has the following SQL syntax:
   * {{{
   *   CASE
   *    WHEN [predicate] THEN [expression]
   *    ...
   *    ELSE [expression]
   *   END
   * }}}
   *
   * @param ctx the parse tree
   *    */
  override def visitSearchedCase(ctx: SearchedCaseContext): Expression = withOrigin(ctx) {
    val branches = ctx.whenClause.asScala.map { wCtx =>
      (expression(wCtx.condition), expression(wCtx.result))
    }
    CaseWhen(branches, Option(ctx.elseExpression).map(expression))
  }

  /**
   * Currently only regex in expressions of SELECT statements are supported; in other
   * places, e.g., where `(a)?+.+` = 2, regex are not meaningful.
   */
  private def canApplyRegex(ctx: ParserRuleContext): Boolean = withOrigin(ctx) {
    var parent = ctx.getParent
    while (parent != null) {
      if (parent.isInstanceOf[NamedExpressionContext]) return true
      parent = parent.getParent
    }
    return false
  }

  /**
   * Create a dereference expression. The return type depends on the type of the parent.
   * If the parent is an [[UnresolvedAttribute]], it can be a [[UnresolvedAttribute]] or
   * a [[UnresolvedRegex]] for regex quoted in ``; if the parent is some other expression,
   * it can be [[UnresolvedExtractValue]].
   */
  override def visitDereference(ctx: DereferenceContext): Expression = withOrigin(ctx) {
    val attr = ctx.fieldName.getText
    expression(ctx.base) match {
      case unresolved_attr @ UnresolvedAttribute(nameParts) =>
        ctx.fieldName.getStart.getText match {
          case escapedIdentifier(columnNameRegex)
            if conf.supportQuotedRegexColumnName && canApplyRegex(ctx) =>
            UnresolvedRegex(columnNameRegex, Some(unresolved_attr.name),
              conf.caseSensitiveAnalysis)
          case _ =>
            UnresolvedAttribute(nameParts :+ attr)
        }
      case e =>
        UnresolvedExtractValue(e, Literal(attr))
    }
  }

  /**
   * Create an [[UnresolvedAttribute]] expression or a [[UnresolvedRegex]] if it is a regex
   * quoted in ``
   */
  override def visitColumnReference(ctx: ColumnReferenceContext): Expression = withOrigin(ctx) {
    ctx.getStart.getText match {
      case escapedIdentifier(columnNameRegex)
        if conf.supportQuotedRegexColumnName && canApplyRegex(ctx) =>
        UnresolvedRegex(columnNameRegex, None, conf.caseSensitiveAnalysis)
      case _ =>
        UnresolvedAttribute.quoted(ctx.getText)
    }

  }

  /**
   * Create an [[UnresolvedExtractValue]] expression, this is used for subscript access to an array.
   */
  override def visitSubscript(ctx: SubscriptContext): Expression = withOrigin(ctx) {
    UnresolvedExtractValue(expression(ctx.value), expression(ctx.index))
  }

  /**
   * Create an expression for an expression between parentheses. This is need because the ANTLR
   * visitor cannot automatically convert the nested context into an expression.
   */
  override def visitParenthesizedExpression(
     ctx: ParenthesizedExpressionContext): Expression = withOrigin(ctx) {
    expression(ctx.expression)
  }

  /**
   * Create a [[SortOrder]] expression.
   */
  override def visitSortItem(ctx: SortItemContext): SortOrder = withOrigin(ctx) {
    val direction = if (ctx.DESC != null) {
      Descending
    } else {
      Ascending
    }
    val nullOrdering = if (ctx.FIRST != null) {
      NullsFirst
    } else if (ctx.LAST != null) {
      NullsLast
    } else {
      direction.defaultNullOrdering
    }
    SortOrder(expression(ctx.expression), direction, nullOrdering, Set.empty)
  }

  /**
   * Create a typed Literal expression. A typed literal has the following SQL syntax:
   * {{{
   *   [TYPE] '[VALUE]'
   * }}}
   * Currently Date, Timestamp, Interval and Binary typed literals are supported.
   */
  override def visitTypeConstructor(ctx: TypeConstructorContext): Literal = withOrigin(ctx) {
    val value = string(ctx.STRING)
    val valueType = ctx.identifier.getText.toUpperCase(Locale.ROOT)
    def toLiteral[T](f: UTF8String => Option[T], t: DataType): Literal = {
      f(UTF8String.fromString(value)).map(Literal(_, t)).getOrElse {
        throw new ParseException(s"Cannot parse the $valueType value: $value", ctx)
      }
    }
    try {
      valueType match {
        case "DATE" =>
          toLiteral(stringToDate(_, getZoneId(SQLConf.get.sessionLocalTimeZone)), DateType)
        case "TIMESTAMP" =>
          val zoneId = getZoneId(SQLConf.get.sessionLocalTimeZone)
          toLiteral(stringToTimestamp(_, zoneId), TimestampType)
        case "INTERVAL" =>
          val interval = try {
            CalendarInterval.fromCaseInsensitiveString(value)
          } catch {
            case e: IllegalArgumentException =>
              val ex = new ParseException("Cannot parse the INTERVAL value: " + value, ctx)
              ex.setStackTrace(e.getStackTrace)
              throw ex
          }
          Literal(interval, CalendarIntervalType)
        case "X" =>
          val padding = if (value.length % 2 != 0) "0" else ""
          Literal(DatatypeConverter.parseHexBinary(padding + value))
        case other =>
          throw new ParseException(s"Literals of type '$other' are currently not supported.", ctx)
      }
    } catch {
      case e: IllegalArgumentException =>
        val message = Option(e.getMessage).getOrElse(s"Exception parsing $valueType")
        throw new ParseException(message, ctx)
    }
  }

  /**
   * Create a NULL literal expression.
   */
  override def visitNullLiteral(ctx: NullLiteralContext): Literal = withOrigin(ctx) {
    Literal(null)
  }

  /**
   * Create a Boolean literal expression.
   */
  override def visitBooleanLiteral(ctx: BooleanLiteralContext): Literal = withOrigin(ctx) {
    if (ctx.getText.toBoolean) {
      Literal.TrueLiteral
    } else {
      Literal.FalseLiteral
    }
  }

  /**
   * Create an integral literal expression. The code selects the most narrow integral type
   * possible, either a BigDecimal, a Long or an Integer is returned.
   */
  override def visitIntegerLiteral(ctx: IntegerLiteralContext): Literal = withOrigin(ctx) {
    BigDecimal(ctx.getText) match {
      case v if v.isValidInt =>
        Literal(v.intValue())
      case v if v.isValidLong =>
        Literal(v.longValue())
      case v => Literal(v.underlying())
    }
  }

  /**
   * Create a decimal literal for a regular decimal number.
   */
  override def visitDecimalLiteral(ctx: DecimalLiteralContext): Literal = withOrigin(ctx) {
    Literal(BigDecimal(ctx.getText).underlying())
  }

  /** Create a numeric literal expression. */
  private def numericLiteral
      (ctx: NumberContext, minValue: BigDecimal, maxValue: BigDecimal, typeName: String)
      (converter: String => Any): Literal = withOrigin(ctx) {
    val rawStrippedQualifier = ctx.getText.substring(0, ctx.getText.length - 1)
    try {
      val rawBigDecimal = BigDecimal(rawStrippedQualifier)
      if (rawBigDecimal < minValue || rawBigDecimal > maxValue) {
        throw new ParseException(s"Numeric literal ${rawStrippedQualifier} does not " +
          s"fit in range [${minValue}, ${maxValue}] for type ${typeName}", ctx)
      }
      Literal(converter(rawStrippedQualifier))
    } catch {
      case e: NumberFormatException =>
        throw new ParseException(e.getMessage, ctx)
    }
  }

  /**
   * Create a Byte Literal expression.
   */
  override def visitTinyIntLiteral(ctx: TinyIntLiteralContext): Literal = {
    numericLiteral(ctx, Byte.MinValue, Byte.MaxValue, ByteType.simpleString)(_.toByte)
  }

  /**
   * Create a Short Literal expression.
   */
  override def visitSmallIntLiteral(ctx: SmallIntLiteralContext): Literal = {
    numericLiteral(ctx, Short.MinValue, Short.MaxValue, ShortType.simpleString)(_.toShort)
  }

  /**
   * Create a Long Literal expression.
   */
  override def visitBigIntLiteral(ctx: BigIntLiteralContext): Literal = {
    numericLiteral(ctx, Long.MinValue, Long.MaxValue, LongType.simpleString)(_.toLong)
  }

  /**
   * Create a Double Literal expression.
   */
  override def visitDoubleLiteral(ctx: DoubleLiteralContext): Literal = {
    numericLiteral(ctx, Double.MinValue, Double.MaxValue, DoubleType.simpleString)(_.toDouble)
  }

  /**
   * Create a BigDecimal Literal expression.
   */
  override def visitBigDecimalLiteral(ctx: BigDecimalLiteralContext): Literal = {
    val raw = ctx.getText.substring(0, ctx.getText.length - 2)
    try {
      Literal(BigDecimal(raw).underlying())
    } catch {
      case e: AnalysisException =>
        throw new ParseException(e.message, ctx)
    }
  }

  /**
   * Create a String literal expression.
   */
  override def visitStringLiteral(ctx: StringLiteralContext): Literal = withOrigin(ctx) {
    Literal(createString(ctx))
  }

  /**
   * Create a String from a string literal context. This supports multiple consecutive string
   * literals, these are concatenated, for example this expression "'hello' 'world'" will be
   * converted into "helloworld".
   *
   * Special characters can be escaped by using Hive/C-style escaping.
   */
  private def createString(ctx: StringLiteralContext): String = {
    if (conf.escapedStringLiterals) {
      ctx.STRING().asScala.map(stringWithoutUnescape).mkString
    } else {
      ctx.STRING().asScala.map(string).mkString
    }
  }

  /**
   * Create a [[CalendarInterval]] literal expression. An interval expression can contain multiple
   * unit value pairs, for instance: interval 2 months 2 days.
   */
  override def visitInterval(ctx: IntervalContext): Literal = withOrigin(ctx) {
    val intervals = ctx.intervalField.asScala.map(visitIntervalField)
    validate(intervals.nonEmpty, "at least one time unit should be given for interval literal", ctx)
    Literal(intervals.reduce(_.add(_)))
  }

  /**
   * Create a [[CalendarInterval]] for a unit value pair. Two unit configuration types are
   * supported:
   * - Single unit.
   * - From-To unit ('YEAR TO MONTH', 'DAY TO HOUR', 'DAY TO MINUTE', 'DAY TO SECOND',
   * 'HOUR TO MINUTE', 'HOUR TO SECOND' and 'MINUTE TO SECOND' are supported).
   */
  override def visitIntervalField(ctx: IntervalFieldContext): CalendarInterval = withOrigin(ctx) {
    import ctx._
    val s = value.getText
    try {
      val unitText = unit.getText.toLowerCase(Locale.ROOT)
      val interval = (unitText, Option(to).map(_.getText.toLowerCase(Locale.ROOT))) match {
        case (u, None) if u.endsWith("s") =>
          // Handle plural forms, e.g: yearS/monthS/weekS/dayS/hourS/minuteS/hourS/...
          CalendarInterval.fromSingleUnitString(u.substring(0, u.length - 1), s)
        case (u, None) =>
          CalendarInterval.fromSingleUnitString(u, s)
        case ("year", Some("month")) =>
          CalendarInterval.fromYearMonthString(s)
        case ("day", Some("hour")) =>
          CalendarInterval.fromDayTimeString(s, "day", "hour")
        case ("day", Some("minute")) =>
          CalendarInterval.fromDayTimeString(s, "day", "minute")
        case ("day", Some("second")) =>
          CalendarInterval.fromDayTimeString(s, "day", "second")
        case ("hour", Some("minute")) =>
          CalendarInterval.fromDayTimeString(s, "hour", "minute")
        case ("hour", Some("second")) =>
          CalendarInterval.fromDayTimeString(s, "hour", "second")
        case ("minute", Some("second")) =>
          CalendarInterval.fromDayTimeString(s, "minute", "second")
        case (from, Some(t)) =>
          throw new ParseException(s"Intervals FROM $from TO $t are not supported.", ctx)
      }
      validate(interval != null, "No interval can be constructed", ctx)
      interval
    } catch {
      // Handle Exceptions thrown by CalendarInterval
      case e: IllegalArgumentException =>
        val pe = new ParseException(e.getMessage, ctx)
        pe.setStackTrace(e.getStackTrace)
        throw pe
    }
  }

  /* ********************************************************************************************
   * DataType parsing
   * ******************************************************************************************** */
  /**
   * Create a Spark DataType.
   */
  private def visitSparkDataType(ctx: DataTypeContext): DataType = {
    HiveStringType.replaceCharType(typedVisit(ctx))
  }

  /**
   * Resolve/create a primitive type.
   */
  override def visitPrimitiveDataType(ctx: PrimitiveDataTypeContext): DataType = withOrigin(ctx) {
    val dataType = ctx.identifier.getText.toLowerCase(Locale.ROOT)
    (dataType, ctx.INTEGER_VALUE().asScala.toList) match {
      case ("boolean", Nil) => BooleanType
      case ("tinyint" | "byte", Nil) => ByteType
      case ("smallint" | "short", Nil) => ShortType
      case ("int" | "integer", Nil) => IntegerType
      case ("bigint" | "long", Nil) => LongType
      case ("float", Nil) => FloatType
      case ("double", Nil) => DoubleType
      case ("date", Nil) => DateType
      case ("timestamp", Nil) => TimestampType
      case ("string", Nil) => StringType
      case ("char", length :: Nil) => CharType(length.getText.toInt)
      case ("varchar", length :: Nil) => VarcharType(length.getText.toInt)
      case ("binary", Nil) => BinaryType
      case ("decimal", Nil) => DecimalType.USER_DEFAULT
      case ("decimal", precision :: Nil) => DecimalType(precision.getText.toInt, 0)
      case ("decimal", precision :: scale :: Nil) =>
        DecimalType(precision.getText.toInt, scale.getText.toInt)
      case ("interval", Nil) => CalendarIntervalType
      case (dt, params) =>
        val dtStr = if (params.nonEmpty) s"$dt(${params.mkString(",")})" else dt
        throw new ParseException(s"DataType $dtStr is not supported.", ctx)
    }
  }

  /**
   * Create a complex DataType. Arrays, Maps and Structures are supported.
   */
  override def visitComplexDataType(ctx: ComplexDataTypeContext): DataType = withOrigin(ctx) {
    ctx.complex.getType match {
      case SqlBaseParser.ARRAY =>
        ArrayType(typedVisit(ctx.dataType(0)))
      case SqlBaseParser.MAP =>
        MapType(typedVisit(ctx.dataType(0)), typedVisit(ctx.dataType(1)))
      case SqlBaseParser.STRUCT =>
        StructType(Option(ctx.complexColTypeList).toSeq.flatMap(visitComplexColTypeList))
    }
  }

  /**
   * Create top level table schema.
   */
  protected def createSchema(ctx: ColTypeListContext): StructType = {
    StructType(Option(ctx).toSeq.flatMap(visitColTypeList))
  }

  /**
   * Create a [[StructType]] from a number of column definitions.
   */
  override def visitColTypeList(ctx: ColTypeListContext): Seq[StructField] = withOrigin(ctx) {
    ctx.colType().asScala.map(visitColType)
  }

  /**
   * Create a top level [[StructField]] from a column definition.
   */
  override def visitColType(ctx: ColTypeContext): StructField = withOrigin(ctx) {
    import ctx._

    val builder = new MetadataBuilder
    // Add comment to metadata
    if (STRING != null) {
      builder.putString("comment", string(STRING))
    }
    // Add Hive type string to metadata.
    val rawDataType = typedVisit[DataType](ctx.dataType)
    val cleanedDataType = HiveStringType.replaceCharType(rawDataType)
    if (rawDataType != cleanedDataType) {
      builder.putString(HIVE_TYPE_STRING, rawDataType.catalogString)
    }

    StructField(
      colName.getText,
      cleanedDataType,
      nullable = true,
      builder.build())
  }

  /**
   * Create a [[StructType]] from a sequence of [[StructField]]s.
   */
  protected def createStructType(ctx: ComplexColTypeListContext): StructType = {
    StructType(Option(ctx).toSeq.flatMap(visitComplexColTypeList))
  }

  /**
   * Create a [[StructType]] from a number of column definitions.
   */
  override def visitComplexColTypeList(
      ctx: ComplexColTypeListContext): Seq[StructField] = withOrigin(ctx) {
    ctx.complexColType().asScala.map(visitComplexColType)
  }

  /**
   * Create a [[StructField]] from a column definition.
   */
  override def visitComplexColType(ctx: ComplexColTypeContext): StructField = withOrigin(ctx) {
    import ctx._
    val structField = StructField(identifier.getText, typedVisit(dataType), nullable = true)
    if (STRING == null) structField else structField.withComment(string(STRING))
  }

  /**
   * Create location string.
   */
  override def visitLocationSpec(ctx: LocationSpecContext): String = withOrigin(ctx) {
    string(ctx.STRING)
  }

  /**
   * Create a [[BucketSpec]].
   */
  override def visitBucketSpec(ctx: BucketSpecContext): BucketSpec = withOrigin(ctx) {
    BucketSpec(
      ctx.INTEGER_VALUE.getText.toInt,
      visitIdentifierList(ctx.identifierList),
      Option(ctx.orderedIdentifierList)
          .toSeq
          .flatMap(_.orderedIdentifier.asScala)
          .map { orderedIdCtx =>
            Option(orderedIdCtx.ordering).map(_.getText).foreach { dir =>
              if (dir.toLowerCase(Locale.ROOT) != "asc") {
                operationNotAllowed(s"Column ordering must be ASC, was '$dir'", ctx)
              }
            }

            orderedIdCtx.ident.getText
          })
  }

  /**
   * Convert a table property list into a key-value map.
   * This should be called through [[visitPropertyKeyValues]] or [[visitPropertyKeys]].
   */
  override def visitTablePropertyList(
      ctx: TablePropertyListContext): Map[String, String] = withOrigin(ctx) {
    val properties = ctx.tableProperty.asScala.map { property =>
      val key = visitTablePropertyKey(property.key)
      val value = visitTablePropertyValue(property.value)
      key -> value
    }
    // Check for duplicate property names.
    checkDuplicateKeys(properties, ctx)
    properties.toMap
  }

  /**
   * Parse a key-value map from a [[TablePropertyListContext]], assuming all values are specified.
   */
  def visitPropertyKeyValues(ctx: TablePropertyListContext): Map[String, String] = {
    val props = visitTablePropertyList(ctx)
    val badKeys = props.collect { case (key, null) => key }
    if (badKeys.nonEmpty) {
      operationNotAllowed(
        s"Values must be specified for key(s): ${badKeys.mkString("[", ",", "]")}", ctx)
    }
    props
  }

  /**
   * Parse a list of keys from a [[TablePropertyListContext]], assuming no values are specified.
   */
  def visitPropertyKeys(ctx: TablePropertyListContext): Seq[String] = {
    val props = visitTablePropertyList(ctx)
    val badKeys = props.filter { case (_, v) => v != null }.keys
    if (badKeys.nonEmpty) {
      operationNotAllowed(
        s"Values should not be specified for key(s): ${badKeys.mkString("[", ",", "]")}", ctx)
    }
    props.keys.toSeq
  }

  /**
   * A table property key can either be String or a collection of dot separated elements. This
   * function extracts the property key based on whether its a string literal or a table property
   * identifier.
   */
  override def visitTablePropertyKey(key: TablePropertyKeyContext): String = {
    if (key.STRING != null) {
      string(key.STRING)
    } else {
      key.getText
    }
  }

  /**
   * A table property value can be String, Integer, Boolean or Decimal. This function extracts
   * the property value based on whether its a string, integer, boolean or decimal literal.
   */
  override def visitTablePropertyValue(value: TablePropertyValueContext): String = {
    if (value == null) {
      null
    } else if (value.STRING != null) {
      string(value.STRING)
    } else if (value.booleanValue != null) {
      value.getText.toLowerCase(Locale.ROOT)
    } else {
      value.getText
    }
  }

  /**
   * Type to keep track of a table header: (identifier, isTemporary, ifNotExists, isExternal).
   */
  type TableHeader = (Seq[String], Boolean, Boolean, Boolean)

  /**
   * Validate a create table statement and return the [[TableIdentifier]].
   */
  override def visitCreateTableHeader(
      ctx: CreateTableHeaderContext): TableHeader = withOrigin(ctx) {
    val temporary = ctx.TEMPORARY != null
    val ifNotExists = ctx.EXISTS != null
    if (temporary && ifNotExists) {
      operationNotAllowed("CREATE TEMPORARY TABLE ... IF NOT EXISTS", ctx)
    }
    val multipartIdentifier = ctx.multipartIdentifier.parts.asScala.map(_.getText)
    (multipartIdentifier, temporary, ifNotExists, ctx.EXTERNAL != null)
  }

  /**
   * Validate a replace table statement and return the [[TableIdentifier]].
   */
  override def visitReplaceTableHeader(
      ctx: ReplaceTableHeaderContext): TableHeader = withOrigin(ctx) {
    val multipartIdentifier = ctx.multipartIdentifier.parts.asScala.map(_.getText)
    (multipartIdentifier, false, false, false)
  }

  /**
   * Parse a qualified name to a multipart name.
   */
  override def visitQualifiedName(ctx: QualifiedNameContext): Seq[String] = withOrigin(ctx) {
    ctx.identifier.asScala.map(_.getText)
  }

  /**
   * Parse a list of transforms.
   */
  override def visitTransformList(ctx: TransformListContext): Seq[Transform] = withOrigin(ctx) {
    def getFieldReference(
        ctx: ApplyTransformContext,
        arg: V2Expression): FieldReference = {
      lazy val name: String = ctx.identifier.getText
      arg match {
        case ref: FieldReference =>
          ref
        case nonRef =>
          throw new ParseException(
            s"Expected a column reference for transform $name: ${nonRef.describe}", ctx)
      }
    }

    def getSingleFieldReference(
        ctx: ApplyTransformContext,
        arguments: Seq[V2Expression]): FieldReference = {
      lazy val name: String = ctx.identifier.getText
      if (arguments.size > 1) {
        throw new ParseException(s"Too many arguments for transform $name", ctx)
      } else if (arguments.isEmpty) {
        throw new ParseException(s"Not enough arguments for transform $name", ctx)
      } else {
        getFieldReference(ctx, arguments.head)
      }
    }

    ctx.transforms.asScala.map {
      case identityCtx: IdentityTransformContext =>
        IdentityTransform(FieldReference(typedVisit[Seq[String]](identityCtx.qualifiedName)))

      case applyCtx: ApplyTransformContext =>
        val arguments = applyCtx.argument.asScala.map(visitTransformArgument)

        applyCtx.identifier.getText match {
          case "bucket" =>
            val numBuckets: Int = arguments.head match {
              case LiteralValue(shortValue, ShortType) =>
                shortValue.asInstanceOf[Short].toInt
              case LiteralValue(intValue, IntegerType) =>
                intValue.asInstanceOf[Int]
              case LiteralValue(longValue, LongType) =>
                longValue.asInstanceOf[Long].toInt
              case lit =>
                throw new ParseException(s"Invalid number of buckets: ${lit.describe}", applyCtx)
            }

            val fields = arguments.tail.map(arg => getFieldReference(applyCtx, arg))

            BucketTransform(LiteralValue(numBuckets, IntegerType), fields)

          case "years" =>
            YearsTransform(getSingleFieldReference(applyCtx, arguments))

          case "months" =>
            MonthsTransform(getSingleFieldReference(applyCtx, arguments))

          case "days" =>
            DaysTransform(getSingleFieldReference(applyCtx, arguments))

          case "hours" =>
            HoursTransform(getSingleFieldReference(applyCtx, arguments))

          case name =>
            ApplyTransform(name, arguments)
        }
    }
  }

  /**
   * Parse an argument to a transform. An argument may be a field reference (qualified name) or
   * a value literal.
   */
  override def visitTransformArgument(ctx: TransformArgumentContext): V2Expression = {
    withOrigin(ctx) {
      val reference = Option(ctx.qualifiedName)
          .map(typedVisit[Seq[String]])
          .map(FieldReference(_))
      val literal = Option(ctx.constant)
          .map(typedVisit[Literal])
          .map(lit => LiteralValue(lit.value, lit.dataType))
      reference.orElse(literal)
          .getOrElse(throw new ParseException(s"Invalid transform argument", ctx))
    }
  }

  /**
   * Create a [[CreateNamespaceStatement]] command.
   *
   * For example:
   * {{{
   *   CREATE NAMESPACE [IF NOT EXISTS] ns1.ns2.ns3
   *     create_namespace_clauses;
   *
   *   create_namespace_clauses (order insensitive):
   *     [COMMENT namespace_comment]
   *     [LOCATION path]
   *     [WITH PROPERTIES (key1=val1, key2=val2, ...)]
   * }}}
   */
  override def visitCreateNamespace(ctx: CreateNamespaceContext): LogicalPlan = withOrigin(ctx) {
    checkDuplicateClauses(ctx.COMMENT, "COMMENT", ctx)
    checkDuplicateClauses(ctx.locationSpec, "LOCATION", ctx)
    checkDuplicateClauses(ctx.PROPERTIES, "WITH PROPERTIES", ctx)
    checkDuplicateClauses(ctx.DBPROPERTIES, "WITH DBPROPERTIES", ctx)

    if (!ctx.PROPERTIES.isEmpty && !ctx.DBPROPERTIES.isEmpty) {
      throw new ParseException(s"Either PROPERTIES or DBPROPERTIES is allowed.", ctx)
    }

    var properties = ctx.tablePropertyList.asScala.headOption
      .map(visitPropertyKeyValues)
      .getOrElse(Map.empty)
    Option(ctx.comment).map(string).map {
      properties += CreateNamespaceStatement.COMMENT_PROPERTY_KEY -> _
    }
    ctx.locationSpec.asScala.headOption.map(visitLocationSpec).map {
      properties += CreateNamespaceStatement.LOCATION_PROPERTY_KEY -> _
    }

    CreateNamespaceStatement(
      visitMultipartIdentifier(ctx.multipartIdentifier),
      ctx.EXISTS != null,
      properties)
  }

  /**
   * Create a [[ShowNamespacesStatement]] command.
   */
  override def visitShowNamespaces(ctx: ShowNamespacesContext): LogicalPlan = withOrigin(ctx) {
    if (ctx.DATABASES != null && ctx.multipartIdentifier != null) {
      throw new ParseException(s"FROM/IN operator is not allowed in SHOW DATABASES", ctx)
    }

    ShowNamespacesStatement(
      Option(ctx.multipartIdentifier).map(visitMultipartIdentifier),
      Option(ctx.pattern).map(string))
  }

  /**
   * Create a table, returning a [[CreateTableStatement]] logical plan.
   *
   * Expected format:
   * {{{
   *   CREATE [TEMPORARY] TABLE [IF NOT EXISTS] [db_name.]table_name
   *   USING table_provider
   *   create_table_clauses
   *   [[AS] select_statement];
   *
   *   create_table_clauses (order insensitive):
   *     [OPTIONS table_property_list]
   *     [PARTITIONED BY (col_name, transform(col_name), transform(constant, col_name), ...)]
   *     [CLUSTERED BY (col_name, col_name, ...)
   *       [SORTED BY (col_name [ASC|DESC], ...)]
   *       INTO num_buckets BUCKETS
   *     ]
   *     [LOCATION path]
   *     [COMMENT table_comment]
   *     [TBLPROPERTIES (property_name=property_value, ...)]
   * }}}
   */
  override def visitCreateTable(ctx: CreateTableContext): LogicalPlan = withOrigin(ctx) {
    val (table, temp, ifNotExists, external) = visitCreateTableHeader(ctx.createTableHeader)
    if (external) {
      operationNotAllowed("CREATE EXTERNAL TABLE ... USING", ctx)
    }

    checkDuplicateClauses(ctx.TBLPROPERTIES, "TBLPROPERTIES", ctx)
    checkDuplicateClauses(ctx.OPTIONS, "OPTIONS", ctx)
    checkDuplicateClauses(ctx.PARTITIONED, "PARTITIONED BY", ctx)
    checkDuplicateClauses(ctx.COMMENT, "COMMENT", ctx)
    checkDuplicateClauses(ctx.bucketSpec(), "CLUSTERED BY", ctx)
    checkDuplicateClauses(ctx.locationSpec, "LOCATION", ctx)

    val schema = Option(ctx.colTypeList()).map(createSchema)
    val partitioning: Seq[Transform] =
      Option(ctx.partitioning).map(visitTransformList).getOrElse(Nil)
    val bucketSpec = ctx.bucketSpec().asScala.headOption.map(visitBucketSpec)
    val properties = Option(ctx.tableProps).map(visitPropertyKeyValues).getOrElse(Map.empty)
    val options = Option(ctx.options).map(visitPropertyKeyValues).getOrElse(Map.empty)

    val provider = ctx.tableProvider.qualifiedName.getText
    val location = ctx.locationSpec.asScala.headOption.map(visitLocationSpec)
    val comment = Option(ctx.comment).map(string)

    Option(ctx.query).map(plan) match {
      case Some(_) if temp =>
        operationNotAllowed("CREATE TEMPORARY TABLE ... USING ... AS query", ctx)

      case Some(_) if schema.isDefined =>
        operationNotAllowed(
          "Schema may not be specified in a Create Table As Select (CTAS) statement",
          ctx)

      case Some(query) =>
        CreateTableAsSelectStatement(
          table, query, partitioning, bucketSpec, properties, provider, options, location, comment,
          ifNotExists = ifNotExists)

      case None if temp =>
        // CREATE TEMPORARY TABLE ... USING ... is not supported by the catalyst parser.
        // Use CREATE TEMPORARY VIEW ... USING ... instead.
        operationNotAllowed("CREATE TEMPORARY TABLE IF NOT EXISTS", ctx)

      case _ =>
        CreateTableStatement(table, schema.getOrElse(new StructType), partitioning, bucketSpec,
          properties, provider, options, location, comment, ifNotExists = ifNotExists)
    }
  }

  /**
   * Replace a table, returning a [[ReplaceTableStatement]] logical plan.
   *
   * Expected format:
   * {{{
   *   [CREATE OR] REPLACE TABLE [db_name.]table_name
   *   USING table_provider
   *   replace_table_clauses
   *   [[AS] select_statement];
   *
   *   replace_table_clauses (order insensitive):
   *     [OPTIONS table_property_list]
   *     [PARTITIONED BY (col_name, transform(col_name), transform(constant, col_name), ...)]
   *     [CLUSTERED BY (col_name, col_name, ...)
   *       [SORTED BY (col_name [ASC|DESC], ...)]
   *       INTO num_buckets BUCKETS
   *     ]
   *     [LOCATION path]
   *     [COMMENT table_comment]
   *     [TBLPROPERTIES (property_name=property_value, ...)]
   * }}}
   */
  override def visitReplaceTable(ctx: ReplaceTableContext): LogicalPlan = withOrigin(ctx) {
    val (table, _, ifNotExists, external) = visitReplaceTableHeader(ctx.replaceTableHeader)
    if (external) {
      operationNotAllowed("REPLACE EXTERNAL TABLE ... USING", ctx)
    }

    checkDuplicateClauses(ctx.TBLPROPERTIES, "TBLPROPERTIES", ctx)
    checkDuplicateClauses(ctx.OPTIONS, "OPTIONS", ctx)
    checkDuplicateClauses(ctx.PARTITIONED, "PARTITIONED BY", ctx)
    checkDuplicateClauses(ctx.COMMENT, "COMMENT", ctx)
    checkDuplicateClauses(ctx.bucketSpec(), "CLUSTERED BY", ctx)
    checkDuplicateClauses(ctx.locationSpec, "LOCATION", ctx)

    val schema = Option(ctx.colTypeList()).map(createSchema)
    val partitioning: Seq[Transform] =
      Option(ctx.partitioning).map(visitTransformList).getOrElse(Nil)
    val bucketSpec = ctx.bucketSpec().asScala.headOption.map(visitBucketSpec)
    val properties = Option(ctx.tableProps).map(visitPropertyKeyValues).getOrElse(Map.empty)
    val options = Option(ctx.options).map(visitPropertyKeyValues).getOrElse(Map.empty)

    val provider = ctx.tableProvider.qualifiedName.getText
    val location = ctx.locationSpec.asScala.headOption.map(visitLocationSpec)
    val comment = Option(ctx.comment).map(string)
    val orCreate = ctx.replaceTableHeader().CREATE() != null

    Option(ctx.query).map(plan) match {
      case Some(_) if schema.isDefined =>
        operationNotAllowed(
          "Schema may not be specified in a Replace Table As Select (RTAS) statement",
          ctx)

      case Some(query) =>
        ReplaceTableAsSelectStatement(table, query, partitioning, bucketSpec, properties,
          provider, options, location, comment, orCreate = orCreate)

      case _ =>
        ReplaceTableStatement(table, schema.getOrElse(new StructType), partitioning,
          bucketSpec, properties, provider, options, location, comment, orCreate = orCreate)
    }
  }

  /**
   * Create a [[DropTableStatement]] command.
   */
  override def visitDropTable(ctx: DropTableContext): LogicalPlan = withOrigin(ctx) {
    DropTableStatement(
      visitMultipartIdentifier(ctx.multipartIdentifier()),
      ctx.EXISTS != null,
      ctx.PURGE != null)
  }

  /**
   * Create a [[DropViewStatement]] command.
   */
  override def visitDropView(ctx: DropViewContext): AnyRef = withOrigin(ctx) {
    DropViewStatement(
      visitMultipartIdentifier(ctx.multipartIdentifier()),
      ctx.EXISTS != null)
  }

  /**
   * Create a [[UseStatement]] logical plan.
   */
  override def visitUse(ctx: UseContext): LogicalPlan = withOrigin(ctx) {
    val nameParts = visitMultipartIdentifier(ctx.multipartIdentifier)
    UseStatement(ctx.NAMESPACE != null, nameParts)
  }

  /**
   * Create a [[ShowTablesStatement]] command.
   */
  override def visitShowTables(ctx: ShowTablesContext): LogicalPlan = withOrigin(ctx) {
    ShowTablesStatement(
      Option(ctx.multipartIdentifier).map(visitMultipartIdentifier),
      Option(ctx.pattern).map(string))
  }

  /**
   * Parse new column info from ADD COLUMN into a QualifiedColType.
   */
  override def visitQualifiedColTypeWithPosition(
      ctx: QualifiedColTypeWithPositionContext): QualifiedColType = withOrigin(ctx) {
    if (ctx.colPosition != null) {
      operationNotAllowed("ALTER TABLE table ADD COLUMN ... FIRST | AFTER otherCol", ctx)
    }

    QualifiedColType(
      typedVisit[Seq[String]](ctx.name),
      typedVisit[DataType](ctx.dataType),
      Option(ctx.comment).map(string))
  }

  /**
   * Parse a [[AlterTableAddColumnsStatement]] command.
   *
   * For example:
   * {{{
   *   ALTER TABLE table1
   *   ADD COLUMNS (col_name data_type [COMMENT col_comment], ...);
   * }}}
   */
  override def visitAddTableColumns(ctx: AddTableColumnsContext): LogicalPlan = withOrigin(ctx) {
    AlterTableAddColumnsStatement(
      visitMultipartIdentifier(ctx.multipartIdentifier),
      ctx.columns.qualifiedColTypeWithPosition.asScala.map(typedVisit[QualifiedColType])
    )
  }

  /**
   * Parse a [[AlterTableRenameColumnStatement]] command.
   *
   * For example:
   * {{{
   *   ALTER TABLE table1 RENAME COLUMN a.b.c TO x
   * }}}
   */
  override def visitRenameTableColumn(
      ctx: RenameTableColumnContext): LogicalPlan = withOrigin(ctx) {
    AlterTableRenameColumnStatement(
      visitMultipartIdentifier(ctx.multipartIdentifier),
      ctx.from.identifier.asScala.map(_.getText),
      ctx.to.getText)
  }

  /**
   * Parse a [[AlterTableAlterColumnStatement]] command.
   *
   * For example:
   * {{{
   *   ALTER TABLE table1 ALTER COLUMN a.b.c TYPE bigint
   *   ALTER TABLE table1 ALTER COLUMN a.b.c TYPE bigint COMMENT 'new comment'
   *   ALTER TABLE table1 ALTER COLUMN a.b.c COMMENT 'new comment'
   * }}}
   */
  override def visitAlterTableColumn(
      ctx: AlterTableColumnContext): LogicalPlan = withOrigin(ctx) {
    val verb = if (ctx.CHANGE != null) "CHANGE" else "ALTER"
    if (ctx.colPosition != null) {
      operationNotAllowed(s"ALTER TABLE table $verb COLUMN ... FIRST | AFTER otherCol", ctx)
    }

    if (ctx.dataType == null && ctx.comment == null) {
      operationNotAllowed(s"ALTER TABLE table $verb COLUMN requires a TYPE or a COMMENT", ctx)
    }

    AlterTableAlterColumnStatement(
      visitMultipartIdentifier(ctx.multipartIdentifier),
      typedVisit[Seq[String]](ctx.qualifiedName),
      Option(ctx.dataType).map(typedVisit[DataType]),
      Option(ctx.comment).map(string))
  }

  /**
   * Parse a [[AlterTableDropColumnsStatement]] command.
   *
   * For example:
   * {{{
   *   ALTER TABLE table1 DROP COLUMN a.b.c
   *   ALTER TABLE table1 DROP COLUMNS a.b.c, x, y
   * }}}
   */
  override def visitDropTableColumns(
      ctx: DropTableColumnsContext): LogicalPlan = withOrigin(ctx) {
    val columnsToDrop = ctx.columns.qualifiedName.asScala.map(typedVisit[Seq[String]])
    AlterTableDropColumnsStatement(
      visitMultipartIdentifier(ctx.multipartIdentifier),
      columnsToDrop)
  }

  /**
   * Parse [[AlterViewSetPropertiesStatement]] or [[AlterTableSetPropertiesStatement]] commands.
   *
   * For example:
   * {{{
   *   ALTER TABLE table SET TBLPROPERTIES ('comment' = new_comment);
   *   ALTER VIEW view SET TBLPROPERTIES ('comment' = new_comment);
   * }}}
   */
  override def visitSetTableProperties(
      ctx: SetTablePropertiesContext): LogicalPlan = withOrigin(ctx) {
    val identifier = visitMultipartIdentifier(ctx.multipartIdentifier)
    val properties = visitPropertyKeyValues(ctx.tablePropertyList)
    if (ctx.VIEW != null) {
      AlterViewSetPropertiesStatement(identifier, properties)
    } else {
      AlterTableSetPropertiesStatement(identifier, properties)
    }
  }

  /**
   * Parse [[AlterViewUnsetPropertiesStatement]] or [[AlterTableUnsetPropertiesStatement]] commands.
   *
   * For example:
   * {{{
   *   ALTER TABLE table UNSET TBLPROPERTIES [IF EXISTS] ('comment', 'key');
   *   ALTER VIEW view UNSET TBLPROPERTIES [IF EXISTS] ('comment', 'key');
   * }}}
   */
  override def visitUnsetTableProperties(
      ctx: UnsetTablePropertiesContext): LogicalPlan = withOrigin(ctx) {
    val identifier = visitMultipartIdentifier(ctx.multipartIdentifier)
    val properties = visitPropertyKeys(ctx.tablePropertyList)
    val ifExists = ctx.EXISTS != null
    if (ctx.VIEW != null) {
      AlterViewUnsetPropertiesStatement(identifier, properties, ifExists)
    } else {
      AlterTableUnsetPropertiesStatement(identifier, properties, ifExists)
    }
  }

  /**
   * Create an [[AlterTableSetLocationStatement]] command.
   *
   * For example:
   * {{{
   *   ALTER TABLE table SET LOCATION "loc";
   * }}}
   */
  override def visitSetTableLocation(ctx: SetTableLocationContext): LogicalPlan = withOrigin(ctx) {
    AlterTableSetLocationStatement(
      visitMultipartIdentifier(ctx.multipartIdentifier),
      visitLocationSpec(ctx.locationSpec))
  }

  /**
   * Create a [[DescribeColumnStatement]] or [[DescribeTableStatement]] commands.
   */
  override def visitDescribeTable(ctx: DescribeTableContext): LogicalPlan = withOrigin(ctx) {
    val isExtended = ctx.EXTENDED != null || ctx.FORMATTED != null
    if (ctx.describeColName != null) {
      if (ctx.partitionSpec != null) {
        throw new ParseException("DESC TABLE COLUMN for a specific partition is not supported", ctx)
      } else {
        DescribeColumnStatement(
          visitMultipartIdentifier(ctx.multipartIdentifier()),
          ctx.describeColName.nameParts.asScala.map(_.getText),
          isExtended)
      }
    } else {
      val partitionSpec = if (ctx.partitionSpec != null) {
        // According to the syntax, visitPartitionSpec returns `Map[String, Option[String]]`.
        visitPartitionSpec(ctx.partitionSpec).map {
          case (key, Some(value)) => key -> value
          case (key, _) =>
            throw new ParseException(s"PARTITION specification is incomplete: `$key`", ctx)
        }
      } else {
        Map.empty[String, String]
      }
      DescribeTableStatement(
        visitMultipartIdentifier(ctx.multipartIdentifier()),
        partitionSpec,
        isExtended)
    }
  }

  /**
   * Create an [[AnalyzeTableStatement]], or an [[AnalyzeColumnStatement]].
   * Example SQL for analyzing a table or a set of partitions :
   * {{{
   *   ANALYZE TABLE multi_part_name [PARTITION (partcol1[=val1], partcol2[=val2], ...)]
   *   COMPUTE STATISTICS [NOSCAN];
   * }}}
   *
   * Example SQL for analyzing columns :
   * {{{
   *   ANALYZE TABLE multi_part_name COMPUTE STATISTICS FOR COLUMNS column1, column2;
   * }}}
   *
   * Example SQL for analyzing all columns of a table:
   * {{{
   *   ANALYZE TABLE multi_part_name COMPUTE STATISTICS FOR ALL COLUMNS;
   * }}}
   */
  override def visitAnalyze(ctx: AnalyzeContext): LogicalPlan = withOrigin(ctx) {
    def checkPartitionSpec(): Unit = {
      if (ctx.partitionSpec != null) {
        logWarning("Partition specification is ignored when collecting column statistics: " +
          ctx.partitionSpec.getText)
      }
    }
    if (ctx.identifier != null &&
        ctx.identifier.getText.toLowerCase(Locale.ROOT) != "noscan") {
      throw new ParseException(s"Expected `NOSCAN` instead of `${ctx.identifier.getText}`", ctx)
    }

    val tableName = visitMultipartIdentifier(ctx.multipartIdentifier())
    if (ctx.ALL() != null) {
      checkPartitionSpec()
      AnalyzeColumnStatement(tableName, None, allColumns = true)
    } else if (ctx.identifierSeq() == null) {
      val partitionSpec = if (ctx.partitionSpec != null) {
        visitPartitionSpec(ctx.partitionSpec)
      } else {
        Map.empty[String, Option[String]]
      }
      AnalyzeTableStatement(tableName, partitionSpec, noScan = ctx.identifier != null)
    } else {
      checkPartitionSpec()
      AnalyzeColumnStatement(
        tableName, Option(visitIdentifierSeq(ctx.identifierSeq())), allColumns = false)
    }
  }

  /**
   * Create a [[RepairTableStatement]].
   *
   * For example:
   * {{{
   *   MSCK REPAIR TABLE multi_part_name
   * }}}
   */
  override def visitRepairTable(ctx: RepairTableContext): LogicalPlan = withOrigin(ctx) {
    RepairTableStatement(visitMultipartIdentifier(ctx.multipartIdentifier()))
  }

  /**
<<<<<<< HEAD
   * Create a [[LoadDataStatement]].
   *
   * For example:
   * {{{
   *   LOAD DATA [LOCAL] INPATH 'filepath' [OVERWRITE] INTO TABLE multi_part_name
   *   [PARTITION (partcol1=val1, partcol2=val2 ...)]
   * }}}
   */
  override def visitLoadData(ctx: LoadDataContext): LogicalPlan = withOrigin(ctx) {
    LoadDataStatement(
      tableName = visitMultipartIdentifier(ctx.multipartIdentifier),
      path = string(ctx.path),
      isLocal = ctx.LOCAL != null,
      isOverwrite = ctx.OVERWRITE != null,
      partition = Option(ctx.partitionSpec).map(visitNonOptionalPartitionSpec)
    )
=======
   * Create a [[TruncateTableStatement]] command.
   *
   * For example:
   * {{{
   *   TRUNCATE TABLE multi_part_name [PARTITION (partcol1=val1, partcol2=val2 ...)]
   * }}}
   */
  override def visitTruncateTable(ctx: TruncateTableContext): LogicalPlan = withOrigin(ctx) {
    TruncateTableStatement(
      visitMultipartIdentifier(ctx.multipartIdentifier),
      Option(ctx.partitionSpec).map(visitNonOptionalPartitionSpec))
  }

  /**
   * A command for users to list the partition names of a table. If partition spec is specified,
   * partitions that match the spec are returned. Otherwise an empty result set is returned.
   *
   * This function creates a [[ShowPartitionsStatement]] logical plan
   *
   * The syntax of using this command in SQL is:
   * {{{
   *   SHOW PARTITIONS multi_part_name [partition_spec];
   * }}}
   */
  override def visitShowPartitions(ctx: ShowPartitionsContext): LogicalPlan = withOrigin(ctx) {
    val table = visitMultipartIdentifier(ctx.multipartIdentifier)
    val partitionKeys = Option(ctx.partitionSpec).map(visitNonOptionalPartitionSpec)
    ShowPartitionsStatement(table, partitionKeys)
  }

  /**
   * Create a [[RefreshTableStatement]].
   *
   * For example:
   * {{{
   *   REFRESH TABLE multi_part_name
   * }}}
   */
  override def visitRefreshTable(ctx: RefreshTableContext): LogicalPlan = withOrigin(ctx) {
    RefreshTableStatement(visitMultipartIdentifier(ctx.multipartIdentifier()))
>>>>>>> b91356e4
  }
}<|MERGE_RESOLUTION|>--- conflicted
+++ resolved
@@ -2770,7 +2770,6 @@
   }
 
   /**
-<<<<<<< HEAD
    * Create a [[LoadDataStatement]].
    *
    * For example:
@@ -2787,7 +2786,9 @@
       isOverwrite = ctx.OVERWRITE != null,
       partition = Option(ctx.partitionSpec).map(visitNonOptionalPartitionSpec)
     )
-=======
+  }
+
+  /**
    * Create a [[TruncateTableStatement]] command.
    *
    * For example:
@@ -2828,6 +2829,5 @@
    */
   override def visitRefreshTable(ctx: RefreshTableContext): LogicalPlan = withOrigin(ctx) {
     RefreshTableStatement(visitMultipartIdentifier(ctx.multipartIdentifier()))
->>>>>>> b91356e4
   }
 }