/*
 * Licensed to the Apache Software Foundation (ASF) under one or more
 * contributor license agreements.  See the NOTICE file distributed with
 * this work for additional information regarding copyright ownership.
 * The ASF licenses this file to You under the Apache License, Version 2.0
 * (the "License"); you may not use this file except in compliance with
 * the License.  You may obtain a copy of the License at
 *
 *    http://www.apache.org/licenses/LICENSE-2.0
 *
 * Unless required by applicable law or agreed to in writing, software
 * distributed under the License is distributed on an "AS IS" BASIS,
 * WITHOUT WARRANTIES OR CONDITIONS OF ANY KIND, either express or implied.
 * See the License for the specific language governing permissions and
 * limitations under the License.
 */

package org.apache.spark.sql.catalyst.parser

import java.util.Locale
import java.util.concurrent.TimeUnit
<<<<<<< HEAD
=======

>>>>>>> 214c685e
import scala.collection.mutable.{ArrayBuffer, ListBuffer, Set}
import scala.jdk.CollectionConverters._
import scala.util.{Left, Right}
import org.antlr.v4.runtime.{ParserRuleContext, Token}
import org.antlr.v4.runtime.misc.Interval
<<<<<<< HEAD
import org.antlr.v4.runtime.tree.{ParseTree, RuleNode, TerminalNode, TerminalNodeImpl}
import org.apache.commons.codec.DecoderException
import org.apache.commons.codec.binary.Hex
=======
import org.antlr.v4.runtime.tree.{ParseTree, RuleNode, TerminalNode}

>>>>>>> 214c685e
import org.apache.spark.{SparkArithmeticException, SparkException, SparkIllegalArgumentException, SparkThrowable}
import org.apache.spark.internal.{Logging, MDC}
import org.apache.spark.internal.LogKeys.PARTITION_SPECIFICATION
import org.apache.spark.sql.catalyst.{FunctionIdentifier, SQLConfHelper, TableIdentifier}
import org.apache.spark.sql.catalyst.analysis._
import org.apache.spark.sql.catalyst.analysis.FunctionRegistry.FUNC_ALIAS
import org.apache.spark.sql.catalyst.catalog.{BucketSpec, CatalogStorageFormat, ClusterBySpec}
import org.apache.spark.sql.catalyst.expressions._
import org.apache.spark.sql.catalyst.expressions.aggregate.{AnyValue, First, Last}
import org.apache.spark.sql.catalyst.parser.SqlBaseParser._
import org.apache.spark.sql.catalyst.plans._
import org.apache.spark.sql.catalyst.plans.logical._
import org.apache.spark.sql.catalyst.trees.CurrentOrigin
import org.apache.spark.sql.catalyst.trees.TreePattern.PARAMETER
import org.apache.spark.sql.catalyst.types.DataTypeUtils
import org.apache.spark.sql.catalyst.util.{CharVarcharUtils, DateTimeUtils, IntervalUtils}
import org.apache.spark.sql.catalyst.util.DateTimeUtils.{convertSpecialDate, convertSpecialTimestamp, convertSpecialTimestampNTZ, getZoneId, stringToDate, stringToTimestamp, stringToTimestampWithoutTimeZone}
import org.apache.spark.sql.connector.catalog.{CatalogV2Util, SupportsNamespaces, TableCatalog}
import org.apache.spark.sql.connector.catalog.TableChange.ColumnPosition
import org.apache.spark.sql.connector.expressions.{ApplyTransform, BucketTransform, DaysTransform, FieldReference, HoursTransform, IdentityTransform, LiteralValue, MonthsTransform, Transform, YearsTransform, Expression => V2Expression}
import org.apache.spark.sql.errors.{QueryCompilationErrors, QueryParsingErrors, SqlScriptingErrors}
import org.apache.spark.sql.errors.DataTypeErrors.toSQLStmt
import org.apache.spark.sql.internal.SQLConf
import org.apache.spark.sql.internal.SQLConf.LEGACY_BANG_EQUALS_NOT
import org.apache.spark.sql.types._
import org.apache.spark.unsafe.types.{CalendarInterval, UTF8String}
import org.apache.spark.util.ArrayImplicits._
import org.apache.spark.util.random.RandomSampler

/**
 * The AstBuilder converts an ANTLR4 ParseTree into a catalyst Expression, LogicalPlan or
 * TableIdentifier.
 */
class AstBuilder extends DataTypeAstBuilder with SQLConfHelper with Logging {
  import org.apache.spark.sql.connector.catalog.CatalogV2Implicits._
  import ParserUtils._

  protected def withIdentClause(
      ctx: IdentifierReferenceContext,
      builder: Seq[String] => LogicalPlan): LogicalPlan = {
    val exprCtx = ctx.expression
    if (exprCtx != null) {
      PlanWithUnresolvedIdentifier(withOrigin(exprCtx) { expression(exprCtx) }, builder)
    } else {
      builder.apply(visitMultipartIdentifier(ctx.multipartIdentifier))
    }
  }

  protected def withFuncIdentClause(
      ctx: FunctionNameContext,
      builder: Seq[String] => LogicalPlan): LogicalPlan = {
    val exprCtx = ctx.expression
    if (exprCtx != null) {
      PlanWithUnresolvedIdentifier(withOrigin(exprCtx) { expression(exprCtx) }, builder)
    } else {
      builder.apply(getFunctionMultiparts(ctx))
    }
  }

  protected def withFuncIdentClause(
      ctx: FunctionNameContext,
      otherExprs: Seq[Expression],
      builder: (Seq[String], Seq[Expression]) => Expression): Expression = {
    val exprCtx = ctx.expression
    if (exprCtx != null) {
      ExpressionWithUnresolvedIdentifier(
        withOrigin(exprCtx) { expression(exprCtx) },
        otherExprs,
        builder)
    } else {
      builder.apply(getFunctionMultiparts(ctx), otherExprs)
    }
  }

  /**
   * Override the default behavior for all visit methods. This will only return a non-null result
   * when the context has only one child. This is done because there is no generic method to
   * combine the results of the context children. In all other cases null is returned.
   */
  override def visitChildren(node: RuleNode): AnyRef = {
    if (node.getChildCount == 1) {
      node.getChild(0).accept(this)
    } else {
      null
    }
  }

  override def visitCompoundOrSingleStatement(
<<<<<<< HEAD
      ctx: CompoundOrSingleStatementContext): CompoundBody = {
    if (ctx.singleCompound() != null) {
      visit(ctx.singleCompound()).asInstanceOf[CompoundBody]
    } else {
      val logicalPlan = visitSingleStatement(ctx.singleStatement())
      CompoundBody(List(SparkStatementWithPlan(
        parsedPlan = logicalPlan,
        sourceStart = ctx.start.getStartIndex,
        sourceEnd = ctx.stop.getStopIndex + 1)), java.util.UUID.randomUUID.toString)
    }
  }

  override def visitSingleCompound(ctx: SingleCompoundContext): CompoundBody = {
=======
      ctx: CompoundOrSingleStatementContext): CompoundBody = withOrigin(ctx) {
    Option(ctx.singleCompoundStatement()).map { s =>
      visit(s).asInstanceOf[CompoundBody]
    }.getOrElse {
      val logicalPlan = visitSingleStatement(ctx.singleStatement())
      CompoundBody(Seq(SingleStatement(parsedPlan = logicalPlan)), java.util.UUID.randomUUID.toString)
    }
  }

  override def visitSingleCompoundStatement(ctx: SingleCompoundStatementContext): CompoundBody = {
>>>>>>> 214c685e
    visit(ctx.beginEndCompoundBlock()).asInstanceOf[CompoundBody]
  }

  private def visitCompoundBodyImpl(ctx: CompoundBodyContext, label: String): CompoundBody = {
    val buff = ListBuffer[CompoundPlanStatement]()
<<<<<<< HEAD
    for (i <- 0 until ctx.getChildCount) {
      val child = ctx.getChild(i)
      val visitedChild = visit(ctx.getChild(i))
      visitedChild match {
        case statement: CompoundPlanStatement => buff += statement
        case null if child.isInstanceOf[TerminalNodeImpl] =>
      }
    }

    CompoundBody(buff.toList, label)
=======
    ctx.compoundStatements.forEach(compoundStatement => {
      buff += visit(compoundStatement).asInstanceOf[CompoundPlanStatement]
    })
    CompoundBody(buff.toSeq, label)
>>>>>>> 214c685e
  }

  override def visitBeginEndCompoundBlock(ctx: BeginEndCompoundBlockContext): CompoundBody = {
    val beginLabelCtx = Option(ctx.beginLabel())
    val endLabelCtx = Option(ctx.endLabel())

    (beginLabelCtx, endLabelCtx) match {
      case (Some(bl: BeginLabelContext), Some(el: EndLabelContext))
        if bl.label().getText.nonEmpty && bl.label().getText != el.label().getText =>
<<<<<<< HEAD
        throw SqlScriptingErrors.labelsMismatch(bl.label().getText, el.label().getText)
      case (None, Some(el: EndLabelContext)) =>
        throw SqlScriptingErrors.
          endLabelWithoutBeginLabel(el.label().getText)
=======
        throw SparkException.internalError("Both labels should be same.")
      case (None, Some(_)) =>
        throw SparkException.internalError("End label can't exist without begin label.")
>>>>>>> 214c685e
      case _ =>
    }

    val labelText = beginLabelCtx.
      map(_.label().getText).getOrElse(java.util.UUID.randomUUID.toString)
    visitCompoundBodyImpl(ctx.compoundBody(), labelText)
  }

  override def visitCompoundBody(ctx: CompoundBodyContext): CompoundBody = {
    visitCompoundBodyImpl(ctx, "")
  }

<<<<<<< HEAD
  override def visitCompoundStatement(ctx: CompoundStatementContext): CompoundPlanStatement = {
    val child = visit(ctx.getChild(0))
    child match {
      case logicalPlan: LogicalPlan =>
        SparkStatementWithPlan(
          parsedPlan = logicalPlan,
          sourceStart = ctx.statement().start.getStartIndex,
          sourceEnd = ctx.statement().stop.getStopIndex + 1)
      case statement: CompoundPlanStatement => statement
    }
  }
=======
  override def visitCompoundStatement(ctx: CompoundStatementContext): CompoundPlanStatement =
    withOrigin(ctx) {
      Option(ctx.statement()).map {s =>
        SingleStatement(parsedPlan = visit(s).asInstanceOf[LogicalPlan])
      }.getOrElse {
        visit(ctx.beginEndCompoundBlock()).asInstanceOf[CompoundPlanStatement]
      }
    }
>>>>>>> 214c685e

  override def visitSingleStatement(ctx: SingleStatementContext): LogicalPlan = withOrigin(ctx) {
    visit(ctx.statement).asInstanceOf[LogicalPlan]
  }

  override def visitSingleExpression(ctx: SingleExpressionContext): Expression = withOrigin(ctx) {
    visitNamedExpression(ctx.namedExpression)
  }

  override def visitSingleTableIdentifier(
      ctx: SingleTableIdentifierContext): TableIdentifier = withOrigin(ctx) {
    visitTableIdentifier(ctx.tableIdentifier)
  }

  override def visitSingleFunctionIdentifier(
      ctx: SingleFunctionIdentifierContext): FunctionIdentifier = withOrigin(ctx) {
    visitFunctionIdentifier(ctx.functionIdentifier)
  }

  override def visitSingleMultipartIdentifier(
      ctx: SingleMultipartIdentifierContext): Seq[String] = withOrigin(ctx) {
    visitMultipartIdentifier(ctx.multipartIdentifier)
  }

  override def visitSingleDataType(ctx: SingleDataTypeContext): DataType = withOrigin(ctx) {
    typedVisit[DataType](ctx.dataType)
  }

  override def visitSingleTableSchema(ctx: SingleTableSchemaContext): StructType = {
    val schema = StructType(visitColTypeList(ctx.colTypeList))
    withOrigin(ctx)(schema)
  }

  /* ********************************************************************************************
   * Plan parsing
   * ******************************************************************************************** */
  protected def plan(tree: ParserRuleContext): LogicalPlan = typedVisit(tree)

  /**
   * Create a top-level plan with Common Table Expressions.
   */
  override def visitQuery(ctx: QueryContext): LogicalPlan = withOrigin(ctx) {
    val query = plan(ctx.queryTerm).optionalMap(ctx.queryOrganization)(withQueryResultClauses)

    // Apply CTEs
    query.optionalMap(ctx.ctes)(withCTE)
  }

  override def visitDmlStatement(ctx: DmlStatementContext): AnyRef = withOrigin(ctx) {
    val dmlStmt = plan(ctx.dmlStatementNoWith)
    // Apply CTEs
    dmlStmt.optionalMap(ctx.ctes)(withCTE)
  }

  private def withCTE(ctx: CtesContext, plan: LogicalPlan): LogicalPlan = {
    val ctes = ctx.namedQuery.asScala.map { nCtx =>
      val namedQuery = visitNamedQuery(nCtx)
      (namedQuery.alias, namedQuery)
    }
    // Check for duplicate names.
    val duplicates = ctes.groupBy(_._1).filter(_._2.size > 1).keys
    if (duplicates.nonEmpty) {
      throw QueryParsingErrors.duplicateCteDefinitionNamesError(
        duplicates.mkString("'", "', '", "'"), ctx)
    }
    UnresolvedWith(plan, ctes.toSeq)
  }

  /**
   * Create a logical query plan for a hive-style FROM statement body.
   */
  private def withFromStatementBody(
      ctx: FromStatementBodyContext, plan: LogicalPlan): LogicalPlan = withOrigin(ctx) {
    // two cases for transforms and selects
    if (ctx.transformClause != null) {
      withTransformQuerySpecification(
        ctx,
        ctx.transformClause,
        ctx.lateralView,
        ctx.whereClause,
        ctx.aggregationClause,
        ctx.havingClause,
        ctx.windowClause,
        plan
      )
    } else {
      withSelectQuerySpecification(
        ctx,
        ctx.selectClause,
        ctx.lateralView,
        ctx.whereClause,
        ctx.aggregationClause,
        ctx.havingClause,
        ctx.windowClause,
        plan
      )
    }
  }

  override def visitFromStatement(ctx: FromStatementContext): LogicalPlan = withOrigin(ctx) {
    val from = visitFromClause(ctx.fromClause)
    val selects = ctx.fromStatementBody.asScala.map { body =>
      withFromStatementBody(body, from).
        // Add organization statements.
        optionalMap(body.queryOrganization)(withQueryResultClauses)
    }
    // If there are multiple SELECT just UNION them together into one query.
    if (selects.length == 1) {
      selects.head
    } else {
      Union(selects.toSeq)
    }
  }

  /**
   * Create a named logical plan.
   *
   * This is only used for Common Table Expressions.
   */
  override def visitNamedQuery(ctx: NamedQueryContext): SubqueryAlias = withOrigin(ctx) {
    val subQuery: LogicalPlan = plan(ctx.query).optionalMap(ctx.columnAliases)(
      (columnAliases, plan) =>
        UnresolvedSubqueryColumnAliases(visitIdentifierList(columnAliases), plan)
    )
    SubqueryAlias(ctx.name.getText, subQuery)
  }

  /**
   * Create a logical plan which allows for multiple inserts using one 'from' statement. These
   * queries have the following SQL form:
   * {{{
   *   [WITH cte...]?
   *   FROM src
   *   [INSERT INTO tbl1 SELECT *]+
   * }}}
   * For example:
   * {{{
   *   FROM db.tbl1 A
   *   INSERT INTO dbo.tbl1 SELECT * WHERE A.value = 10 LIMIT 5
   *   INSERT INTO dbo.tbl2 SELECT * WHERE A.value = 12
   * }}}
   * This (Hive) feature cannot be combined with set-operators.
   */
  override def visitMultiInsertQuery(ctx: MultiInsertQueryContext): LogicalPlan = withOrigin(ctx) {
    val from = visitFromClause(ctx.fromClause)

    // Build the insert clauses.
    val inserts = ctx.multiInsertQueryBody.asScala.map { body =>
      withInsertInto(body.insertInto,
        withFromStatementBody(body.fromStatementBody, from).
          optionalMap(body.fromStatementBody.queryOrganization)(withQueryResultClauses))
    }

    // If there are multiple INSERTS just UNION them together into one query.
    if (inserts.length == 1) {
      inserts.head
    } else {
      Union(inserts.toSeq)
    }
  }

  /**
   * Create a logical plan for a regular (single-insert) query.
   */
  override def visitSingleInsertQuery(
      ctx: SingleInsertQueryContext): LogicalPlan = withOrigin(ctx) {
    withInsertInto(ctx.insertInto(), visitQuery(ctx.query))
  }

  /**
   * Parameters used for writing query to a table:
   *   (table ident, tableColumnList, partitionKeys, ifPartitionNotExists, byName).
   */
  type InsertTableParams =
    (IdentifierReferenceContext, Seq[String], Map[String, Option[String]], Boolean, Boolean)

  /**
   * Parameters used for writing query to a directory: (isLocal, CatalogStorageFormat, provider).
   */
  type InsertDirParams = (Boolean, CatalogStorageFormat, Option[String])

  /**
   * Add an
   * {{{
   *   INSERT OVERWRITE TABLE tableIdentifier [partitionSpec [IF NOT EXISTS]]? [identifierList]
   *   INSERT INTO [TABLE] tableIdentifier [partitionSpec] ([BY NAME] | [identifierList])
   *   INSERT INTO [TABLE] tableIdentifier REPLACE whereClause
   *   INSERT OVERWRITE [LOCAL] DIRECTORY STRING [rowFormat] [createFileFormat]
   *   INSERT OVERWRITE [LOCAL] DIRECTORY [STRING] tableProvider [OPTIONS tablePropertyList]
   * }}}
   * operation to logical plan
   */
  private def withInsertInto(
      ctx: InsertIntoContext,
      query: LogicalPlan): LogicalPlan = withOrigin(ctx) {
    ctx match {
      // We cannot push withIdentClause() into the write command because:
      //   1. `PlanWithUnresolvedIdentifier` is not a NamedRelation
      //   2. Write commands do not hold the table logical plan as a child, and we need to add
      //      additional resolution code to resolve identifiers inside the write commands.
      case table: InsertIntoTableContext =>
        val (relationCtx, cols, partition, ifPartitionNotExists, byName)
        = visitInsertIntoTable(table)
        withIdentClause(relationCtx, ident => {
          InsertIntoStatement(
            createUnresolvedRelation(relationCtx, ident),
            partition,
            cols,
            query,
            overwrite = false,
            ifPartitionNotExists,
            byName)
        })
      case table: InsertOverwriteTableContext =>
        val (relationCtx, cols, partition, ifPartitionNotExists, byName)
        = visitInsertOverwriteTable(table)
        withIdentClause(relationCtx, ident => {
          InsertIntoStatement(
            createUnresolvedRelation(relationCtx, ident),
            partition,
            cols,
            query,
            overwrite = true,
            ifPartitionNotExists,
            byName)
        })
      case ctx: InsertIntoReplaceWhereContext =>
        withIdentClause(ctx.identifierReference, ident => {
          OverwriteByExpression.byPosition(
            createUnresolvedRelation(ctx.identifierReference, ident),
            query,
            expression(ctx.whereClause().booleanExpression()))
        })
      case dir: InsertOverwriteDirContext =>
        val (isLocal, storage, provider) = visitInsertOverwriteDir(dir)
        InsertIntoDir(isLocal, storage, provider, query, overwrite = true)
      case hiveDir: InsertOverwriteHiveDirContext =>
        val (isLocal, storage, provider) = visitInsertOverwriteHiveDir(hiveDir)
        InsertIntoDir(isLocal, storage, provider, query, overwrite = true)
      case _ =>
        throw QueryParsingErrors.invalidInsertIntoError(ctx)
    }
  }

  /**
   * Add an INSERT INTO TABLE operation to the logical plan.
   */
  override def visitInsertIntoTable(
      ctx: InsertIntoTableContext): InsertTableParams = withOrigin(ctx) {
    val cols = Option(ctx.identifierList()).map(visitIdentifierList).getOrElse(Nil)
    val partitionKeys = Option(ctx.partitionSpec).map(visitPartitionSpec).getOrElse(Map.empty)

    blockBang(ctx.errorCapturingNot())

    if (ctx.EXISTS != null) {
      invalidStatement("INSERT INTO ... IF NOT EXISTS", ctx)
    }

    (ctx.identifierReference, cols, partitionKeys, false, ctx.NAME() != null)
  }

  /**
   * Add an INSERT OVERWRITE TABLE operation to the logical plan.
   */
  override def visitInsertOverwriteTable(
      ctx: InsertOverwriteTableContext): InsertTableParams = withOrigin(ctx) {
    assert(ctx.OVERWRITE() != null)
    val cols = Option(ctx.identifierList()).map(visitIdentifierList).getOrElse(Nil)
    val partitionKeys = Option(ctx.partitionSpec).map(visitPartitionSpec).getOrElse(Map.empty)

    blockBang(ctx.errorCapturingNot())

    val dynamicPartitionKeys: Map[String, Option[String]] = partitionKeys.filter(_._2.isEmpty)
    if (ctx.EXISTS != null && dynamicPartitionKeys.nonEmpty) {
      operationNotAllowed("IF NOT EXISTS with dynamic partitions: " +
        dynamicPartitionKeys.keys.mkString(", "), ctx)
    }

    (ctx.identifierReference, cols, partitionKeys, ctx.EXISTS() != null, ctx.NAME() != null)
  }

  /**
   * Write to a directory, returning a [[InsertIntoDir]] logical plan.
   */
  override def visitInsertOverwriteDir(
      ctx: InsertOverwriteDirContext): InsertDirParams = withOrigin(ctx) {
    throw QueryParsingErrors.insertOverwriteDirectoryUnsupportedError()
  }

  /**
   * Write to a directory, returning a [[InsertIntoDir]] logical plan.
   */
  override def visitInsertOverwriteHiveDir(
      ctx: InsertOverwriteHiveDirContext): InsertDirParams = withOrigin(ctx) {
    throw QueryParsingErrors.insertOverwriteDirectoryUnsupportedError()
  }

  private def getTableAliasWithoutColumnAlias(
      ctx: TableAliasContext, op: String): Option[String] = {
    if (ctx == null) {
      None
    } else {
      val ident = ctx.strictIdentifier()
      if (ctx.identifierList() != null) {
        throw QueryParsingErrors.columnAliasInOperationNotAllowedError(op, ctx)
      }
      if (ident != null) Some(ident.getText) else None
    }
  }

  override def visitDeleteFromTable(
      ctx: DeleteFromTableContext): LogicalPlan = withOrigin(ctx) {
    val table = createUnresolvedRelation(ctx.identifierReference)
    val tableAlias = getTableAliasWithoutColumnAlias(ctx.tableAlias(), "DELETE")
    val aliasedTable = tableAlias.map(SubqueryAlias(_, table)).getOrElse(table)
    val predicate = if (ctx.whereClause() != null) {
      expression(ctx.whereClause().booleanExpression())
    } else {
      Literal.TrueLiteral
    }
    DeleteFromTable(aliasedTable, predicate)
  }

  override def visitUpdateTable(ctx: UpdateTableContext): LogicalPlan = withOrigin(ctx) {
    val table = createUnresolvedRelation(ctx.identifierReference)
    val tableAlias = getTableAliasWithoutColumnAlias(ctx.tableAlias(), "UPDATE")
    val aliasedTable = tableAlias.map(SubqueryAlias(_, table)).getOrElse(table)
    val assignments = withAssignments(ctx.setClause().assignmentList())
    val predicate = if (ctx.whereClause() != null) {
      Some(expression(ctx.whereClause().booleanExpression()))
    } else {
      None
    }

    UpdateTable(aliasedTable, assignments, predicate)
  }

  protected def withAssignments(assignCtx: SqlBaseParser.AssignmentListContext): Seq[Assignment] =
    withOrigin(assignCtx) {
      assignCtx.assignment().asScala.map { assign =>
        Assignment(UnresolvedAttribute(visitMultipartIdentifier(assign.key)),
          expression(assign.value))
      }.toSeq
    }

  override def visitMergeIntoTable(ctx: MergeIntoTableContext): LogicalPlan = withOrigin(ctx) {
    val withSchemaEvolution = ctx.EVOLUTION() != null
    val targetTable = createUnresolvedRelation(ctx.target)
    val targetTableAlias = getTableAliasWithoutColumnAlias(ctx.targetAlias, "MERGE")
    val aliasedTarget = targetTableAlias.map(SubqueryAlias(_, targetTable)).getOrElse(targetTable)

    val sourceTableOrQuery = if (ctx.source != null) {
      createUnresolvedRelation(ctx.source)
    } else if (ctx.sourceQuery != null) {
      visitQuery(ctx.sourceQuery)
    } else {
      throw QueryParsingErrors.emptySourceForMergeError(ctx)
    }
    val sourceTableAlias = getTableAliasWithoutColumnAlias(ctx.sourceAlias, "MERGE")
    val aliasedSource =
      sourceTableAlias.map(SubqueryAlias(_, sourceTableOrQuery)).getOrElse(sourceTableOrQuery)

    val mergeCondition = expression(ctx.mergeCondition)

    val matchedActions = ctx.matchedClause().asScala.map {
      clause => {
        if (clause.matchedAction().DELETE() != null) {
          DeleteAction(Option(clause.matchedCond).map(expression))
        } else if (clause.matchedAction().UPDATE() != null) {
          val condition = Option(clause.matchedCond).map(expression)
          if (clause.matchedAction().ASTERISK() != null) {
            UpdateStarAction(condition)
          } else {
            UpdateAction(condition, withAssignments(clause.matchedAction().assignmentList()))
          }
        } else {
          throw SparkException.internalError(
            s"Unrecognized matched action: ${clause.matchedAction().getText}")
        }
      }
    }
    val notMatchedActions = ctx.notMatchedClause().asScala.map {
      clause => {
        if (clause.notMatchedAction().INSERT() != null) {
          val condition = Option(clause.notMatchedCond).map(expression)
          if (clause.notMatchedAction().ASTERISK() != null) {
            InsertStarAction(condition)
          } else {
            val columns = clause.notMatchedAction().columns.multipartIdentifier()
                .asScala.map(attr => UnresolvedAttribute(visitMultipartIdentifier(attr)))
            val values = clause.notMatchedAction().expression().asScala.map(expression)
            if (columns.size != values.size) {
              throw QueryParsingErrors.insertedValueNumberNotMatchFieldNumberError(clause)
            }
            InsertAction(condition, columns.zip(values).map(kv => Assignment(kv._1, kv._2)).toSeq)
          }
        } else {
          throw SparkException.internalError(
            s"Unrecognized matched action: ${clause.notMatchedAction().getText}")
        }
      }
    }
    val notMatchedBySourceActions = ctx.notMatchedBySourceClause().asScala.map {
      clause => {
        val notMatchedBySourceAction = clause.notMatchedBySourceAction()
        if (notMatchedBySourceAction.DELETE() != null) {
          DeleteAction(Option(clause.notMatchedBySourceCond).map(expression))
        } else if (notMatchedBySourceAction.UPDATE() != null) {
          val condition = Option(clause.notMatchedBySourceCond).map(expression)
          UpdateAction(condition,
            withAssignments(clause.notMatchedBySourceAction().assignmentList()))
        } else {
          throw SparkException.internalError(
            s"Unrecognized matched action: ${clause.notMatchedBySourceAction().getText}")
        }
      }
    }
    if (matchedActions.isEmpty && notMatchedActions.isEmpty && notMatchedBySourceActions.isEmpty) {
      throw QueryParsingErrors.mergeStatementWithoutWhenClauseError(ctx)
    }
    // children being empty means that the condition is not set
    val matchedActionSize = matchedActions.length
    if (matchedActionSize >= 2 && !matchedActions.init.forall(_.condition.nonEmpty)) {
      throw QueryParsingErrors.nonLastMatchedClauseOmitConditionError(ctx)
    }
    val notMatchedActionSize = notMatchedActions.length
    if (notMatchedActionSize >= 2 && !notMatchedActions.init.forall(_.condition.nonEmpty)) {
      throw QueryParsingErrors.nonLastNotMatchedClauseOmitConditionError(ctx)
    }
    val notMatchedBySourceActionSize = notMatchedBySourceActions.length
    if (notMatchedBySourceActionSize >= 2 &&
     !notMatchedBySourceActions.init.forall(_.condition.nonEmpty)) {
      throw QueryParsingErrors.nonLastNotMatchedBySourceClauseOmitConditionError(ctx)
    }

    MergeIntoTable(
      aliasedTarget,
      aliasedSource,
      mergeCondition,
      matchedActions.toSeq,
      notMatchedActions.toSeq,
      notMatchedBySourceActions.toSeq,
      withSchemaEvolution)
  }

  /**
   * Returns the parameters for [[ExecuteImmediateQuery]] logical plan.
   * Expected format:
   * {{{
   *   EXECUTE IMMEDIATE {query_string|string_literal}
   *   [INTO target1, target2] [USING param1, param2, ...]
   * }}}
   */
  override def visitExecuteImmediate(ctx: ExecuteImmediateContext): LogicalPlan = withOrigin(ctx) {
    // Because of how parsing rules are written, we know that either
    // queryParam or targetVariable is non null - hence use Either to represent this.
    val queryString = Option(ctx.queryParam.stringLit()).map(sl => Left(string(visitStringLit(sl))))
    val queryVariable = Option(ctx.queryParam.multipartIdentifier)
      .map(mpi => Right(UnresolvedAttribute(visitMultipartIdentifier(mpi))))

    val targetVars = Option(ctx.targetVariable).toSeq
      .flatMap(v => visitMultipartIdentifierList(v))
    val exprs = Option(ctx.executeImmediateUsing).map {
      visitExecuteImmediateUsing(_)
    }.getOrElse{ Seq.empty }


    ExecuteImmediateQuery(exprs, queryString.getOrElse(queryVariable.get), targetVars)
  }

  override def visitExecuteImmediateUsing(
      ctx: ExecuteImmediateUsingContext): Seq[Expression] = withOrigin(ctx) {
    val expressions = Option(ctx).toSeq
      .flatMap(ctx => visitNamedExpressionSeq(ctx.params))
    val resultExpr = expressions.map(e => e._1)

    validateExecImmediateArguments(resultExpr, ctx)
    resultExpr
  }

  /**
   * Performs validation on the arguments to EXECUTE IMMEDIATE.
   */
  private def validateExecImmediateArguments(
    expressions: Seq[Expression],
    ctx : ExecuteImmediateUsingContext) : Unit = {
    val duplicateAliases = expressions
      .filter(_.isInstanceOf[Alias])
      .groupBy {
        case Alias(arg, name) => name
      }.filter(group => group._2.size > 1)

    if (duplicateAliases.nonEmpty) {
      throw QueryParsingErrors.duplicateArgumentNamesError(duplicateAliases.keys.toSeq, ctx)
    }
  }

  override def visitMultipartIdentifierList(
      ctx: MultipartIdentifierListContext): Seq[UnresolvedAttribute] = withOrigin(ctx) {
    ctx.multipartIdentifier.asScala.map(typedVisit[Seq[String]]).map(new UnresolvedAttribute(_))
      .toSeq
  }

/**
   * Create a partition specification map.
   */
  override def visitPartitionSpec(
      ctx: PartitionSpecContext): Map[String, Option[String]] = withOrigin(ctx) {
    val legacyNullAsString =
      conf.getConf(SQLConf.LEGACY_PARSE_NULL_PARTITION_SPEC_AS_STRING_LITERAL)
    val keepPartitionSpecAsString =
      conf.getConf(SQLConf.LEGACY_KEEP_PARTITION_SPEC_AS_STRING_LITERAL)

    val parts = ctx.partitionVal.asScala.map { pVal =>
      // Check if the query attempted to refer to a DEFAULT column value within the PARTITION clause
      // and return a specific error to help guide the user, since this is not allowed.
      if (pVal.DEFAULT != null) {
        throw QueryParsingErrors.defaultColumnReferencesNotAllowedInPartitionSpec(ctx)
      }
      val name = pVal.identifier.getText
      val value = Option(pVal.constant).map(v => {
        visitStringConstant(v, legacyNullAsString, keepPartitionSpecAsString)
      })
      name -> value
    }
    // Before calling `toMap`, we check duplicated keys to avoid silently ignore partition values
    // in partition spec like PARTITION(a='1', b='2', a='3'). The real semantical check for
    // partition columns will be done in analyzer.
    if (conf.caseSensitiveAnalysis) {
      checkDuplicateKeys(parts.toSeq, ctx)
    } else {
      checkDuplicateKeys(parts.map(kv => kv._1.toLowerCase(Locale.ROOT) -> kv._2).toSeq, ctx)
    }
    parts.toMap
  }

  /**
   * Create a partition specification map without optional values.
   */
  protected def visitNonOptionalPartitionSpec(
      ctx: PartitionSpecContext): Map[String, String] = withOrigin(ctx) {
    visitPartitionSpec(ctx).map {
      case (key, None) => throw QueryParsingErrors.emptyPartitionKeyError(key, ctx)
      case (key, Some(value)) => key -> value
    }
  }

  /**
   * Convert a constant of any type into a string. This is typically used in DDL commands, and its
   * main purpose is to prevent slight differences due to back to back conversions i.e.:
   * String -> Literal -> String.
   */
  protected def visitStringConstant(
      ctx: ConstantContext,
      legacyNullAsString: Boolean = false,
      keepPartitionSpecAsString: Boolean = false): String = withOrigin(ctx) {
    expression(ctx) match {
      case Literal(null, _) if !legacyNullAsString => null
      case l @ Literal(null, _) => l.toString
      case l: Literal =>
        if (keepPartitionSpecAsString && !ctx.isInstanceOf[StringLiteralContext]) {
          ctx.getText
        } else {
          // TODO For v2 commands, we will cast the string back to its actual value,
          //  which is a waste and can be improved in the future.
          Cast(l, conf.defaultStringType, Some(conf.sessionLocalTimeZone)).eval().toString
        }
      case other =>
        throw new SparkIllegalArgumentException(
          errorClass = "_LEGACY_ERROR_TEMP_3222",
          messageParameters = Map("expr" -> other.sql)
        )
    }
  }

  /**
   * Add ORDER BY/SORT BY/CLUSTER BY/DISTRIBUTE BY/LIMIT/WINDOWS clauses to the logical plan. These
   * clauses determine the shape (ordering/partitioning/rows) of the query result.
   */
  private def withQueryResultClauses(
      ctx: QueryOrganizationContext,
      query: LogicalPlan): LogicalPlan = withOrigin(ctx) {
    import ctx._

    // Handle ORDER BY, SORT BY, DISTRIBUTE BY, and CLUSTER BY clause.
    val withOrder = if (
      !order.isEmpty && sort.isEmpty && distributeBy.isEmpty && clusterBy.isEmpty) {
      // ORDER BY ...
      Sort(order.asScala.map(visitSortItem).toSeq, global = true, query)
    } else if (order.isEmpty && !sort.isEmpty && distributeBy.isEmpty && clusterBy.isEmpty) {
      // SORT BY ...
      Sort(sort.asScala.map(visitSortItem).toSeq, global = false, query)
    } else if (order.isEmpty && sort.isEmpty && !distributeBy.isEmpty && clusterBy.isEmpty) {
      // DISTRIBUTE BY ...
      withRepartitionByExpression(ctx, expressionList(distributeBy), query)
    } else if (order.isEmpty && !sort.isEmpty && !distributeBy.isEmpty && clusterBy.isEmpty) {
      // SORT BY ... DISTRIBUTE BY ...
      Sort(
        sort.asScala.map(visitSortItem).toSeq,
        global = false,
        withRepartitionByExpression(ctx, expressionList(distributeBy), query))
    } else if (order.isEmpty && sort.isEmpty && distributeBy.isEmpty && !clusterBy.isEmpty) {
      // CLUSTER BY ...
      val expressions = expressionList(clusterBy)
      Sort(
        expressions.map(SortOrder(_, Ascending)),
        global = false,
        withRepartitionByExpression(ctx, expressions, query))
    } else if (order.isEmpty && sort.isEmpty && distributeBy.isEmpty && clusterBy.isEmpty) {
      // [EMPTY]
      query
    } else {
      throw QueryParsingErrors.combinationQueryResultClausesUnsupportedError(ctx)
    }

    // WINDOWS
    val withWindow = withOrder.optionalMap(windowClause)(withWindowClause)

    // OFFSET
    // - OFFSET 0 is the same as omitting the OFFSET clause
    val withOffset = withWindow.optional(offset) {
      Offset(typedVisit(offset), withWindow)
    }

    // LIMIT
    // - LIMIT ALL is the same as omitting the LIMIT clause
    withOffset.optional(limit) {
      Limit(typedVisit(limit), withOffset)
    }
  }

  /**
   * Create a clause for DISTRIBUTE BY.
   */
  protected def withRepartitionByExpression(
      ctx: QueryOrganizationContext,
      expressions: Seq[Expression],
      query: LogicalPlan): LogicalPlan = {
    throw QueryParsingErrors.distributeByUnsupportedError(ctx)
  }

  override def visitTransformQuerySpecification(
      ctx: TransformQuerySpecificationContext): LogicalPlan = withOrigin(ctx) {
    val from = OneRowRelation().optional(ctx.fromClause) {
      visitFromClause(ctx.fromClause)
    }
    withTransformQuerySpecification(
      ctx,
      ctx.transformClause,
      ctx.lateralView,
      ctx.whereClause,
      ctx.aggregationClause,
      ctx.havingClause,
      ctx.windowClause,
      from
    )
  }

  override def visitRegularQuerySpecification(
      ctx: RegularQuerySpecificationContext): LogicalPlan = withOrigin(ctx) {
    val from = OneRowRelation().optional(ctx.fromClause) {
      visitFromClause(ctx.fromClause)
    }
    withSelectQuerySpecification(
      ctx,
      ctx.selectClause,
      ctx.lateralView,
      ctx.whereClause,
      ctx.aggregationClause,
      ctx.havingClause,
      ctx.windowClause,
      from
    )
  }

  private def getAliasFunc(ctx: ParseTree): Option[Expression => String] = {
    if (conf.getConf(SQLConf.STABLE_DERIVED_COLUMN_ALIAS_ENABLED)) {
      Some(_ => toExprAlias(ctx))
    } else {
      None
    }
  }

  override def visitNamedExpressionSeq(
      ctx: NamedExpressionSeqContext): Seq[(Expression, Option[Expression => String])] = {
    Option(ctx).toSeq
      .flatMap(_.namedExpression.asScala)
      .map(ctx => (typedVisit[Expression](ctx), getAliasFunc(ctx)))
  }

  override def visitExpressionSeq(
      ctx: ExpressionSeqContext): Seq[(Expression, Option[Expression => String])] = {
    Option(ctx).toSeq
      .flatMap(_.expression.asScala)
      .map(ctx => (typedVisit[Expression](ctx), getAliasFunc(ctx)))
  }

  /**
   * Create a logical plan using a having clause.
   */
  private def withHavingClause(
      ctx: HavingClauseContext, plan: LogicalPlan): LogicalPlan = {
    // Note that we add a cast to non-predicate expressions. If the expression itself is
    // already boolean, the optimizer will get rid of the unnecessary cast.
    val predicate = expression(ctx.booleanExpression) match {
      case p: Predicate => p
      case e => Cast(e, BooleanType)
    }
    UnresolvedHaving(predicate, plan)
  }

  /**
   * Create a logical plan using a where clause.
   */
  private def withWhereClause(ctx: WhereClauseContext, plan: LogicalPlan): LogicalPlan = {
    Filter(expression(ctx.booleanExpression), plan)
  }

  /**
   * Add a hive-style transform (SELECT TRANSFORM/MAP/REDUCE) query specification to a logical plan.
   */
  private def withTransformQuerySpecification(
      ctx: ParserRuleContext,
      transformClause: TransformClauseContext,
      lateralView: java.util.List[LateralViewContext],
      whereClause: WhereClauseContext,
      aggregationClause: AggregationClauseContext,
      havingClause: HavingClauseContext,
      windowClause: WindowClauseContext,
      relation: LogicalPlan): LogicalPlan = withOrigin(ctx) {
    if (transformClause.setQuantifier != null) {
      throw QueryParsingErrors.transformNotSupportQuantifierError(transformClause.setQuantifier)
    }
    // Create the attributes.
    val (attributes, schemaLess) = if (transformClause.colTypeList != null) {
      // Typed return columns.
      val schema = createSchema(transformClause.colTypeList)
      val replacedSchema = CharVarcharUtils.replaceCharVarcharWithStringInSchema(schema)
      (DataTypeUtils.toAttributes(replacedSchema), false)
    } else if (transformClause.identifierSeq != null) {
      // Untyped return columns.
      val attrs = visitIdentifierSeq(transformClause.identifierSeq).map { name =>
        AttributeReference(name, StringType, nullable = true)()
      }
      (attrs, false)
    } else {
      (Seq(AttributeReference("key", StringType)(),
        AttributeReference("value", StringType)()), true)
    }

    val plan = visitCommonSelectQueryClausePlan(
      relation,
      visitExpressionSeq(transformClause.expressionSeq),
      lateralView,
      whereClause,
      aggregationClause,
      havingClause,
      windowClause,
      isDistinct = false)

    ScriptTransformation(
      string(visitStringLit(transformClause.script)),
      attributes,
      plan,
      withScriptIOSchema(
        ctx,
        transformClause.inRowFormat,
        visitStringLit(transformClause.recordWriter),
        transformClause.outRowFormat,
        visitStringLit(transformClause.recordReader),
        schemaLess
      )
    )
  }

  /**
   * Add a regular (SELECT) query specification to a logical plan. The query specification
   * is the core of the logical plan, this is where sourcing (FROM clause), projection (SELECT),
   * aggregation (GROUP BY ... HAVING ...) and filtering (WHERE) takes place.
   *
   * Note that query hints are ignored (both by the parser and the builder).
   */
  private def withSelectQuerySpecification(
      ctx: ParserRuleContext,
      selectClause: SelectClauseContext,
      lateralView: java.util.List[LateralViewContext],
      whereClause: WhereClauseContext,
      aggregationClause: AggregationClauseContext,
      havingClause: HavingClauseContext,
      windowClause: WindowClauseContext,
      relation: LogicalPlan): LogicalPlan = withOrigin(ctx) {
    val isDistinct = selectClause.setQuantifier() != null &&
      selectClause.setQuantifier().DISTINCT() != null

    val plan = visitCommonSelectQueryClausePlan(
      relation,
      visitNamedExpressionSeq(selectClause.namedExpressionSeq),
      lateralView,
      whereClause,
      aggregationClause,
      havingClause,
      windowClause,
      isDistinct)

    // Hint
    selectClause.hints.asScala.foldRight(plan)(withHints)
  }

  def visitCommonSelectQueryClausePlan(
      relation: LogicalPlan,
      expressions: Seq[(Expression, Option[Expression => String])],
      lateralView: java.util.List[LateralViewContext],
      whereClause: WhereClauseContext,
      aggregationClause: AggregationClauseContext,
      havingClause: HavingClauseContext,
      windowClause: WindowClauseContext,
      isDistinct: Boolean): LogicalPlan = {
    // Add lateral views.
    val withLateralView = lateralView.asScala.foldLeft(relation)(withGenerate)

    // Add where.
    val withFilter = withLateralView.optionalMap(whereClause)(withWhereClause)

    // Add aggregation or a project.
    val namedExpressions = expressions.map {
      case (e: NamedExpression, _) => e
      case (e: Expression, aliasFunc) => UnresolvedAlias(e, aliasFunc)
    }

    def createProject() = if (namedExpressions.nonEmpty) {
      Project(namedExpressions, withFilter)
    } else {
      withFilter
    }

    val withProject = if (aggregationClause == null && havingClause != null) {
      if (conf.getConf(SQLConf.LEGACY_HAVING_WITHOUT_GROUP_BY_AS_WHERE)) {
        // If the legacy conf is set, treat HAVING without GROUP BY as WHERE.
        val predicate = expression(havingClause.booleanExpression) match {
          case p: Predicate => p
          case e => Cast(e, BooleanType)
        }
        Filter(predicate, createProject())
      } else {
        // According to SQL standard, HAVING without GROUP BY means global aggregate.
        withHavingClause(havingClause, Aggregate(Nil, namedExpressions, withFilter))
      }
    } else if (aggregationClause != null) {
      val aggregate = withAggregationClause(aggregationClause, namedExpressions, withFilter)
      aggregate.optionalMap(havingClause)(withHavingClause)
    } else {
      // When hitting this branch, `having` must be null.
      createProject()
    }

    // Distinct
    val withDistinct = if (isDistinct) {
      Distinct(withProject)
    } else {
      withProject
    }

    // Window
    val withWindow = withDistinct.optionalMap(windowClause)(withWindowClause)

    withWindow
  }

  // Script Transform's input/output format.
  type ScriptIOFormat =
    (Seq[(String, String)], Option[String], Seq[(String, String)], Option[String])

  protected def getRowFormatDelimited(ctx: RowFormatDelimitedContext): ScriptIOFormat = {

    def entry(key: String, value: StringLitContext): Seq[(String, String)] = {
      Option(value).toSeq.map(x => key -> string(visitStringLit(x)))
    }

    // TODO we should use the visitRowFormatDelimited function here. However HiveScriptIOSchema
    // expects a seq of pairs in which the old parsers' token names are used as keys.
    // Transforming the result of visitRowFormatDelimited would be quite a bit messier than
    // retrieving the key value pairs ourselves.
    val entries = entry("TOK_TABLEROWFORMATFIELD", ctx.fieldsTerminatedBy) ++
      entry("TOK_TABLEROWFORMATCOLLITEMS", ctx.collectionItemsTerminatedBy) ++
      entry("TOK_TABLEROWFORMATMAPKEYS", ctx.keysTerminatedBy) ++
      entry("TOK_TABLEROWFORMATNULL", ctx.nullDefinedAs) ++
      Option(ctx.linesSeparatedBy).toSeq.map { stringLitCtx =>
        val value = string(visitStringLit(stringLitCtx))
        validate(
          value == "\n",
          s"LINES TERMINATED BY only supports newline '\\n' right now: $value",
          ctx)
        "TOK_TABLEROWFORMATLINES" -> value
      }

    (entries, None, Seq.empty, None)
  }

  /**
   * Create a [[ScriptInputOutputSchema]].
   */
  protected def withScriptIOSchema(
      ctx: ParserRuleContext,
      inRowFormat: RowFormatContext,
      recordWriter: Token,
      outRowFormat: RowFormatContext,
      recordReader: Token,
      schemaLess: Boolean): ScriptInputOutputSchema = {

    def format(fmt: RowFormatContext): ScriptIOFormat = fmt match {
      case c: RowFormatDelimitedContext =>
        getRowFormatDelimited(c)

      case c: RowFormatSerdeContext =>
        throw QueryParsingErrors.transformWithSerdeUnsupportedError(ctx)

      // SPARK-32106: When there is no definition about format, we return empty result
      // to use a built-in default Serde in SparkScriptTransformationExec.
      case null =>
        (Nil, None, Seq.empty, None)
    }

    val (inFormat, inSerdeClass, inSerdeProps, reader) = format(inRowFormat)

    val (outFormat, outSerdeClass, outSerdeProps, writer) = format(outRowFormat)

    ScriptInputOutputSchema(
      inFormat, outFormat,
      inSerdeClass, outSerdeClass,
      inSerdeProps, outSerdeProps,
      reader, writer,
      schemaLess)
  }

  /**
   * Create a logical plan for a given 'FROM' clause. Note that we support multiple (comma
   * separated) relations here, these get converted into a single plan by condition-less inner join.
   */
  override def visitFromClause(ctx: FromClauseContext): LogicalPlan = withOrigin(ctx) {
    val from = ctx.relation.asScala.foldLeft(null: LogicalPlan) { (left, relation) =>
      val relationPrimary = relation.relationPrimary()
      val right = if (conf.ansiRelationPrecedence) {
        visitRelation(relation)
      } else {
        plan(relationPrimary)
      }
      val join = right.optionalMap(left) { (left, right) =>
        if (relation.LATERAL != null) {
          relationPrimary match {
            case _: AliasedQueryContext =>
            case _: TableValuedFunctionContext =>
            case other =>
              throw QueryParsingErrors.invalidLateralJoinRelationError(other)
          }
          LateralJoin(left, LateralSubquery(right), Inner, None)
        } else {
          Join(left, right, Inner, None, JoinHint.NONE)
        }
      }
      if (conf.ansiRelationPrecedence) join else withRelationExtensions(relation, join)
    }
    if (ctx.pivotClause() != null) {
      if (ctx.unpivotClause() != null) {
        throw QueryParsingErrors.unpivotWithPivotInFromClauseNotAllowedError(ctx)
      }
      if (!ctx.lateralView.isEmpty) {
        throw QueryParsingErrors.lateralWithPivotInFromClauseNotAllowedError(ctx)
      }
      withPivot(ctx.pivotClause, from)
    } else if (ctx.unpivotClause() != null) {
      if (!ctx.lateralView.isEmpty) {
        throw QueryParsingErrors.lateralWithUnpivotInFromClauseNotAllowedError(ctx)
      }
      withUnpivot(ctx.unpivotClause, from)
    } else {
      ctx.lateralView.asScala.foldLeft(from)(withGenerate)
    }
  }

  /**
   * Connect two queries by a Set operator.
   *
   * Supported Set operators are:
   * - UNION [ DISTINCT | ALL ]
   * - EXCEPT [ DISTINCT | ALL ]
   * - MINUS [ DISTINCT | ALL ]
   * - INTERSECT [DISTINCT | ALL]
   */
  override def visitSetOperation(ctx: SetOperationContext): LogicalPlan = withOrigin(ctx) {
    val left = plan(ctx.left)
    val right = plan(ctx.right)
    val all = Option(ctx.setQuantifier()).exists(_.ALL != null)
    ctx.operator.getType match {
      case SqlBaseParser.UNION if all =>
        Union(left, right)
      case SqlBaseParser.UNION =>
        Distinct(Union(left, right))
      case SqlBaseParser.INTERSECT if all =>
        Intersect(left, right, isAll = true)
      case SqlBaseParser.INTERSECT =>
        Intersect(left, right, isAll = false)
      case SqlBaseParser.EXCEPT if all =>
        Except(left, right, isAll = true)
      case SqlBaseParser.EXCEPT =>
        Except(left, right, isAll = false)
      case SqlBaseParser.SETMINUS if all =>
        Except(left, right, isAll = true)
      case SqlBaseParser.SETMINUS =>
        Except(left, right, isAll = false)
    }
  }

  /**
   * Add a [[WithWindowDefinition]] operator to a logical plan.
   */
  private def withWindowClause(
      ctx: WindowClauseContext,
      query: LogicalPlan): LogicalPlan = withOrigin(ctx) {
    // Collect all window specifications defined in the WINDOW clause.
    val baseWindowTuples = ctx.namedWindow.asScala.map {
      wCtx =>
        (wCtx.name.getText, typedVisit[WindowSpec](wCtx.windowSpec))
    }
    baseWindowTuples.groupBy(_._1).foreach { kv =>
      if (kv._2.size > 1) {
        throw QueryParsingErrors.repetitiveWindowDefinitionError(kv._1, ctx)
      }
    }
    val baseWindowMap = baseWindowTuples.toMap

    // Handle cases like
    // window w1 as (partition by p_mfgr order by p_name
    //               range between 2 preceding and 2 following),
    //        w2 as w1
    val windowMapView = baseWindowMap.transform {
      case (_, WindowSpecReference(name)) =>
        baseWindowMap.get(name) match {
          case Some(spec: WindowSpecDefinition) =>
            spec
          case Some(ref) =>
            throw QueryParsingErrors.invalidWindowReferenceError(name, ctx)
          case None =>
            throw QueryParsingErrors.cannotResolveWindowReferenceError(name, ctx)
        }
      case (_, spec: WindowSpecDefinition) => spec
    }

    // Note that mapValues creates a view instead of materialized map. We force materialization by
    // mapping over identity.
    WithWindowDefinition(windowMapView.map(identity), query)
  }

  /**
   * Add an [[Aggregate]] to a logical plan.
   */
  private def withAggregationClause(
      ctx: AggregationClauseContext,
      selectExpressions: Seq[NamedExpression],
      query: LogicalPlan): LogicalPlan = withOrigin(ctx) {
    if (ctx.groupingExpressionsWithGroupingAnalytics.isEmpty) {
      val groupByExpressions = expressionList(ctx.groupingExpressions)
      if (ctx.GROUPING != null) {
        // GROUP BY ... GROUPING SETS (...)
        // `groupByExpressions` can be non-empty for Hive compatibility. It may add extra grouping
        // expressions that do not exist in GROUPING SETS (...), and the value is always null.
        // For example, `SELECT a, b, c FROM ... GROUP BY a, b, c GROUPING SETS (a, b)`, the output
        // of column `c` is always null.
        val groupingSets =
          ctx.groupingSet.asScala.map(_.expression.asScala.map(e => expression(e)).toSeq)
        Aggregate(Seq(GroupingSets(groupingSets.toSeq, groupByExpressions)),
          selectExpressions, query)
      } else {
        // GROUP BY .... (WITH CUBE | WITH ROLLUP)?
        val mappedGroupByExpressions = if (ctx.CUBE != null) {
          Seq(Cube(groupByExpressions.map(Seq(_))))
        } else if (ctx.ROLLUP != null) {
          Seq(Rollup(groupByExpressions.map(Seq(_))))
        } else {
          groupByExpressions
        }
        Aggregate(mappedGroupByExpressions, selectExpressions, query)
      }
    } else {
      val groupByExpressions =
        ctx.groupingExpressionsWithGroupingAnalytics.asScala
          .map(groupByExpr => {
            val groupingAnalytics = groupByExpr.groupingAnalytics
            if (groupingAnalytics != null) {
              visitGroupingAnalytics(groupingAnalytics)
            } else {
              expression(groupByExpr.expression)
            }
          })
      Aggregate(groupByExpressions.toSeq, selectExpressions, query)
    }
  }

  override def visitGroupingAnalytics(
      groupingAnalytics: GroupingAnalyticsContext): BaseGroupingSets = {
    val groupingSets = groupingAnalytics.groupingSet.asScala
      .map(_.expression.asScala.map(e => expression(e)).toSeq)
    if (groupingAnalytics.CUBE != null) {
      // CUBE(A, B, (A, B), ()) is not supported.
      if (groupingSets.exists(_.isEmpty)) {
        throw QueryParsingErrors.invalidGroupingSetError("CUBE", groupingAnalytics)
      }
      Cube(groupingSets.toSeq)
    } else if (groupingAnalytics.ROLLUP != null) {
      // ROLLUP(A, B, (A, B), ()) is not supported.
      if (groupingSets.exists(_.isEmpty)) {
        throw QueryParsingErrors.invalidGroupingSetError("ROLLUP", groupingAnalytics)
      }
      Rollup(groupingSets.toSeq)
    } else {
      assert(groupingAnalytics.GROUPING != null && groupingAnalytics.SETS != null)
      val groupingSets = groupingAnalytics.groupingElement.asScala.flatMap { expr =>
        val groupingAnalytics = expr.groupingAnalytics()
        if (groupingAnalytics != null) {
          visitGroupingAnalytics(groupingAnalytics).selectedGroupByExprs
        } else {
          Seq(expr.groupingSet().expression().asScala.map(e => expression(e)).toSeq)
        }
      }
      GroupingSets(groupingSets.toSeq)
    }
  }

  /**
   * Add [[UnresolvedHint]]s to a logical plan.
   */
  private def withHints(
      ctx: HintContext,
      query: LogicalPlan): LogicalPlan = withOrigin(ctx) {
    var plan = query
    ctx.hintStatements.asScala.reverse.foreach { stmt =>
      plan = UnresolvedHint(stmt.hintName.getText,
        stmt.parameters.asScala.map(expression).toSeq, plan)
    }
    plan
  }

  /**
   * Add a [[Pivot]] to a logical plan.
   */
  private def withPivot(
      ctx: PivotClauseContext,
      query: LogicalPlan): LogicalPlan = withOrigin(ctx) {
    val aggregates = Option(ctx.aggregates).toSeq
      .flatMap(_.namedExpression.asScala)
      .map(typedVisit[Expression])
    val pivotColumn = if (ctx.pivotColumn.identifiers.size == 1) {
      UnresolvedAttribute.quoted(ctx.pivotColumn.errorCapturingIdentifier.getText)
    } else {
      CreateStruct(
        ctx.pivotColumn.identifiers.asScala.map(
          identifier => UnresolvedAttribute.quoted(identifier.getText)).toSeq)
    }
    val pivotValues = ctx.pivotValues.asScala.map(visitPivotValue)
    Pivot(None, pivotColumn, pivotValues.toSeq, aggregates, query)
  }

  /**
   * Create a Pivot column value with or without an alias.
   */
  override def visitPivotValue(ctx: PivotValueContext): Expression = withOrigin(ctx) {
    val e = expression(ctx.expression)
    if (ctx.errorCapturingIdentifier != null) {
      Alias(e, ctx.errorCapturingIdentifier.getText)()
    } else {
      e
    }
  }

  /**
   * Add an [[Unpivot]] to a logical plan.
   */
  private def withUnpivot(
      ctx: UnpivotClauseContext,
      query: LogicalPlan): LogicalPlan = withOrigin(ctx) {
    // this is needed to create unpivot and to filter unpivot for nulls further down
    val valueColumnNames =
      Option(ctx.unpivotOperator().unpivotSingleValueColumnClause())
        .map(_.unpivotValueColumn().identifier().getText)
        .map(Seq(_))
      .getOrElse(
        Option(ctx.unpivotOperator().unpivotMultiValueColumnClause())
          .map(_.unpivotValueColumns.asScala.map(_.identifier().getText).toSeq)
          .get
      )

    val unpivot = if (ctx.unpivotOperator().unpivotSingleValueColumnClause() != null) {
      val unpivotClause = ctx.unpivotOperator().unpivotSingleValueColumnClause()
      val variableColumnName = unpivotClause.unpivotNameColumn().identifier().getText
      val (unpivotColumns, unpivotAliases) =
        unpivotClause.unpivotColumns.asScala.map(visitUnpivotColumnAndAlias).toSeq.unzip

      Unpivot(
        None,
        Some(unpivotColumns.map(Seq(_))),
        // None when all elements are None
        Some(unpivotAliases).filter(_.exists(_.isDefined)),
        variableColumnName,
        valueColumnNames,
        query
      )
    } else {
      val unpivotClause = ctx.unpivotOperator().unpivotMultiValueColumnClause()
      val variableColumnName = unpivotClause.unpivotNameColumn().identifier().getText
      val (unpivotColumns, unpivotAliases) =
        unpivotClause.unpivotColumnSets.asScala.map(visitUnpivotColumnSet).toSeq.unzip

      Unpivot(
        None,
        Some(unpivotColumns),
        // None when all elements are None
        Some(unpivotAliases).filter(_.exists(_.isDefined)),
        variableColumnName,
        valueColumnNames,
        query
      )
    }

    // exclude null values by default
    val filtered = if (ctx.nullOperator == null || ctx.nullOperator.EXCLUDE() != null) {
      Filter(IsNotNull(Coalesce(valueColumnNames.map(UnresolvedAttribute(_)))), unpivot)
    } else {
      unpivot
    }

    // alias unpivot result
    if (ctx.errorCapturingIdentifier() != null) {
      val alias = ctx.errorCapturingIdentifier().getText
      SubqueryAlias(alias, filtered)
    } else {
      filtered
    }
  }

  /**
   * Create an Unpivot column.
   */
  override def visitUnpivotColumn(ctx: UnpivotColumnContext): NamedExpression = withOrigin(ctx) {
    UnresolvedAttribute(visitMultipartIdentifier(ctx.multipartIdentifier))
  }

  /**
   * Create an Unpivot column.
   */
  override def visitUnpivotColumnAndAlias(ctx: UnpivotColumnAndAliasContext):
  (NamedExpression, Option[String]) = withOrigin(ctx) {
    val attr = visitUnpivotColumn(ctx.unpivotColumn())
    val alias = Option(ctx.unpivotAlias()).map(_.errorCapturingIdentifier().getText)
    (attr, alias)
  }

  /**
   * Create an Unpivot struct column with or without an alias.
   * Each struct field is renamed to the respective value column name.
   */
  override def visitUnpivotColumnSet(ctx: UnpivotColumnSetContext):
  (Seq[NamedExpression], Option[String]) =
    withOrigin(ctx) {
      val exprs = ctx.unpivotColumns.asScala.map(visitUnpivotColumn).toSeq
      val alias = Option(ctx.unpivotAlias()).map(_.errorCapturingIdentifier().getText)
      (exprs, alias)
    }

  /**
   * Add a [[Generate]] (Lateral View) to a logical plan.
   */
  private def withGenerate(
      query: LogicalPlan,
      ctx: LateralViewContext): LogicalPlan = withOrigin(ctx) {
    val expressions = expressionList(ctx.expression)
    Generate(
      UnresolvedGenerator(visitFunctionName(ctx.qualifiedName), expressions),
      unrequiredChildIndex = Nil,
      outer = ctx.OUTER != null,
      // scalastyle:off caselocale
      Some(ctx.tblName.getText.toLowerCase),
      // scalastyle:on caselocale
      ctx.colName.asScala.map(_.getText).map(UnresolvedAttribute.quoted).toSeq,
      query)
  }

  /**
   * Create a single relation referenced in a FROM clause. This method is used when a part of the
   * join condition is nested, for example:
   * {{{
   *   select * from t1 join (t2 cross join t3) on col1 = col2
   * }}}
   */
  override def visitRelation(ctx: RelationContext): LogicalPlan = withOrigin(ctx) {
    withRelationExtensions(ctx, plan(ctx.relationPrimary))
  }

  private def withRelationExtensions(ctx: RelationContext, query: LogicalPlan): LogicalPlan = {
    ctx.relationExtension().asScala.foldLeft(query) { (left, extension) =>
      if (extension.joinRelation() != null) {
        withJoinRelation(extension.joinRelation(), left)
      } else if (extension.pivotClause() != null) {
        withPivot(extension.pivotClause(), left)
      } else {
        assert(extension.unpivotClause() != null)
        withUnpivot(extension.unpivotClause(), left)
      }
    }
  }

  /**
   * Join one more [[LogicalPlan]] to the current logical plan.
   */
  private def withJoinRelation(ctx: JoinRelationContext, base: LogicalPlan): LogicalPlan = {
    withOrigin(ctx) {
      val baseJoinType = ctx.joinType match {
        case null => Inner
        case jt if jt.CROSS != null => Cross
        case jt if jt.FULL != null => FullOuter
        case jt if jt.SEMI != null => LeftSemi
        case jt if jt.ANTI != null => LeftAnti
        case jt if jt.LEFT != null => LeftOuter
        case jt if jt.RIGHT != null => RightOuter
        case _ => Inner
      }

      if (ctx.LATERAL != null) {
        ctx.right match {
          case _: AliasedQueryContext =>
          case _: TableValuedFunctionContext =>
          case other =>
            throw QueryParsingErrors.invalidLateralJoinRelationError(other)
        }
      }

      // Resolve the join type and join condition
      val (joinType, condition) = Option(ctx.joinCriteria) match {
        case Some(c) if c.USING != null =>
          if (ctx.LATERAL != null) {
            throw QueryParsingErrors.lateralJoinWithUsingJoinUnsupportedError(ctx)
          }
          (UsingJoin(baseJoinType, visitIdentifierList(c.identifierList)), None)
        case Some(c) if c.booleanExpression != null =>
          (baseJoinType, Option(expression(c.booleanExpression)))
        case Some(c) =>
          throw SparkException.internalError(s"Unimplemented joinCriteria: $c")
        case None if ctx.NATURAL != null =>
          if (ctx.LATERAL != null) {
            throw QueryParsingErrors.incompatibleJoinTypesError(
              joinType1 = ctx.LATERAL.toString, joinType2 = ctx.NATURAL.toString, ctx = ctx
            )
          }
          if (baseJoinType == Cross) {
            throw QueryParsingErrors.incompatibleJoinTypesError(
              joinType1 = ctx.NATURAL.toString, joinType2 = baseJoinType.toString, ctx = ctx
            )
          }
          (NaturalJoin(baseJoinType), None)
        case None =>
          (baseJoinType, None)
      }
      if (ctx.LATERAL != null) {
        if (!Seq(Inner, Cross, LeftOuter).contains(joinType)) {
          throw QueryParsingErrors.unsupportedLateralJoinTypeError(ctx, joinType.sql)
        }
        LateralJoin(base, LateralSubquery(plan(ctx.right)), joinType, condition)
      } else {
        Join(base, plan(ctx.right), joinType, condition, JoinHint.NONE)
      }
    }
  }

  /**
   * Add a [[Sample]] to a logical plan.
   *
   * This currently supports the following sampling methods:
   * - TABLESAMPLE(x ROWS): Sample the table down to the given number of rows.
   * - TABLESAMPLE(x PERCENT) [REPEATABLE (y)]: Sample the table down to the given percentage with
   * seed 'y'. Note that percentages are defined as a number between 0 and 100.
   * - TABLESAMPLE(BUCKET x OUT OF y) [REPEATABLE (z)]: Sample the table down to a 'x' divided by
   * 'y' fraction with seed 'z'.
   */
  private def withSample(ctx: SampleContext, query: LogicalPlan): LogicalPlan = withOrigin(ctx) {
    // Create a sampled plan if we need one.
    def sample(fraction: Double, seed: Long): Sample = {
      // The range of fraction accepted by Sample is [0, 1]. Because Hive's block sampling
      // function takes X PERCENT as the input and the range of X is [0, 100], we need to
      // adjust the fraction.
      val eps = RandomSampler.roundingEpsilon
      validate(fraction >= 0.0 - eps && fraction <= 1.0 + eps,
        s"Sampling fraction ($fraction) must be on interval [0, 1]",
        ctx)
      Sample(0.0, fraction, withReplacement = false, seed, query)
    }

    if (ctx.sampleMethod() == null) {
      throw QueryParsingErrors.emptyInputForTableSampleError(ctx)
    }

    val seed = if (ctx.seed != null) {
      ctx.seed.getText.toLong
    } else {
      (math.random() * 1000).toLong
    }

    ctx.sampleMethod() match {
      case ctx: SampleByRowsContext =>
        Limit(expression(ctx.expression), query)

      case ctx: SampleByPercentileContext =>
        val fraction = ctx.percentage.getText.toDouble
        val sign = if (ctx.negativeSign == null) 1 else -1
        sample(sign * fraction / 100.0d, seed)

      case ctx: SampleByBytesContext =>
        val bytesStr = ctx.bytes.getText
        if (bytesStr.matches("[0-9]+[bBkKmMgG]")) {
          throw QueryParsingErrors.tableSampleByBytesUnsupportedError("byteLengthLiteral", ctx)
        } else {
          throw QueryParsingErrors.invalidByteLengthLiteralError(bytesStr, ctx)
        }

      case ctx: SampleByBucketContext if ctx.ON() != null =>
        if (ctx.identifier != null) {
          throw QueryParsingErrors.tableSampleByBytesUnsupportedError(
            "BUCKET x OUT OF y ON colname", ctx)
        } else {
          throw QueryParsingErrors.tableSampleByBytesUnsupportedError(
            "BUCKET x OUT OF y ON function", ctx)
        }

      case ctx: SampleByBucketContext =>
        sample(ctx.numerator.getText.toDouble / ctx.denominator.getText.toDouble, seed)
    }
  }

  /**
   * Create a logical plan for a sub-query.
   */
  override def visitSubquery(ctx: SubqueryContext): LogicalPlan = withOrigin(ctx) {
    plan(ctx.query)
  }

  /**
   * Create an un-aliased table reference. This is typically used for top-level table references,
   * for example:
   * {{{
   *   INSERT INTO db.tbl2
   *   TABLE db.tbl1
   * }}}
   */
  override def visitTable(ctx: TableContext): LogicalPlan = withOrigin(ctx) {
    createUnresolvedRelation(ctx.identifierReference)
  }

  /**
   * Create an aliased table reference. This is typically used in FROM clauses.
   */
  override def visitTableName(ctx: TableNameContext): LogicalPlan = withOrigin(ctx) {
    val relation = createUnresolvedRelation(ctx.identifierReference)
    val table = mayApplyAliasPlan(
      ctx.tableAlias, relation.optionalMap(ctx.temporalClause)(withTimeTravel))
    table.optionalMap(ctx.sample)(withSample)
  }

  override def visitVersion(ctx: VersionContext): Option[String] = {
    if (ctx != null) {
      if (ctx.INTEGER_VALUE != null) {
        Some(ctx.INTEGER_VALUE().getText)
      } else {
        Option(string(visitStringLit(ctx.stringLit())))
      }
    } else {
      None
    }
  }

  private def extractNamedArgument(expr: FunctionArgumentContext, funcName: String) : Expression = {
    Option(expr.namedArgumentExpression).map { n =>
      if (conf.getConf(SQLConf.ALLOW_NAMED_FUNCTION_ARGUMENTS)) {
        NamedArgumentExpression(n.key.getText, expression(n.value))
      } else {
        throw QueryCompilationErrors.namedArgumentsNotEnabledError(funcName, n.key.getText)
      }
    }.getOrElse {
      expression(expr)
    }
  }

  private def withTimeTravel(
      ctx: TemporalClauseContext, plan: LogicalPlan): LogicalPlan = withOrigin(ctx) {
    val v = ctx.version
    val version = visitVersion(ctx.version)
    val timestamp = Option(ctx.timestamp).map(expression)
    if (timestamp.exists(_.references.nonEmpty)) {
      throw QueryParsingErrors.invalidTimeTravelSpec(
        "timestamp expression cannot refer to any columns", ctx.timestamp)
    }
    RelationTimeTravel(plan, timestamp, version)
  }

  /**
   * Create a relation argument for a table-valued function argument.
   */
  override def visitFunctionTableSubqueryArgument(
      ctx: FunctionTableSubqueryArgumentContext): Expression = withOrigin(ctx) {
    val p = Option(ctx.identifierReference).map { r =>
      // Make sure that the identifier after the TABLE keyword is surrounded by parentheses, as
      // required by the SQL standard. If not, return an informative error message.
      if (ctx.LEFT_PAREN() == null) {
        throw QueryParsingErrors.invalidTableFunctionIdentifierArgumentMissingParentheses(
          ctx, argumentName = ctx.identifierReference().getText)
      }
      createUnresolvedRelation(r)
    }.getOrElse {
      plan(ctx.query)
    }
    var withSinglePartition = false
    var partitionByExpressions = Seq.empty[Expression]
    var orderByExpressions = Seq.empty[SortOrder]
    Option(ctx.tableArgumentPartitioning).foreach { p =>
      if (p.SINGLE != null) {
        withSinglePartition = true
      }
      partitionByExpressions = p.partition.asScala.map(expression).toSeq
      orderByExpressions = p.sortItem.asScala.map(visitSortItem).toSeq
      def invalidPartitionOrOrderingExpression(clause: String): String = {
        "The table function call includes a table argument with an invalid " +
          s"partitioning/ordering specification: the $clause clause included multiple " +
          "expressions without parentheses surrounding them; please add parentheses around " +
          "these expressions and then retry the query again"
      }
      validate(
        Option(p.invalidMultiPartitionExpression).isEmpty,
        message = invalidPartitionOrOrderingExpression("PARTITION BY"),
        ctx = p.invalidMultiPartitionExpression)
      validate(
        Option(p.invalidMultiSortItem).isEmpty,
        message = invalidPartitionOrOrderingExpression("ORDER BY"),
        ctx = p.invalidMultiSortItem)
    }
    validate(
      !(withSinglePartition && partitionByExpressions.nonEmpty),
      message = "WITH SINGLE PARTITION cannot be specified if PARTITION BY is also present",
      ctx = ctx.tableArgumentPartitioning)
    validate(
      !(orderByExpressions.nonEmpty && partitionByExpressions.isEmpty && !withSinglePartition),
      message = "ORDER BY cannot be specified unless either " +
        "PARTITION BY or WITH SINGLE PARTITION is also present",
      ctx = ctx.tableArgumentPartitioning)
    FunctionTableSubqueryArgumentExpression(
      plan = p,
      partitionByExpressions = partitionByExpressions,
      withSinglePartition = withSinglePartition,
      orderByExpressions = orderByExpressions)
  }

  private def extractFunctionTableNamedArgument(
      expr: FunctionTableReferenceArgumentContext, funcName: String) : Expression = {
    Option(expr.functionTableNamedArgumentExpression).map { n =>
      if (conf.getConf(SQLConf.ALLOW_NAMED_FUNCTION_ARGUMENTS)) {
        NamedArgumentExpression(
          n.key.getText, visitFunctionTableSubqueryArgument(n.functionTableSubqueryArgument))
      } else {
        throw QueryCompilationErrors.namedArgumentsNotEnabledError(funcName, n.key.getText)
      }
    }.getOrElse {
      visitFunctionTableSubqueryArgument(expr.functionTableSubqueryArgument)
    }
  }

  /**
   * Create a table-valued function call with arguments, e.g. range(1000)
   */
  override def visitTableValuedFunction(ctx: TableValuedFunctionContext)
      : LogicalPlan = withOrigin(ctx) {
    val func = ctx.functionTable
    val aliases = if (func.tableAlias.identifierList != null) {
      visitIdentifierList(func.tableAlias.identifierList)
    } else {
      Seq.empty
    }

    withFuncIdentClause(
      func.functionName,
      ident => {
        if (ident.length > 1) {
          throw QueryParsingErrors.invalidTableValuedFunctionNameError(ident, ctx)
        }
        val funcName = func.functionName.getText
        val args = func.functionTableArgument.asScala.map { e =>
          Option(e.functionArgument).map(extractNamedArgument(_, funcName))
            .getOrElse {
              extractFunctionTableNamedArgument(e.functionTableReferenceArgument, funcName)
            }
        }.toSeq

        val tvf = UnresolvedTableValuedFunction(ident, args)

        val tvfAliases = if (aliases.nonEmpty) UnresolvedTVFAliases(ident, tvf, aliases) else tvf

        tvfAliases.optionalMap(func.tableAlias.strictIdentifier)(aliasPlan)
      })
  }

  /**
   * Create an inline table (a virtual table in Hive parlance).
   */
  override def visitInlineTable(ctx: InlineTableContext): LogicalPlan = withOrigin(ctx) {
    // Get the backing expressions.
    val rows = ctx.expression.asScala.map { e =>
      expression(e) match {
        // inline table comes in two styles:
        // style 1: values (1), (2), (3)  -- multiple columns are supported
        // style 2: values 1, 2, 3  -- only a single column is supported here
        case struct: CreateNamedStruct => struct.valExprs // style 1
        case child => Seq(child)                          // style 2
      }
    }

    val aliases = if (ctx.tableAlias.identifierList != null) {
      visitIdentifierList(ctx.tableAlias.identifierList)
    } else {
      Seq.tabulate(rows.head.size)(i => s"col${i + 1}")
    }

    val table = UnresolvedInlineTable(aliases, rows.toSeq)
    table.optionalMap(ctx.tableAlias.strictIdentifier)(aliasPlan)
  }

  /**
   * Create an alias (SubqueryAlias) for a join relation. This is practically the same as
   * visitAliasedQuery and visitNamedExpression, ANTLR4 however requires us to use 3 different
   * hooks. We could add alias names for output columns, for example:
   * {{{
   *   SELECT a, b, c, d FROM (src1 s1 INNER JOIN src2 s2 ON s1.id = s2.id) dst(a, b, c, d)
   * }}}
   */
  override def visitAliasedRelation(ctx: AliasedRelationContext): LogicalPlan = withOrigin(ctx) {
    val relation = plan(ctx.relation).optionalMap(ctx.sample)(withSample)
    mayApplyAliasPlan(ctx.tableAlias, relation)
  }

  /**
   * Create an alias (SubqueryAlias) for a sub-query. This is practically the same as
   * visitAliasedRelation and visitNamedExpression, ANTLR4 however requires us to use 3 different
   * hooks. We could add alias names for output columns, for example:
   * {{{
   *   SELECT col1, col2 FROM testData AS t(col1, col2)
   * }}}
   */
  override def visitAliasedQuery(ctx: AliasedQueryContext): LogicalPlan = withOrigin(ctx) {
    val relation = plan(ctx.query).optionalMap(ctx.sample)(withSample)
    if (ctx.tableAlias.strictIdentifier == null) {
      // For un-aliased subqueries, use a default alias name that is not likely to conflict with
      // normal subquery names, so that parent operators can only access the columns in subquery by
      // unqualified names. Users can still use this special qualifier to access columns if they
      // know it, but that's not recommended.
      SubqueryAlias(SubqueryAlias.generateSubqueryName(), relation)
    } else {
      mayApplyAliasPlan(ctx.tableAlias, relation)
    }
  }

  /**
   * Create an alias ([[SubqueryAlias]]) for a [[LogicalPlan]].
   */
  private def aliasPlan(alias: ParserRuleContext, plan: LogicalPlan): LogicalPlan = {
    SubqueryAlias(alias.getText, plan)
  }

  /**
   * If aliases specified in a FROM clause, create a subquery alias ([[SubqueryAlias]]) and
   * column aliases for a [[LogicalPlan]].
   */
  private def mayApplyAliasPlan(tableAlias: TableAliasContext, plan: LogicalPlan): LogicalPlan = {
    if (tableAlias.strictIdentifier != null) {
      val alias = tableAlias.strictIdentifier.getText
      if (tableAlias.identifierList != null) {
        val columnNames = visitIdentifierList(tableAlias.identifierList)
        SubqueryAlias(alias, UnresolvedSubqueryColumnAliases(columnNames, plan))
      } else {
        SubqueryAlias(alias, plan)
      }
    } else {
      plan
    }
  }

  /**
   * Create a Sequence of Strings for a parenthesis enclosed alias list.
   */
  override def visitIdentifierList(ctx: IdentifierListContext): Seq[String] = withOrigin(ctx) {
    visitIdentifierSeq(ctx.identifierSeq)
  }

  /**
   * Create a Sequence of Strings for an identifier list.
   */
  override def visitIdentifierSeq(ctx: IdentifierSeqContext): Seq[String] = withOrigin(ctx) {
    ctx.ident.asScala.map(_.getText).toSeq
  }

  /* ********************************************************************************************
   * Table Identifier parsing
   * ******************************************************************************************** */
  /**
   * Create a [[TableIdentifier]] from a 'tableName' or 'databaseName'.'tableName' pattern.
   */
  override def visitTableIdentifier(
      ctx: TableIdentifierContext): TableIdentifier = withOrigin(ctx) {
    TableIdentifier(ctx.table.getText, Option(ctx.db).map(_.getText))
  }

  /**
   * Create a [[FunctionIdentifier]] from a 'functionName' or 'databaseName'.'functionName' pattern.
   */
  override def visitFunctionIdentifier(
      ctx: FunctionIdentifierContext): FunctionIdentifier = withOrigin(ctx) {
    FunctionIdentifier(ctx.function.getText, Option(ctx.db).map(_.getText))
  }

  /**
   * Create a multi-part identifier.
   */
  override def visitMultipartIdentifier(ctx: MultipartIdentifierContext): Seq[String] =
    withOrigin(ctx) {
      ctx.parts.asScala.map(_.getText).toSeq
    }

  /* ********************************************************************************************
   * Expression parsing
   * ******************************************************************************************** */
  /**
   * Create an expression from the given context. This method just passes the context on to the
   * visitor and only takes care of typing (We assume that the visitor returns an Expression here).
   */
  protected def expression(ctx: ParserRuleContext): Expression = typedVisit(ctx)

  /**
   * Create sequence of expressions from the given sequence of contexts.
   */
  private def expressionList(trees: java.util.List[ExpressionContext]): Seq[Expression] = {
    trees.asScala.map(expression).toSeq
  }

  /**
   * Create a star (i.e. all) expression; this selects all elements (in the specified object).
   * Both un-targeted (global) and targeted aliases are supported.
   */
  override def visitStar(ctx: StarContext): Expression = withOrigin(ctx) {
    val target = Option(ctx.qualifiedName()).map(_.identifier.asScala.map(_.getText).toSeq)

    if (ctx.exceptClause != null) {
      visitStarExcept(ctx, target)
    }
    else {
      UnresolvedStar(target)
    }
  }

  /**
   * Create a star-except (i.e. all - except list) expression; this selects all elements in the
   * specified object except those in the except list.
   * Both un-targeted (global) and targeted aliases are supported.
   */
  def visitStarExcept(ctx: StarContext, target: Option[Seq[String]]): Expression = withOrigin(ctx) {
    val exceptCols = ctx.exceptClause
      .exceptCols.multipartIdentifier.asScala.map(typedVisit[Seq[String]])
    UnresolvedStarExcept(
      target,
      exceptCols.toSeq)
  }

  /**
   * Check for the inappropriate usage of the '!' token.
   * '!' used to be a synonym for 'NOT' in the lexer, but that was too general.
   * '!' should only be a synonym for 'NOT' when used as a prefix in a logical operation.
   * We do that now explicitly.
   */
  def blockBang(ctx: ErrorCapturingNotContext): ErrorCapturingNotContext = {
    val tolerateBang = conf.getConf(LEGACY_BANG_EQUALS_NOT)
    if (ctx != null && ctx.BANG() != null && !tolerateBang) {
      withOrigin(ctx) {
        throw new ParseException(
          errorClass = "SYNTAX_DISCONTINUED.BANG_EQUALS_NOT",
          messageParameters = Map("clause" -> toSQLStmt("!")),
          ctx)
      }
    }
    ctx
  }

  /**
   * Create an aliased expression if an alias is specified. Both single and multi-aliases are
   * supported.
   */
  override def visitNamedExpression(ctx: NamedExpressionContext): Expression = withOrigin(ctx) {
    val e = expression(ctx.expression)
    if (ctx.name != null) {
      Alias(e, ctx.name.getText)()
    } else if (ctx.identifierList != null) {
      MultiAlias(e, visitIdentifierList(ctx.identifierList))
    } else {
      e
    }
  }

  /**
   * Combine a number of boolean expressions into a balanced expression tree. These expressions are
   * either combined by a logical [[And]] or a logical [[Or]].
   *
   * A balanced binary tree is created because regular left recursive trees cause considerable
   * performance degradations and can cause stack overflows.
   */
  override def visitLogicalBinary(ctx: LogicalBinaryContext): Expression = withOrigin(ctx) {
    val expressionType = ctx.operator.getType
    val expressionCombiner = expressionType match {
      case SqlBaseParser.AND => And.apply _
      case SqlBaseParser.OR => Or.apply _
    }

    // Collect all similar left hand contexts.
    val contexts = ArrayBuffer(ctx.right)
    var current = ctx.left
    def collectContexts: Boolean = current match {
      case lbc: LogicalBinaryContext if lbc.operator.getType == expressionType =>
        contexts += lbc.right
        current = lbc.left
        true
      case _ =>
        contexts += current
        false
    }
    while (collectContexts) {
      // No body - all updates take place in the collectContexts.
    }

    // Reverse the contexts to have them in the same sequence as in the SQL statement & turn them
    // into expressions.
    val expressions = contexts.reverseIterator.map(expression).to(ArrayBuffer)

    // Create a balanced tree.
    def reduceToExpressionTree(low: Int, high: Int): Expression = high - low match {
      case 0 =>
        expressions(low)
      case 1 =>
        expressionCombiner(expressions(low), expressions(high))
      case x =>
        val mid = low + x / 2
        expressionCombiner(
          reduceToExpressionTree(low, mid),
          reduceToExpressionTree(mid + 1, high))
    }
    reduceToExpressionTree(0, expressions.size - 1)
  }

  /**
   * Invert a boolean expression.
   */
  override def visitLogicalNot(ctx: LogicalNotContext): Expression = withOrigin(ctx) {
    Not(expression(ctx.booleanExpression()))
  }

  /**
   * Create a filtering correlated sub-query (EXISTS).
   */
  override def visitExists(ctx: ExistsContext): Expression = {
    Exists(plan(ctx.query))
  }

  /**
   * Create a comparison expression. This compares two expressions. The following comparison
   * operators are supported:
   * - Equal: '=' or '=='
   * - Null-safe Equal: '<=>'
   * - Not Equal: '<>' or '!='
   * - Less than: '<'
   * - Less than or Equal: '<='
   * - Greater than: '>'
   * - Greater than or Equal: '>='
   */
  override def visitComparison(ctx: ComparisonContext): Expression = withOrigin(ctx) {
    val left = expression(ctx.left)
    val right = expression(ctx.right)
    val operator = ctx.comparisonOperator().getChild(0).asInstanceOf[TerminalNode]
    operator.getSymbol.getType match {
      case SqlBaseParser.EQ =>
        EqualTo(left, right)
      case SqlBaseParser.NSEQ =>
        EqualNullSafe(left, right)
      case SqlBaseParser.NEQ | SqlBaseParser.NEQJ =>
        Not(EqualTo(left, right))
      case SqlBaseParser.LT =>
        LessThan(left, right)
      case SqlBaseParser.LTE =>
        LessThanOrEqual(left, right)
      case SqlBaseParser.GT =>
        GreaterThan(left, right)
      case SqlBaseParser.GTE =>
        GreaterThanOrEqual(left, right)
    }
  }

  /**
   * Create a predicated expression. A predicated expression is a normal expression with a
   * predicate attached to it, for example:
   * {{{
   *    a + 1 IS NULL
   * }}}
   */
  override def visitPredicated(ctx: PredicatedContext): Expression = withOrigin(ctx) {
    val e = expression(ctx.valueExpression)
    if (ctx.predicate != null) {
      withPredicate(e, ctx.predicate)
    } else {
      e
    }
  }

  /**
   * Add a predicate to the given expression. Supported expressions are:
   * - (NOT) BETWEEN
   * - (NOT) IN
   * - (NOT) (LIKE | ILIKE) (ANY | SOME | ALL)
   * - (NOT) RLIKE
   * - IS (NOT) NULL.
   * - IS (NOT) (TRUE | FALSE | UNKNOWN)
   * - IS (NOT) DISTINCT FROM
   */
  private def withPredicate(e: Expression, ctx: PredicateContext): Expression = withOrigin(ctx) {
    // Invert a predicate if it has a valid NOT clause.
    def invertIfNotDefined(e: Expression): Expression = {
      val withNot = blockBang(ctx.errorCapturingNot)
      withNot match {
        case null => e
        case _ => Not(e)
      }
    }

    def getValueExpressions(e: Expression): Seq[Expression] = e match {
      case c: CreateNamedStruct => c.valExprs
      case other => Seq(other)
    }

    def lowerLikeArgsIfNeeded(
        expr: Expression,
        patterns: Seq[UTF8String]): (Expression, Seq[UTF8String]) = ctx.kind.getType match {
      // scalastyle:off caselocale
      case SqlBaseParser.ILIKE => (Lower(expr), patterns.map(_.toLowerCase))
      // scalastyle:on caselocale
      case _ => (expr, patterns)
    }

    def getLike(expr: Expression, pattern: Expression): Expression = ctx.kind.getType match {
      case SqlBaseParser.ILIKE => new ILike(expr, pattern)
      case _ => new Like(expr, pattern)
    }

    val withNot = blockBang(ctx.errorCapturingNot)

    // Create the predicate.
    ctx.kind.getType match {
      case SqlBaseParser.BETWEEN =>
        invertIfNotDefined(UnresolvedFunction(
          "between", Seq(e, expression(ctx.lower), expression(ctx.upper)), isDistinct = false))
      case SqlBaseParser.IN if ctx.query != null =>
        invertIfNotDefined(InSubquery(getValueExpressions(e), ListQuery(plan(ctx.query))))
      case SqlBaseParser.IN =>
        invertIfNotDefined(In(e, ctx.expression.asScala.map(expression).toSeq))
      case SqlBaseParser.LIKE | SqlBaseParser.ILIKE =>
        Option(ctx.quantifier).map(_.getType) match {
          case Some(SqlBaseParser.ANY) | Some(SqlBaseParser.SOME) =>
            validate(!ctx.expression.isEmpty, "Expected something between '(' and ')'.", ctx)
            val expressions = expressionList(ctx.expression)
            if (expressions.forall(_.foldable) && expressions.forall(_.dataType == StringType)) {
              // If there are many pattern expressions, will throw StackOverflowError.
              // So we use LikeAny or NotLikeAny instead.
              val patterns = expressions.map(_.eval(EmptyRow).asInstanceOf[UTF8String])
              val (expr, pat) = lowerLikeArgsIfNeeded(e, patterns)
              withNot match {
                case null => LikeAny(expr, pat)
                case _ => NotLikeAny(expr, pat)
              }
            } else {
              ctx.expression.asScala.map(expression)
                .map(p => invertIfNotDefined(getLike(e, p))).toSeq.reduceLeft(Or)
            }
          case Some(SqlBaseParser.ALL) =>
            validate(!ctx.expression.isEmpty, "Expected something between '(' and ')'.", ctx)
            val expressions = expressionList(ctx.expression)
            if (expressions.forall(_.foldable) && expressions.forall(_.dataType == StringType)) {
              // If there are many pattern expressions, will throw StackOverflowError.
              // So we use LikeAll or NotLikeAll instead.
              val patterns = expressions.map(_.eval(EmptyRow).asInstanceOf[UTF8String])
              val (expr, pat) = lowerLikeArgsIfNeeded(e, patterns)
              withNot match {
                case null => LikeAll(expr, pat)
                case _ => NotLikeAll(expr, pat)
              }
            } else {
              ctx.expression.asScala.map(expression)
                .map(p => invertIfNotDefined(getLike(e, p))).toSeq.reduceLeft(And)
            }
          case _ =>
            val escapeChar = Option(ctx.escapeChar)
              .map(stringLitCtx => string(visitStringLit(stringLitCtx))).map { str =>
              if (str.length != 1) {
                throw QueryParsingErrors.invalidEscapeStringError(str, ctx)
              }
              str.charAt(0)
            }.getOrElse('\\')
            val likeExpr = ctx.kind.getType match {
              case SqlBaseParser.ILIKE => ILike(e, expression(ctx.pattern), escapeChar)
              case _ => Like(e, expression(ctx.pattern), escapeChar)
            }
            invertIfNotDefined(likeExpr)
        }
      case SqlBaseParser.RLIKE =>
        invertIfNotDefined(RLike(e, expression(ctx.pattern)))
      case SqlBaseParser.NULL if withNot != null =>
        IsNotNull(e)
      case SqlBaseParser.NULL =>
        IsNull(e)
      case SqlBaseParser.TRUE => withNot match {
        case null => EqualNullSafe(e, Literal(true))
        case _ => Not(EqualNullSafe(e, Literal(true)))
      }
      case SqlBaseParser.FALSE => withNot match {
        case null => EqualNullSafe(e, Literal(false))
        case _ => Not(EqualNullSafe(e, Literal(false)))
      }
      case SqlBaseParser.UNKNOWN => withNot match {
        case null => IsUnknown(e)
        case _ => IsNotUnknown(e)
      }
      case SqlBaseParser.DISTINCT if withNot != null =>
        EqualNullSafe(e, expression(ctx.right))
      case SqlBaseParser.DISTINCT =>
        Not(EqualNullSafe(e, expression(ctx.right)))
    }
  }

  /**
   * Create a binary arithmetic expression. The following arithmetic operators are supported:
   * - Multiplication: '*'
   * - Division: '/'
   * - Hive Long Division: 'DIV'
   * - Modulo: '%'
   * - Addition: '+'
   * - Subtraction: '-'
   * - Binary AND: '&'
   * - Binary XOR
   * - Binary OR: '|'
   */
  override def visitArithmeticBinary(ctx: ArithmeticBinaryContext): Expression = withOrigin(ctx) {
    val left = expression(ctx.left)
    val right = expression(ctx.right)
    ctx.operator.getType match {
      case SqlBaseParser.ASTERISK =>
        Multiply(left, right)
      case SqlBaseParser.SLASH =>
        Divide(left, right)
      case SqlBaseParser.PERCENT =>
        Remainder(left, right)
      case SqlBaseParser.DIV =>
        IntegralDivide(left, right)
      case SqlBaseParser.PLUS =>
        Add(left, right)
      case SqlBaseParser.MINUS =>
        Subtract(left, right)
      case SqlBaseParser.CONCAT_PIPE =>
        Concat(left :: right :: Nil)
      case SqlBaseParser.AMPERSAND =>
        BitwiseAnd(left, right)
      case SqlBaseParser.HAT =>
        BitwiseXor(left, right)
      case SqlBaseParser.PIPE =>
        BitwiseOr(left, right)
    }
  }

  override def visitShiftExpression(ctx: ShiftExpressionContext): Expression = withOrigin(ctx) {
    val left = expression(ctx.left)
    val right = expression(ctx.right)
    val operator = ctx.shiftOperator().getChild(0).asInstanceOf[TerminalNode]
    val shift = operator.getSymbol.getType match {
      case SqlBaseParser.SHIFT_LEFT => ShiftLeft(left, right)
      case SqlBaseParser.SHIFT_RIGHT => ShiftRight(left, right)
      case SqlBaseParser.SHIFT_RIGHT_UNSIGNED => ShiftRightUnsigned(left, right)
    }
    shift.setTagValue(FUNC_ALIAS, operator.getText)
    shift
  }

  /**
   * Create a unary arithmetic expression. The following arithmetic operators are supported:
   * - Plus: '+'
   * - Minus: '-'
   * - Bitwise Not: '~'
   */
  override def visitArithmeticUnary(ctx: ArithmeticUnaryContext): Expression = withOrigin(ctx) {
    val value = expression(ctx.valueExpression)
    ctx.operator.getType match {
      case SqlBaseParser.PLUS =>
        UnaryPositive(value)
      case SqlBaseParser.MINUS =>
        UnaryMinus(value)
      case SqlBaseParser.TILDE =>
        BitwiseNot(value)
    }
  }

  override def visitCurrentLike(ctx: CurrentLikeContext): Expression = withOrigin(ctx) {
    if (conf.enforceReservedKeywords) {
      ctx.name.getType match {
        case SqlBaseParser.CURRENT_DATE =>
          CurrentDate()
        case SqlBaseParser.CURRENT_TIMESTAMP =>
          CurrentTimestamp()
        case SqlBaseParser.CURRENT_USER | SqlBaseParser.USER | SqlBaseParser.SESSION_USER =>
          CurrentUser()
      }
    } else {
      // If the parser is not in ansi mode, we should return `UnresolvedAttribute`, in case there
      // are columns named `CURRENT_DATE` or `CURRENT_TIMESTAMP`.
      UnresolvedAttribute.quoted(ctx.name.getText)
    }
  }

  /**
   * Create a [[Collate]] expression.
   */
  override def visitCollate(ctx: CollateContext): Expression = withOrigin(ctx) {
    val collationName = visitCollateClause(ctx.collateClause())
    Collate(expression(ctx.primaryExpression), collationName)
  }

  override def visitCollateClause(ctx: CollateClauseContext): String = withOrigin(ctx) {
    if (!SQLConf.get.collationEnabled) {
      throw QueryCompilationErrors.collationNotEnabledError()
    }
    ctx.identifier.getText
  }

  /**
   * Create a [[Cast]] expression.
   */
  override def visitCast(ctx: CastContext): Expression = withOrigin(ctx) {
    val rawDataType = typedVisit[DataType](ctx.dataType())
    ctx.dataType() match {
      case context: PrimitiveDataTypeContext =>
        val typeCtx = context.`type`()
        if (typeCtx.start.getType == STRING) {
          typeCtx.children.asScala.toSeq match {
            case Seq(_, cctx: CollateClauseContext) =>
              throw QueryParsingErrors.dataTypeUnsupportedError(
                rawDataType.typeName,
                ctx.dataType().asInstanceOf[PrimitiveDataTypeContext])
            case _ =>
          }
        }
      case _ =>
    }
    val dataType = CharVarcharUtils.replaceCharVarcharWithStringForCast(rawDataType)
    ctx.name.getType match {
      case SqlBaseParser.CAST =>
        val cast = Cast(expression(ctx.expression), dataType)
        cast.setTagValue(Cast.USER_SPECIFIED_CAST, ())
        cast

      case SqlBaseParser.TRY_CAST =>
        val cast = Cast(expression(ctx.expression), dataType, evalMode = EvalMode.TRY)
        cast.setTagValue(Cast.USER_SPECIFIED_CAST, ())
        cast
    }
  }

  /**
   * Create a [[Cast]] expression for '::' syntax.
   */
  override def visitCastByColon(ctx: CastByColonContext): Expression = withOrigin(ctx) {
    val rawDataType = typedVisit[DataType](ctx.dataType())
    ctx.dataType() match {
      case context: PrimitiveDataTypeContext =>
        val typeCtx = context.`type`()
        if (typeCtx.start.getType == STRING) {
          typeCtx.children.asScala.toSeq match {
            case Seq(_, cctx: CollateClauseContext) =>
              throw QueryParsingErrors.dataTypeUnsupportedError(
                rawDataType.typeName,
                ctx.dataType().asInstanceOf[PrimitiveDataTypeContext])
            case _ =>
          }
        }
      case _ =>
    }
    val dataType = CharVarcharUtils.replaceCharVarcharWithStringForCast(rawDataType)
    val cast = Cast(expression(ctx.primaryExpression), dataType)
    cast.setTagValue(Cast.USER_SPECIFIED_CAST, ())
    cast
  }

  /**
   * Create a [[CreateStruct]] expression.
   */
  override def visitStruct(ctx: StructContext): Expression = withOrigin(ctx) {
    CreateStruct.create(ctx.argument.asScala.map(expression).toSeq)
  }

  /**
   * Create a [[First]] expression.
   */
  override def visitFirst(ctx: FirstContext): Expression = withOrigin(ctx) {
    val ignoreNullsExpr = ctx.IGNORE != null
    First(expression(ctx.expression), ignoreNullsExpr).toAggregateExpression()
  }

  /**
   * Create an [[AnyValue]] expression.
   */
  override def visitAny_value(ctx: Any_valueContext): Expression = withOrigin(ctx) {
    val ignoreNullsExpr = ctx.IGNORE != null
    AnyValue(expression(ctx.expression), ignoreNullsExpr).toAggregateExpression()
  }

  /**
   * Create a [[Last]] expression.
   */
  override def visitLast(ctx: LastContext): Expression = withOrigin(ctx) {
    val ignoreNullsExpr = ctx.IGNORE != null
    Last(expression(ctx.expression), ignoreNullsExpr).toAggregateExpression()
  }

  /**
   * Create a Position expression.
   */
  override def visitPosition(ctx: PositionContext): Expression = withOrigin(ctx) {
    new StringLocate(expression(ctx.substr), expression(ctx.str))
  }

  /**
   * Create a Extract expression.
   */
  override def visitExtract(ctx: ExtractContext): Expression = withOrigin(ctx) {
    val arguments = Seq(Literal(ctx.field.getText), expression(ctx.source))
    UnresolvedFunction("extract", arguments, isDistinct = false)
  }

  /**
   * Create a Substring/Substr expression.
   */
  override def visitSubstring(ctx: SubstringContext): Expression = withOrigin(ctx) {
    if (ctx.len != null) {
      Substring(expression(ctx.str), expression(ctx.pos), expression(ctx.len))
    } else {
      new Substring(expression(ctx.str), expression(ctx.pos))
    }
  }

  /**
   * Create a Trim expression.
   */
  override def visitTrim(ctx: TrimContext): Expression = withOrigin(ctx) {
    val srcStr = expression(ctx.srcStr)
    val trimStr = Option(ctx.trimStr).map(expression)
    Option(ctx.trimOption).map(_.getType).getOrElse(SqlBaseParser.BOTH) match {
      case SqlBaseParser.BOTH =>
        StringTrim(srcStr, trimStr)
      case SqlBaseParser.LEADING =>
        StringTrimLeft(srcStr, trimStr)
      case SqlBaseParser.TRAILING =>
        StringTrimRight(srcStr, trimStr)
      case other =>
        throw QueryParsingErrors.trimOptionUnsupportedError(other, ctx)
    }
  }

  /**
   * Create a Overlay expression.
   */
  override def visitOverlay(ctx: OverlayContext): Expression = withOrigin(ctx) {
    val input = expression(ctx.input)
    val replace = expression(ctx.replace)
    val position = expression(ctx.position)
    val lengthOpt = Option(ctx.length).map(expression)
    lengthOpt match {
      case Some(length) => Overlay(input, replace, position, length)
      case None => new Overlay(input, replace, position)
    }
  }

  /**
   * Create a (windowed) Function expression.
   */
  override def visitFunctionCall(ctx: FunctionCallContext): Expression = withOrigin(ctx) {
    // Create the function call.
    val name = ctx.functionName.getText
    val isDistinct = Option(ctx.setQuantifier()).exists(_.DISTINCT != null)
    // Call `toSeq`, otherwise `ctx.argument.asScala.map(expression)` is `Buffer` in Scala 2.13
    val arguments = ctx.argument.asScala.map { e =>
      extractNamedArgument(e, name)
    }.toSeq match {
      case Seq(UnresolvedStar(None))
        if name.toLowerCase(Locale.ROOT) == "count" && !isDistinct =>
        // Transform COUNT(*) into COUNT(1).
        Seq(Literal(1))
      case expressions =>
        expressions
    }
    val order = ctx.sortItem.asScala.map(visitSortItem)
    val filter = Option(ctx.where).map(expression(_))
    val ignoreNulls =
      Option(ctx.nullsOption).map(_.getType == SqlBaseParser.IGNORE).getOrElse(false)

    // Is this an IDENTIFIER clause instead of a function call?
    if (ctx.functionName.identFunc != null &&
      arguments.length == 1 && // One argument
      ctx.setQuantifier == null && // No other clause
      ctx.where == null &&
      ctx.nullsOption == null &&
      ctx.windowSpec == null) {
      new ExpressionWithUnresolvedIdentifier(arguments.head, UnresolvedAttribute(_))
    } else {
      // It's a function call
      val funcCtx = ctx.functionName
      val func = withFuncIdentClause(
        funcCtx,
        arguments ++ filter ++ order.toSeq,
        (ident, otherExprs) => {
          val orderings = otherExprs.takeRight(order.size).asInstanceOf[Seq[SortOrder]]
          val args = otherExprs.take(arguments.length)
          val filterExpr = if (filter.isDefined) {
            Some(otherExprs(args.length))
          } else {
            None
          }
          UnresolvedFunction(ident, args, isDistinct, filterExpr, ignoreNulls, orderings)
        }
      )

      // Check if the function is evaluated in a windowed context.
      ctx.windowSpec match {
        case spec: WindowRefContext =>
          UnresolvedWindowExpression(func, visitWindowRef(spec))
        case spec: WindowDefContext =>
          WindowExpression(func, visitWindowDef(spec))
        case _ => func
      }
    }
  }

  /**
   * Create a function database (optional) and name pair.
   */
  protected def visitFunctionName(ctx: QualifiedNameContext): FunctionIdentifier = {
    visitFunctionName(ctx, ctx.identifier().asScala.map(_.getText).toSeq)
  }

  /**
   * Create a function database (optional) and name pair.
   */
  private def visitFunctionName(ctx: ParserRuleContext, texts: Seq[String]): FunctionIdentifier = {
    texts match {
      case Seq(db, fn) => FunctionIdentifier(fn, Option(db))
      case Seq(fn) => FunctionIdentifier(fn, None)
      case other =>
        throw QueryParsingErrors.functionNameUnsupportedError(texts.mkString("."), ctx)
    }
  }

  protected def getFunctionMultiparts(ctx: FunctionNameContext): Seq[String] = {
    if (ctx.qualifiedName != null) {
      ctx.qualifiedName().identifier().asScala.map(_.getText).toSeq
    } else {
      Seq(ctx.getText)
    }
  }

  /**
   * Create an [[LambdaFunction]].
   */
  override def visitLambda(ctx: LambdaContext): Expression = withOrigin(ctx) {
    val arguments = ctx.identifier().asScala.map { name =>
      UnresolvedNamedLambdaVariable(UnresolvedAttribute.quoted(name.getText).nameParts)
    }
    val function = expression(ctx.expression).transformUp {
      case a: UnresolvedAttribute => UnresolvedNamedLambdaVariable(a.nameParts)
    }
    LambdaFunction(function, arguments.toSeq)
  }

  /**
   * Create a reference to a window frame, i.e. [[WindowSpecReference]].
   */
  override def visitWindowRef(ctx: WindowRefContext): WindowSpecReference = withOrigin(ctx) {
    WindowSpecReference(ctx.name.getText)
  }

  /**
   * Create a window definition, i.e. [[WindowSpecDefinition]].
   */
  override def visitWindowDef(ctx: WindowDefContext): WindowSpecDefinition = withOrigin(ctx) {
    // CLUSTER BY ... | PARTITION BY ... ORDER BY ...
    val partition = ctx.partition.asScala.map(expression)
    val order = ctx.sortItem.asScala.map(visitSortItem)

    // RANGE/ROWS BETWEEN ...
    val frameSpecOption = Option(ctx.windowFrame).map { frame =>
      val frameType = frame.frameType.getType match {
        case SqlBaseParser.RANGE => RangeFrame
        case SqlBaseParser.ROWS => RowFrame
      }

      SpecifiedWindowFrame(
        frameType,
        visitFrameBound(frame.start),
        Option(frame.end).map(visitFrameBound).getOrElse(CurrentRow))
    }

    WindowSpecDefinition(
      partition.toSeq,
      order.toSeq,
      frameSpecOption.getOrElse(UnspecifiedFrame))
  }

  /**
   * Create or resolve a frame boundary expressions.
   */
  override def visitFrameBound(ctx: FrameBoundContext): Expression = withOrigin(ctx) {
    def value: Expression = {
      val e = expression(ctx.expression)
      validate(e.resolved && e.foldable, "Frame bound value must be a literal.", ctx)
      e
    }

    ctx.boundType.getType match {
      case SqlBaseParser.PRECEDING if ctx.UNBOUNDED != null =>
        UnboundedPreceding
      case SqlBaseParser.PRECEDING =>
        UnaryMinus(value)
      case SqlBaseParser.CURRENT =>
        CurrentRow
      case SqlBaseParser.FOLLOWING if ctx.UNBOUNDED != null =>
        UnboundedFollowing
      case SqlBaseParser.FOLLOWING =>
        value
    }
  }

  /**
   * Create a [[CreateStruct]] expression.
   */
  override def visitRowConstructor(ctx: RowConstructorContext): Expression = withOrigin(ctx) {
    CreateStruct(ctx.namedExpression().asScala.map(expression).toSeq)
  }

  /**
   * Create a [[ScalarSubquery]] expression.
   */
  override def visitSubqueryExpression(
      ctx: SubqueryExpressionContext): Expression = withOrigin(ctx) {
    ScalarSubquery(plan(ctx.query))
  }

  /**
   * Create a value based [[CaseWhen]] expression. This has the following SQL form:
   * {{{
   *   CASE [expression]
   *    WHEN [value] THEN [expression]
   *    ...
   *    ELSE [expression]
   *   END
   * }}}
   */
  override def visitSimpleCase(ctx: SimpleCaseContext): Expression = withOrigin(ctx) {
    val e = expression(ctx.value)
    val branches = ctx.whenClause.asScala.map { wCtx =>
      (EqualTo(e, expression(wCtx.condition)), expression(wCtx.result))
    }
    CaseWhen(branches.toSeq, Option(ctx.elseExpression).map(expression))
  }

  /**
   * Create a condition based [[CaseWhen]] expression. This has the following SQL syntax:
   * {{{
   *   CASE
   *    WHEN [predicate] THEN [expression]
   *    ...
   *    ELSE [expression]
   *   END
   * }}}
   *
   * @param ctx the parse tree
   *    */
  override def visitSearchedCase(ctx: SearchedCaseContext): Expression = withOrigin(ctx) {
    val branches = ctx.whenClause.asScala.map { wCtx =>
      (expression(wCtx.condition), expression(wCtx.result))
    }
    CaseWhen(branches.toSeq, Option(ctx.elseExpression).map(expression))
  }

  /**
   * Currently only regex in expressions of SELECT statements are supported; in other
   * places, e.g., where `(a)?+.+` = 2, regex are not meaningful.
   */
  private def canApplyRegex(ctx: ParserRuleContext): Boolean = withOrigin(ctx) {
    var parent = ctx.getParent
    while (parent != null) {
      if (parent.isInstanceOf[NamedExpressionContext]) return true
      parent = parent.getParent
    }
    return false
  }

  /**
   * Returns whether the pattern is a regex expression (instead of a normal
   * string). Normal string is a string with all alphabets/digits and "_".
   */
  private def isRegex(pattern: String): Boolean = {
    pattern.exists(p => !Character.isLetterOrDigit(p) && p != '_')
  }

  /**
   * Create a dereference expression. The return type depends on the type of the parent.
   * If the parent is an [[UnresolvedAttribute]], it can be a [[UnresolvedAttribute]] or
   * a [[UnresolvedRegex]] for regex quoted in ``; if the parent is some other expression,
   * it can be [[UnresolvedExtractValue]].
   */
  override def visitDereference(ctx: DereferenceContext): Expression = withOrigin(ctx) {
    val attr = ctx.fieldName.getText
    expression(ctx.base) match {
      case unresolved_attr @ UnresolvedAttribute(nameParts) =>
        ctx.fieldName.getStart.getText match {
          case escapedIdentifier(columnNameRegex)
            if conf.supportQuotedRegexColumnName &&
              isRegex(columnNameRegex) && canApplyRegex(ctx) =>
            UnresolvedRegex(columnNameRegex, Some(unresolved_attr.name),
              conf.caseSensitiveAnalysis)
          case _ =>
            UnresolvedAttribute(nameParts :+ attr)
        }
      case e =>
        UnresolvedExtractValue(e, Literal(attr))
    }
  }

  /**
   * Create an [[UnresolvedAttribute]] expression or a [[UnresolvedRegex]] if it is a regex
   * quoted in ``
   */
  override def visitColumnReference(ctx: ColumnReferenceContext): Expression = withOrigin(ctx) {
    ctx.getStart.getText match {
      case escapedIdentifier(columnNameRegex)
        if conf.supportQuotedRegexColumnName &&
          isRegex(columnNameRegex) && canApplyRegex(ctx) =>
        UnresolvedRegex(columnNameRegex, None, conf.caseSensitiveAnalysis)
      case _ =>
        UnresolvedAttribute.quoted(ctx.getText)
    }

  }

  /**
   * Create an [[UnresolvedExtractValue]] expression, this is used for subscript access to an array.
   */
  override def visitSubscript(ctx: SubscriptContext): Expression = withOrigin(ctx) {
    UnresolvedExtractValue(expression(ctx.value), expression(ctx.index))
  }

  /**
   * Create an expression for an expression between parentheses. This is need because the ANTLR
   * visitor cannot automatically convert the nested context into an expression.
   */
  override def visitParenthesizedExpression(
     ctx: ParenthesizedExpressionContext): Expression = withOrigin(ctx) {
    expression(ctx.expression)
  }

  /**
   * Create a [[SortOrder]] expression.
   */
  override def visitSortItem(ctx: SortItemContext): SortOrder = withOrigin(ctx) {
    val direction = if (ctx.DESC != null) {
      Descending
    } else {
      Ascending
    }
    val nullOrdering = if (ctx.FIRST != null) {
      NullsFirst
    } else if (ctx.LAST != null) {
      NullsLast
    } else {
      direction.defaultNullOrdering
    }
    SortOrder(expression(ctx.expression), direction, nullOrdering, Seq.empty)
  }

  /**
   * Create a typed Literal expression. A typed literal has the following SQL syntax:
   * {{{
   *   [TYPE] '[VALUE]'
   * }}}
   * Currently Date, Timestamp, Interval and Binary typed literals are supported.
   */
  override def visitTypeConstructor(ctx: TypeConstructorContext): Literal = withOrigin(ctx) {
    val value = string(visitStringLit(ctx.stringLit))
    val valueType = ctx.literalType.start.getType

    def toLiteral[T](f: UTF8String => Option[T], t: DataType): Literal = {
      f(UTF8String.fromString(value)).map(Literal(_, t)).getOrElse {
        throw QueryParsingErrors.cannotParseValueTypeError(ctx.literalType.getText, value, ctx)
      }
    }

    def constructTimestampLTZLiteral(value: String): Literal = {
      val zoneId = getZoneId(conf.sessionLocalTimeZone)
      val specialTs = convertSpecialTimestamp(value, zoneId).map(Literal(_, TimestampType))
      specialTs.getOrElse(toLiteral(stringToTimestamp(_, zoneId), TimestampType))
    }

    valueType match {
      case DATE =>
        val zoneId = getZoneId(conf.sessionLocalTimeZone)
        val specialDate = convertSpecialDate(value, zoneId).map(Literal(_, DateType))
        specialDate.getOrElse(toLiteral(stringToDate, DateType))
      case TIMESTAMP_NTZ =>
        convertSpecialTimestampNTZ(value, getZoneId(conf.sessionLocalTimeZone))
          .map(Literal(_, TimestampNTZType))
          .getOrElse(toLiteral(stringToTimestampWithoutTimeZone, TimestampNTZType))
      case TIMESTAMP_LTZ =>
        constructTimestampLTZLiteral(value)
      case TIMESTAMP =>
        SQLConf.get.timestampType match {
          case TimestampNTZType =>
            convertSpecialTimestampNTZ(value, getZoneId(conf.sessionLocalTimeZone))
              .map(Literal(_, TimestampNTZType))
              .getOrElse {
                val containsTimeZonePart =
                  DateTimeUtils.parseTimestampString(UTF8String.fromString(value))._2.isDefined
                // If the input string contains time zone part, return a timestamp with local time
                // zone literal.
                if (containsTimeZonePart) {
                  constructTimestampLTZLiteral(value)
                } else {
                  toLiteral(stringToTimestampWithoutTimeZone, TimestampNTZType)
                }
              }

          case TimestampType =>
            constructTimestampLTZLiteral(value)
        }

      case INTERVAL =>
        val interval = try {
          IntervalUtils.stringToInterval(UTF8String.fromString(value))
        } catch {
          case e: IllegalArgumentException =>
            val ex = QueryParsingErrors.cannotParseValueTypeError(
              ctx.literalType.getText, value, ctx)
            ex.setStackTrace(e.getStackTrace)
            throw ex
        }
        if (!conf.legacyIntervalEnabled) {
          val units = value
            .split("\\s")
            .map(_.toLowerCase(Locale.ROOT).stripSuffix("s"))
            .filter(s => s != "interval" && s.matches("[a-z]+"))
          constructMultiUnitsIntervalLiteral(ctx, interval, units.toImmutableArraySeq)
        } else {
          Literal(interval, CalendarIntervalType)
        }
      case BINARY_HEX =>
        try {
          Literal(Hex.unhex(value), BinaryType)
        } catch {
          case e: IllegalArgumentException =>
            val ex = QueryParsingErrors.cannotParseValueTypeError("X", value, ctx)
            ex.setStackTrace(e.getStackTrace)
            throw ex
        }
      case _ =>
        throw QueryParsingErrors.literalValueTypeUnsupportedError(
          unsupportedType = ctx.literalType.getText,
          supportedTypes =
            Seq("DATE", "TIMESTAMP_NTZ", "TIMESTAMP_LTZ", "TIMESTAMP", "INTERVAL", "X"),
          ctx)
    }
  }

  /**
   * Create a NULL literal expression.
   */
  override def visitNullLiteral(ctx: NullLiteralContext): Literal = withOrigin(ctx) {
    Literal(null)
  }

  /**
   * Create a Boolean literal expression.
   */
  override def visitBooleanLiteral(ctx: BooleanLiteralContext): Literal = withOrigin(ctx) {
    if (ctx.getText.toBoolean) {
      Literal.TrueLiteral
    } else {
      Literal.FalseLiteral
    }
  }

  /**
   * Create an integral literal expression. The code selects the most narrow integral type
   * possible, either a BigDecimal, a Long or an Integer is returned.
   */
  override def visitIntegerLiteral(ctx: IntegerLiteralContext): Literal = withOrigin(ctx) {
    BigDecimal(ctx.getText) match {
      case v if v.isValidInt =>
        Literal(v.intValue)
      case v if v.isValidLong =>
        Literal(v.longValue)
      case v => Literal(v.underlying())
    }
  }

  /**
   * Create a decimal literal for a regular decimal number.
   */
  override def visitDecimalLiteral(ctx: DecimalLiteralContext): Literal = withOrigin(ctx) {
    Literal(BigDecimal(ctx.getText).underlying())
  }

  /**
   * Create a decimal literal for a regular decimal number or a scientific decimal number.
   */
  override def visitLegacyDecimalLiteral(
      ctx: LegacyDecimalLiteralContext): Literal = withOrigin(ctx) {
    Literal(BigDecimal(ctx.getText).underlying())
  }

  /**
   * Create a double literal for number with an exponent, e.g. 1E-30
   */
  override def visitExponentLiteral(ctx: ExponentLiteralContext): Literal = {
    numericLiteral(ctx, ctx.getText, /* exponent values don't have a suffix */
      Double.MinValue, Double.MaxValue, DoubleType.simpleString)(_.toDouble)
  }

  /** Create a numeric literal expression. */
  private def numericLiteral(
      ctx: NumberContext,
      rawStrippedQualifier: String,
      minValue: BigDecimal,
      maxValue: BigDecimal,
      typeName: String)(converter: String => Any): Literal = withOrigin(ctx) {
    try {
      val rawBigDecimal = BigDecimal(rawStrippedQualifier)
      if (rawBigDecimal < minValue || rawBigDecimal > maxValue) {
        throw QueryParsingErrors.invalidNumericLiteralRangeError(
          rawStrippedQualifier, minValue, maxValue, typeName, ctx)
      }
      Literal(converter(rawStrippedQualifier))
    } catch {
      case e: NumberFormatException =>
        throw new ParseException(
          errorClass = "_LEGACY_ERROR_TEMP_0060",
          messageParameters = Map("msg" -> e.getMessage),
          ctx)
    }
  }

  /**
   * Create a Byte Literal expression.
   */
  override def visitTinyIntLiteral(ctx: TinyIntLiteralContext): Literal = {
    val rawStrippedQualifier = ctx.getText.substring(0, ctx.getText.length - 1)
    numericLiteral(ctx, rawStrippedQualifier,
      Byte.MinValue, Byte.MaxValue, ByteType.simpleString)(_.toByte)
  }

  /**
   * Create a Short Literal expression.
   */
  override def visitSmallIntLiteral(ctx: SmallIntLiteralContext): Literal = {
    val rawStrippedQualifier = ctx.getText.substring(0, ctx.getText.length - 1)
    numericLiteral(ctx, rawStrippedQualifier,
      Short.MinValue, Short.MaxValue, ShortType.simpleString)(_.toShort)
  }

  /**
   * Create a Long Literal expression.
   */
  override def visitBigIntLiteral(ctx: BigIntLiteralContext): Literal = {
    val rawStrippedQualifier = ctx.getText.substring(0, ctx.getText.length - 1)
    numericLiteral(ctx, rawStrippedQualifier,
      Long.MinValue, Long.MaxValue, LongType.simpleString)(_.toLong)
  }

  /**
   * Create a Float Literal expression.
   */
  override def visitFloatLiteral(ctx: FloatLiteralContext): Literal = {
    val rawStrippedQualifier = ctx.getText.substring(0, ctx.getText.length - 1)
    numericLiteral(ctx, rawStrippedQualifier,
      Float.MinValue, Float.MaxValue, FloatType.simpleString)(_.toFloat)
  }

  /**
   * Create a Double Literal expression.
   */
  override def visitDoubleLiteral(ctx: DoubleLiteralContext): Literal = {
    val rawStrippedQualifier = ctx.getText.substring(0, ctx.getText.length - 1)
    numericLiteral(ctx, rawStrippedQualifier,
      Double.MinValue, Double.MaxValue, DoubleType.simpleString)(_.toDouble)
  }

  /**
   * Create a BigDecimal Literal expression.
   */
  override def visitBigDecimalLiteral(ctx: BigDecimalLiteralContext): Literal = {
    val raw = ctx.getText.substring(0, ctx.getText.length - 2)
    try {
      Literal(BigDecimal(raw).underlying())
    } catch {
      case e: SparkArithmeticException =>
        throw new ParseException(
          errorClass = e.getErrorClass,
          messageParameters = e.getMessageParameters.asScala.toMap,
          ctx)
    }
  }

  /**
   * Create a String literal expression.
   */
  override def visitStringLiteral(ctx: StringLiteralContext): Literal = withOrigin(ctx) {
    Literal.create(createString(ctx), conf.defaultStringType)
  }

  /**
   * Create a String from a string literal context. This supports multiple consecutive string
   * literals, these are concatenated, for example this expression "'hello' 'world'" will be
   * converted into "helloworld".
   *
   * Special characters can be escaped by using Hive/C-style escaping.
   */
  private def createString(ctx: StringLiteralContext): String = {
    if (conf.escapedStringLiterals) {
      ctx.stringLit.asScala.map(x => stringWithoutUnescape(visitStringLit(x))).mkString
    } else {
      ctx.stringLit.asScala.map(x => string(visitStringLit(x))).mkString
    }
  }

  /**
   * Create an [[UnresolvedRelation]] from an identifier reference.
   */
  private def createUnresolvedRelation(
      ctx: IdentifierReferenceContext): LogicalPlan = withOrigin(ctx) {
    withIdentClause(ctx, UnresolvedRelation(_))
  }

  /**
   * Create an [[UnresolvedRelation]] from a multi-part identifier.
   */
  private def createUnresolvedRelation(
      ctx: ParserRuleContext, ident: Seq[String]): UnresolvedRelation = withOrigin(ctx) {
    UnresolvedRelation(ident)
  }

  /**
   * Create an [[UnresolvedTable]] from an identifier reference.
   */
  private def createUnresolvedTable(
      ctx: IdentifierReferenceContext,
      commandName: String,
      suggestAlternative: Boolean = false): LogicalPlan = withOrigin(ctx) {
    withIdentClause(ctx, UnresolvedTable(_, commandName, suggestAlternative))
  }

  /**
   * Create an [[UnresolvedView]] from a multi-part identifier.
   */
  private def createUnresolvedView(
      ctx: IdentifierReferenceContext,
      commandName: String,
      allowTemp: Boolean = true,
      suggestAlternative: Boolean = false): LogicalPlan = withOrigin(ctx) {
    withIdentClause(ctx, UnresolvedView(_, commandName, allowTemp, suggestAlternative))
  }

  /**
   * Create an [[UnresolvedTableOrView]] from a multi-part identifier.
   */
  private def createUnresolvedTableOrView(
      ctx: IdentifierReferenceContext,
      commandName: String,
      allowTempView: Boolean = true): LogicalPlan = withOrigin(ctx) {
    withIdentClause(ctx, UnresolvedTableOrView(_, commandName, allowTempView))
  }

  private def createUnresolvedTableOrView(
      ctx: ParserRuleContext,
      ident: Seq[String],
      commandName: String,
      allowTempView: Boolean): UnresolvedTableOrView = withOrigin(ctx) {
    UnresolvedTableOrView(ident, commandName, allowTempView)
  }

  /**
   * Create an [[UnresolvedFunction]] from a multi-part identifier.
   */
  private def createUnresolvedFunctionName(
      ctx: ParserRuleContext,
      ident: Seq[String],
      commandName: String,
      requirePersistent: Boolean = false,
      funcTypeMismatchHint: Option[String] = None,
      possibleQualifiedName: Option[Seq[String]] = None): UnresolvedFunctionName = withOrigin(ctx) {
    UnresolvedFunctionName(
      ident,
      commandName,
      requirePersistent,
      funcTypeMismatchHint,
      possibleQualifiedName)
  }

  /**
   * Construct an [[Literal]] from [[CalendarInterval]] and
   * units represented as a [[Seq]] of [[String]].
   */
  private def constructMultiUnitsIntervalLiteral(
      ctx: ParserRuleContext,
      calendarInterval: CalendarInterval,
      units: Seq[String]): Literal = {
    val yearMonthFields = Set.empty[Byte]
    val dayTimeFields = Set.empty[Byte]
    for (unit <- units) {
      if (YearMonthIntervalType.stringToField.contains(unit)) {
        yearMonthFields += YearMonthIntervalType.stringToField(unit)
      } else if (DayTimeIntervalType.stringToField.contains(unit)) {
        dayTimeFields += DayTimeIntervalType.stringToField(unit)
      } else if (unit == "week") {
        dayTimeFields += DayTimeIntervalType.DAY
      } else {
        assert(unit == "millisecond" || unit == "microsecond")
        dayTimeFields += DayTimeIntervalType.SECOND
      }
    }
    if (yearMonthFields.nonEmpty) {
      if (dayTimeFields.nonEmpty) {
        val literalStr = source(ctx)
        throw QueryParsingErrors.mixedIntervalUnitsError(literalStr, ctx)
      }
      Literal(
        calendarInterval.months,
        YearMonthIntervalType(yearMonthFields.min, yearMonthFields.max)
      )
    } else {
      Literal(
        IntervalUtils.getDuration(calendarInterval, TimeUnit.MICROSECONDS),
        DayTimeIntervalType(dayTimeFields.min, dayTimeFields.max))
    }
  }

  /**
   * Create a [[CalendarInterval]] or ANSI interval literal expression.
   * Two syntaxes are supported:
   * - multiple unit value pairs, for instance: interval 2 months 2 days.
   * - from-to unit, for instance: interval '1-2' year to month.
   */
  override def visitInterval(ctx: IntervalContext): Literal = withOrigin(ctx) {
    val calendarInterval = parseIntervalLiteral(ctx)
    if (ctx.errorCapturingUnitToUnitInterval != null && !conf.legacyIntervalEnabled) {
      // Check the `to` unit to distinguish year-month and day-time intervals because
      // `CalendarInterval` doesn't have enough info. For instance, new CalendarInterval(0, 0, 0)
      // can be derived from INTERVAL '0-0' YEAR TO MONTH as well as from
      // INTERVAL '0 00:00:00' DAY TO SECOND.
      val fromUnit =
        ctx.errorCapturingUnitToUnitInterval.body.from.getText.toLowerCase(Locale.ROOT)
      val toUnit = ctx.errorCapturingUnitToUnitInterval.body.to.getText.toLowerCase(Locale.ROOT)
      if (toUnit == "month") {
        assert(calendarInterval.days == 0 && calendarInterval.microseconds == 0)
        val start = YearMonthIntervalType.stringToField(fromUnit)
        Literal(calendarInterval.months, YearMonthIntervalType(start, YearMonthIntervalType.MONTH))
      } else {
        assert(calendarInterval.months == 0)
        val micros = IntervalUtils.getDuration(calendarInterval, TimeUnit.MICROSECONDS)
        val start = DayTimeIntervalType.stringToField(fromUnit)
        val end = DayTimeIntervalType.stringToField(toUnit)
        Literal(micros, DayTimeIntervalType(start, end))
      }
    } else if (ctx.errorCapturingMultiUnitsInterval != null && !conf.legacyIntervalEnabled) {
      val units =
        ctx.errorCapturingMultiUnitsInterval.body.unit.asScala.map(
          _.getText.toLowerCase(Locale.ROOT).stripSuffix("s")).toSeq
      constructMultiUnitsIntervalLiteral(ctx, calendarInterval, units)
    } else {
      Literal(calendarInterval, CalendarIntervalType)
    }
  }

  /**
   * Create a [[CalendarInterval]] object
   */
  protected def parseIntervalLiteral(ctx: IntervalContext): CalendarInterval = withOrigin(ctx) {
    if (ctx.errorCapturingMultiUnitsInterval != null) {
      val innerCtx = ctx.errorCapturingMultiUnitsInterval
      if (innerCtx.unitToUnitInterval != null) {
        throw QueryParsingErrors.moreThanOneFromToUnitInIntervalLiteralError(
          innerCtx.unitToUnitInterval)
      }
      visitMultiUnitsInterval(innerCtx.multiUnitsInterval)
    } else {
      assert(ctx.errorCapturingUnitToUnitInterval != null)
      val innerCtx = ctx.errorCapturingUnitToUnitInterval
      if (innerCtx.error1 != null || innerCtx.error2 != null) {
        val errorCtx = if (innerCtx.error1 != null) innerCtx.error1 else innerCtx.error2
        throw QueryParsingErrors.moreThanOneFromToUnitInIntervalLiteralError(errorCtx)
      }
      visitUnitToUnitInterval(innerCtx.body)
    }
  }

  /**
   * Creates a [[CalendarInterval]] with multiple unit value pairs, e.g. 1 YEAR 2 DAYS.
   */
  override def visitMultiUnitsInterval(ctx: MultiUnitsIntervalContext): CalendarInterval = {
    withOrigin(ctx) {
      val units = ctx.unit.asScala
      val values = ctx.intervalValue().asScala
      try {
        assert(units.length == values.length)
        val kvs = units.indices.map { i =>
          val u = units(i).getText
          val v = if (values(i).stringLit() != null) {
            val value = string(visitStringLit(values(i).stringLit()))
            // SPARK-32840: For invalid cases, e.g. INTERVAL '1 day 2' hour,
            // INTERVAL 'interval 1' day, we need to check ahead before they are concatenated with
            // units and become valid ones, e.g. '1 day 2 hour'.
            // Ideally, we only ensure the value parts don't contain any units here.
            if (value.exists(Character.isLetter)) {
              throw QueryParsingErrors.invalidIntervalFormError(value, ctx)
            }
            if (values(i).MINUS() == null) {
              value
            } else if (value.startsWith("-")) {
              value.replaceFirst("-", "")
            } else {
              s"-$value"
            }
          } else {
            values(i).getText
          }
          UTF8String.fromString(" " + v + " " + u)
        }
        IntervalUtils.stringToInterval(UTF8String.concat(kvs: _*))
      } catch {
        case st: SparkThrowable => throw st
        case i: IllegalArgumentException =>
          val e = new ParseException(
            errorClass = "_LEGACY_ERROR_TEMP_0062",
            messageParameters = Map("msg" -> i.getMessage),
            ctx)
          e.setStackTrace(i.getStackTrace)
          throw e
      }
    }
  }

  /**
   * Creates a [[CalendarInterval]] with from-to unit, e.g. '2-1' YEAR TO MONTH.
   */
  override def visitUnitToUnitInterval(ctx: UnitToUnitIntervalContext): CalendarInterval = {
    withOrigin(ctx) {
      val value = Option(ctx.intervalValue().stringLit()).map(s => string(visitStringLit(s)))
        .map { interval =>
        if (ctx.intervalValue().MINUS() == null) {
          interval
        } else if (interval.startsWith("-")) {
          interval.replaceFirst("-", "")
        } else {
          s"-$interval"
        }
      }.getOrElse {
        throw QueryParsingErrors.invalidFromToUnitValueError(ctx.intervalValue)
      }
      try {
        val from = ctx.from.getText.toLowerCase(Locale.ROOT)
        val to = ctx.to.getText.toLowerCase(Locale.ROOT)
        (from, to) match {
          case ("year", "month") =>
            IntervalUtils.fromYearMonthString(value)
          case ("day", "hour") | ("day", "minute") | ("day", "second") | ("hour", "minute") |
               ("hour", "second") | ("minute", "second") =>
            IntervalUtils.fromDayTimeString(value,
              DayTimeIntervalType.stringToField(from), DayTimeIntervalType.stringToField(to))
          case _ =>
            throw QueryParsingErrors.fromToIntervalUnsupportedError(from, to, ctx)
        }
      } catch {
        // Handle Exceptions thrown by CalendarInterval
        case e: IllegalArgumentException =>
          val pe = new ParseException(
            errorClass = "_LEGACY_ERROR_TEMP_0063",
            messageParameters = Map("msg" -> e.getMessage),
            ctx)
          pe.setStackTrace(e.getStackTrace)
          throw pe
      }
    }
  }

  /* ********************************************************************************************
   * DataType parsing
   * ******************************************************************************************** */

  /**
   * Create top level table schema.
   */
  protected def createSchema(ctx: ColDefinitionListContext): StructType = {
    val columns = Option(ctx).toArray.flatMap(visitColDefinitionList)
    StructType(columns.map(_.toV1Column))
  }

  /**
   * Get CREATE TABLE column definitions.
   */
  override def visitColDefinitionList(
      ctx: ColDefinitionListContext): Seq[ColumnDefinition] = withOrigin(ctx) {
    ctx.colDefinition().asScala.map(visitColDefinition).toSeq
  }

  /**
   * Get a CREATE TABLE column definition.
   */
  override def visitColDefinition(
      ctx: ColDefinitionContext): ColumnDefinition = withOrigin(ctx) {
    import ctx._

    val name: String = colName.getText
    // Check that no duplicates exist among any CREATE TABLE column options specified.
    var nullable = true
    var defaultExpression: Option[DefaultExpressionContext] = None
    var generationExpression: Option[GenerationExpressionContext] = None
    var commentSpec: Option[CommentSpecContext] = None
    ctx.colDefinitionOption().asScala.foreach { option =>
      if (option.NULL != null) {
        blockBang(option.errorCapturingNot)
        if (!nullable) {
          throw QueryParsingErrors.duplicateTableColumnDescriptor(
            option, name, "NOT NULL")
        }
        nullable = false
      }
      Option(option.defaultExpression()).foreach { expr =>
        if (!conf.getConf(SQLConf.ENABLE_DEFAULT_COLUMNS)) {
          throw QueryParsingErrors.defaultColumnNotEnabledError(ctx)
        }
        if (defaultExpression.isDefined) {
          throw QueryParsingErrors.duplicateTableColumnDescriptor(
            option, name, "DEFAULT")
        }
        defaultExpression = Some(expr)
      }
      Option(option.generationExpression()).foreach { expr =>
        if (generationExpression.isDefined) {
          throw QueryParsingErrors.duplicateTableColumnDescriptor(
            option, name, "GENERATED ALWAYS AS")
        }
        generationExpression = Some(expr)
      }
      Option(option.commentSpec()).foreach { spec =>
        if (commentSpec.isDefined) {
          throw QueryParsingErrors.duplicateTableColumnDescriptor(
            option, name, "COMMENT")
        }
        commentSpec = Some(spec)
      }
    }

    ColumnDefinition(
      name = name,
      dataType = typedVisit[DataType](ctx.dataType),
      nullable = nullable,
      comment = commentSpec.map(visitCommentSpec),
      defaultValue = defaultExpression.map(visitDefaultExpression),
      generationExpression = generationExpression.map(visitGenerationExpression)
    )
  }

  /**
   * Create a location string.
   */
  override def visitLocationSpec(ctx: LocationSpecContext): String = withOrigin(ctx) {
    string(visitStringLit(ctx.stringLit))
  }

  /**
   * Create an optional location string.
   */
  protected def visitLocationSpecList(ctx: java.util.List[LocationSpecContext]): Option[String] = {
    ctx.asScala.headOption.map(visitLocationSpec)
  }

  private def getDefaultExpression(
      exprCtx: ExpressionContext,
      place: String): DefaultValueExpression = {
    // Make sure it can be converted to Catalyst expressions.
    val expr = expression(exprCtx)
    if (expr.containsPattern(PARAMETER)) {
      throw QueryParsingErrors.parameterMarkerNotAllowed(place, expr.origin)
    }
    // Extract the raw expression text so that we can save the user provided text. We don't
    // use `Expression.sql` to avoid storing incorrect text caused by bugs in any expression's
    // `sql` method. Note: `exprCtx.getText` returns a string without spaces, so we need to
    // get the text from the underlying char stream instead.
    val start = exprCtx.getStart.getStartIndex
    val end = exprCtx.getStop.getStopIndex
    val originalSQL = exprCtx.getStart.getInputStream.getText(new Interval(start, end))
    DefaultValueExpression(expr, originalSQL)
  }

  /**
   * Create `DefaultValueExpression` for a column.
   */
  override def visitDefaultExpression(ctx: DefaultExpressionContext): DefaultValueExpression =
    withOrigin(ctx) {
      getDefaultExpression(ctx.expression(), "DEFAULT")
    }

  /**
   * Create `DefaultValueExpression` for a SQL variable.
   */
  override def visitVariableDefaultExpression(
      ctx: VariableDefaultExpressionContext): DefaultValueExpression =
    withOrigin(ctx) {
      getDefaultExpression(ctx.expression(), "DEFAULT")
    }

  /**
   * Create a generation expression string.
   */
  override def visitGenerationExpression(ctx: GenerationExpressionContext): String =
    withOrigin(ctx) {
      getDefaultExpression(ctx.expression(), "GENERATED").originalSQL
    }

  /**
   * Create an optional comment string.
   */
  protected def visitCommentSpecList(ctx: java.util.List[CommentSpecContext]): Option[String] = {
    ctx.asScala.headOption.map(visitCommentSpec)
  }

  /**
   * Create a [[BucketSpec]].
   */
  override def visitBucketSpec(ctx: BucketSpecContext): BucketSpec = withOrigin(ctx) {
    BucketSpec(
      ctx.INTEGER_VALUE.getText.toInt,
      visitIdentifierList(ctx.identifierList),
      Option(ctx.orderedIdentifierList)
          .toSeq
          .flatMap(_.orderedIdentifier.asScala)
          .map { orderedIdCtx =>
            Option(orderedIdCtx.ordering).map(_.getText).foreach { dir =>
              if (dir.toLowerCase(Locale.ROOT) != "asc") {
                operationNotAllowed(s"Column ordering must be ASC, was '$dir'", ctx)
              }
            }

            orderedIdCtx.ident.getText
          })
  }

  /**
   * Create a [[ClusterBySpec]].
   */
  override def visitClusterBySpec(ctx: ClusterBySpecContext): ClusterBySpec = withOrigin(ctx) {
    val columnNames = ctx.multipartIdentifierList.multipartIdentifier.asScala
      .map(typedVisit[Seq[String]]).map(FieldReference(_)).toSeq
    ClusterBySpec(columnNames)
  }

  /**
   * Convert a property list into a key-value map.
   * This should be called through [[visitPropertyKeyValues]] or [[visitPropertyKeys]].
   */
  override def visitPropertyList(
      ctx: PropertyListContext): Map[String, String] = withOrigin(ctx) {
    val properties = ctx.property.asScala.map { property =>
      val key = visitPropertyKey(property.key)
      val value = visitPropertyValue(property.value)
      key -> value
    }
    // Check for duplicate property names.
    checkDuplicateKeys(properties.toSeq, ctx)
    properties.toMap
  }

  /**
   * Parse a key-value map from a [[PropertyListContext]], assuming all values are specified.
   */
  def visitPropertyKeyValues(ctx: PropertyListContext): Map[String, String] = {
    val props = visitPropertyList(ctx)
    val badKeys = props.collect { case (key, null) => key }
    if (badKeys.nonEmpty) {
      operationNotAllowed(
        s"Values must be specified for key(s): ${badKeys.mkString("[", ",", "]")}", ctx)
    }
    props
  }

  /**
   * Parse a list of keys from a [[PropertyListContext]], assuming no values are specified.
   */
  def visitPropertyKeys(ctx: PropertyListContext): Seq[String] = {
    val props = visitPropertyList(ctx)
    val badKeys = props.filter { case (_, v) => v != null }.keys
    if (badKeys.nonEmpty) {
      operationNotAllowed(
        s"Values should not be specified for key(s): ${badKeys.mkString("[", ",", "]")}", ctx)
    }
    props.keys.toSeq
  }

  /**
   * A property key can either be String or a collection of dot separated elements. This
   * function extracts the property key based on whether its a string literal or a property
   * identifier.
   */
  override def visitPropertyKey(key: PropertyKeyContext): String = {
    if (key.stringLit() != null) {
      string(visitStringLit(key.stringLit()))
    } else {
      key.getText
    }
  }

  /**
   * A property value can be String, Integer, Boolean or Decimal. This function extracts
   * the property value based on whether its a string, integer, boolean or decimal literal.
   */
  override def visitPropertyValue(value: PropertyValueContext): String = {
    if (value == null) {
      null
    } else if (value.stringLit() != null) {
      string(visitStringLit(value.stringLit()))
    } else if (value.booleanValue != null) {
      value.getText.toLowerCase(Locale.ROOT)
    } else {
      value.getText
    }
  }

  /**
   * Parse a key-value map from an [[ExpressionPropertyListContext]], assuming all values are
   * specified.
   */
  override def visitExpressionPropertyList(
      ctx: ExpressionPropertyListContext): OptionList = {
    val options = ctx.expressionProperty.asScala.map { property =>
      val key: String = visitPropertyKey(property.key)
      val value: Expression = Option(property.value).map(expression).getOrElse {
        operationNotAllowed(s"A value must be specified for the key: $key.", ctx)
      }
      key -> value
    }.toSeq
    OptionList(options)
  }

  /**
   * Type to keep track of a table header: (identifier, isTemporary, ifNotExists, isExternal).
   */
  type TableHeader = (IdentifierReferenceContext, Boolean, Boolean, Boolean)

  /**
   * Type to keep track of table clauses:
   * - partition transforms
   * - partition columns
   * - bucketSpec
   * - properties
   * - options
   * - location
   * - comment
   * - serde
   * - clusterBySpec
   *
   * Note: Partition transforms are based on existing table schema definition. It can be simple
   * column names, or functions like `year(date_col)`. Partition columns are column names with data
   * types like `i INT`, which should be appended to the existing table schema.
   */
  type TableClauses = (
      Seq[Transform], Seq[ColumnDefinition], Option[BucketSpec], Map[String, String],
      OptionList, Option[String], Option[String], Option[SerdeInfo], Option[ClusterBySpec])

  /**
   * Validate a create table statement and return the [[TableIdentifier]].
   */
  override def visitCreateTableHeader(
      ctx: CreateTableHeaderContext): TableHeader = withOrigin(ctx) {
    blockBang(ctx.errorCapturingNot)
    val temporary = ctx.TEMPORARY != null
    val ifNotExists = ctx.EXISTS != null
    if (temporary && ifNotExists) {
      invalidStatement("CREATE TEMPORARY TABLE ... IF NOT EXISTS", ctx)
    }
    (ctx.identifierReference(), temporary, ifNotExists, ctx.EXTERNAL != null)
  }

  /**
   * Parse a qualified name to a multipart name.
   */
  override def visitQualifiedName(ctx: QualifiedNameContext): Seq[String] = withOrigin(ctx) {
    ctx.identifier.asScala.map(_.getText).toSeq
  }

  /**
   * Parse a list of transforms or columns.
   */
  override def visitPartitionFieldList(
      ctx: PartitionFieldListContext): (Seq[Transform], Seq[ColumnDefinition]) = withOrigin(ctx) {
    val (transforms, columns) = ctx.fields.asScala.map {
      case transform: PartitionTransformContext =>
        (Some(visitPartitionTransform(transform)), None)
      case field: PartitionColumnContext =>
        val f = visitColType(field.colType)
        // The parser rule of `visitColType` only supports basic column info with comment.
        val col = ColumnDefinition(f.name, f.dataType, f.nullable, f.getComment())
        (None, Some(col))
    }.unzip

    (transforms.flatten.toSeq, columns.flatten.toSeq)
  }

  override def visitPartitionTransform(
      ctx: PartitionTransformContext): Transform = withOrigin(ctx) {
    def getFieldReference(
        ctx: ApplyTransformContext,
        arg: V2Expression): FieldReference = {
      lazy val name: String = ctx.identifier.getText
      arg match {
        case ref: FieldReference =>
          ref
        case nonRef =>
          throw QueryParsingErrors.partitionTransformNotExpectedError(name, nonRef.describe, ctx)
      }
    }

    def getSingleFieldReference(
        ctx: ApplyTransformContext,
        arguments: Seq[V2Expression]): FieldReference = {
      lazy val name: String = ctx.identifier.getText
      if (arguments.size > 1) {
        throw QueryParsingErrors.wrongNumberArgumentsForTransformError(name, arguments.size, ctx)
      } else if (arguments.isEmpty) {
        throw SparkException.internalError(s"Not enough arguments for transform $name")
      } else {
        getFieldReference(ctx, arguments.head)
      }
    }

    ctx.transform match {
      case identityCtx: IdentityTransformContext =>
        IdentityTransform(FieldReference(typedVisit[Seq[String]](identityCtx.qualifiedName)))

      case applyCtx: ApplyTransformContext =>
        val arguments = applyCtx.argument.asScala.map(visitTransformArgument).toSeq

        applyCtx.identifier.getText match {
          case "bucket" =>
            val numBuckets: Int = arguments.head match {
              case LiteralValue(shortValue, ShortType) =>
                shortValue.asInstanceOf[Short].toInt
              case LiteralValue(intValue, IntegerType) =>
                intValue.asInstanceOf[Int]
              case LiteralValue(longValue, LongType) =>
                longValue.asInstanceOf[Long].toInt
              case lit =>
                throw QueryParsingErrors.invalidBucketsNumberError(lit.describe, applyCtx)
            }

            val fields = arguments.tail.map(arg => getFieldReference(applyCtx, arg))

            BucketTransform(LiteralValue(numBuckets, IntegerType), fields)

          case "years" =>
            YearsTransform(getSingleFieldReference(applyCtx, arguments))

          case "months" =>
            MonthsTransform(getSingleFieldReference(applyCtx, arguments))

          case "days" =>
            DaysTransform(getSingleFieldReference(applyCtx, arguments))

          case "hours" =>
            HoursTransform(getSingleFieldReference(applyCtx, arguments))

          case name =>
            ApplyTransform(name, arguments)
        }
    }
  }

  /**
   * Parse an argument to a transform. An argument may be a field reference (qualified name) or
   * a value literal.
   */
  override def visitTransformArgument(ctx: TransformArgumentContext): V2Expression = {
    withOrigin(ctx) {
      val reference = Option(ctx.qualifiedName)
          .map(typedVisit[Seq[String]])
          .map(FieldReference(_))
      val literal = Option(ctx.constant)
          .map(typedVisit[Literal])
          .map(lit => LiteralValue(lit.value, lit.dataType))
      reference.orElse(literal)
          .getOrElse(throw SparkException.internalError("Invalid transform argument"))
    }
  }

  private def cleanNamespaceProperties(
      properties: Map[String, String],
      ctx: ParserRuleContext): Map[String, String] = withOrigin(ctx) {
    import SupportsNamespaces._
    val legacyOn = conf.getConf(SQLConf.LEGACY_PROPERTY_NON_RESERVED)
    properties.filter {
      case (PROP_LOCATION, _) if !legacyOn =>
        throw QueryParsingErrors.cannotCleanReservedNamespacePropertyError(
          PROP_LOCATION, ctx, "please use the LOCATION clause to specify it")
      case (PROP_LOCATION, _) => false
      case (PROP_OWNER, _) if !legacyOn =>
        throw QueryParsingErrors.cannotCleanReservedNamespacePropertyError(
          PROP_OWNER, ctx, "it will be set to the current user")
      case (PROP_OWNER, _) => false
      case _ => true
    }
  }

  /**
   * Create a [[CreateNamespace]] command.
   *
   * For example:
   * {{{
   *   CREATE NAMESPACE [IF NOT EXISTS] ns1.ns2.ns3
   *     create_namespace_clauses;
   *
   *   create_namespace_clauses (order insensitive):
   *     [COMMENT namespace_comment]
   *     [LOCATION path]
   *     [WITH PROPERTIES (key1=val1, key2=val2, ...)]
   * }}}
   */
  override def visitCreateNamespace(ctx: CreateNamespaceContext): LogicalPlan = withOrigin(ctx) {
    import SupportsNamespaces._
    checkDuplicateClauses(ctx.commentSpec(), "COMMENT", ctx)
    checkDuplicateClauses(ctx.locationSpec, "LOCATION", ctx)
    checkDuplicateClauses(ctx.PROPERTIES, "WITH PROPERTIES", ctx)
    checkDuplicateClauses(ctx.DBPROPERTIES, "WITH DBPROPERTIES", ctx)

    if (!ctx.PROPERTIES.isEmpty && !ctx.DBPROPERTIES.isEmpty) {
      throw QueryParsingErrors.propertiesAndDbPropertiesBothSpecifiedError(ctx)
    }

    var properties = ctx.propertyList.asScala.headOption
      .map(visitPropertyKeyValues)
      .getOrElse(Map.empty)

    properties = cleanNamespaceProperties(properties, ctx)

    visitCommentSpecList(ctx.commentSpec()).foreach {
      properties += PROP_COMMENT -> _
    }

    visitLocationSpecList(ctx.locationSpec()).foreach {
      properties += PROP_LOCATION -> _
    }

    blockBang(ctx.errorCapturingNot)

    CreateNamespace(
      withIdentClause(ctx.identifierReference, UnresolvedNamespace(_)),
      ctx.EXISTS != null,
      properties)
  }

  /**
   * Create a [[DropNamespace]] command.
   *
   * For example:
   * {{{
   *   DROP (DATABASE|SCHEMA|NAMESPACE) [IF EXISTS] ns1.ns2 [RESTRICT|CASCADE];
   * }}}
   */
  override def visitDropNamespace(ctx: DropNamespaceContext): LogicalPlan = withOrigin(ctx) {
    DropNamespace(
      withIdentClause(ctx.identifierReference, UnresolvedNamespace(_)),
      ctx.EXISTS != null,
      ctx.CASCADE != null)
  }

  /**
   * Create an [[SetNamespaceProperties]] logical plan.
   *
   * For example:
   * {{{
   *   ALTER (DATABASE|SCHEMA|NAMESPACE) database
   *   SET (DBPROPERTIES|PROPERTIES) (property_name=property_value, ...);
   * }}}
   */
  override def visitSetNamespaceProperties(ctx: SetNamespacePropertiesContext): LogicalPlan = {
    withOrigin(ctx) {
      val properties = cleanNamespaceProperties(visitPropertyKeyValues(ctx.propertyList), ctx)
      SetNamespaceProperties(
        withIdentClause(ctx.identifierReference, UnresolvedNamespace(_)),
        properties)
    }
  }

  /**
   * Create an [[SetNamespaceLocation]] logical plan.
   *
   * For example:
   * {{{
   *   ALTER (DATABASE|SCHEMA|NAMESPACE) namespace SET LOCATION path;
   * }}}
   */
  override def visitSetNamespaceLocation(ctx: SetNamespaceLocationContext): LogicalPlan = {
    withOrigin(ctx) {
      SetNamespaceLocation(
        withIdentClause(ctx.identifierReference, UnresolvedNamespace(_)),
        visitLocationSpec(ctx.locationSpec))
    }
  }

  /**
   * Create a [[ShowNamespaces]] command.
   */
  override def visitShowNamespaces(ctx: ShowNamespacesContext): LogicalPlan = withOrigin(ctx) {
    val multiPart = Option(ctx.multipartIdentifier).map(visitMultipartIdentifier)
    ShowNamespaces(
      UnresolvedNamespace(multiPart.getOrElse(Seq.empty[String])),
      Option(ctx.pattern).map(x => string(visitStringLit(x))))
  }

  /**
   * Create a [[DescribeNamespace]].
   *
   * For example:
   * {{{
   *   DESCRIBE (DATABASE|SCHEMA|NAMESPACE) [EXTENDED] database;
   * }}}
   */
  override def visitDescribeNamespace(ctx: DescribeNamespaceContext): LogicalPlan =
    withOrigin(ctx) {
      DescribeNamespace(
        withIdentClause(ctx.identifierReference, UnresolvedNamespace(_)),
        ctx.EXTENDED != null)
    }

  def cleanTableProperties[ValueType](
      ctx: ParserRuleContext, properties: Map[String, ValueType]): Map[String, ValueType] = {
    import TableCatalog._
    val legacyOn = conf.getConf(SQLConf.LEGACY_PROPERTY_NON_RESERVED)
    properties.filter {
      case (PROP_PROVIDER, _) if !legacyOn =>
        throw QueryParsingErrors.cannotCleanReservedTablePropertyError(
          PROP_PROVIDER, ctx, "please use the USING clause to specify it")
      case (PROP_PROVIDER, _) => false
      case (PROP_LOCATION, _) if !legacyOn =>
        throw QueryParsingErrors.cannotCleanReservedTablePropertyError(
          PROP_LOCATION, ctx, "please use the LOCATION clause to specify it")
      case (PROP_LOCATION, _) => false
      case (PROP_OWNER, _) if !legacyOn =>
        throw QueryParsingErrors.cannotCleanReservedTablePropertyError(
          PROP_OWNER, ctx, "it will be set to the current user")
      case (PROP_OWNER, _) => false
      case (PROP_EXTERNAL, _) if !legacyOn =>
        throw QueryParsingErrors.cannotCleanReservedTablePropertyError(
          PROP_EXTERNAL, ctx, "please use CREATE EXTERNAL TABLE")
      case (PROP_EXTERNAL, _) => false
      // It's safe to set whatever table comment, so we don't make it a reserved table property.
      case (PROP_COMMENT, _) => true
      case (k, _) =>
        val isReserved = CatalogV2Util.TABLE_RESERVED_PROPERTIES.contains(k)
        if (!legacyOn && isReserved) {
          throw QueryParsingErrors.cannotCleanReservedTablePropertyError(
            k, ctx, "please remove it from the TBLPROPERTIES list.")
        }
        !isReserved
    }
  }

  def cleanTableOptions(
      ctx: ParserRuleContext,
      options: OptionList,
      location: Option[String]): (OptionList, Option[String]) = {
    var path = location
    val filtered = cleanTableProperties(ctx, options.options.toMap).filter {
      case (key, value) if key.equalsIgnoreCase("path") =>
        val newValue: String =
          if (value == null) {
            ""
          } else value match {
            case Literal(_, _: StringType) => value.toString
            case _ => throw QueryCompilationErrors.optionMustBeLiteralString(key)
          }
        if (path.nonEmpty) {
          throw QueryParsingErrors.duplicatedTablePathsFoundError(path.get, newValue, ctx)
        }
        path = Some(newValue)
        false
      case _ => true
    }
    (OptionList(filtered.toSeq), path)
  }

  /**
   * Create a [[SerdeInfo]] for creating tables.
   *
   * Format: STORED AS (name | INPUTFORMAT input_format OUTPUTFORMAT output_format)
   */
  override def visitCreateFileFormat(ctx: CreateFileFormatContext): SerdeInfo = withOrigin(ctx) {
    (ctx.fileFormat, ctx.storageHandler) match {
      // Expected format: INPUTFORMAT input_format OUTPUTFORMAT output_format
      case (c: TableFileFormatContext, null) =>
        SerdeInfo(formatClasses = Some(FormatClasses(string(visitStringLit(c.inFmt)),
          string(visitStringLit(c.outFmt)))))
      // Expected format: SEQUENCEFILE | TEXTFILE | RCFILE | ORC | PARQUET | AVRO
      case (c: GenericFileFormatContext, null) =>
        SerdeInfo(storedAs = Some(c.identifier.getText))
      case (null, storageHandler) =>
        invalidStatement("STORED BY", ctx)
      case _ =>
        throw QueryParsingErrors.storedAsAndStoredByBothSpecifiedError(ctx)
    }
  }

  /**
   * Create a [[SerdeInfo]] used for creating tables.
   *
   * Example format:
   * {{{
   *   SERDE serde_name [WITH SERDEPROPERTIES (k1=v1, k2=v2, ...)]
   * }}}
   *
   * OR
   *
   * {{{
   *   DELIMITED [FIELDS TERMINATED BY char [ESCAPED BY char]]
   *   [COLLECTION ITEMS TERMINATED BY char]
   *   [MAP KEYS TERMINATED BY char]
   *   [LINES TERMINATED BY char]
   *   [NULL DEFINED AS char]
   * }}}
   */
  def visitRowFormat(ctx: RowFormatContext): SerdeInfo = withOrigin(ctx) {
    ctx match {
      case serde: RowFormatSerdeContext => visitRowFormatSerde(serde)
      case delimited: RowFormatDelimitedContext => visitRowFormatDelimited(delimited)
    }
  }

  /**
   * Create SERDE row format name and properties pair.
   */
  override def visitRowFormatSerde(ctx: RowFormatSerdeContext): SerdeInfo = withOrigin(ctx) {
    import ctx._
    SerdeInfo(
      serde = Some(string(visitStringLit(name))),
      serdeProperties = Option(propertyList).map(visitPropertyKeyValues).getOrElse(Map.empty))
  }

  /**
   * Create a delimited row format properties object.
   */
  override def visitRowFormatDelimited(
      ctx: RowFormatDelimitedContext): SerdeInfo = withOrigin(ctx) {
    // Collect the entries if any.
    def entry(key: String, value: StringLitContext): Seq[(String, String)] = {
      Option(value).toSeq.map(x => key -> string(visitStringLit(x)))
    }
    // TODO we need proper support for the NULL format.
    val entries =
      entry("field.delim", ctx.fieldsTerminatedBy) ++
          entry("serialization.format", ctx.fieldsTerminatedBy) ++
          entry("escape.delim", ctx.escapedBy) ++
          // The following typo is inherited from Hive...
          entry("colelction.delim", ctx.collectionItemsTerminatedBy) ++
          entry("mapkey.delim", ctx.keysTerminatedBy) ++
          Option(ctx.linesSeparatedBy).toSeq.map { token =>
            val value = string(visitStringLit(token))
            validate(
              value == "\n",
              s"LINES TERMINATED BY only supports newline '\\n' right now: $value",
              ctx)
            "line.delim" -> value
          }
    SerdeInfo(serdeProperties = entries.toMap)
  }

  /**
   * Throw a [[ParseException]] if the user specified incompatible SerDes through ROW FORMAT
   * and STORED AS.
   *
   * The following are allowed. Anything else is not:
   *   ROW FORMAT SERDE ... STORED AS [SEQUENCEFILE | RCFILE | TEXTFILE]
   *   ROW FORMAT DELIMITED ... STORED AS TEXTFILE
   *   ROW FORMAT ... STORED AS INPUTFORMAT ... OUTPUTFORMAT ...
   */
  protected def validateRowFormatFileFormat(
      rowFormatCtx: RowFormatContext,
      createFileFormatCtx: CreateFileFormatContext,
      parentCtx: ParserRuleContext): Unit = {
    if (rowFormatCtx == null || createFileFormatCtx == null) {
      return
    }
    (rowFormatCtx, createFileFormatCtx.fileFormat) match {
      case (_, ffTable: TableFileFormatContext) => // OK
      case (rfSerde: RowFormatSerdeContext, ffGeneric: GenericFileFormatContext) =>
        ffGeneric.identifier.getText.toLowerCase(Locale.ROOT) match {
          case ("sequencefile" | "textfile" | "rcfile") => // OK
          case fmt =>
            operationNotAllowed(
              s"ROW FORMAT SERDE is incompatible with format '$fmt', which also specifies a serde",
              parentCtx)
        }
      case (rfDelimited: RowFormatDelimitedContext, ffGeneric: GenericFileFormatContext) =>
        ffGeneric.identifier.getText.toLowerCase(Locale.ROOT) match {
          case "textfile" => // OK
          case fmt => operationNotAllowed(
            s"ROW FORMAT DELIMITED is only compatible with 'textfile', not '$fmt'", parentCtx)
        }
      case _ =>
        // should never happen
        def str(ctx: ParserRuleContext): String = {
          (0 until ctx.getChildCount).map { i => ctx.getChild(i).getText }.mkString(" ")
        }
        operationNotAllowed(
          s"Unexpected combination of ${str(rowFormatCtx)} and ${str(createFileFormatCtx)}",
          parentCtx)
    }
  }

  protected def validateRowFormatFileFormat(
      rowFormatCtx: Seq[RowFormatContext],
      createFileFormatCtx: Seq[CreateFileFormatContext],
      parentCtx: ParserRuleContext): Unit = {
    if (rowFormatCtx.size == 1 && createFileFormatCtx.size == 1) {
      validateRowFormatFileFormat(rowFormatCtx.head, createFileFormatCtx.head, parentCtx)
    }
  }

  override def visitCreateTableClauses(ctx: CreateTableClausesContext): TableClauses = {
    checkDuplicateClauses(ctx.TBLPROPERTIES, "TBLPROPERTIES", ctx)
    checkDuplicateClauses(ctx.OPTIONS, "OPTIONS", ctx)
    checkDuplicateClauses(ctx.PARTITIONED, "PARTITIONED BY", ctx)
    checkDuplicateClauses(ctx.createFileFormat, "STORED AS/BY", ctx)
    checkDuplicateClauses(ctx.rowFormat, "ROW FORMAT", ctx)
    checkDuplicateClauses(ctx.commentSpec(), "COMMENT", ctx)
    checkDuplicateClauses(ctx.bucketSpec(), "CLUSTERED BY", ctx)
    checkDuplicateClauses(ctx.clusterBySpec(), "CLUSTER BY", ctx)
    checkDuplicateClauses(ctx.locationSpec, "LOCATION", ctx)

    if (ctx.skewSpec.size > 0) {
      invalidStatement("CREATE TABLE ... SKEWED BY", ctx)
    }

    val (partTransforms, partCols) =
      Option(ctx.partitioning).map(visitPartitionFieldList).getOrElse((Nil, Nil))
    val bucketSpec = ctx.bucketSpec().asScala.headOption.map(visitBucketSpec)
    val properties = Option(ctx.tableProps).map(visitPropertyKeyValues).getOrElse(Map.empty)
    val cleanedProperties = cleanTableProperties(ctx, properties)
    val options = Option(ctx.options).map(visitExpressionPropertyList)
      .getOrElse(OptionList(Seq.empty))
    val location = visitLocationSpecList(ctx.locationSpec())
    val (cleanedOptions, newLocation) = cleanTableOptions(ctx, options, location)
    val comment = visitCommentSpecList(ctx.commentSpec())
    val serdeInfo =
      getSerdeInfo(ctx.rowFormat.asScala.toSeq, ctx.createFileFormat.asScala.toSeq, ctx)
    val clusterBySpec = ctx.clusterBySpec().asScala.headOption.map(visitClusterBySpec)

    if (clusterBySpec.isDefined) {
      if (partCols.nonEmpty || partTransforms.nonEmpty) {
        throw QueryParsingErrors.clusterByWithPartitionedBy(ctx)
      }
      if (bucketSpec.isDefined) {
        throw QueryParsingErrors.clusterByWithBucketing(ctx)
      }
    }

    (partTransforms, partCols, bucketSpec, cleanedProperties, cleanedOptions, newLocation, comment,
      serdeInfo, clusterBySpec)
  }

  protected def getSerdeInfo(
      rowFormatCtx: Seq[RowFormatContext],
      createFileFormatCtx: Seq[CreateFileFormatContext],
      ctx: ParserRuleContext): Option[SerdeInfo] = {
    validateRowFormatFileFormat(rowFormatCtx, createFileFormatCtx, ctx)
    val rowFormatSerdeInfo = rowFormatCtx.map(visitRowFormat)
    val fileFormatSerdeInfo = createFileFormatCtx.map(visitCreateFileFormat)
    (fileFormatSerdeInfo ++ rowFormatSerdeInfo).reduceLeftOption((l, r) => l.merge(r))
  }

  private def partitionExpressions(
      partTransforms: Seq[Transform],
      partCols: Seq[ColumnDefinition],
      ctx: ParserRuleContext): Seq[Transform] = {
    if (partTransforms.nonEmpty) {
      if (partCols.nonEmpty) {
        val references = partTransforms.map(_.describe()).mkString(", ")
        val columns = partCols
          .map(column => s"${column.name} ${column.dataType.simpleString}")
          .mkString(", ")
        operationNotAllowed(
          s"""PARTITION BY: Cannot mix partition expressions and partition columns:
             |Expressions: $references
             |Columns: $columns""".stripMargin, ctx)

      }
      partTransforms
    } else {
      // columns were added to create the schema. convert to column references
      partCols.map { column =>
        IdentityTransform(FieldReference(Seq(column.name)))
      }
    }
  }

  /**
   * Create a table, returning a [[CreateTable]] or [[CreateTableAsSelect]] logical plan.
   *
   * Expected format:
   * {{{
   *   CREATE [TEMPORARY] TABLE [IF NOT EXISTS] [db_name.]table_name
   *   [USING table_provider]
   *   create_table_clauses
   *   [[AS] select_statement];
   *
   *   create_table_clauses (order insensitive):
   *     [PARTITIONED BY (partition_fields)]
   *     [OPTIONS table_property_list]
   *     [ROW FORMAT row_format]
   *     [STORED AS file_format]
   *     [CLUSTER BY (col_name, col_name, ...)]
   *     [CLUSTERED BY (col_name, col_name, ...)
   *       [SORTED BY (col_name [ASC|DESC], ...)]
   *       INTO num_buckets BUCKETS
   *     ]
   *     [LOCATION path]
   *     [COMMENT table_comment]
   *     [TBLPROPERTIES (property_name=property_value, ...)]
   *
   *   partition_fields:
   *     col_name, transform(col_name), transform(constant, col_name), ... |
   *     col_name data_type [NOT NULL] [COMMENT col_comment], ...
   * }}}
   */
  override def visitCreateTable(ctx: CreateTableContext): LogicalPlan = withOrigin(ctx) {
    val (identifierContext, temp, ifNotExists, external) =
      visitCreateTableHeader(ctx.createTableHeader)

    val columns = Option(ctx.colDefinitionList()).map(visitColDefinitionList).getOrElse(Nil)
    val provider = Option(ctx.tableProvider).map(_.multipartIdentifier.getText)
    val (partTransforms, partCols, bucketSpec, properties, options, location,
      comment, serdeInfo, clusterBySpec) = visitCreateTableClauses(ctx.createTableClauses())

    if (provider.isDefined && serdeInfo.isDefined) {
      invalidStatement(s"CREATE TABLE ... USING ... ${serdeInfo.get.describe}", ctx)
    }

    if (temp) {
      val asSelect = if (ctx.query == null) "" else " AS ..."
      operationNotAllowed(
        s"CREATE TEMPORARY TABLE ...$asSelect, use CREATE TEMPORARY VIEW instead", ctx)
    }

    val partitioning =
      partitionExpressions(partTransforms, partCols, ctx) ++
        bucketSpec.map(_.asTransform) ++
        clusterBySpec.map(_.asTransform)

    val tableSpec = UnresolvedTableSpec(properties, provider, options, location, comment,
      serdeInfo, external)

    Option(ctx.query).map(plan) match {
      case Some(_) if columns.nonEmpty =>
        operationNotAllowed(
          "Schema may not be specified in a Create Table As Select (CTAS) statement",
          ctx)

      case Some(_) if partCols.nonEmpty =>
        // non-reference partition columns are not allowed because schema can't be specified
        operationNotAllowed(
          "Partition column types may not be specified in Create Table As Select (CTAS)",
          ctx)

      case Some(query) =>
        CreateTableAsSelect(withIdentClause(identifierContext, UnresolvedIdentifier(_)),
          partitioning, query, tableSpec, Map.empty, ifNotExists)

      case _ =>
        // Note: table schema includes both the table columns list and the partition columns
        // with data type.
        val allColumns = columns ++ partCols
        CreateTable(
          withIdentClause(identifierContext, UnresolvedIdentifier(_)),
          allColumns, partitioning, tableSpec, ignoreIfExists = ifNotExists)
    }
  }

  /**
   * Replace a table, returning a [[ReplaceTable]] or [[ReplaceTableAsSelect]]
   * logical plan.
   *
   * Expected format:
   * {{{
   *   [CREATE OR] REPLACE TABLE [db_name.]table_name
   *   [USING table_provider]
   *   replace_table_clauses
   *   [[AS] select_statement];
   *
   *   replace_table_clauses (order insensitive):
   *     [OPTIONS table_property_list]
   *     [PARTITIONED BY (partition_fields)]
   *     [CLUSTER BY (col_name, col_name, ...)]
   *     [CLUSTERED BY (col_name, col_name, ...)
   *       [SORTED BY (col_name [ASC|DESC], ...)]
   *       INTO num_buckets BUCKETS
   *     ]
   *     [LOCATION path]
   *     [COMMENT table_comment]
   *     [TBLPROPERTIES (property_name=property_value, ...)]
   *
   *   partition_fields:
   *     col_name, transform(col_name), transform(constant, col_name), ... |
   *     col_name data_type [NOT NULL] [COMMENT col_comment], ...
   * }}}
   */
  override def visitReplaceTable(ctx: ReplaceTableContext): LogicalPlan = withOrigin(ctx) {
    val orCreate = ctx.replaceTableHeader().CREATE() != null
    val (partTransforms, partCols, bucketSpec, properties, options, location, comment, serdeInfo,
      clusterBySpec) = visitCreateTableClauses(ctx.createTableClauses())
    val columns = Option(ctx.colDefinitionList()).map(visitColDefinitionList).getOrElse(Nil)
    val provider = Option(ctx.tableProvider).map(_.multipartIdentifier.getText)

    if (provider.isDefined && serdeInfo.isDefined) {
      invalidStatement(s"REPLACE TABLE ... USING ... ${serdeInfo.get.describe}", ctx)
    }

    val partitioning =
      partitionExpressions(partTransforms, partCols, ctx) ++
        bucketSpec.map(_.asTransform) ++
        clusterBySpec.map(_.asTransform)

    val tableSpec = UnresolvedTableSpec(properties, provider, options, location, comment,
      serdeInfo, external = false)

    Option(ctx.query).map(plan) match {
      case Some(_) if columns.nonEmpty =>
        operationNotAllowed(
          "Schema may not be specified in a Replace Table As Select (RTAS) statement",
          ctx)

      case Some(_) if partCols.nonEmpty =>
        // non-reference partition columns are not allowed because schema can't be specified
        operationNotAllowed(
          "Partition column types may not be specified in Replace Table As Select (RTAS)",
          ctx)

      case Some(query) =>
        ReplaceTableAsSelect(
          withIdentClause(ctx.replaceTableHeader.identifierReference(), UnresolvedIdentifier(_)),
          partitioning, query, tableSpec, writeOptions = Map.empty, orCreate = orCreate)

      case _ =>
        // Note: table schema includes both the table columns list and the partition columns
        // with data type.
        val allColumns = columns ++ partCols
        ReplaceTable(
          withIdentClause(ctx.replaceTableHeader.identifierReference(), UnresolvedIdentifier(_)),
          allColumns, partitioning, tableSpec, orCreate = orCreate)
    }
  }

  /**
   * Create a [[DropTable]] command.
   */
  override def visitDropTable(ctx: DropTableContext): LogicalPlan = withOrigin(ctx) {
    // DROP TABLE works with either a table or a temporary view.
    DropTable(
      withIdentClause(ctx.identifierReference, UnresolvedIdentifier(_, allowTemp = true)),
      ctx.EXISTS != null,
      ctx.PURGE != null)
  }

  /**
   * Create a [[DropView]] command.
   */
  override def visitDropView(ctx: DropViewContext): AnyRef = withOrigin(ctx) {
    DropView(
      withIdentClause(ctx.identifierReference, UnresolvedIdentifier(_, allowTemp = true)),
      ctx.EXISTS != null)
  }

  /**
   * Create a [[SetCatalogAndNamespace]] command.
   */
  override def visitUse(ctx: UseContext): LogicalPlan = withOrigin(ctx) {
    SetCatalogAndNamespace(withIdentClause(ctx.identifierReference, UnresolvedNamespace(_)))
  }

  /**
   * Create a [[ShowTables]] command.
   */
  override def visitShowTables(ctx: ShowTablesContext): LogicalPlan = withOrigin(ctx) {
    val ns = if (ctx.identifierReference() != null) {
      withIdentClause(ctx.identifierReference, UnresolvedNamespace(_))
    } else {
      CurrentNamespace
    }
    ShowTables(ns, Option(ctx.pattern).map(x => string(visitStringLit(x))))
  }

  /**
   * Create a [[ShowTablesExtended]] or [[ShowTablePartition]] command.
   */
  override def visitShowTableExtended(
      ctx: ShowTableExtendedContext): LogicalPlan = withOrigin(ctx) {
    Option(ctx.partitionSpec).map { spec =>
      val table = withOrigin(ctx.pattern) {
        if (ctx.identifierReference() != null) {
          withIdentClause(ctx.identifierReference(), ns => {
            val names = ns :+ string(visitStringLit(ctx.pattern))
            UnresolvedTable(names, "SHOW TABLE EXTENDED ... PARTITION ...")
          })
        } else {
          val names = Seq.empty[String] :+ string(visitStringLit(ctx.pattern))
          UnresolvedTable(names, "SHOW TABLE EXTENDED ... PARTITION ...")
        }
      }
      ShowTablePartition(table, UnresolvedPartitionSpec(visitNonOptionalPartitionSpec(spec)))
    }.getOrElse {
      val ns = if (ctx.identifierReference() != null) {
        withIdentClause(ctx.identifierReference, UnresolvedNamespace(_))
      } else {
        CurrentNamespace
      }
      ShowTablesExtended(ns, string(visitStringLit(ctx.pattern)))
    }
  }

  /**
   * Create a [[ShowViews]] command.
   */
  override def visitShowViews(ctx: ShowViewsContext): LogicalPlan = withOrigin(ctx) {
    val ns = if (ctx.identifierReference() != null) {
      withIdentClause(ctx.identifierReference, UnresolvedNamespace(_))
    } else {
      CurrentNamespace
    }
    ShowViews(ns, Option(ctx.pattern).map(x => string(visitStringLit(x))))
  }

  override def visitColPosition(ctx: ColPositionContext): ColumnPosition = {
    ctx.position.getType match {
      case SqlBaseParser.FIRST => ColumnPosition.first()
      case SqlBaseParser.AFTER => ColumnPosition.after(ctx.afterCol.getText)
    }
  }

  /**
   * Parse new column info from ADD COLUMN into a QualifiedColType.
   */
  override def visitQualifiedColTypeWithPosition(
      ctx: QualifiedColTypeWithPositionContext): QualifiedColType = withOrigin(ctx) {
    val name = typedVisit[Seq[String]](ctx.name)
    // Check that no duplicates exist among any ALTER TABLE ADD|REPLACE column options specified.
    var nullable = true
    var defaultExpression: Option[DefaultExpressionContext] = None
    var commentSpec: Option[CommentSpecContext] = None
    var colPosition: Option[ColPositionContext] = None
    val columnName = name.last
    ctx.colDefinitionDescriptorWithPosition.asScala.foreach { option =>
      blockBang(option.errorCapturingNot)

      if (option.NULL != null) {
        blockBang(option.errorCapturingNot)
        if (!nullable) {
          throw QueryParsingErrors.duplicateTableColumnDescriptor(
            option, columnName, "NOT NULL", isCreate = false)
        }
        nullable = false
      }
      Option(option.defaultExpression()).foreach { expr =>
        if (defaultExpression.isDefined) {
          throw QueryParsingErrors.duplicateTableColumnDescriptor(
            option, columnName, "DEFAULT", isCreate = false)
        }
        defaultExpression = Some(expr)
      }
      Option(option.commentSpec()).foreach { spec =>
        if (commentSpec.isDefined) {
          throw QueryParsingErrors.duplicateTableColumnDescriptor(
            option, columnName, "COMMENT", isCreate = false)
        }
        commentSpec = Some(spec)
      }
      Option(option.colPosition()).foreach { spec =>
        if (colPosition.isDefined) {
          throw QueryParsingErrors.duplicateTableColumnDescriptor(
            option, columnName, "FIRST|AFTER", isCreate = false)
        }
        colPosition = Some(spec)
      }
    }

    // Add the 'DEFAULT expression' clause in the column definition, if any, to the column metadata.
    val defaultExpr = defaultExpression.map(visitDefaultExpression).map { field =>
      if (conf.getConf(SQLConf.ENABLE_DEFAULT_COLUMNS)) {
        field.originalSQL
      } else {
        throw QueryParsingErrors.defaultColumnNotEnabledError(ctx)
      }
    }

    QualifiedColType(
      path = if (name.length > 1) Some(UnresolvedFieldName(name.init)) else None,
      colName = name.last,
      dataType = typedVisit[DataType](ctx.dataType),
      nullable = nullable,
      comment = commentSpec.map(visitCommentSpec),
      position = colPosition.map( pos =>
        UnresolvedFieldPosition(typedVisit[ColumnPosition](pos))),
      default = defaultExpr)
  }

  /**
   * Parse a [[AlterTableAddColumns]] command.
   *
   * For example:
   * {{{
   *   ALTER TABLE table1
   *   ADD COLUMNS (col_name data_type [COMMENT col_comment], ...);
   * }}}
   */
  override def visitAddTableColumns(ctx: AddTableColumnsContext): LogicalPlan = withOrigin(ctx) {
    val colToken = if (ctx.COLUMN() != null) "COLUMN" else "COLUMNS"
    AddColumns(
      createUnresolvedTable(ctx.identifierReference, s"ALTER TABLE ... ADD $colToken"),
      ctx.columns.qualifiedColTypeWithPosition.asScala.map(typedVisit[QualifiedColType]).toSeq
    )
  }

  /**
   * Parse a [[AlterTableRenameColumn]] command.
   *
   * For example:
   * {{{
   *   ALTER TABLE table1 RENAME COLUMN a.b.c TO x
   * }}}
   */
  override def visitRenameTableColumn(
      ctx: RenameTableColumnContext): LogicalPlan = withOrigin(ctx) {
    RenameColumn(
      createUnresolvedTable(ctx.table, "ALTER TABLE ... RENAME COLUMN"),
      UnresolvedFieldName(typedVisit[Seq[String]](ctx.from)),
      ctx.to.getText)
  }

  /**
   * Parse a [[AlterTableAlterColumn]] command to alter a column's property.
   *
   * For example:
   * {{{
   *   ALTER TABLE table1 ALTER COLUMN a.b.c TYPE bigint
   *   ALTER TABLE table1 ALTER COLUMN a.b.c SET NOT NULL
   *   ALTER TABLE table1 ALTER COLUMN a.b.c DROP NOT NULL
   *   ALTER TABLE table1 ALTER COLUMN a.b.c COMMENT 'new comment'
   *   ALTER TABLE table1 ALTER COLUMN a.b.c FIRST
   *   ALTER TABLE table1 ALTER COLUMN a.b.c AFTER x
   * }}}
   */
  override def visitAlterTableAlterColumn(
      ctx: AlterTableAlterColumnContext): LogicalPlan = withOrigin(ctx) {
    val action = ctx.alterColumnAction
    val verb = if (ctx.CHANGE != null) "CHANGE" else "ALTER"
    if (action == null) {
      operationNotAllowed(
        s"ALTER TABLE table $verb COLUMN requires a TYPE, a SET/DROP, a COMMENT, or a FIRST/AFTER",
        ctx)
    }
    val dataType = if (action.dataType != null) {
      Some(typedVisit[DataType](action.dataType))
    } else {
      None
    }
    val nullable = if (action.setOrDrop != null) {
      action.setOrDrop.getType match {
        case SqlBaseParser.SET => Some(false)
        case SqlBaseParser.DROP => Some(true)
      }
    } else {
      None
    }
    val comment = if (action.commentSpec != null) {
      Some(visitCommentSpec(action.commentSpec()))
    } else {
      None
    }
    val position = if (action.colPosition != null) {
      Some(UnresolvedFieldPosition(typedVisit[ColumnPosition](action.colPosition)))
    } else {
      None
    }
    val setDefaultExpression: Option[String] =
      if (action.defaultExpression != null) {
        Option(action.defaultExpression()).map(visitDefaultExpression).map(_.originalSQL)
      } else if (action.dropDefault != null) {
        Some("")
      } else {
        None
      }
    if (setDefaultExpression.isDefined && !conf.getConf(SQLConf.ENABLE_DEFAULT_COLUMNS)) {
      throw QueryParsingErrors.defaultColumnNotEnabledError(ctx)
    }

    assert(Seq(dataType, nullable, comment, position, setDefaultExpression)
      .count(_.nonEmpty) == 1)

    AlterColumn(
      createUnresolvedTable(ctx.table, s"ALTER TABLE ... $verb COLUMN"),
      UnresolvedFieldName(typedVisit[Seq[String]](ctx.column)),
      dataType = dataType,
      nullable = nullable,
      comment = comment,
      position = position,
      setDefaultExpression = setDefaultExpression)
  }

  /**
   * Parse a [[AlterTableAlterColumn]] command. This is Hive SQL syntax.
   *
   * For example:
   * {{{
   *   ALTER TABLE table [PARTITION partition_spec]
   *   CHANGE [COLUMN] column_old_name column_new_name column_dataType [COMMENT column_comment]
   *   [FIRST | AFTER column_name];
   * }}}
   */
  override def visitHiveChangeColumn(ctx: HiveChangeColumnContext): LogicalPlan = withOrigin(ctx) {
    if (ctx.partitionSpec != null) {
      invalidStatement("ALTER TABLE ... PARTITION ... CHANGE COLUMN", ctx)
    }
    val columnNameParts = typedVisit[Seq[String]](ctx.colName)
    if (!conf.resolver(columnNameParts.last, ctx.colType().colName.getText)) {
      throw QueryParsingErrors.operationInHiveStyleCommandUnsupportedError("Renaming column",
        "ALTER COLUMN", ctx, Some("please run RENAME COLUMN instead"))
    }
    if (ctx.colType.NULL != null) {
      throw QueryParsingErrors.operationInHiveStyleCommandUnsupportedError(
        "NOT NULL", "ALTER COLUMN", ctx,
        Some("please run ALTER COLUMN ... SET/DROP NOT NULL instead"))
    }

    AlterColumn(
      createUnresolvedTable(ctx.table, "ALTER TABLE ... CHANGE COLUMN"),
      UnresolvedFieldName(columnNameParts),
      dataType = Option(ctx.colType().dataType()).map(typedVisit[DataType]),
      nullable = None,
      comment = Option(ctx.colType().commentSpec()).map(visitCommentSpec),
      position = Option(ctx.colPosition).map(
        pos => UnresolvedFieldPosition(typedVisit[ColumnPosition](pos))),
      setDefaultExpression = None)
  }

  override def visitHiveReplaceColumns(
      ctx: HiveReplaceColumnsContext): LogicalPlan = withOrigin(ctx) {
    if (ctx.partitionSpec != null) {
      invalidStatement("ALTER TABLE ... PARTITION ... REPLACE COLUMNS", ctx)
    }
    ReplaceColumns(
      createUnresolvedTable(ctx.table, "ALTER TABLE ... REPLACE COLUMNS"),
      ctx.columns.qualifiedColTypeWithPosition.asScala.map { colType =>
        val name = typedVisit[Seq[String]](colType.name)
        if (name.length > 1) {
          throw QueryParsingErrors.operationInHiveStyleCommandUnsupportedError(
            "Replacing with a nested column", "REPLACE COLUMNS", ctx)
        }
        var commentSpec: Option[CommentSpecContext] = None
        colType.colDefinitionDescriptorWithPosition.asScala.foreach { opt =>
          blockBang(opt.errorCapturingNot)

          if (opt.NULL != null) {
            throw QueryParsingErrors.operationInHiveStyleCommandUnsupportedError(
              "NOT NULL", "REPLACE COLUMNS", ctx)
          }
          if (opt.colPosition != null) {
            throw QueryParsingErrors.operationInHiveStyleCommandUnsupportedError(
              "Column position", "REPLACE COLUMNS", ctx)
          }
          if (Option(opt.defaultExpression()).map(visitDefaultExpression).isDefined) {
            throw QueryParsingErrors.defaultColumnNotImplementedYetError(ctx)
          }
          Option(opt.commentSpec()).foreach { spec =>
            if (commentSpec.isDefined) {
              throw QueryParsingErrors.duplicateTableColumnDescriptor(
                opt, name.last, "COMMENT", isCreate = false, alterType = "REPLACE")
            }
            commentSpec = Some(spec)
          }
        }
        QualifiedColType(
          path = None,
          colName = name.last,
          dataType = typedVisit[DataType](colType.dataType),
          nullable = true,
          comment = commentSpec.map(visitCommentSpec),
          position = None,
          default = None)
      }.toSeq
    )
  }

  /**
   * Parse a [[AlterTableDropColumns]] command.
   *
   * For example:
   * {{{
   *   ALTER TABLE table1 DROP COLUMN a.b.c
   *   ALTER TABLE table1 DROP COLUMNS a.b.c, x, y
   * }}}
   */
  override def visitDropTableColumns(
      ctx: DropTableColumnsContext): LogicalPlan = withOrigin(ctx) {
    val ifExists = ctx.EXISTS() != null
    val columnsToDrop = ctx.columns.multipartIdentifier.asScala.map(typedVisit[Seq[String]])
    DropColumns(
      createUnresolvedTable(ctx.identifierReference, "ALTER TABLE ... DROP COLUMNS"),
      columnsToDrop.map(UnresolvedFieldName(_)).toSeq,
      ifExists)
  }

  /**
   * Parse [[SetViewProperties]] or [[SetTableProperties]] commands.
   *
   * For example:
   * {{{
   *   ALTER TABLE table SET TBLPROPERTIES ('table_property' = 'property_value');
   *   ALTER VIEW view SET TBLPROPERTIES ('table_property' = 'property_value');
   * }}}
   */
  override def visitSetTableProperties(
      ctx: SetTablePropertiesContext): LogicalPlan = withOrigin(ctx) {
    val properties = visitPropertyKeyValues(ctx.propertyList)
    val cleanedTableProperties = cleanTableProperties(ctx, properties)
    if (ctx.VIEW != null) {
      SetViewProperties(
        createUnresolvedView(
          ctx.identifierReference,
          commandName = "ALTER VIEW ... SET TBLPROPERTIES",
          allowTemp = false,
          suggestAlternative = true),
        cleanedTableProperties)
    } else {
      SetTableProperties(
        createUnresolvedTable(
          ctx.identifierReference,
          "ALTER TABLE ... SET TBLPROPERTIES",
          true),
        cleanedTableProperties)
    }
  }

  /**
   * Parse [[UnsetViewProperties]] or [[UnsetTableProperties]] commands.
   *
   * For example:
   * {{{
   *   ALTER TABLE table UNSET TBLPROPERTIES [IF EXISTS] ('comment', 'key');
   *   ALTER VIEW view UNSET TBLPROPERTIES [IF EXISTS] ('comment', 'key');
   * }}}
   */
  override def visitUnsetTableProperties(
      ctx: UnsetTablePropertiesContext): LogicalPlan = withOrigin(ctx) {
    val properties = visitPropertyKeys(ctx.propertyList)
    val cleanedProperties = cleanTableProperties(ctx, properties.map(_ -> "").toMap).keys.toSeq

    val ifExists = ctx.EXISTS != null
    if (ctx.VIEW != null) {
      UnsetViewProperties(
        createUnresolvedView(
          ctx.identifierReference,
          commandName = "ALTER VIEW ... UNSET TBLPROPERTIES",
          allowTemp = false,
          suggestAlternative = true),
        cleanedProperties,
        ifExists)
    } else {
      UnsetTableProperties(
        createUnresolvedTable(
          ctx.identifierReference,
          "ALTER TABLE ... UNSET TBLPROPERTIES",
          true),
        cleanedProperties,
        ifExists)
    }
  }

  /**
   * Create an [[SetTableLocation]] command.
   *
   * For example:
   * {{{
   *   ALTER TABLE table_name [PARTITION partition_spec] SET LOCATION "loc";
   * }}}
   */
  override def visitSetTableLocation(ctx: SetTableLocationContext): LogicalPlan = withOrigin(ctx) {
    SetTableLocation(
      createUnresolvedTable(
        ctx.identifierReference,
        "ALTER TABLE ... SET LOCATION ..."),
      Option(ctx.partitionSpec).map(visitNonOptionalPartitionSpec),
      visitLocationSpec(ctx.locationSpec))
  }

  /**
   * Create a [[DescribeColumn]] or [[DescribeRelation]] commands.
   */
  override def visitDescribeRelation(ctx: DescribeRelationContext): LogicalPlan = withOrigin(ctx) {
    val isExtended = ctx.EXTENDED != null || ctx.FORMATTED != null
    val relation = createUnresolvedTableOrView(ctx.identifierReference, "DESCRIBE TABLE")
    if (ctx.describeColName != null) {
      if (ctx.partitionSpec != null) {
        throw QueryParsingErrors.descColumnForPartitionUnsupportedError(ctx)
      } else {
        DescribeColumn(
          relation,
          UnresolvedAttribute(ctx.describeColName.nameParts.asScala.map(_.getText).toSeq),
          isExtended)
      }
    } else {
      val partitionSpec = if (ctx.partitionSpec != null) {
        // According to the syntax, visitPartitionSpec returns `Map[String, Option[String]]`.
        visitPartitionSpec(ctx.partitionSpec).map {
          case (key, Some(value)) => key -> value
          case (key, _) =>
            throw QueryParsingErrors.emptyPartitionKeyError(key, ctx.partitionSpec)
        }
      } else {
        Map.empty[String, String]
      }
      DescribeRelation(relation, partitionSpec, isExtended)
    }
  }

  /**
   * Create an [[AnalyzeTable]], or an [[AnalyzeColumn]].
   * Example SQL for analyzing a table or a set of partitions :
   * {{{
   *   ANALYZE TABLE multi_part_name [PARTITION (partcol1[=val1], partcol2[=val2], ...)]
   *   COMPUTE STATISTICS [NOSCAN];
   * }}}
   *
   * Example SQL for analyzing columns :
   * {{{
   *   ANALYZE TABLE multi_part_name COMPUTE STATISTICS FOR COLUMNS column1, column2;
   * }}}
   *
   * Example SQL for analyzing all columns of a table:
   * {{{
   *   ANALYZE TABLE multi_part_name COMPUTE STATISTICS FOR ALL COLUMNS;
   * }}}
   */
  override def visitAnalyze(ctx: AnalyzeContext): LogicalPlan = withOrigin(ctx) {
    def checkPartitionSpec(): Unit = {
      if (ctx.partitionSpec != null) {
        logWarning(
          log"Partition specification is ignored when collecting column statistics: " +
            log"${MDC(PARTITION_SPECIFICATION, ctx.partitionSpec.getText)}")
      }
    }
    if (ctx.identifier != null &&
        ctx.identifier.getText.toLowerCase(Locale.ROOT) != "noscan") {
      throw QueryParsingErrors.computeStatisticsNotExpectedError(ctx.identifier())
    }

    if (ctx.ALL() != null) {
      checkPartitionSpec()
      AnalyzeColumn(
        createUnresolvedTableOrView(ctx.identifierReference, "ANALYZE TABLE ... FOR ALL COLUMNS"),
        None,
        allColumns = true)
    } else if (ctx.identifierSeq() == null) {
      val partitionSpec = if (ctx.partitionSpec != null) {
        visitPartitionSpec(ctx.partitionSpec)
      } else {
        Map.empty[String, Option[String]]
      }
      AnalyzeTable(
        createUnresolvedTableOrView(
          ctx.identifierReference,
          "ANALYZE TABLE",
          allowTempView = false),
        partitionSpec,
        noScan = ctx.identifier != null)
    } else {
      checkPartitionSpec()
      AnalyzeColumn(
        createUnresolvedTableOrView(ctx.identifierReference, "ANALYZE TABLE ... FOR COLUMNS ..."),
        Option(visitIdentifierSeq(ctx.identifierSeq())),
        allColumns = false)
    }
  }

  /**
   * Create an [[AnalyzeTables]].
   * Example SQL for analyzing all tables in default database:
   * {{{
   *   ANALYZE TABLES IN default COMPUTE STATISTICS;
   * }}}
   */
  override def visitAnalyzeTables(ctx: AnalyzeTablesContext): LogicalPlan = withOrigin(ctx) {
    if (ctx.identifier != null &&
      ctx.identifier.getText.toLowerCase(Locale.ROOT) != "noscan") {
      throw QueryParsingErrors.computeStatisticsNotExpectedError(ctx.identifier())
    }
    val ns = if (ctx.identifierReference() != null) {
      withIdentClause(ctx.identifierReference, UnresolvedNamespace(_))
    } else {
      CurrentNamespace
    }
    AnalyzeTables(ns, noScan = ctx.identifier != null)
  }

  /**
   * Create a [[RepairTable]].
   *
   * For example:
   * {{{
   *   [MSCK] REPAIR TABLE multi_part_name [{ADD|DROP|SYNC} PARTITIONS]
   * }}}
   */
  override def visitRepairTable(ctx: RepairTableContext): LogicalPlan = withOrigin(ctx) {
    val (enableAddPartitions, enableDropPartitions, option) =
      if (ctx.SYNC() != null) {
        (true, true, " ... SYNC PARTITIONS")
      } else if (ctx.DROP() != null) {
        (false, true, " ... DROP PARTITIONS")
      } else if (ctx.ADD() != null) {
        (true, false, " ... ADD PARTITIONS")
      } else {
        (true, false, "")
      }
    RepairTable(
      createUnresolvedTable(ctx.identifierReference, s"MSCK REPAIR TABLE$option"),
      enableAddPartitions,
      enableDropPartitions)
  }

  /**
   * Create a [[LoadData]].
   *
   * For example:
   * {{{
   *   LOAD DATA [LOCAL] INPATH 'filepath' [OVERWRITE] INTO TABLE multi_part_name
   *   [PARTITION (partcol1=val1, partcol2=val2 ...)]
   * }}}
   */
  override def visitLoadData(ctx: LoadDataContext): LogicalPlan = withOrigin(ctx) {
    LoadData(
      child = createUnresolvedTable(ctx.identifierReference, "LOAD DATA"),
      path = string(visitStringLit(ctx.path)),
      isLocal = ctx.LOCAL != null,
      isOverwrite = ctx.OVERWRITE != null,
      partition = Option(ctx.partitionSpec).map(visitNonOptionalPartitionSpec)
    )
  }

  /**
   * Creates a [[ShowCreateTable]]
   */
  override def visitShowCreateTable(ctx: ShowCreateTableContext): LogicalPlan = withOrigin(ctx) {
    ShowCreateTable(
      createUnresolvedTableOrView(
        ctx.identifierReference,
        "SHOW CREATE TABLE",
        allowTempView = false),
      ctx.SERDE != null)
  }

  /**
   * Create a [[CacheTable]] or [[CacheTableAsSelect]].
   *
   * For example:
   * {{{
   *   CACHE [LAZY] TABLE multi_part_name
   *   [OPTIONS tablePropertyList] [[AS] query]
   * }}}
   */
  override def visitCacheTable(ctx: CacheTableContext): LogicalPlan = withOrigin(ctx) {
    import org.apache.spark.sql.connector.catalog.CatalogV2Implicits._

    val query = Option(ctx.query).map(plan)
    withIdentClause(ctx.identifierReference, ident => {
      if (query.isDefined && ident.length > 1) {
        val catalogAndNamespace = ident.init
        throw QueryParsingErrors.addCatalogInCacheTableAsSelectNotAllowedError(
          catalogAndNamespace.quoted, ctx)
      }
      val options = Option(ctx.options).map(visitPropertyKeyValues).getOrElse(Map.empty)
      val isLazy = ctx.LAZY != null
      if (query.isDefined) {
        CacheTableAsSelect(ident.head, query.get, source(ctx.query()), isLazy, options)
      } else {
        CacheTable(createUnresolvedRelation(ctx.identifierReference, ident), ident, isLazy, options)
      }
    })
  }

  /**
   * Create an [[UncacheTable]] logical plan.
   */
  override def visitUncacheTable(ctx: UncacheTableContext): LogicalPlan = withOrigin(ctx) {
    UncacheTable(createUnresolvedRelation(ctx.identifierReference), ctx.EXISTS != null)
  }

  /**
   * Create a [[TruncateTable]] command.
   *
   * For example:
   * {{{
   *   TRUNCATE TABLE multi_part_name [PARTITION (partcol1=val1, partcol2=val2 ...)]
   * }}}
   */
  override def visitTruncateTable(ctx: TruncateTableContext): LogicalPlan = withOrigin(ctx) {
    val table = createUnresolvedTable(ctx.identifierReference, "TRUNCATE TABLE")
    Option(ctx.partitionSpec).map { spec =>
      TruncatePartition(table, UnresolvedPartitionSpec(visitNonOptionalPartitionSpec(spec)))
    }.getOrElse(TruncateTable(table))
  }

  /**
   * A command for users to list the partition names of a table. If partition spec is specified,
   * partitions that match the spec are returned. Otherwise an empty result set is returned.
   *
   * This function creates a [[ShowPartitionsStatement]] logical plan
   *
   * The syntax of using this command in SQL is:
   * {{{
   *   SHOW PARTITIONS multi_part_name [partition_spec];
   * }}}
   */
  override def visitShowPartitions(ctx: ShowPartitionsContext): LogicalPlan = withOrigin(ctx) {
    val partitionKeys = Option(ctx.partitionSpec).map { specCtx =>
      UnresolvedPartitionSpec(visitNonOptionalPartitionSpec(specCtx), None)
    }
    ShowPartitions(
      createUnresolvedTable(ctx.identifierReference, "SHOW PARTITIONS"),
      partitionKeys)
  }

  /**
   * Create a [[RefreshTable]].
   *
   * For example:
   * {{{
   *   REFRESH TABLE multi_part_name
   * }}}
   */
  override def visitRefreshTable(ctx: RefreshTableContext): LogicalPlan = withOrigin(ctx) {
    RefreshTable(createUnresolvedTableOrView(ctx.identifierReference, "REFRESH TABLE"))
  }

  /**
   * A command for users to list the column names for a table.
   * This function creates a [[ShowColumns]] logical plan.
   *
   * The syntax of using this command in SQL is:
   * {{{
   *   SHOW COLUMNS (FROM | IN) tableName=multipartIdentifier
   *        ((FROM | IN) namespace=multipartIdentifier)?
   * }}}
   */
  override def visitShowColumns(ctx: ShowColumnsContext): LogicalPlan = withOrigin(ctx) {
    withIdentClause(ctx.table, ident => {
      val table = createUnresolvedTableOrView(
        ctx.table,
        ident,
        "SHOW COLUMNS",
        allowTempView = true)
      val namespace = Option(ctx.ns).map(visitMultipartIdentifier)
      // Use namespace only if table name doesn't specify it. If namespace is already specified
      // in the table name, it's checked against the given namespace after table/view is resolved.
      val tableWithNamespace = if (namespace.isDefined && table.multipartIdentifier.length == 1) {
        CurrentOrigin.withOrigin(table.origin) {
          table.copy(multipartIdentifier = namespace.get ++ table.multipartIdentifier)
        }
      } else {
        table
      }
      ShowColumns(tableWithNamespace, namespace)
    })
  }

  /**
   * Create an [[RecoverPartitions]]
   *
   * For example:
   * {{{
   *   ALTER TABLE multi_part_name RECOVER PARTITIONS;
   * }}}
   */
  override def visitRecoverPartitions(
      ctx: RecoverPartitionsContext): LogicalPlan = withOrigin(ctx) {
    RecoverPartitions(
      createUnresolvedTable(
        ctx.identifierReference,
        "ALTER TABLE ... RECOVER PARTITIONS"))
  }

  /**
   * Create an [[AddPartitions]].
   *
   * For example:
   * {{{
   *   ALTER TABLE multi_part_name ADD [IF NOT EXISTS] PARTITION spec [LOCATION 'loc1']
   *   ALTER VIEW multi_part_name ADD [IF NOT EXISTS] PARTITION spec
   * }}}
   *
   * ALTER VIEW ... ADD PARTITION ... is not supported because the concept of partitioning
   * is associated with physical tables
   */
  override def visitAddTablePartition(
      ctx: AddTablePartitionContext): LogicalPlan = withOrigin(ctx) {
    if (ctx.VIEW != null) {
      invalidStatement("ALTER VIEW ... ADD PARTITION", ctx)
    }
    // Create partition spec to location mapping.
    val specsAndLocs = ctx.partitionSpecLocation.asScala.map { splCtx =>
      val spec = visitNonOptionalPartitionSpec(splCtx.partitionSpec)
      val location = Option(splCtx.locationSpec).map(visitLocationSpec)
      UnresolvedPartitionSpec(spec, location)
    }
    blockBang(ctx.errorCapturingNot)
    AddPartitions(
      createUnresolvedTable(
        ctx.identifierReference,
        "ALTER TABLE ... ADD PARTITION ..."),
      specsAndLocs.toSeq,
      ctx.EXISTS != null)
  }

  /**
   * Create an [[RenamePartitions]]
   *
   * For example:
   * {{{
   *   ALTER TABLE multi_part_name PARTITION spec1 RENAME TO PARTITION spec2;
   * }}}
   */
  override def visitRenameTablePartition(
      ctx: RenameTablePartitionContext): LogicalPlan = withOrigin(ctx) {
    RenamePartitions(
      createUnresolvedTable(
        ctx.identifierReference,
        "ALTER TABLE ... RENAME TO PARTITION"),
      UnresolvedPartitionSpec(visitNonOptionalPartitionSpec(ctx.from)),
      UnresolvedPartitionSpec(visitNonOptionalPartitionSpec(ctx.to)))
  }

  /**
   * Create an [[DropPartitions]]
   *
   * For example:
   * {{{
   *   ALTER TABLE multi_part_name DROP [IF EXISTS] PARTITION spec1[, PARTITION spec2, ...]
   *     [PURGE];
   *   ALTER VIEW view DROP [IF EXISTS] PARTITION spec1[, PARTITION spec2, ...];
   * }}}
   *
   * ALTER VIEW ... DROP PARTITION ... is not supported because the concept of partitioning
   * is associated with physical tables
   */
  override def visitDropTablePartitions(
      ctx: DropTablePartitionsContext): LogicalPlan = withOrigin(ctx) {
    if (ctx.VIEW != null) {
      invalidStatement("ALTER VIEW ... DROP PARTITION", ctx)
    }
    val partSpecs = ctx.partitionSpec.asScala.map(visitNonOptionalPartitionSpec)
      .map(spec => UnresolvedPartitionSpec(spec))
    DropPartitions(
      createUnresolvedTable(
        ctx.identifierReference,
        "ALTER TABLE ... DROP PARTITION ..."),
      partSpecs.toSeq,
      ifExists = ctx.EXISTS != null,
      purge = ctx.PURGE != null)
  }

  /**
   * Create an [[SetTableSerDeProperties]]
   *
   * For example:
   * {{{
   *   ALTER TABLE multi_part_name [PARTITION spec] SET SERDE serde_name
   *     [WITH SERDEPROPERTIES props];
   *   ALTER TABLE multi_part_name [PARTITION spec] SET SERDEPROPERTIES serde_properties;
   * }}}
   */
  override def visitSetTableSerDe(ctx: SetTableSerDeContext): LogicalPlan = withOrigin(ctx) {
    SetTableSerDeProperties(
      createUnresolvedTable(
        ctx.identifierReference,
        "ALTER TABLE ... SET [SERDE|SERDEPROPERTIES]",
        true),
      Option(ctx.stringLit).map(x => string(visitStringLit(x))),
      Option(ctx.propertyList).map(visitPropertyKeyValues),
      // TODO a partition spec is allowed to have optional values. This is currently violated.
      Option(ctx.partitionSpec).map(visitNonOptionalPartitionSpec))
  }

  /**
   * Alter the query of a view. This creates a [[AlterViewAs]]
   *
   * For example:
   * {{{
   *   ALTER VIEW multi_part_name AS SELECT ...;
   * }}}
   */
  override def visitAlterViewQuery(ctx: AlterViewQueryContext): LogicalPlan = withOrigin(ctx) {
    AlterViewAs(
      createUnresolvedView(ctx.identifierReference, "ALTER VIEW ... AS"),
      originalText = source(ctx.query),
      query = plan(ctx.query))
  }

  /**
   * Defined the schema binding mode during CREATE or ALTER VIEW.
   * The method also accept a NULL context, in which case it will return the session default
   *
   * {{{
   *   WITH SCHEMA [ BINDING | COMPENSATION | TYPE EVOLUTION | EVOLUTION ]
   * }}}
   */
  override def visitSchemaBinding(ctx: SchemaBindingContext): ViewSchemaMode = {
    if (ctx == null) {
      // No schema binding specified, return the session default
      if (conf.viewSchemaBindingEnabled) {
        if (conf.viewSchemaCompensation) {
          SchemaCompensation
        } else {
          SchemaBinding
        }
      } else {
        SchemaUnsupported
      }
    } else if (!conf.viewSchemaBindingEnabled) {
      // If the feature is disabled, throw an exception
      withOrigin(ctx) {
        throw new ParseException(
          errorClass = "FEATURE_NOT_ENABLED",
          messageParameters = Map("featureName" -> "VIEW ... WITH SCHEMA ...",
            "configKey" -> "spark.sql.legacy.viewSchemaBindingMode",
            "configValue" -> "true"),
          ctx)
      }
    } else if (ctx.COMPENSATION != null) {
      SchemaCompensation
    } else if (ctx.TYPE != null) {
      SchemaTypeEvolution
    } else if (ctx.EVOLUTION != null) {
      SchemaEvolution
    } else {
      SchemaBinding
    }
  }

  /**
   * Alter the schema binding of a view. This creates a [[AlterViewSchemaBinding]]
   *
   * For example:
   * {{{
   *   ALTER VIEW multi_part_name WITH SCHEMA ...;
   * }}}
   */
  override def visitAlterViewSchemaBinding(ctx: AlterViewSchemaBindingContext): LogicalPlan
  = withOrigin(ctx) {
    AlterViewSchemaBinding(
      createUnresolvedView(ctx.identifierReference, "ALTER VIEW ... WITH SCHEMA ..."),
      viewSchemaMode = visitSchemaBinding(ctx.schemaBinding))
  }

  /**
   * Create a [[RenameTable]] command.
   *
   * For example:
   * {{{
   *   ALTER TABLE multi_part_name1 RENAME TO multi_part_name2;
   *   ALTER VIEW multi_part_name1 RENAME TO multi_part_name2;
   * }}}
   */
  override def visitRenameTable(ctx: RenameTableContext): LogicalPlan = withOrigin(ctx) {
    val isView = ctx.VIEW != null
    val relationStr = if (isView) "VIEW" else "TABLE"
    RenameTable(
      createUnresolvedTableOrView(ctx.from, s"ALTER $relationStr ... RENAME TO"),
      visitMultipartIdentifier(ctx.to),
      isView)
  }

  /**
   * A command for users to list the properties for a table. If propertyKey is specified, the value
   * for the propertyKey is returned. If propertyKey is not specified, all the keys and their
   * corresponding values are returned.
   * The syntax of using this command in SQL is:
   * {{{
   *   SHOW TBLPROPERTIES multi_part_name[('propertyKey')];
   * }}}
   */
  override def visitShowTblProperties(
      ctx: ShowTblPropertiesContext): LogicalPlan = withOrigin(ctx) {
    ShowTableProperties(
      createUnresolvedTableOrView(ctx.table, "SHOW TBLPROPERTIES"),
      Option(ctx.key).map(visitPropertyKey))
  }

  /**
   * Create a plan for a DESCRIBE FUNCTION statement.
   */
  override def visitDescribeFunction(ctx: DescribeFunctionContext): LogicalPlan = withOrigin(ctx) {
    import ctx._

    if (describeFuncName.identifierReference() == null) {
      val functionName =
        if (describeFuncName.stringLit() != null) {
          Seq(string(visitStringLit(describeFuncName.stringLit())))
        } else {
          Seq(describeFuncName.getText)
        }
      DescribeFunction(
        createUnresolvedFunctionName(
          ctx.describeFuncName(),
          functionName,
          "DESCRIBE FUNCTION",
          requirePersistent = false,
          funcTypeMismatchHint = None),
        EXTENDED != null)
    } else {
      DescribeFunction(
        withIdentClause(
          describeFuncName.identifierReference(),
          createUnresolvedFunctionName(
            describeFuncName.identifierReference,
            _,
            "DESCRIBE FUNCTION",
            requirePersistent = false,
            funcTypeMismatchHint = None)),
        EXTENDED != null)
    }
  }

  /**
   * Create a plan for a SHOW FUNCTIONS command.
   */
  override def visitShowFunctions(ctx: ShowFunctionsContext): LogicalPlan = withOrigin(ctx) {
    val (userScope, systemScope) = Option(ctx.identifier)
      .map(_.getText.toLowerCase(Locale.ROOT)) match {
        case None | Some("all") => (true, true)
        case Some("system") => (false, true)
        case Some("user") => (true, false)
        case Some(x) => throw QueryParsingErrors.showFunctionsUnsupportedError(x, ctx.identifier())
    }

    val legacy = Option(ctx.legacy).map(visitMultipartIdentifier)
    val pattern = Option(ctx.pattern).map(x => string(visitStringLit(x))).orElse(legacy.map(_.last))

    if (ctx.ns != null) {
      if (legacy.isDefined) {
        throw QueryParsingErrors.showFunctionsInvalidPatternError(ctx.legacy.getText, ctx.legacy)
      }
      ShowFunctions(
        withIdentClause(ctx.ns, UnresolvedNamespace(_)),
        userScope, systemScope, pattern)
    } else if (legacy.isDefined) {
      val ns = if (legacy.get.length > 1) {
        UnresolvedNamespace(legacy.get.dropRight(1))
      } else {
        CurrentNamespace
      }
      ShowFunctions(ns, userScope, systemScope, pattern)
    } else {
      ShowFunctions(CurrentNamespace, userScope, systemScope, pattern)
    }
  }

  override def visitRefreshFunction(ctx: RefreshFunctionContext): LogicalPlan = withOrigin(ctx) {
    RefreshFunction(
      withIdentClause(
        ctx.identifierReference,
        createUnresolvedFunctionName(
          ctx.identifierReference,
          _,
          "REFRESH FUNCTION",
          requirePersistent = true,
          funcTypeMismatchHint = None)))
  }

  override def visitCommentNamespace(ctx: CommentNamespaceContext): LogicalPlan = withOrigin(ctx) {
    val comment = visitComment(ctx.comment)
    CommentOnNamespace(withIdentClause(ctx.identifierReference, UnresolvedNamespace(_)), comment)
  }

  override def visitCommentTable(ctx: CommentTableContext): LogicalPlan = withOrigin(ctx) {
    val comment = visitComment(ctx.comment)
    CommentOnTable(createUnresolvedTable(ctx.identifierReference, "COMMENT ON TABLE"), comment)
  }

  override def visitComment (ctx: CommentContext): String = {
    Option(ctx.stringLit()).map(s => string(visitStringLit(s))).getOrElse("")
  }

  /**
   * Create an index, returning a [[CreateIndex]] logical plan.
   * For example:
   * {{{
   * CREATE INDEX index_name ON [TABLE] table_name [USING index_type] (column_index_property_list)
   *   [OPTIONS indexPropertyList]
   *   column_index_property_list: column_name [OPTIONS(indexPropertyList)]  [ ,  . . . ]
   *   indexPropertyList: index_property_name [= index_property_value] [ ,  . . . ]
   * }}}
   */
  override def visitCreateIndex(ctx: CreateIndexContext): LogicalPlan = withOrigin(ctx) {
    val (indexName, indexType) = if (ctx.identifier.size() == 1) {
      (ctx.identifier(0).getText, "")
    } else {
      (ctx.identifier(0).getText, ctx.identifier(1).getText)
    }

    val columns = ctx.columns.multipartIdentifierProperty.asScala
      .map(_.multipartIdentifier).map(typedVisit[Seq[String]]).toSeq
    val columnsProperties = ctx.columns.multipartIdentifierProperty.asScala
      .map(x => (Option(x.options).map(visitPropertyKeyValues).getOrElse(Map.empty))).toSeq
    val options = Option(ctx.options).map(visitPropertyKeyValues).getOrElse(Map.empty)

    blockBang(ctx.errorCapturingNot)

    CreateIndex(
      createUnresolvedTable(ctx.identifierReference, "CREATE INDEX"),
      indexName,
      indexType,
      ctx.EXISTS != null,
      columns.map(UnresolvedFieldName(_)).zip(columnsProperties),
      options)
  }

  /**
   * Drop an index, returning a [[DropIndex]] logical plan.
   * For example:
   * {{{
   *   DROP INDEX [IF EXISTS] index_name ON [TABLE] table_name
   * }}}
   */
  override def visitDropIndex(ctx: DropIndexContext): LogicalPlan = withOrigin(ctx) {
    val indexName = ctx.identifier.getText
    DropIndex(
      createUnresolvedTable(ctx.identifierReference, "DROP INDEX"),
      indexName,
      ctx.EXISTS != null)
  }

  /**
   * Create a TimestampAdd expression.
   */
  override def visitTimestampadd(ctx: TimestampaddContext): Expression = withOrigin(ctx) {
    if (ctx.invalidUnit != null) {
      throw QueryParsingErrors.invalidDatetimeUnitError(
        ctx,
        ctx.name.getText,
        ctx.invalidUnit.getText)
    } else {
      TimestampAdd(ctx.unit.getText, expression(ctx.unitsAmount), expression(ctx.timestamp))
    }
  }

  /**
   * Create a TimestampDiff expression.
   */
  override def visitTimestampdiff(ctx: TimestampdiffContext): Expression = withOrigin(ctx) {
    if (ctx.invalidUnit != null) {
      throw QueryParsingErrors.invalidDatetimeUnitError(
        ctx,
        ctx.name.getText,
        ctx.invalidUnit.getText)
    } else {
      TimestampDiff(ctx.unit.getText, expression(ctx.startTimestamp), expression(ctx.endTimestamp))
    }
  }

  /**
   * Create a named parameter which represents a literal with a non-bound value and unknown type.
   * */
  override def visitNamedParameterLiteral(
      ctx: NamedParameterLiteralContext): Expression = withOrigin(ctx) {
    NamedParameter(ctx.identifier().getText)
  }

  /**
   * Create a positional parameter which represents a literal
   * with a non-bound value and unknown type.
   * */
  override def visitPosParameterLiteral(
      ctx: PosParameterLiteralContext): Expression = withOrigin(ctx) {
    PosParameter(ctx.QUESTION().getSymbol.getStartIndex)
  }

  /**
   * Create a [[CreateVariable]] command.
   *
   * For example:
   * {{{
   *   DECLARE [OR REPLACE] [VARIABLE] [db_name.]variable_name
   *   [dataType] [defaultExpression];
   * }}}
   *
   * We will add CREATE VARIABLE for persisted variable definitions to this, hence the name.
   */
  override def visitCreateVariable(ctx: CreateVariableContext): LogicalPlan = withOrigin(ctx) {
    val dataTypeOpt = Option(ctx.dataType()).map(typedVisit[DataType])
    val defaultExpression = if (ctx.variableDefaultExpression() == null) {
      if (dataTypeOpt.isEmpty) {
        throw new ParseException(
          errorClass = "INVALID_SQL_SYNTAX.VARIABLE_TYPE_OR_DEFAULT_REQUIRED",
          messageParameters = Map.empty,
          ctx.identifierReference)
      }
      DefaultValueExpression(Literal(null, dataTypeOpt.get), "null")
    } else {
      val default = visitVariableDefaultExpression(ctx.variableDefaultExpression())
      dataTypeOpt.map { dt => default.copy(child = Cast(default.child, dt)) }.getOrElse(default)
    }
    CreateVariable(
      withIdentClause(ctx.identifierReference(), UnresolvedIdentifier(_)),
      defaultExpression,
      ctx.REPLACE() != null
    )
  }

  /**
   * Create a [[DropVariable]] command.
   *
   * For example:
   * {{{
   *   DROP TEMPORARY VARIABLE [IF EXISTS] variable;
   * }}}
   */
  override def visitDropVariable(ctx: DropVariableContext): LogicalPlan = withOrigin(ctx) {
    DropVariable(
      withIdentClause(ctx.identifierReference(), UnresolvedIdentifier(_)),
      ctx.EXISTS() != null
    )
  }

  /**
   * Create a [[SetVariable]] command.
   *
   * For example:
   * {{{
   *   SET VARIABLE var1 = v1, var2 = v2, ...
   *   SET VARIABLE (var1, var2, ...) = (SELECT ...)
   * }}}
   */
  override def visitSetVariable(ctx: SetVariableContext): LogicalPlan = withOrigin(ctx) {
    if (ctx.query() != null) {
      // The SET variable source is a query
      val variables = ctx.multipartIdentifierList.multipartIdentifier.asScala.map { variableIdent =>
        val varName = visitMultipartIdentifier(variableIdent)
        UnresolvedAttribute(varName)
      }.toSeq
      SetVariable(variables, visitQuery(ctx.query()))
    } else {
      // The SET variable source is list of expressions.
      val (variables, values) = ctx.assignmentList().assignment().asScala.map { assign =>
        val varIdent = visitMultipartIdentifier(assign.key)
        val varExpr = expression(assign.value)
        val varNamedExpr = varExpr match {
          case n: NamedExpression => n
          case e => Alias(e, varIdent.last)()
        }
        (UnresolvedAttribute(varIdent), varNamedExpr)
      }.toSeq.unzip
      SetVariable(variables, Project(values, OneRowRelation()))
    }
  }
}<|MERGE_RESOLUTION|>--- conflicted
+++ resolved
@@ -19,23 +19,15 @@
 
 import java.util.Locale
 import java.util.concurrent.TimeUnit
-<<<<<<< HEAD
-=======
-
->>>>>>> 214c685e
+
 import scala.collection.mutable.{ArrayBuffer, ListBuffer, Set}
 import scala.jdk.CollectionConverters._
 import scala.util.{Left, Right}
+
 import org.antlr.v4.runtime.{ParserRuleContext, Token}
 import org.antlr.v4.runtime.misc.Interval
-<<<<<<< HEAD
-import org.antlr.v4.runtime.tree.{ParseTree, RuleNode, TerminalNode, TerminalNodeImpl}
-import org.apache.commons.codec.DecoderException
-import org.apache.commons.codec.binary.Hex
-=======
 import org.antlr.v4.runtime.tree.{ParseTree, RuleNode, TerminalNode}
 
->>>>>>> 214c685e
 import org.apache.spark.{SparkArithmeticException, SparkException, SparkIllegalArgumentException, SparkThrowable}
 import org.apache.spark.internal.{Logging, MDC}
 import org.apache.spark.internal.LogKeys.PARTITION_SPECIFICATION
@@ -124,21 +116,6 @@
   }
 
   override def visitCompoundOrSingleStatement(
-<<<<<<< HEAD
-      ctx: CompoundOrSingleStatementContext): CompoundBody = {
-    if (ctx.singleCompound() != null) {
-      visit(ctx.singleCompound()).asInstanceOf[CompoundBody]
-    } else {
-      val logicalPlan = visitSingleStatement(ctx.singleStatement())
-      CompoundBody(List(SparkStatementWithPlan(
-        parsedPlan = logicalPlan,
-        sourceStart = ctx.start.getStartIndex,
-        sourceEnd = ctx.stop.getStopIndex + 1)), java.util.UUID.randomUUID.toString)
-    }
-  }
-
-  override def visitSingleCompound(ctx: SingleCompoundContext): CompoundBody = {
-=======
       ctx: CompoundOrSingleStatementContext): CompoundBody = withOrigin(ctx) {
     Option(ctx.singleCompoundStatement()).map { s =>
       visit(s).asInstanceOf[CompoundBody]
@@ -149,29 +126,15 @@
   }
 
   override def visitSingleCompoundStatement(ctx: SingleCompoundStatementContext): CompoundBody = {
->>>>>>> 214c685e
     visit(ctx.beginEndCompoundBlock()).asInstanceOf[CompoundBody]
   }
 
   private def visitCompoundBodyImpl(ctx: CompoundBodyContext, label: String): CompoundBody = {
     val buff = ListBuffer[CompoundPlanStatement]()
-<<<<<<< HEAD
-    for (i <- 0 until ctx.getChildCount) {
-      val child = ctx.getChild(i)
-      val visitedChild = visit(ctx.getChild(i))
-      visitedChild match {
-        case statement: CompoundPlanStatement => buff += statement
-        case null if child.isInstanceOf[TerminalNodeImpl] =>
-      }
-    }
-
-    CompoundBody(buff.toList, label)
-=======
     ctx.compoundStatements.forEach(compoundStatement => {
       buff += visit(compoundStatement).asInstanceOf[CompoundPlanStatement]
     })
     CompoundBody(buff.toSeq, label)
->>>>>>> 214c685e
   }
 
   override def visitBeginEndCompoundBlock(ctx: BeginEndCompoundBlockContext): CompoundBody = {
@@ -181,16 +144,9 @@
     (beginLabelCtx, endLabelCtx) match {
       case (Some(bl: BeginLabelContext), Some(el: EndLabelContext))
         if bl.label().getText.nonEmpty && bl.label().getText != el.label().getText =>
-<<<<<<< HEAD
-        throw SqlScriptingErrors.labelsMismatch(bl.label().getText, el.label().getText)
-      case (None, Some(el: EndLabelContext)) =>
-        throw SqlScriptingErrors.
-          endLabelWithoutBeginLabel(el.label().getText)
-=======
         throw SparkException.internalError("Both labels should be same.")
       case (None, Some(_)) =>
         throw SparkException.internalError("End label can't exist without begin label.")
->>>>>>> 214c685e
       case _ =>
     }
 
@@ -203,19 +159,6 @@
     visitCompoundBodyImpl(ctx, "")
   }
 
-<<<<<<< HEAD
-  override def visitCompoundStatement(ctx: CompoundStatementContext): CompoundPlanStatement = {
-    val child = visit(ctx.getChild(0))
-    child match {
-      case logicalPlan: LogicalPlan =>
-        SparkStatementWithPlan(
-          parsedPlan = logicalPlan,
-          sourceStart = ctx.statement().start.getStartIndex,
-          sourceEnd = ctx.statement().stop.getStopIndex + 1)
-      case statement: CompoundPlanStatement => statement
-    }
-  }
-=======
   override def visitCompoundStatement(ctx: CompoundStatementContext): CompoundPlanStatement =
     withOrigin(ctx) {
       Option(ctx.statement()).map {s =>
@@ -224,7 +167,6 @@
         visit(ctx.beginEndCompoundBlock()).asInstanceOf[CompoundPlanStatement]
       }
     }
->>>>>>> 214c685e
 
   override def visitSingleStatement(ctx: SingleStatementContext): LogicalPlan = withOrigin(ctx) {
     visit(ctx.statement).asInstanceOf[LogicalPlan]
