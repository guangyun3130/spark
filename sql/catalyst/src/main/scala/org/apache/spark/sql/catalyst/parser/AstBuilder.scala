--- conflicted
+++ resolved
@@ -437,12 +437,12 @@
       case table: InsertIntoTableContext =>
         val (relationCtx, options, cols, partition, ifPartitionNotExists, byName)
         = visitInsertIntoTable(table)
-        withIdentClause(relationCtx, Seq(query), (ident, otherPlans) => {
+        withIdentClause(relationCtx, ident => {
           InsertIntoStatement(
             createUnresolvedRelation(relationCtx, ident, options),
             partition,
             cols,
-            otherPlans.head,
+            query,
             overwrite = false,
             ifPartitionNotExists,
             byName)
@@ -450,26 +450,21 @@
       case table: InsertOverwriteTableContext =>
         val (relationCtx, options, cols, partition, ifPartitionNotExists, byName)
         = visitInsertOverwriteTable(table)
-        withIdentClause(relationCtx, Seq(query), (ident, otherPlans) => {
+        withIdentClause(relationCtx, ident => {
           InsertIntoStatement(
             createUnresolvedRelation(relationCtx, ident, options),
             partition,
             cols,
-            otherPlans.head,
+            query,
             overwrite = true,
             ifPartitionNotExists,
             byName)
         })
       case ctx: InsertIntoReplaceWhereContext =>
-        withIdentClause(ctx.identifierReference, Seq(query), (ident, otherPlans) => {
+        withIdentClause(ctx.identifierReference, ident => {
           OverwriteByExpression.byPosition(
-<<<<<<< HEAD
-            createUnresolvedRelation(ctx.identifierReference, ident),
-            otherPlans.head,
-=======
             createUnresolvedRelation(ctx.identifierReference, ident, Option(ctx.optionsClause())),
             query,
->>>>>>> 7769ef11
             expression(ctx.whereClause().booleanExpression()))
         })
       case dir: InsertOverwriteDirContext =>
@@ -1825,8 +1820,7 @@
 
     withFuncIdentClause(
       func.functionName,
-      Nil,
-      (ident, _) => {
+      ident => {
         if (ident.length > 1) {
           throw QueryParsingErrors.invalidTableValuedFunctionNameError(ident, ctx)
         }
@@ -2573,7 +2567,7 @@
     } else {
       // It's a function call
       val funcCtx = ctx.functionName
-      val func: Expression = withFuncIdentClause(
+      val func = withFuncIdentClause(
         funcCtx,
         arguments ++ filter ++ order.toSeq,
         (ident, otherExprs) => {
@@ -3104,15 +3098,8 @@
   private def createUnresolvedRelation(
       ctx: IdentifierReferenceContext,
       optionsClause: Option[OptionsClauseContext] = None): LogicalPlan = withOrigin(ctx) {
-<<<<<<< HEAD
-    val options = optionsClause.map{ clause =>
-      new CaseInsensitiveStringMap(visitPropertyKeyValues(clause.options).asJava)
-    }.getOrElse(CaseInsensitiveStringMap.empty)
-    withIdentClause(ctx, Nil, (parts, _) =>
-=======
     val options = resolveOptions(optionsClause)
     withIdentClause(ctx, parts =>
->>>>>>> 7769ef11
       new UnresolvedRelation(parts, options, isStreaming = false))
   }
 
@@ -3141,7 +3128,7 @@
       ctx: IdentifierReferenceContext,
       commandName: String,
       suggestAlternative: Boolean = false): LogicalPlan = withOrigin(ctx) {
-    withIdentClause(ctx, Nil, (ident, _) => UnresolvedTable(ident, commandName, suggestAlternative))
+    withIdentClause(ctx, UnresolvedTable(_, commandName, suggestAlternative))
   }
 
   /**
@@ -3152,11 +3139,7 @@
       commandName: String,
       allowTemp: Boolean = true,
       suggestAlternative: Boolean = false): LogicalPlan = withOrigin(ctx) {
-    withIdentClause(
-      ctx,
-      Nil,
-      (ident, _) => UnresolvedView(ident, commandName, allowTemp, suggestAlternative)
-    )
+    withIdentClause(ctx, UnresolvedView(_, commandName, allowTemp, suggestAlternative))
   }
 
   /**
@@ -3166,11 +3149,7 @@
       ctx: IdentifierReferenceContext,
       commandName: String,
       allowTempView: Boolean = true): LogicalPlan = withOrigin(ctx) {
-    withIdentClause(
-      ctx,
-      Nil,
-      (ident, _) => UnresolvedTableOrView(ident, commandName, allowTempView)
-    )
+    withIdentClause(ctx, UnresolvedTableOrView(_, commandName, allowTempView))
   }
 
   private def createUnresolvedTableOrView(
@@ -3854,7 +3833,7 @@
     blockBang(ctx.errorCapturingNot)
 
     CreateNamespace(
-      withIdentClause(ctx.identifierReference, Nil, (ident, _) => UnresolvedNamespace(ident)),
+      withIdentClause(ctx.identifierReference, UnresolvedNamespace(_)),
       ctx.EXISTS != null,
       properties)
   }
@@ -3869,7 +3848,7 @@
    */
   override def visitDropNamespace(ctx: DropNamespaceContext): LogicalPlan = withOrigin(ctx) {
     DropNamespace(
-      withIdentClause(ctx.identifierReference, Nil, (ident, _) => UnresolvedNamespace(ident)),
+      withIdentClause(ctx.identifierReference, UnresolvedNamespace(_)),
       ctx.EXISTS != null,
       ctx.CASCADE != null)
   }
@@ -3887,7 +3866,7 @@
     withOrigin(ctx) {
       val properties = cleanNamespaceProperties(visitPropertyKeyValues(ctx.propertyList), ctx)
       SetNamespaceProperties(
-        withIdentClause(ctx.identifierReference, Nil, (ident, _) => UnresolvedNamespace(ident)),
+        withIdentClause(ctx.identifierReference, UnresolvedNamespace(_)),
         properties)
     }
   }
@@ -3903,7 +3882,7 @@
   override def visitSetNamespaceLocation(ctx: SetNamespaceLocationContext): LogicalPlan = {
     withOrigin(ctx) {
       SetNamespaceLocation(
-        withIdentClause(ctx.identifierReference, Nil, (ident, _) => UnresolvedNamespace(ident)),
+        withIdentClause(ctx.identifierReference, UnresolvedNamespace(_)),
         visitLocationSpec(ctx.locationSpec))
     }
   }
@@ -3929,7 +3908,7 @@
   override def visitDescribeNamespace(ctx: DescribeNamespaceContext): LogicalPlan =
     withOrigin(ctx) {
       DescribeNamespace(
-        withIdentClause(ctx.identifierReference, Nil, (ident, _) => UnresolvedNamespace(ident)),
+        withIdentClause(ctx.identifierReference, UnresolvedNamespace(_)),
         ctx.EXTENDED != null)
     }
 
@@ -4272,8 +4251,7 @@
           ctx)
 
       case Some(query) =>
-        CreateTableAsSelect(
-          withIdentClause(identifierContext, Nil, (ident, _) => UnresolvedIdentifier(ident)),
+        CreateTableAsSelect(withIdentClause(identifierContext, UnresolvedIdentifier(_)),
           partitioning, query, tableSpec, Map.empty, ifNotExists)
 
       case _ =>
@@ -4281,7 +4259,7 @@
         // with data type.
         val allColumns = columns ++ partCols
         CreateTable(
-          withIdentClause(identifierContext, Nil, (ident, _) => UnresolvedIdentifier(ident)),
+          withIdentClause(identifierContext, UnresolvedIdentifier(_)),
           allColumns, partitioning, tableSpec, ignoreIfExists = ifNotExists)
     }
   }
@@ -4347,8 +4325,7 @@
 
       case Some(query) =>
         ReplaceTableAsSelect(
-          withIdentClause(ctx.replaceTableHeader.identifierReference(), Nil,
-            (ident, _) => UnresolvedIdentifier(ident)),
+          withIdentClause(ctx.replaceTableHeader.identifierReference(), UnresolvedIdentifier(_)),
           partitioning, query, tableSpec, writeOptions = Map.empty, orCreate = orCreate)
 
       case _ =>
@@ -4356,8 +4333,7 @@
         // with data type.
         val allColumns = columns ++ partCols
         ReplaceTable(
-          withIdentClause(ctx.replaceTableHeader.identifierReference(), Nil,
-            (ident, _) => UnresolvedIdentifier(ident)),
+          withIdentClause(ctx.replaceTableHeader.identifierReference(), UnresolvedIdentifier(_)),
           allColumns, partitioning, tableSpec, orCreate = orCreate)
     }
   }
@@ -4368,8 +4344,7 @@
   override def visitDropTable(ctx: DropTableContext): LogicalPlan = withOrigin(ctx) {
     // DROP TABLE works with either a table or a temporary view.
     DropTable(
-      withIdentClause(ctx.identifierReference, Nil,
-        (ident, _) => UnresolvedIdentifier(ident, allowTemp = true)),
+      withIdentClause(ctx.identifierReference, UnresolvedIdentifier(_, allowTemp = true)),
       ctx.EXISTS != null,
       ctx.PURGE != null)
   }
@@ -4379,8 +4354,7 @@
    */
   override def visitDropView(ctx: DropViewContext): AnyRef = withOrigin(ctx) {
     DropView(
-      withIdentClause(ctx.identifierReference, Nil,
-        (ident, _) => UnresolvedIdentifier(ident, allowTemp = true)),
+      withIdentClause(ctx.identifierReference, UnresolvedIdentifier(_, allowTemp = true)),
       ctx.EXISTS != null)
   }
 
@@ -4388,8 +4362,7 @@
    * Create a [[SetCatalogAndNamespace]] command.
    */
   override def visitUse(ctx: UseContext): LogicalPlan = withOrigin(ctx) {
-    SetCatalogAndNamespace(
-      withIdentClause(ctx.identifierReference, Nil, (ident, _) => UnresolvedNamespace(ident)))
+    SetCatalogAndNamespace(withIdentClause(ctx.identifierReference, UnresolvedNamespace(_)))
   }
 
   /**
@@ -4397,7 +4370,7 @@
    */
   override def visitShowTables(ctx: ShowTablesContext): LogicalPlan = withOrigin(ctx) {
     val ns = if (ctx.identifierReference() != null) {
-      withIdentClause(ctx.identifierReference, Nil, (ident, _) => UnresolvedNamespace(ident))
+      withIdentClause(ctx.identifierReference, UnresolvedNamespace(_))
     } else {
       CurrentNamespace
     }
@@ -4412,7 +4385,7 @@
     Option(ctx.partitionSpec).map { spec =>
       val table = withOrigin(ctx.pattern) {
         if (ctx.identifierReference() != null) {
-          withIdentClause(ctx.identifierReference(), Nil, (ns, _) => {
+          withIdentClause(ctx.identifierReference(), ns => {
             val names = ns :+ string(visitStringLit(ctx.pattern))
             UnresolvedTable(names, "SHOW TABLE EXTENDED ... PARTITION ...")
           })
@@ -4424,7 +4397,7 @@
       ShowTablePartition(table, UnresolvedPartitionSpec(visitNonOptionalPartitionSpec(spec)))
     }.getOrElse {
       val ns = if (ctx.identifierReference() != null) {
-        withIdentClause(ctx.identifierReference, Nil, (ident, _) => UnresolvedNamespace(ident))
+        withIdentClause(ctx.identifierReference, UnresolvedNamespace(_))
       } else {
         CurrentNamespace
       }
@@ -4437,7 +4410,7 @@
    */
   override def visitShowViews(ctx: ShowViewsContext): LogicalPlan = withOrigin(ctx) {
     val ns = if (ctx.identifierReference() != null) {
-      withIdentClause(ctx.identifierReference, Nil, (ident, _) => UnresolvedNamespace(ident))
+      withIdentClause(ctx.identifierReference, UnresolvedNamespace(_))
     } else {
       CurrentNamespace
     }
@@ -4927,7 +4900,7 @@
       throw QueryParsingErrors.computeStatisticsNotExpectedError(ctx.identifier())
     }
     val ns = if (ctx.identifierReference() != null) {
-      withIdentClause(ctx.identifierReference, Nil, (ident, _) => UnresolvedNamespace(ident))
+      withIdentClause(ctx.identifierReference, UnresolvedNamespace(_))
     } else {
       CurrentNamespace
     }
@@ -5003,7 +4976,7 @@
     import org.apache.spark.sql.connector.catalog.CatalogV2Implicits._
 
     val query = Option(ctx.query).map(plan)
-    withIdentClause(ctx.identifierReference, Nil, (ident, _) => {
+    withIdentClause(ctx.identifierReference, ident => {
       if (query.isDefined && ident.length > 1) {
         val catalogAndNamespace = ident.init
         throw QueryParsingErrors.addCatalogInCacheTableAsSelectNotAllowedError(
@@ -5085,7 +5058,7 @@
    * }}}
    */
   override def visitShowColumns(ctx: ShowColumnsContext): LogicalPlan = withOrigin(ctx) {
-    withIdentClause(ctx.table, Nil, (ident, _) => {
+    withIdentClause(ctx.table, ident => {
       val table = createUnresolvedTableOrView(
         ctx.table,
         ident,
@@ -5352,10 +5325,9 @@
       DescribeFunction(
         withIdentClause(
           describeFuncName.identifierReference(),
-          Nil,
-          (ident, _) => createUnresolvedFunctionName(
+          createUnresolvedFunctionName(
             describeFuncName.identifierReference,
-            ident,
+            _,
             "DESCRIBE FUNCTION",
             requirePersistent = false,
             funcTypeMismatchHint = None)),
@@ -5383,7 +5355,7 @@
         throw QueryParsingErrors.showFunctionsInvalidPatternError(ctx.legacy.getText, ctx.legacy)
       }
       ShowFunctions(
-        withIdentClause(ctx.ns, Nil, (ident, _) => UnresolvedNamespace(ident)),
+        withIdentClause(ctx.ns, UnresolvedNamespace(_)),
         userScope, systemScope, pattern)
     } else if (legacy.isDefined) {
       val ns = if (legacy.get.length > 1) {
@@ -5401,10 +5373,9 @@
     RefreshFunction(
       withIdentClause(
         ctx.identifierReference,
-        Nil,
-        (ident, _) => createUnresolvedFunctionName(
+        createUnresolvedFunctionName(
           ctx.identifierReference,
-          ident,
+          _,
           "REFRESH FUNCTION",
           requirePersistent = true,
           funcTypeMismatchHint = None)))
@@ -5412,12 +5383,7 @@
 
   override def visitCommentNamespace(ctx: CommentNamespaceContext): LogicalPlan = withOrigin(ctx) {
     val comment = visitComment(ctx.comment)
-    CommentOnNamespace(
-      withIdentClause(
-        ctx.identifierReference,
-        Nil,
-        (ident, _) => UnresolvedNamespace(ident)),
-      comment)
+    CommentOnNamespace(withIdentClause(ctx.identifierReference, UnresolvedNamespace(_)), comment)
   }
 
   override def visitCommentTable(ctx: CommentTableContext): LogicalPlan = withOrigin(ctx) {
@@ -5549,7 +5515,7 @@
       dataTypeOpt.map { dt => default.copy(child = Cast(default.child, dt)) }.getOrElse(default)
     }
     CreateVariable(
-      withIdentClause(ctx.identifierReference(), Nil, (ident, _) => UnresolvedIdentifier(ident)),
+      withIdentClause(ctx.identifierReference(), UnresolvedIdentifier(_)),
       defaultExpression,
       ctx.REPLACE() != null
     )
@@ -5565,7 +5531,7 @@
    */
   override def visitDropVariable(ctx: DropVariableContext): LogicalPlan = withOrigin(ctx) {
     DropVariable(
-      withIdentClause(ctx.identifierReference(), Nil, (ident, _) => UnresolvedIdentifier(ident)),
+      withIdentClause(ctx.identifierReference(), UnresolvedIdentifier(_)),
       ctx.EXISTS() != null
     )
   }
