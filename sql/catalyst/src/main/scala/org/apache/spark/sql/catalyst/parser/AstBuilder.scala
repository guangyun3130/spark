--- conflicted
+++ resolved
@@ -1591,14 +1591,9 @@
       case expressions =>
         expressions
     }
-<<<<<<< HEAD
     val filter = Option(ctx.where).map(expression(_))
-    val function =
-      UnresolvedFunction(visitFunctionName(ctx.qualifiedName), arguments, isDistinct, filter)
-=======
     val function = UnresolvedFunction(
-      getFunctionIdentifier(ctx.functionName), arguments, isDistinct)
->>>>>>> 74cb1ffd
+      getFunctionIdentifier(ctx.functionName), arguments, isDistinct, filter)
 
     // Check if the function is evaluated in a windowed context.
     ctx.windowSpec match {
