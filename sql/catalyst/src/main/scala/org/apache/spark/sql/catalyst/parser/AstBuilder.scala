--- conflicted
+++ resolved
@@ -2593,6 +2593,14 @@
   }
 
   /**
+   * Create a [[ShowCurrentCatalogStatement]].
+   */
+  override def visitShowCurrentCatalog(
+      ctx: ShowCurrentCatalogContext) : LogicalPlan = withOrigin(ctx) {
+    ShowCurrentCatalogStatement()
+  }
+
+  /**
    * Create a [[ShowTablesStatement]] command.
    */
   override def visitShowTables(ctx: ShowTablesContext): LogicalPlan = withOrigin(ctx) {
@@ -2971,13 +2979,6 @@
   }
 
   /**
-<<<<<<< HEAD
-   * Create a [[ShowCurrentCatalogStatement]].
-   */
-  override def visitShowCurrentCatalog(
-      ctx: ShowCurrentCatalogContext) : LogicalPlan = withOrigin(ctx) {
-    ShowCurrentCatalogStatement()
-=======
    * Create an [[AlterTableRenamePartitionStatement]]
    *
    * For example:
@@ -3017,6 +3018,5 @@
       ifExists = ctx.EXISTS != null,
       purge = ctx.PURGE != null,
       retainData = false)
->>>>>>> 91d99016
   }
 }