--- conflicted
+++ resolved
@@ -4891,19 +4891,11 @@
         "This was an internal configuration. It is not needed anymore since Spark SQL always " +
           "returns null when getting a map value with a non-existing key. See SPARK-40066 " +
           "for more details."),
-<<<<<<< HEAD
-      RemovedConfig(
-        "spark.sql.hive.verifyPartitionPath",
-        "4.0.0",
-        "false",
-        s"This config was replaced by '${IGNORE_MISSING_FILES.key}'."))
-=======
       RemovedConfig("spark.sql.hive.verifyPartitionPath", "4.0.0", "false",
         s"This config was replaced by '${IGNORE_MISSING_FILES.key}'."),
       RemovedConfig("spark.sql.optimizer.runtimeFilter.semiJoinReduction.enabled", "false", "4.0",
         "This optimizer config is useless as runtime filter cannot be an IN subquery now.")
     )
->>>>>>> 936c1cd2
 
     Map(configs.map { cfg => cfg.key -> cfg }: _*)
   }
