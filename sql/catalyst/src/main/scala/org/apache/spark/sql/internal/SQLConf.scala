--- conflicted
+++ resolved
@@ -5049,10 +5049,7 @@
   def allowsTempViewCreationWithMultipleNameparts: Boolean =
     getConf(SQLConf.ALLOW_TEMP_VIEW_CREATION_WITH_MULTIPLE_NAME_PARTS)
 
-<<<<<<< HEAD
-=======
   def usePartitionEvaluator: Boolean = getConf(SQLConf.USE_PARTITION_EVALUATOR)
->>>>>>> c4083606
 
   /** ********************** SQLConf functionality methods ************ */
 
