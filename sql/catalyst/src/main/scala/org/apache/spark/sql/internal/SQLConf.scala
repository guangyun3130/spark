/*
 * Licensed to the Apache Software Foundation (ASF) under one or more
 * contributor license agreements.  See the NOTICE file distributed with
 * this work for additional information regarding copyright ownership.
 * The ASF licenses this file to You under the Apache License, Version 2.0
 * (the "License"); you may not use this file except in compliance with
 * the License.  You may obtain a copy of the License at
 *
 *    http://www.apache.org/licenses/LICENSE-2.0
 *
 * Unless required by applicable law or agreed to in writing, software
 * distributed under the License is distributed on an "AS IS" BASIS,
 * WITHOUT WARRANTIES OR CONDITIONS OF ANY KIND, either express or implied.
 * See the License for the specific language governing permissions and
 * limitations under the License.
 */

package org.apache.spark.sql.internal

import java.util.{Locale, NoSuchElementException, Properties, TimeZone}
import java.util.concurrent.TimeUnit
import java.util.concurrent.atomic.AtomicReference
import java.util.zip.Deflater

import scala.collection.JavaConverters._
import scala.collection.immutable
import scala.util.matching.Regex

import org.apache.hadoop.fs.Path
import org.tukaani.xz.LZMA2Options

import org.apache.spark.{SparkContext, TaskContext}
import org.apache.spark.internal.Logging
import org.apache.spark.internal.config._
import org.apache.spark.network.util.ByteUnit
import org.apache.spark.sql.catalyst.analysis.Resolver
import org.apache.spark.sql.catalyst.expressions.CodegenObjectFactoryMode
import org.apache.spark.sql.catalyst.expressions.codegen.CodeGenerator
import org.apache.spark.util.Utils

////////////////////////////////////////////////////////////////////////////////////////////////////
// This file defines the configuration options for Spark SQL.
////////////////////////////////////////////////////////////////////////////////////////////////////


object SQLConf {

  private val sqlConfEntries = java.util.Collections.synchronizedMap(
    new java.util.HashMap[String, ConfigEntry[_]]())

  val staticConfKeys: java.util.Set[String] =
    java.util.Collections.synchronizedSet(new java.util.HashSet[String]())

  private def register(entry: ConfigEntry[_]): Unit = sqlConfEntries.synchronized {
    require(!sqlConfEntries.containsKey(entry.key),
      s"Duplicate SQLConfigEntry. ${entry.key} has been registered")
    sqlConfEntries.put(entry.key, entry)
  }

  // For testing only
  private[sql] def unregister(entry: ConfigEntry[_]): Unit = sqlConfEntries.synchronized {
    sqlConfEntries.remove(entry.key)
  }

  def buildConf(key: String): ConfigBuilder = ConfigBuilder(key).onCreate(register)

  def buildStaticConf(key: String): ConfigBuilder = {
    ConfigBuilder(key).onCreate { entry =>
      staticConfKeys.add(entry.key)
      SQLConf.register(entry)
    }
  }

  /**
   * Default config. Only used when there is no active SparkSession for the thread.
   * See [[get]] for more information.
   */
  private lazy val fallbackConf = new ThreadLocal[SQLConf] {
    override def initialValue: SQLConf = new SQLConf
  }

  /** See [[get]] for more information. */
  def getFallbackConf: SQLConf = fallbackConf.get()

  /**
   * Defines a getter that returns the SQLConf within scope.
   * See [[get]] for more information.
   */
  private val confGetter = new AtomicReference[() => SQLConf](() => fallbackConf.get())

  /**
   * Sets the active config object within the current scope.
   * See [[get]] for more information.
   */
  def setSQLConfGetter(getter: () => SQLConf): Unit = {
    confGetter.set(getter)
  }

  /**
   * Returns the active config object within the current scope. If there is an active SparkSession,
   * the proper SQLConf associated with the thread's active session is used. If it's called from
   * tasks in the executor side, a SQLConf will be created from job local properties, which are set
   * and propagated from the driver side.
   *
   * The way this works is a little bit convoluted, due to the fact that config was added initially
   * only for physical plans (and as a result not in sql/catalyst module).
   *
   * The first time a SparkSession is instantiated, we set the [[confGetter]] to return the
   * active SparkSession's config. If there is no active SparkSession, it returns using the thread
   * local [[fallbackConf]]. The reason [[fallbackConf]] is a thread local (rather than just a conf)
   * is to support setting different config options for different threads so we can potentially
   * run tests in parallel. At the time this feature was implemented, this was a no-op since we
   * run unit tests (that does not involve SparkSession) in serial order.
   */
  def get: SQLConf = {
    if (TaskContext.get != null) {
      new ReadOnlySQLConf(TaskContext.get())
    } else {
      if (Utils.isTesting && SparkContext.getActive.isDefined) {
        // DAGScheduler event loop thread does not have an active SparkSession, the `confGetter`
        // will return `fallbackConf` which is unexpected. Here we prevent it from happening.
        val schedulerEventLoopThread =
          SparkContext.getActive.get.dagScheduler.eventProcessLoop.eventThread
        if (schedulerEventLoopThread.getId == Thread.currentThread().getId) {
          throw new RuntimeException("Cannot get SQLConf inside scheduler event loop thread.")
        }
      }
      confGetter.get()()
    }
  }

  val OPTIMIZER_EXCLUDED_RULES = buildConf("spark.sql.optimizer.excludedRules")
    .doc("Configures a list of rules to be disabled in the optimizer, in which the rules are " +
      "specified by their rule names and separated by comma. It is not guaranteed that all the " +
      "rules in this configuration will eventually be excluded, as some rules are necessary " +
      "for correctness. The optimizer will log the rules that have indeed been excluded.")
    .stringConf
    .createOptional

  val OPTIMIZER_MAX_ITERATIONS = buildConf("spark.sql.optimizer.maxIterations")
    .internal()
    .doc("The max number of iterations the optimizer and analyzer runs.")
    .intConf
    .createWithDefault(100)

  val OPTIMIZER_INSET_CONVERSION_THRESHOLD =
    buildConf("spark.sql.optimizer.inSetConversionThreshold")
      .internal()
      .doc("The threshold of set size for InSet conversion.")
      .intConf
      .createWithDefault(10)

  val COMPRESS_CACHED = buildConf("spark.sql.inMemoryColumnarStorage.compressed")
    .doc("When set to true Spark SQL will automatically select a compression codec for each " +
      "column based on statistics of the data.")
    .booleanConf
    .createWithDefault(true)

  val COLUMN_BATCH_SIZE = buildConf("spark.sql.inMemoryColumnarStorage.batchSize")
    .doc("Controls the size of batches for columnar caching.  Larger batch sizes can improve " +
      "memory utilization and compression, but risk OOMs when caching data.")
    .intConf
    .createWithDefault(10000)

  val IN_MEMORY_PARTITION_PRUNING =
    buildConf("spark.sql.inMemoryColumnarStorage.partitionPruning")
      .internal()
      .doc("When true, enable partition pruning for in-memory columnar tables.")
      .booleanConf
      .createWithDefault(true)

  val CACHE_VECTORIZED_READER_ENABLED =
    buildConf("spark.sql.inMemoryColumnarStorage.enableVectorizedReader")
      .doc("Enables vectorized reader for columnar caching.")
      .booleanConf
      .createWithDefault(true)

  val COLUMN_VECTOR_OFFHEAP_ENABLED =
    buildConf("spark.sql.columnVector.offheap.enabled")
      .internal()
      .doc("When true, use OffHeapColumnVector in ColumnarBatch.")
      .booleanConf
      .createWithDefault(false)

  val PREFER_SORTMERGEJOIN = buildConf("spark.sql.join.preferSortMergeJoin")
    .internal()
    .doc("When true, prefer sort merge join over shuffle hash join.")
    .booleanConf
    .createWithDefault(true)

  val RADIX_SORT_ENABLED = buildConf("spark.sql.sort.enableRadixSort")
    .internal()
    .doc("When true, enable use of radix sort when possible. Radix sort is much faster but " +
      "requires additional memory to be reserved up-front. The memory overhead may be " +
      "significant when sorting very small rows (up to 50% more in this case).")
    .booleanConf
    .createWithDefault(true)

  val AUTO_BROADCASTJOIN_THRESHOLD = buildConf("spark.sql.autoBroadcastJoinThreshold")
    .doc("Configures the maximum size in bytes for a table that will be broadcast to all worker " +
      "nodes when performing a join.  By setting this value to -1 broadcasting can be disabled. " +
      "Note that currently statistics are only supported for Hive Metastore tables where the " +
      "command <code>ANALYZE TABLE &lt;tableName&gt; COMPUTE STATISTICS noscan</code> has been " +
      "run, and file-based data source tables where the statistics are computed directly on " +
      "the files of data.")
    .longConf
    .createWithDefault(10L * 1024 * 1024)

  val LIMIT_SCALE_UP_FACTOR = buildConf("spark.sql.limit.scaleUpFactor")
    .internal()
    .doc("Minimal increase rate in number of partitions between attempts when executing a take " +
      "on a query. Higher values lead to more partitions read. Lower values might lead to " +
      "longer execution times as more jobs will be run")
    .intConf
    .createWithDefault(4)

  val LIMIT_FLAT_GLOBAL_LIMIT = buildConf("spark.sql.limit.flatGlobalLimit")
    .internal()
    .doc("During global limit, try to evenly distribute limited rows across data " +
      "partitions. If disabled, scanning data partitions sequentially until reaching limit number.")
    .booleanConf
    .createWithDefault(true)

  val ADVANCED_PARTITION_PREDICATE_PUSHDOWN =
    buildConf("spark.sql.hive.advancedPartitionPredicatePushdown.enabled")
      .internal()
      .doc("When true, advanced partition predicate pushdown into Hive metastore is enabled.")
      .booleanConf
      .createWithDefault(true)

  val ENABLE_FALL_BACK_TO_HDFS_FOR_STATS =
    buildConf("spark.sql.statistics.fallBackToHdfs")
    .doc("If the table statistics are not available from table metadata enable fall back to hdfs." +
      " This is useful in determining if a table is small enough to use auto broadcast joins.")
    .booleanConf
    .createWithDefault(false)

  val DEFAULT_SIZE_IN_BYTES = buildConf("spark.sql.defaultSizeInBytes")
    .internal()
    .doc("The default table size used in query planning. By default, it is set to Long.MaxValue " +
      "which is larger than `spark.sql.autoBroadcastJoinThreshold` to be more conservative. " +
      "That is to say by default the optimizer will not choose to broadcast a table unless it " +
      "knows for sure its size is small enough.")
    .longConf
    .createWithDefault(Long.MaxValue)

  val SHUFFLE_PARTITIONS = buildConf("spark.sql.shuffle.partitions")
    .doc("The default number of partitions to use when shuffling data for joins or aggregations.")
    .intConf
    .createWithDefault(200)

  val SHUFFLE_TARGET_POSTSHUFFLE_INPUT_SIZE =
    buildConf("spark.sql.adaptive.shuffle.targetPostShuffleInputSize")
      .doc("The target post-shuffle input size in bytes of a task.")
      .bytesConf(ByteUnit.BYTE)
      .createWithDefault(64 * 1024 * 1024)

  val ADAPTIVE_EXECUTION_ENABLED = buildConf("spark.sql.adaptive.enabled")
    .doc("When true, enable adaptive query execution.")
    .booleanConf
    .createWithDefault(false)

  val SHUFFLE_MIN_NUM_POSTSHUFFLE_PARTITIONS =
    buildConf("spark.sql.adaptive.minNumPostShufflePartitions")
      .internal()
      .doc("The advisory minimal number of post-shuffle partitions provided to " +
        "ExchangeCoordinator. This setting is used in our test to make sure we " +
        "have enough parallelism to expose issues that will not be exposed with a " +
        "single partition. When the value is a non-positive value, this setting will " +
        "not be provided to ExchangeCoordinator.")
      .intConf
      .createWithDefault(-1)

  val SUBEXPRESSION_ELIMINATION_ENABLED =
    buildConf("spark.sql.subexpressionElimination.enabled")
      .internal()
      .doc("When true, common subexpressions will be eliminated.")
      .booleanConf
      .createWithDefault(true)

  val CASE_SENSITIVE = buildConf("spark.sql.caseSensitive")
    .internal()
    .doc("Whether the query analyzer should be case sensitive or not. " +
      "Default to case insensitive. It is highly discouraged to turn on case sensitive mode.")
    .booleanConf
    .createWithDefault(false)

  val CONSTRAINT_PROPAGATION_ENABLED = buildConf("spark.sql.constraintPropagation.enabled")
    .internal()
    .doc("When true, the query optimizer will infer and propagate data constraints in the query " +
      "plan to optimize them. Constraint propagation can sometimes be computationally expensive " +
      "for certain kinds of query plans (such as those with a large number of predicates and " +
      "aliases) which might negatively impact overall runtime.")
    .booleanConf
    .createWithDefault(true)

  val ESCAPED_STRING_LITERALS = buildConf("spark.sql.parser.escapedStringLiterals")
    .internal()
    .doc("When true, string literals (including regex patterns) remain escaped in our SQL " +
      "parser. The default is false since Spark 2.0. Setting it to true can restore the behavior " +
      "prior to Spark 2.0.")
    .booleanConf
    .createWithDefault(false)

  val FILE_COMRESSION_FACTOR = buildConf("spark.sql.sources.fileCompressionFactor")
    .internal()
    .doc("When estimating the output data size of a table scan, multiply the file size with this " +
      "factor as the estimated data size, in case the data is compressed in the file and lead to" +
      " a heavily underestimated result.")
    .doubleConf
    .checkValue(_ > 0, "the value of fileDataSizeFactor must be larger than 0")
    .createWithDefault(1.0)

  val PARQUET_SCHEMA_MERGING_ENABLED = buildConf("spark.sql.parquet.mergeSchema")
    .doc("When true, the Parquet data source merges schemas collected from all data files, " +
         "otherwise the schema is picked from the summary file or a random data file " +
         "if no summary file is available.")
    .booleanConf
    .createWithDefault(false)

  val PARQUET_SCHEMA_RESPECT_SUMMARIES = buildConf("spark.sql.parquet.respectSummaryFiles")
    .doc("When true, we make assumption that all part-files of Parquet are consistent with " +
         "summary files and we will ignore them when merging schema. Otherwise, if this is " +
         "false, which is the default, we will merge all part-files. This should be considered " +
         "as expert-only option, and shouldn't be enabled before knowing what it means exactly.")
    .booleanConf
    .createWithDefault(false)

  val PARQUET_BINARY_AS_STRING = buildConf("spark.sql.parquet.binaryAsString")
    .doc("Some other Parquet-producing systems, in particular Impala and older versions of " +
      "Spark SQL, do not differentiate between binary data and strings when writing out the " +
      "Parquet schema. This flag tells Spark SQL to interpret binary data as a string to provide " +
      "compatibility with these systems.")
    .booleanConf
    .createWithDefault(false)

  val PARQUET_INT96_AS_TIMESTAMP = buildConf("spark.sql.parquet.int96AsTimestamp")
    .doc("Some Parquet-producing systems, in particular Impala, store Timestamp into INT96. " +
      "Spark would also store Timestamp as INT96 because we need to avoid precision lost of the " +
      "nanoseconds field. This flag tells Spark SQL to interpret INT96 data as a timestamp to " +
      "provide compatibility with these systems.")
    .booleanConf
    .createWithDefault(true)

  val PARQUET_INT96_TIMESTAMP_CONVERSION = buildConf("spark.sql.parquet.int96TimestampConversion")
    .doc("This controls whether timestamp adjustments should be applied to INT96 data when " +
      "converting to timestamps, for data written by Impala.  This is necessary because Impala " +
      "stores INT96 data with a different timezone offset than Hive & Spark.")
    .booleanConf
    .createWithDefault(false)

  object ParquetOutputTimestampType extends Enumeration {
    val INT96, TIMESTAMP_MICROS, TIMESTAMP_MILLIS = Value
  }

  val PARQUET_OUTPUT_TIMESTAMP_TYPE = buildConf("spark.sql.parquet.outputTimestampType")
    .doc("Sets which Parquet timestamp type to use when Spark writes data to Parquet files. " +
      "INT96 is a non-standard but commonly used timestamp type in Parquet. TIMESTAMP_MICROS " +
      "is a standard timestamp type in Parquet, which stores number of microseconds from the " +
      "Unix epoch. TIMESTAMP_MILLIS is also standard, but with millisecond precision, which " +
      "means Spark has to truncate the microsecond portion of its timestamp value.")
    .stringConf
    .transform(_.toUpperCase(Locale.ROOT))
    .checkValues(ParquetOutputTimestampType.values.map(_.toString))
    .createWithDefault(ParquetOutputTimestampType.INT96.toString)

  val PARQUET_INT64_AS_TIMESTAMP_MILLIS = buildConf("spark.sql.parquet.int64AsTimestampMillis")
    .doc(s"(Deprecated since Spark 2.3, please set ${PARQUET_OUTPUT_TIMESTAMP_TYPE.key}.) " +
      "When true, timestamp values will be stored as INT64 with TIMESTAMP_MILLIS as the " +
      "extended type. In this mode, the microsecond portion of the timestamp value will be" +
      "truncated.")
    .booleanConf
    .createWithDefault(false)

  val PARQUET_COMPRESSION = buildConf("spark.sql.parquet.compression.codec")
    .doc("Sets the compression codec used when writing Parquet files. If either `compression` or " +
      "`parquet.compression` is specified in the table-specific options/properties, the " +
      "precedence would be `compression`, `parquet.compression`, " +
      "`spark.sql.parquet.compression.codec`. Acceptable values include: none, uncompressed, " +
      "snappy, gzip, lzo, brotli, lz4, zstd.")
    .stringConf
    .transform(_.toLowerCase(Locale.ROOT))
    .checkValues(Set("none", "uncompressed", "snappy", "gzip", "lzo", "lz4", "brotli", "zstd"))
    .createWithDefault("snappy")

  val PARQUET_FILTER_PUSHDOWN_ENABLED = buildConf("spark.sql.parquet.filterPushdown")
    .doc("Enables Parquet filter push-down optimization when set to true.")
    .booleanConf
    .createWithDefault(true)

  val PARQUET_FILTER_PUSHDOWN_DATE_ENABLED = buildConf("spark.sql.parquet.filterPushdown.date")
    .doc("If true, enables Parquet filter push-down optimization for Date. " +
      "This configuration only has an effect when 'spark.sql.parquet.filterPushdown' is enabled.")
    .internal()
    .booleanConf
    .createWithDefault(true)

  val PARQUET_FILTER_PUSHDOWN_TIMESTAMP_ENABLED =
    buildConf("spark.sql.parquet.filterPushdown.timestamp")
      .doc("If true, enables Parquet filter push-down optimization for Timestamp. " +
        "This configuration only has an effect when 'spark.sql.parquet.filterPushdown' is " +
        "enabled and Timestamp stored as TIMESTAMP_MICROS or TIMESTAMP_MILLIS type.")
    .internal()
    .booleanConf
    .createWithDefault(true)

  val PARQUET_FILTER_PUSHDOWN_DECIMAL_ENABLED =
    buildConf("spark.sql.parquet.filterPushdown.decimal")
      .doc("If true, enables Parquet filter push-down optimization for Decimal. " +
        "This configuration only has an effect when 'spark.sql.parquet.filterPushdown' is enabled.")
      .internal()
      .booleanConf
      .createWithDefault(true)

  val PARQUET_FILTER_PUSHDOWN_STRING_STARTSWITH_ENABLED =
    buildConf("spark.sql.parquet.filterPushdown.string.startsWith")
    .doc("If true, enables Parquet filter push-down optimization for string startsWith function. " +
      "This configuration only has an effect when 'spark.sql.parquet.filterPushdown' is enabled.")
    .internal()
    .booleanConf
    .createWithDefault(true)

  val PARQUET_FILTER_PUSHDOWN_INFILTERTHRESHOLD =
    buildConf("spark.sql.parquet.pushdown.inFilterThreshold")
      .doc("The maximum number of values to filter push-down optimization for IN predicate. " +
        "Large threshold won't necessarily provide much better performance. " +
        "The experiment argued that 300 is the limit threshold. " +
        "By setting this value to 0 this feature can be disabled. " +
        "This configuration only has an effect when 'spark.sql.parquet.filterPushdown' is enabled.")
      .internal()
      .intConf
      .checkValue(threshold => threshold >= 0, "The threshold must not be negative.")
      .createWithDefault(10)

  val PARQUET_WRITE_LEGACY_FORMAT = buildConf("spark.sql.parquet.writeLegacyFormat")
    .doc("Whether to be compatible with the legacy Parquet format adopted by Spark 1.4 and prior " +
      "versions, when converting Parquet schema to Spark SQL schema and vice versa.")
    .booleanConf
    .createWithDefault(false)

  val PARQUET_RECORD_FILTER_ENABLED = buildConf("spark.sql.parquet.recordLevelFilter.enabled")
    .doc("If true, enables Parquet's native record-level filtering using the pushed down " +
      "filters. This configuration only has an effect when 'spark.sql.parquet.filterPushdown' " +
      "is enabled.")
    .booleanConf
    .createWithDefault(false)

  val PARQUET_OUTPUT_COMMITTER_CLASS = buildConf("spark.sql.parquet.output.committer.class")
    .doc("The output committer class used by Parquet. The specified class needs to be a " +
      "subclass of org.apache.hadoop.mapreduce.OutputCommitter. Typically, it's also a subclass " +
      "of org.apache.parquet.hadoop.ParquetOutputCommitter. If it is not, then metadata summaries" +
      "will never be created, irrespective of the value of parquet.summary.metadata.level")
    .internal()
    .stringConf
    .createWithDefault("org.apache.parquet.hadoop.ParquetOutputCommitter")

  val PARQUET_VECTORIZED_READER_ENABLED =
    buildConf("spark.sql.parquet.enableVectorizedReader")
      .doc("Enables vectorized parquet decoding.")
      .booleanConf
      .createWithDefault(true)

  val PARQUET_VECTORIZED_READER_BATCH_SIZE = buildConf("spark.sql.parquet.columnarReaderBatchSize")
    .doc("The number of rows to include in a parquet vectorized reader batch. The number should " +
      "be carefully chosen to minimize overhead and avoid OOMs in reading data.")
    .intConf
    .createWithDefault(4096)

  val ORC_COMPRESSION = buildConf("spark.sql.orc.compression.codec")
    .doc("Sets the compression codec used when writing ORC files. If either `compression` or " +
      "`orc.compress` is specified in the table-specific options/properties, the precedence " +
      "would be `compression`, `orc.compress`, `spark.sql.orc.compression.codec`." +
      "Acceptable values include: none, uncompressed, snappy, zlib, lzo.")
    .stringConf
    .transform(_.toLowerCase(Locale.ROOT))
    .checkValues(Set("none", "uncompressed", "snappy", "zlib", "lzo"))
    .createWithDefault("snappy")

  val ORC_IMPLEMENTATION = buildConf("spark.sql.orc.impl")
    .doc("When native, use the native version of ORC support instead of the ORC library in Hive " +
      "1.2.1. It is 'hive' by default prior to Spark 2.4.")
    .internal()
    .stringConf
    .checkValues(Set("hive", "native"))
    .createWithDefault("native")

  val ORC_VECTORIZED_READER_ENABLED = buildConf("spark.sql.orc.enableVectorizedReader")
    .doc("Enables vectorized orc decoding.")
    .booleanConf
    .createWithDefault(true)

  val ORC_VECTORIZED_READER_BATCH_SIZE = buildConf("spark.sql.orc.columnarReaderBatchSize")
    .doc("The number of rows to include in a orc vectorized reader batch. The number should " +
      "be carefully chosen to minimize overhead and avoid OOMs in reading data.")
    .intConf
    .createWithDefault(4096)

  val ORC_COPY_BATCH_TO_SPARK = buildConf("spark.sql.orc.copyBatchToSpark")
    .doc("Whether or not to copy the ORC columnar batch to Spark columnar batch in the " +
      "vectorized ORC reader.")
    .internal()
    .booleanConf
    .createWithDefault(false)

  val ORC_FILTER_PUSHDOWN_ENABLED = buildConf("spark.sql.orc.filterPushdown")
    .doc("When true, enable filter pushdown for ORC files.")
    .booleanConf
    .createWithDefault(true)

  val HIVE_VERIFY_PARTITION_PATH = buildConf("spark.sql.hive.verifyPartitionPath")
    .doc("When true, check all the partition paths under the table\'s root directory " +
         "when reading data stored in HDFS. This configuration will be deprecated in the future " +
         "releases and replaced by spark.files.ignoreMissingFiles.")
    .booleanConf
    .createWithDefault(false)

  val HIVE_METASTORE_PARTITION_PRUNING =
    buildConf("spark.sql.hive.metastorePartitionPruning")
      .doc("When true, some predicates will be pushed down into the Hive metastore so that " +
           "unmatching partitions can be eliminated earlier. This only affects Hive tables " +
           "not converted to filesource relations (see HiveUtils.CONVERT_METASTORE_PARQUET and " +
           "HiveUtils.CONVERT_METASTORE_ORC for more information).")
      .booleanConf
      .createWithDefault(true)

  val HIVE_MANAGE_FILESOURCE_PARTITIONS =
    buildConf("spark.sql.hive.manageFilesourcePartitions")
      .doc("When true, enable metastore partition management for file source tables as well. " +
           "This includes both datasource and converted Hive tables. When partition management " +
           "is enabled, datasource tables store partition in the Hive metastore, and use the " +
           "metastore to prune partitions during query planning.")
      .booleanConf
      .createWithDefault(true)

  val HIVE_FILESOURCE_PARTITION_FILE_CACHE_SIZE =
    buildConf("spark.sql.hive.filesourcePartitionFileCacheSize")
      .doc("When nonzero, enable caching of partition file metadata in memory. All tables share " +
           "a cache that can use up to specified num bytes for file metadata. This conf only " +
           "has an effect when hive filesource partition management is enabled.")
      .longConf
      .createWithDefault(250 * 1024 * 1024)

  object HiveCaseSensitiveInferenceMode extends Enumeration {
    val INFER_AND_SAVE, INFER_ONLY, NEVER_INFER = Value
  }

  val HIVE_CASE_SENSITIVE_INFERENCE = buildConf("spark.sql.hive.caseSensitiveInferenceMode")
    .doc("Sets the action to take when a case-sensitive schema cannot be read from a Hive " +
      "table's properties. Although Spark SQL itself is not case-sensitive, Hive compatible file " +
      "formats such as Parquet are. Spark SQL must use a case-preserving schema when querying " +
      "any table backed by files containing case-sensitive field names or queries may not return " +
      "accurate results. Valid options include INFER_AND_SAVE (the default mode-- infer the " +
      "case-sensitive schema from the underlying data files and write it back to the table " +
      "properties), INFER_ONLY (infer the schema but don't attempt to write it to the table " +
      "properties) and NEVER_INFER (fallback to using the case-insensitive metastore schema " +
      "instead of inferring).")
    .stringConf
    .transform(_.toUpperCase(Locale.ROOT))
    .checkValues(HiveCaseSensitiveInferenceMode.values.map(_.toString))
    .createWithDefault(HiveCaseSensitiveInferenceMode.INFER_AND_SAVE.toString)

  val TYPECOERCION_COMPARE_DATE_TIMESTAMP_IN_TIMESTAMP =
    buildConf("spark.sql.typeCoercion.compareDateTimestampInTimestamp")
      .internal()
      .doc("When true (default), compare Date with Timestamp after converting both sides to " +
        "Timestamp. This behavior is compatible with Hive 2.2 or later. See HIVE-15236. " +
        "When false, restore the behavior prior to Spark 2.4. Compare Date with Timestamp after " +
        "converting both sides to string. This config will be removed in spark 3.0")
      .booleanConf
      .createWithDefault(true)

  val OPTIMIZER_METADATA_ONLY = buildConf("spark.sql.optimizer.metadataOnly")
    .doc("When true, enable the metadata-only query optimization that use the table's metadata " +
      "to produce the partition columns instead of table scans. It applies when all the columns " +
      "scanned are partition columns and the query has an aggregate operator that satisfies " +
      "distinct semantics.")
    .booleanConf
    .createWithDefault(true)

  val COLUMN_NAME_OF_CORRUPT_RECORD = buildConf("spark.sql.columnNameOfCorruptRecord")
    .doc("The name of internal column for storing raw/un-parsed JSON and CSV records that fail " +
      "to parse.")
    .stringConf
    .createWithDefault("_corrupt_record")

  val FROM_JSON_FORCE_NULLABLE_SCHEMA = buildConf("spark.sql.fromJsonForceNullableSchema")
    .internal()
    .doc("When true, force the output schema of the from_json() function to be nullable " +
      "(including all the fields). Otherwise, the schema might not be compatible with" +
      "actual data, which leads to curruptions.")
    .booleanConf
    .createWithDefault(true)

  val BROADCAST_TIMEOUT = buildConf("spark.sql.broadcastTimeout")
    .doc("Timeout in seconds for the broadcast wait time in broadcast joins.")
    .timeConf(TimeUnit.SECONDS)
    .createWithDefault(5 * 60)

  // This is only used for the thriftserver
  val THRIFTSERVER_POOL = buildConf("spark.sql.thriftserver.scheduler.pool")
    .doc("Set a Fair Scheduler pool for a JDBC client session.")
    .stringConf
    .createOptional

  val THRIFTSERVER_INCREMENTAL_COLLECT =
    buildConf("spark.sql.thriftServer.incrementalCollect")
      .internal()
      .doc("When true, enable incremental collection for execution in Thrift Server.")
      .booleanConf
      .createWithDefault(false)

  val THRIFTSERVER_UI_STATEMENT_LIMIT =
    buildConf("spark.sql.thriftserver.ui.retainedStatements")
      .doc("The number of SQL statements kept in the JDBC/ODBC web UI history.")
      .intConf
      .createWithDefault(200)

  val THRIFTSERVER_UI_SESSION_LIMIT = buildConf("spark.sql.thriftserver.ui.retainedSessions")
    .doc("The number of SQL client sessions kept in the JDBC/ODBC web UI history.")
    .intConf
    .createWithDefault(200)

  // This is used to set the default data source
  val DEFAULT_DATA_SOURCE_NAME = buildConf("spark.sql.sources.default")
    .doc("The default data source to use in input/output.")
    .stringConf
    .createWithDefault("parquet")

  val CONVERT_CTAS = buildConf("spark.sql.hive.convertCTAS")
    .internal()
    .doc("When true, a table created by a Hive CTAS statement (no USING clause) " +
      "without specifying any storage property will be converted to a data source table, " +
      "using the data source set by spark.sql.sources.default.")
    .booleanConf
    .createWithDefault(false)

  val GATHER_FASTSTAT = buildConf("spark.sql.hive.gatherFastStats")
      .internal()
      .doc("When true, fast stats (number of files and total size of all files) will be gathered" +
        " in parallel while repairing table partitions to avoid the sequential listing in Hive" +
        " metastore.")
      .booleanConf
      .createWithDefault(true)

  val PARTITION_COLUMN_TYPE_INFERENCE =
    buildConf("spark.sql.sources.partitionColumnTypeInference.enabled")
      .doc("When true, automatically infer the data types for partitioned columns.")
      .booleanConf
      .createWithDefault(true)

  val BUCKETING_ENABLED = buildConf("spark.sql.sources.bucketing.enabled")
    .doc("When false, we will treat bucketed table as normal table")
    .booleanConf
    .createWithDefault(true)

  val CROSS_JOINS_ENABLED = buildConf("spark.sql.crossJoin.enabled")
    .doc("When false, we will throw an error if a query contains a cartesian product without " +
        "explicit CROSS JOIN syntax.")
    .booleanConf
    .createWithDefault(false)

  val ORDER_BY_ORDINAL = buildConf("spark.sql.orderByOrdinal")
    .doc("When true, the ordinal numbers are treated as the position in the select list. " +
         "When false, the ordinal numbers in order/sort by clause are ignored.")
    .booleanConf
    .createWithDefault(true)

  val GROUP_BY_ORDINAL = buildConf("spark.sql.groupByOrdinal")
    .doc("When true, the ordinal numbers in group by clauses are treated as the position " +
      "in the select list. When false, the ordinal numbers are ignored.")
    .booleanConf
    .createWithDefault(true)

  val GROUP_BY_ALIASES = buildConf("spark.sql.groupByAliases")
    .doc("When true, aliases in a select list can be used in group by clauses. When false, " +
      "an analysis exception is thrown in the case.")
    .booleanConf
    .createWithDefault(true)

  // The output committer class used by data sources. The specified class needs to be a
  // subclass of org.apache.hadoop.mapreduce.OutputCommitter.
  val OUTPUT_COMMITTER_CLASS = buildConf("spark.sql.sources.outputCommitterClass")
    .internal()
    .stringConf
    .createOptional

  val FILE_COMMIT_PROTOCOL_CLASS =
    buildConf("spark.sql.sources.commitProtocolClass")
      .internal()
      .stringConf
      .createWithDefault(
        "org.apache.spark.sql.execution.datasources.SQLHadoopMapReduceCommitProtocol")

  val PARALLEL_PARTITION_DISCOVERY_THRESHOLD =
    buildConf("spark.sql.sources.parallelPartitionDiscovery.threshold")
      .doc("The maximum number of paths allowed for listing files at driver side. If the number " +
        "of detected paths exceeds this value during partition discovery, it tries to list the " +
        "files with another Spark distributed job. This applies to Parquet, ORC, CSV, JSON and " +
        "LibSVM data sources.")
      .intConf
      .checkValue(parallel => parallel >= 0, "The maximum number of paths allowed for listing " +
        "files at driver side must not be negative")
      .createWithDefault(32)

  val PARALLEL_PARTITION_DISCOVERY_PARALLELISM =
    buildConf("spark.sql.sources.parallelPartitionDiscovery.parallelism")
      .doc("The number of parallelism to list a collection of path recursively, Set the " +
        "number to prevent file listing from generating too many tasks.")
      .internal()
      .intConf
      .createWithDefault(10000)

  // Whether to automatically resolve ambiguity in join conditions for self-joins.
  // See SPARK-6231.
  val DATAFRAME_SELF_JOIN_AUTO_RESOLVE_AMBIGUITY =
    buildConf("spark.sql.selfJoinAutoResolveAmbiguity")
      .internal()
      .booleanConf
      .createWithDefault(true)

  // Whether to retain group by columns or not in GroupedData.agg.
  val DATAFRAME_RETAIN_GROUP_COLUMNS = buildConf("spark.sql.retainGroupColumns")
    .internal()
    .booleanConf
    .createWithDefault(true)

  val DATAFRAME_PIVOT_MAX_VALUES = buildConf("spark.sql.pivotMaxValues")
    .doc("When doing a pivot without specifying values for the pivot column this is the maximum " +
      "number of (distinct) values that will be collected without error.")
    .intConf
    .createWithDefault(10000)

  val RUN_SQL_ON_FILES = buildConf("spark.sql.runSQLOnFiles")
    .internal()
    .doc("When true, we could use `datasource`.`path` as table in SQL query.")
    .booleanConf
    .createWithDefault(true)

  val WHOLESTAGE_CODEGEN_ENABLED = buildConf("spark.sql.codegen.wholeStage")
    .internal()
    .doc("When true, the whole stage (of multiple operators) will be compiled into single java" +
      " method.")
    .booleanConf
    .createWithDefault(true)

  val WHOLESTAGE_CODEGEN_USE_ID_IN_CLASS_NAME =
    buildConf("spark.sql.codegen.useIdInClassName")
    .internal()
    .doc("When true, embed the (whole-stage) codegen stage ID into " +
      "the class name of the generated class as a suffix")
    .booleanConf
    .createWithDefault(true)

  val WHOLESTAGE_MAX_NUM_FIELDS = buildConf("spark.sql.codegen.maxFields")
    .internal()
    .doc("The maximum number of fields (including nested fields) that will be supported before" +
      " deactivating whole-stage codegen.")
    .intConf
    .createWithDefault(100)

  val CODEGEN_FACTORY_MODE = buildConf("spark.sql.codegen.factoryMode")
    .doc("This config determines the fallback behavior of several codegen generators " +
      "during tests. `FALLBACK` means trying codegen first and then fallbacking to " +
      "interpreted if any compile error happens. Disabling fallback if `CODEGEN_ONLY`. " +
      "`NO_CODEGEN` skips codegen and goes interpreted path always. Note that " +
      "this config works only for tests.")
    .internal()
    .stringConf
    .checkValues(CodegenObjectFactoryMode.values.map(_.toString))
    .createWithDefault(CodegenObjectFactoryMode.FALLBACK.toString)

  val CODEGEN_FALLBACK = buildConf("spark.sql.codegen.fallback")
    .internal()
    .doc("When true, (whole stage) codegen could be temporary disabled for the part of query that" +
      " fail to compile generated code")
    .booleanConf
    .createWithDefault(true)

  val CODEGEN_LOGGING_MAX_LINES = buildConf("spark.sql.codegen.logging.maxLines")
    .internal()
    .doc("The maximum number of codegen lines to log when errors occur. Use -1 for unlimited.")
    .intConf
    .checkValue(maxLines => maxLines >= -1, "The maximum must be a positive integer, 0 to " +
      "disable logging or -1 to apply no limit.")
    .createWithDefault(1000)

  val WHOLESTAGE_HUGE_METHOD_LIMIT = buildConf("spark.sql.codegen.hugeMethodLimit")
    .internal()
    .doc("The maximum bytecode size of a single compiled Java function generated by whole-stage " +
      "codegen. When the compiled function exceeds this threshold, the whole-stage codegen is " +
      "deactivated for this subtree of the current query plan. The default value is 65535, which " +
      "is the largest bytecode size possible for a valid Java method. When running on HotSpot, " +
      s"it may be preferable to set the value to ${CodeGenerator.DEFAULT_JVM_HUGE_METHOD_LIMIT} " +
      "to match HotSpot's implementation.")
    .intConf
    .createWithDefault(65535)

  val WHOLESTAGE_SPLIT_CONSUME_FUNC_BY_OPERATOR =
    buildConf("spark.sql.codegen.splitConsumeFuncByOperator")
      .internal()
      .doc("When true, whole stage codegen would put the logic of consuming rows of each " +
        "physical operator into individual methods, instead of a single big method. This can be " +
        "used to avoid oversized function that can miss the opportunity of JIT optimization.")
      .booleanConf
      .createWithDefault(true)

  val FILES_MAX_PARTITION_BYTES = buildConf("spark.sql.files.maxPartitionBytes")
    .doc("The maximum number of bytes to pack into a single partition when reading files.")
    .longConf
    .createWithDefault(128 * 1024 * 1024) // parquet.block.size

  val FILES_OPEN_COST_IN_BYTES = buildConf("spark.sql.files.openCostInBytes")
    .internal()
    .doc("The estimated cost to open a file, measured by the number of bytes could be scanned in" +
      " the same time. This is used when putting multiple files into a partition. It's better to" +
      " over estimated, then the partitions with small files will be faster than partitions with" +
      " bigger files (which is scheduled first).")
    .longConf
    .createWithDefault(4 * 1024 * 1024)

  val IGNORE_CORRUPT_FILES = buildConf("spark.sql.files.ignoreCorruptFiles")
    .doc("Whether to ignore corrupt files. If true, the Spark jobs will continue to run when " +
      "encountering corrupted files and the contents that have been read will still be returned.")
    .booleanConf
    .createWithDefault(false)

  val IGNORE_MISSING_FILES = buildConf("spark.sql.files.ignoreMissingFiles")
    .doc("Whether to ignore missing files. If true, the Spark jobs will continue to run when " +
      "encountering missing files and the contents that have been read will still be returned.")
    .booleanConf
    .createWithDefault(false)

  val MAX_RECORDS_PER_FILE = buildConf("spark.sql.files.maxRecordsPerFile")
    .doc("Maximum number of records to write out to a single file. " +
      "If this value is zero or negative, there is no limit.")
    .longConf
    .createWithDefault(0)

  val EXCHANGE_REUSE_ENABLED = buildConf("spark.sql.exchange.reuse")
    .internal()
    .doc("When true, the planner will try to find out duplicated exchanges and re-use them.")
    .booleanConf
    .createWithDefault(true)

  val STATE_STORE_PROVIDER_CLASS =
    buildConf("spark.sql.streaming.stateStore.providerClass")
      .internal()
      .doc(
        "The class used to manage state data in stateful streaming queries. This class must " +
          "be a subclass of StateStoreProvider, and must have a zero-arg constructor.")
      .stringConf
      .createWithDefault(
        "org.apache.spark.sql.execution.streaming.state.HDFSBackedStateStoreProvider")

  val STATE_STORE_MIN_DELTAS_FOR_SNAPSHOT =
    buildConf("spark.sql.streaming.stateStore.minDeltasForSnapshot")
      .internal()
      .doc("Minimum number of state store delta files that needs to be generated before they " +
        "consolidated into snapshots.")
      .intConf
      .createWithDefault(10)

  val FLATMAPGROUPSWITHSTATE_STATE_FORMAT_VERSION =
    buildConf("spark.sql.streaming.flatMapGroupsWithState.stateFormatVersion")
      .internal()
      .doc("State format version used by flatMapGroupsWithState operation in a streaming query")
      .intConf
      .checkValue(v => Set(1, 2).contains(v), "Valid versions are 1 and 2")
      .createWithDefault(2)

  val CHECKPOINT_LOCATION = buildConf("spark.sql.streaming.checkpointLocation")
    .doc("The default location for storing checkpoint data for streaming queries.")
    .stringConf
    .createOptional

  val MIN_BATCHES_TO_RETAIN = buildConf("spark.sql.streaming.minBatchesToRetain")
    .internal()
    .doc("The minimum number of batches that must be retained and made recoverable.")
    .intConf
    .createWithDefault(100)

  val MAX_BATCHES_TO_RETAIN_IN_MEMORY = buildConf("spark.sql.streaming.maxBatchesToRetainInMemory")
    .internal()
    .doc("The maximum number of batches which will be retained in memory to avoid " +
      "loading from files. The value adjusts a trade-off between memory usage vs cache miss: " +
      "'2' covers both success and direct failure cases, '1' covers only success case, " +
      "and '0' covers extreme case - disable cache to maximize memory size of executors.")
    .intConf
    .createWithDefault(2)

  val UNSUPPORTED_OPERATION_CHECK_ENABLED =
    buildConf("spark.sql.streaming.unsupportedOperationCheck")
      .internal()
      .doc("When true, the logical plan for streaming query will be checked for unsupported" +
        " operations.")
      .booleanConf
      .createWithDefault(true)

  val VARIABLE_SUBSTITUTE_ENABLED =
    buildConf("spark.sql.variable.substitute")
      .doc("This enables substitution using syntax like ${var} ${system:var} and ${env:var}.")
      .booleanConf
      .createWithDefault(true)

  val VARIABLE_SUBSTITUTE_DEPTH =
    buildConf("spark.sql.variable.substitute.depth")
      .internal()
      .doc("Deprecated: The maximum replacements the substitution engine will do.")
      .intConf
      .createWithDefault(40)

  val ENABLE_TWOLEVEL_AGG_MAP =
    buildConf("spark.sql.codegen.aggregate.map.twolevel.enabled")
      .internal()
      .doc("Enable two-level aggregate hash map. When enabled, records will first be " +
        "inserted/looked-up at a 1st-level, small, fast map, and then fallback to a " +
        "2nd-level, larger, slower map when 1st level is full or keys cannot be found. " +
        "When disabled, records go directly to the 2nd level. Defaults to true.")
      .booleanConf
      .createWithDefault(true)

  val MAX_NESTED_VIEW_DEPTH =
    buildConf("spark.sql.view.maxNestedViewDepth")
      .internal()
      .doc("The maximum depth of a view reference in a nested view. A nested view may reference " +
        "other nested views, the dependencies are organized in a directed acyclic graph (DAG). " +
        "However the DAG depth may become too large and cause unexpected behavior. This " +
        "configuration puts a limit on this: when the depth of a view exceeds this value during " +
        "analysis, we terminate the resolution to avoid potential errors.")
      .intConf
      .checkValue(depth => depth > 0, "The maximum depth of a view reference in a nested view " +
        "must be positive.")
      .createWithDefault(100)

  val STREAMING_FILE_COMMIT_PROTOCOL_CLASS =
    buildConf("spark.sql.streaming.commitProtocolClass")
      .internal()
      .stringConf
      .createWithDefault("org.apache.spark.sql.execution.streaming.ManifestFileCommitProtocol")

  val STREAMING_MULTIPLE_WATERMARK_POLICY =
    buildConf("spark.sql.streaming.multipleWatermarkPolicy")
      .doc("Policy to calculate the global watermark value when there are multiple watermark " +
        "operators in a streaming query. The default value is 'min' which chooses " +
        "the minimum watermark reported across multiple operators. Other alternative value is" +
        "'max' which chooses the maximum across multiple operators." +
        "Note: This configuration cannot be changed between query restarts from the same " +
        "checkpoint location.")
      .stringConf
      .checkValue(
        str => Set("min", "max").contains(str.toLowerCase),
        "Invalid value for 'spark.sql.streaming.multipleWatermarkPolicy'. " +
          "Valid values are 'min' and 'max'")
      .createWithDefault("min") // must be same as MultipleWatermarkPolicy.DEFAULT_POLICY_NAME

  val OBJECT_AGG_SORT_BASED_FALLBACK_THRESHOLD =
    buildConf("spark.sql.objectHashAggregate.sortBased.fallbackThreshold")
      .internal()
      .doc("In the case of ObjectHashAggregateExec, when the size of the in-memory hash map " +
        "grows too large, we will fall back to sort-based aggregation. This option sets a row " +
        "count threshold for the size of the hash map.")
      .intConf
      // We are trying to be conservative and use a relatively small default count threshold here
      // since the state object of some TypedImperativeAggregate function can be quite large (e.g.
      // percentile_approx).
      .createWithDefault(128)

  val USE_OBJECT_HASH_AGG = buildConf("spark.sql.execution.useObjectHashAggregateExec")
    .internal()
    .doc("Decides if we use ObjectHashAggregateExec")
    .booleanConf
    .createWithDefault(true)

  val FILE_SINK_LOG_DELETION = buildConf("spark.sql.streaming.fileSink.log.deletion")
    .internal()
    .doc("Whether to delete the expired log files in file stream sink.")
    .booleanConf
    .createWithDefault(true)

  val FILE_SINK_LOG_COMPACT_INTERVAL =
    buildConf("spark.sql.streaming.fileSink.log.compactInterval")
      .internal()
      .doc("Number of log files after which all the previous files " +
        "are compacted into the next log file.")
      .intConf
      .createWithDefault(10)

  val FILE_SINK_LOG_CLEANUP_DELAY =
    buildConf("spark.sql.streaming.fileSink.log.cleanupDelay")
      .internal()
      .doc("How long that a file is guaranteed to be visible for all readers.")
      .timeConf(TimeUnit.MILLISECONDS)
      .createWithDefault(TimeUnit.MINUTES.toMillis(10)) // 10 minutes

  val FILE_SOURCE_LOG_DELETION = buildConf("spark.sql.streaming.fileSource.log.deletion")
    .internal()
    .doc("Whether to delete the expired log files in file stream source.")
    .booleanConf
    .createWithDefault(true)

  val FILE_SOURCE_LOG_COMPACT_INTERVAL =
    buildConf("spark.sql.streaming.fileSource.log.compactInterval")
      .internal()
      .doc("Number of log files after which all the previous files " +
        "are compacted into the next log file.")
      .intConf
      .createWithDefault(10)

  val FILE_SOURCE_LOG_CLEANUP_DELAY =
    buildConf("spark.sql.streaming.fileSource.log.cleanupDelay")
      .internal()
      .doc("How long in milliseconds a file is guaranteed to be visible for all readers.")
      .timeConf(TimeUnit.MILLISECONDS)
      .createWithDefault(TimeUnit.MINUTES.toMillis(10)) // 10 minutes

  val STREAMING_SCHEMA_INFERENCE =
    buildConf("spark.sql.streaming.schemaInference")
      .internal()
      .doc("Whether file-based streaming sources will infer its own schema")
      .booleanConf
      .createWithDefault(false)

  val STREAMING_POLLING_DELAY =
    buildConf("spark.sql.streaming.pollingDelay")
      .internal()
      .doc("How long to delay polling new data when no data is available")
      .timeConf(TimeUnit.MILLISECONDS)
      .createWithDefault(10L)

  val STREAMING_NO_DATA_PROGRESS_EVENT_INTERVAL =
    buildConf("spark.sql.streaming.noDataProgressEventInterval")
      .internal()
      .doc("How long to wait between two progress events when there is no data")
      .timeConf(TimeUnit.MILLISECONDS)
      .createWithDefault(10000L)

  val STREAMING_NO_DATA_MICRO_BATCHES_ENABLED =
    buildConf("spark.sql.streaming.noDataMicroBatchesEnabled")
      .doc(
        "Whether streaming micro-batch engine will execute batches without data " +
          "for eager state management for stateful streaming queries.")
      .booleanConf
      .createWithDefault(true)

  val STREAMING_METRICS_ENABLED =
    buildConf("spark.sql.streaming.metricsEnabled")
      .doc("Whether Dropwizard/Codahale metrics will be reported for active streaming queries.")
      .booleanConf
      .createWithDefault(false)

  val STREAMING_PROGRESS_RETENTION =
    buildConf("spark.sql.streaming.numRecentProgressUpdates")
      .doc("The number of progress updates to retain for a streaming query")
      .intConf
      .createWithDefault(100)

  val STREAMING_CHECKPOINT_FILE_MANAGER_CLASS =
    buildConf("spark.sql.streaming.checkpointFileManagerClass")
      .doc("The class used to write checkpoint files atomically. This class must be a subclass " +
        "of the interface CheckpointFileManager.")
      .internal()
      .stringConf

  val NDV_MAX_ERROR =
    buildConf("spark.sql.statistics.ndv.maxError")
      .internal()
      .doc("The maximum estimation error allowed in HyperLogLog++ algorithm when generating " +
        "column level statistics.")
      .doubleConf
      .createWithDefault(0.05)

  val HISTOGRAM_ENABLED =
    buildConf("spark.sql.statistics.histogram.enabled")
      .doc("Generates histograms when computing column statistics if enabled. Histograms can " +
        "provide better estimation accuracy. Currently, Spark only supports equi-height " +
        "histogram. Note that collecting histograms takes extra cost. For example, collecting " +
        "column statistics usually takes only one table scan, but generating equi-height " +
        "histogram will cause an extra table scan.")
      .booleanConf
      .createWithDefault(false)

  val HISTOGRAM_NUM_BINS =
    buildConf("spark.sql.statistics.histogram.numBins")
      .internal()
      .doc("The number of bins when generating histograms.")
      .intConf
      .checkValue(num => num > 1, "The number of bins must be larger than 1.")
      .createWithDefault(254)

  val PERCENTILE_ACCURACY =
    buildConf("spark.sql.statistics.percentile.accuracy")
      .internal()
      .doc("Accuracy of percentile approximation when generating equi-height histograms. " +
        "Larger value means better accuracy. The relative error can be deduced by " +
        "1.0 / PERCENTILE_ACCURACY.")
      .intConf
      .createWithDefault(10000)

  val AUTO_SIZE_UPDATE_ENABLED =
    buildConf("spark.sql.statistics.size.autoUpdate.enabled")
      .doc("Enables automatic update for table size once table's data is changed. Note that if " +
        "the total number of files of the table is very large, this can be expensive and slow " +
        "down data change commands.")
      .booleanConf
      .createWithDefault(false)

  val CBO_ENABLED =
    buildConf("spark.sql.cbo.enabled")
      .doc("Enables CBO for estimation of plan statistics when set true.")
      .booleanConf
      .createWithDefault(false)

  val JOIN_REORDER_ENABLED =
    buildConf("spark.sql.cbo.joinReorder.enabled")
      .doc("Enables join reorder in CBO.")
      .booleanConf
      .createWithDefault(false)

  val JOIN_REORDER_DP_THRESHOLD =
    buildConf("spark.sql.cbo.joinReorder.dp.threshold")
      .doc("The maximum number of joined nodes allowed in the dynamic programming algorithm.")
      .intConf
      .checkValue(number => number > 0, "The maximum number must be a positive integer.")
      .createWithDefault(12)

  val JOIN_REORDER_CARD_WEIGHT =
    buildConf("spark.sql.cbo.joinReorder.card.weight")
      .internal()
      .doc("The weight of cardinality (number of rows) for plan cost comparison in join reorder: " +
        "rows * weight + size * (1 - weight).")
      .doubleConf
      .checkValue(weight => weight >= 0 && weight <= 1, "The weight value must be in [0, 1].")
      .createWithDefault(0.7)

  val JOIN_REORDER_DP_STAR_FILTER =
    buildConf("spark.sql.cbo.joinReorder.dp.star.filter")
      .doc("Applies star-join filter heuristics to cost based join enumeration.")
      .booleanConf
      .createWithDefault(false)

  val STARSCHEMA_DETECTION = buildConf("spark.sql.cbo.starSchemaDetection")
    .doc("When true, it enables join reordering based on star schema detection. ")
    .booleanConf
    .createWithDefault(false)

  val STARSCHEMA_FACT_TABLE_RATIO = buildConf("spark.sql.cbo.starJoinFTRatio")
    .internal()
    .doc("Specifies the upper limit of the ratio between the largest fact tables" +
      " for a star join to be considered. ")
    .doubleConf
    .createWithDefault(0.9)

  val SESSION_LOCAL_TIMEZONE =
    buildConf("spark.sql.session.timeZone")
      .doc("""The ID of session local timezone, e.g. "GMT", "America/Los_Angeles", etc.""")
      .stringConf
      .createWithDefaultFunction(() => TimeZone.getDefault.getID)

  val WINDOW_EXEC_BUFFER_IN_MEMORY_THRESHOLD =
    buildConf("spark.sql.windowExec.buffer.in.memory.threshold")
      .internal()
      .doc("Threshold for number of rows guaranteed to be held in memory by the window operator")
      .intConf
      .createWithDefault(4096)

  val WINDOW_EXEC_BUFFER_SPILL_THRESHOLD =
    buildConf("spark.sql.windowExec.buffer.spill.threshold")
      .internal()
      .doc("Threshold for number of rows to be spilled by window operator")
      .intConf
      .createWithDefault(SHUFFLE_SPILL_NUM_ELEMENTS_FORCE_SPILL_THRESHOLD.defaultValue.get)

  val SORT_MERGE_JOIN_EXEC_BUFFER_IN_MEMORY_THRESHOLD =
    buildConf("spark.sql.sortMergeJoinExec.buffer.in.memory.threshold")
      .internal()
      .doc("Threshold for number of rows guaranteed to be held in memory by the sort merge " +
        "join operator")
      .intConf
      .createWithDefault(Int.MaxValue)

  val SORT_MERGE_JOIN_EXEC_BUFFER_SPILL_THRESHOLD =
    buildConf("spark.sql.sortMergeJoinExec.buffer.spill.threshold")
      .internal()
      .doc("Threshold for number of rows to be spilled by sort merge join operator")
      .intConf
      .createWithDefault(SHUFFLE_SPILL_NUM_ELEMENTS_FORCE_SPILL_THRESHOLD.defaultValue.get)

  val CARTESIAN_PRODUCT_EXEC_BUFFER_IN_MEMORY_THRESHOLD =
    buildConf("spark.sql.cartesianProductExec.buffer.in.memory.threshold")
      .internal()
      .doc("Threshold for number of rows guaranteed to be held in memory by the cartesian " +
        "product operator")
      .intConf
      .createWithDefault(4096)

  val CARTESIAN_PRODUCT_EXEC_BUFFER_SPILL_THRESHOLD =
    buildConf("spark.sql.cartesianProductExec.buffer.spill.threshold")
      .internal()
      .doc("Threshold for number of rows to be spilled by cartesian product operator")
      .intConf
      .createWithDefault(SHUFFLE_SPILL_NUM_ELEMENTS_FORCE_SPILL_THRESHOLD.defaultValue.get)

  val SUPPORT_QUOTED_REGEX_COLUMN_NAME = buildConf("spark.sql.parser.quotedRegexColumnNames")
    .doc("When true, quoted Identifiers (using backticks) in SELECT statement are interpreted" +
      " as regular expressions.")
    .booleanConf
    .createWithDefault(false)

  val RANGE_EXCHANGE_SAMPLE_SIZE_PER_PARTITION =
    buildConf("spark.sql.execution.rangeExchange.sampleSizePerPartition")
      .internal()
      .doc("Number of points to sample per partition in order to determine the range boundaries" +
          " for range partitioning, typically used in global sorting (without limit).")
      .intConf
      .createWithDefault(100)

  val ARROW_EXECUTION_ENABLED =
    buildConf("spark.sql.execution.arrow.enabled")
      .doc("When true, make use of Apache Arrow for columnar data transfers. Currently available " +
        "for use with pyspark.sql.DataFrame.toPandas, and " +
        "pyspark.sql.SparkSession.createDataFrame when its input is a Pandas DataFrame. " +
        "The following data types are unsupported: " +
        "BinaryType, MapType, ArrayType of TimestampType, and nested StructType.")
      .booleanConf
      .createWithDefault(false)

  val ARROW_FALLBACK_ENABLED =
    buildConf("spark.sql.execution.arrow.fallback.enabled")
      .doc("When true, optimizations enabled by 'spark.sql.execution.arrow.enabled' will " +
        "fallback automatically to non-optimized implementations if an error occurs.")
      .booleanConf
      .createWithDefault(true)

  val ARROW_EXECUTION_MAX_RECORDS_PER_BATCH =
    buildConf("spark.sql.execution.arrow.maxRecordsPerBatch")
      .doc("When using Apache Arrow, limit the maximum number of records that can be written " +
        "to a single ArrowRecordBatch in memory. If set to zero or negative there is no limit.")
      .intConf
      .createWithDefault(10000)

  val PANDAS_RESPECT_SESSION_LOCAL_TIMEZONE =
    buildConf("spark.sql.execution.pandas.respectSessionTimeZone")
      .internal()
      .doc("When true, make Pandas DataFrame with timestamp type respecting session local " +
        "timezone when converting to/from Pandas DataFrame. This configuration will be " +
        "deprecated in the future releases.")
      .booleanConf
      .createWithDefault(true)

  val PANDAS_GROUPED_MAP_ASSIGN_COLUMNS_BY_POSITION =
    buildConf("spark.sql.execution.pandas.groupedMap.assignColumnsByPosition")
      .internal()
      .doc("When true, a grouped map Pandas UDF will assign columns from the returned " +
        "Pandas DataFrame based on position, regardless of column label type. When false, " +
        "columns will be looked up by name if labeled with a string and fallback to use " +
        "position if not. This configuration will be deprecated in future releases.")
      .booleanConf
      .createWithDefault(false)

  val REPLACE_EXCEPT_WITH_FILTER = buildConf("spark.sql.optimizer.replaceExceptWithFilter")
    .internal()
    .doc("When true, the apply function of the rule verifies whether the right node of the" +
      " except operation is of type Filter or Project followed by Filter. If yes, the rule" +
      " further verifies 1) Excluding the filter operations from the right (as well as the" +
      " left node, if any) on the top, whether both the nodes evaluates to a same result." +
      " 2) The left and right nodes don't contain any SubqueryExpressions. 3) The output" +
      " column names of the left node are distinct. If all the conditions are met, the" +
      " rule will replace the except operation with a Filter by flipping the filter" +
      " condition(s) of the right node.")
    .booleanConf
    .createWithDefault(true)

  val DECIMAL_OPERATIONS_ALLOW_PREC_LOSS =
    buildConf("spark.sql.decimalOperations.allowPrecisionLoss")
      .internal()
      .doc("When true (default), establishing the result type of an arithmetic operation " +
        "happens according to Hive behavior and SQL ANSI 2011 specification, ie. rounding the " +
        "decimal part of the result if an exact representation is not possible. Otherwise, NULL " +
        "is returned in those cases, as previously.")
      .booleanConf
      .createWithDefault(true)

  val SQL_OPTIONS_REDACTION_PATTERN =
    buildConf("spark.sql.redaction.options.regex")
      .doc("Regex to decide which keys in a Spark SQL command's options map contain sensitive " +
        "information. The values of options whose names that match this regex will be redacted " +
        "in the explain output. This redaction is applied on top of the global redaction " +
        s"configuration defined by ${SECRET_REDACTION_PATTERN.key}.")
    .regexConf
    .createWithDefault("(?i)url".r)

  val SQL_STRING_REDACTION_PATTERN =
    buildConf("spark.sql.redaction.string.regex")
      .doc("Regex to decide which parts of strings produced by Spark contain sensitive " +
        "information. When this regex matches a string part, that string part is replaced by a " +
        "dummy value. This is currently used to redact the output of SQL explain commands. " +
        "When this conf is not set, the value from `spark.redaction.string.regex` is used.")
      .fallbackConf(org.apache.spark.internal.config.STRING_REDACTION_PATTERN)

  val CONCAT_BINARY_AS_STRING = buildConf("spark.sql.function.concatBinaryAsString")
    .doc("When this option is set to false and all inputs are binary, `functions.concat` returns " +
      "an output as binary. Otherwise, it returns as a string. ")
    .booleanConf
    .createWithDefault(false)

  val ELT_OUTPUT_AS_STRING = buildConf("spark.sql.function.eltOutputAsString")
    .doc("When this option is set to false and all inputs are binary, `elt` returns " +
      "an output as binary. Otherwise, it returns as a string. ")
    .booleanConf
    .createWithDefault(false)

  val ALLOW_CREATING_MANAGED_TABLE_USING_NONEMPTY_LOCATION =
    buildConf("spark.sql.allowCreatingManagedTableUsingNonemptyLocation")
    .internal()
    .doc("When this option is set to true, creating managed tables with nonempty location " +
      "is allowed. Otherwise, an analysis exception is thrown. ")
    .booleanConf
    .createWithDefault(false)

  val CONTINUOUS_STREAMING_EXECUTOR_QUEUE_SIZE =
    buildConf("spark.sql.streaming.continuous.executorQueueSize")
    .internal()
    .doc("The size (measured in number of rows) of the queue used in continuous execution to" +
      " buffer the results of a ContinuousDataReader.")
    .intConf
    .createWithDefault(1024)

  val CONTINUOUS_STREAMING_EXECUTOR_POLL_INTERVAL_MS =
    buildConf("spark.sql.streaming.continuous.executorPollIntervalMs")
      .internal()
      .doc("The interval at which continuous execution readers will poll to check whether" +
        " the epoch has advanced on the driver.")
      .timeConf(TimeUnit.MILLISECONDS)
      .createWithDefault(100)

  val DISABLED_V2_STREAMING_WRITERS = buildConf("spark.sql.streaming.disabledV2Writers")
    .internal()
    .doc("A comma-separated list of fully qualified data source register class names for which" +
      " StreamWriteSupport is disabled. Writes to these sources will fall back to the V1 Sinks.")
    .stringConf
    .createWithDefault("")

  val DISABLED_V2_STREAMING_MICROBATCH_READERS =
    buildConf("spark.sql.streaming.disabledV2MicroBatchReaders")
      .internal()
      .doc(
        "A comma-separated list of fully qualified data source register class names for which " +
          "MicroBatchReadSupport is disabled. Reads from these sources will fall back to the " +
          "V1 Sources.")
      .stringConf
      .createWithDefault("")

  val REJECT_TIMEZONE_IN_STRING = buildConf("spark.sql.function.rejectTimezoneInString")
    .internal()
    .doc("If true, `to_utc_timestamp` and `from_utc_timestamp` return null if the input string " +
      "contains a timezone part, e.g. `2000-10-10 00:00:00+00:00`.")
    .booleanConf
    .createWithDefault(true)

  object PartitionOverwriteMode extends Enumeration {
    val STATIC, DYNAMIC = Value
  }

  val PARTITION_OVERWRITE_MODE =
    buildConf("spark.sql.sources.partitionOverwriteMode")
      .doc("When INSERT OVERWRITE a partitioned data source table, we currently support 2 modes: " +
        "static and dynamic. In static mode, Spark deletes all the partitions that match the " +
        "partition specification(e.g. PARTITION(a=1,b)) in the INSERT statement, before " +
        "overwriting. In dynamic mode, Spark doesn't delete partitions ahead, and only overwrite " +
        "those partitions that have data written into it at runtime. By default we use static " +
        "mode to keep the same behavior of Spark prior to 2.3. Note that this config doesn't " +
        "affect Hive serde tables, as they are always overwritten with dynamic mode. This can " +
        "also be set as an output option for a data source using key partitionOverwriteMode " +
        "(which takes precedence over this setting), e.g. " +
        "dataframe.write.option(\"partitionOverwriteMode\", \"dynamic\").save(path)."
      )
      .stringConf
      .transform(_.toUpperCase(Locale.ROOT))
      .checkValues(PartitionOverwriteMode.values.map(_.toString))
      .createWithDefault(PartitionOverwriteMode.STATIC.toString)

  val SORT_BEFORE_REPARTITION =
    buildConf("spark.sql.execution.sortBeforeRepartition")
      .internal()
      .doc("When perform a repartition following a shuffle, the output row ordering would be " +
        "nondeterministic. If some downstream stages fail and some tasks of the repartition " +
        "stage retry, these tasks may generate different data, and that can lead to correctness " +
        "issues. Turn on this config to insert a local sort before actually doing repartition " +
        "to generate consistent repartition results. The performance of repartition() may go " +
        "down since we insert extra local sort before it.")
      .booleanConf
      .createWithDefault(true)

  val TOP_K_SORT_FALLBACK_THRESHOLD =
    buildConf("spark.sql.execution.topKSortFallbackThreshold")
      .internal()
      .doc("In SQL queries with a SORT followed by a LIMIT like " +
          "'SELECT x FROM t ORDER BY y LIMIT m', if m is under this threshold, do a top-K sort" +
          " in memory, otherwise do a global sort which spills to disk if necessary.")
      .intConf
      .createWithDefault(Int.MaxValue)

  object Deprecated {
    val MAPRED_REDUCE_TASKS = "mapred.reduce.tasks"
  }

  object Replaced {
    val MAPREDUCE_JOB_REDUCES = "mapreduce.job.reduces"
  }

  val CSV_PARSER_COLUMN_PRUNING = buildConf("spark.sql.csv.parser.columnPruning.enabled")
    .internal()
    .doc("If it is set to true, column names of the requested schema are passed to CSV parser. " +
      "Other column values can be ignored during parsing even if they are malformed.")
    .booleanConf
    .createWithDefault(true)

  val LEGACY_SIZE_OF_NULL = buildConf("spark.sql.legacy.sizeOfNull")
    .doc("If it is set to true, size of null returns -1. This behavior was inherited from Hive. " +
      "The size function returns null for null input if the flag is disabled.")
    .booleanConf
    .createWithDefault(true)

  val REPL_EAGER_EVAL_ENABLED = buildConf("spark.sql.repl.eagerEval.enabled")
    .doc("Enables eager evaluation or not. When true, the top K rows of Dataset will be " +
      "displayed if and only if the REPL supports the eager evaluation. Currently, the " +
      "eager evaluation is only supported in PySpark. For the notebooks like Jupyter, " +
      "the HTML table (generated by _repr_html_) will be returned. For plain Python REPL, " +
      "the returned outputs are formatted like dataframe.show().")
    .booleanConf
    .createWithDefault(false)

  val REPL_EAGER_EVAL_MAX_NUM_ROWS = buildConf("spark.sql.repl.eagerEval.maxNumRows")
    .doc("The max number of rows that are returned by eager evaluation. This only takes " +
      "effect when spark.sql.repl.eagerEval.enabled is set to true. The valid range of this " +
      "config is from 0 to (Int.MaxValue - 1), so the invalid config like negative and " +
      "greater than (Int.MaxValue - 1) will be normalized to 0 and (Int.MaxValue - 1).")
    .intConf
    .createWithDefault(20)

  val REPL_EAGER_EVAL_TRUNCATE = buildConf("spark.sql.repl.eagerEval.truncate")
    .doc("The max number of characters for each cell that is returned by eager evaluation. " +
      "This only takes effect when spark.sql.repl.eagerEval.enabled is set to true.")
    .intConf
    .createWithDefault(20)

  object AvroOutputTimestampType extends Enumeration {
    val TIMESTAMP_MICROS, TIMESTAMP_MILLIS = Value
  }

  val AVRO_OUTPUT_TIMESTAMP_TYPE = buildConf("spark.sql.avro.outputTimestampType")
    .doc("Sets which Avro timestamp type to use when Spark writes data to Avro files. " +
      "TIMESTAMP_MICROS is a logical timestamp type in Avro, which stores number of " +
      "microseconds from the Unix epoch. TIMESTAMP_MILLIS is also logical, but with " +
      "millisecond precision, which means Spark has to truncate the microsecond portion of its " +
      "timestamp value.")
    .stringConf
    .transform(_.toUpperCase(Locale.ROOT))
    .checkValues(AvroOutputTimestampType.values.map(_.toString))
    .createWithDefault(AvroOutputTimestampType.TIMESTAMP_MICROS.toString)

  val AVRO_COMPRESSION_CODEC = buildConf("spark.sql.avro.compression.codec")
    .doc("Compression codec used in writing of AVRO files. Supported codecs: " +
      "uncompressed, deflate, snappy, bzip2 and xz. Default codec is snappy.")
    .stringConf
    .checkValues(Set("uncompressed", "deflate", "snappy", "bzip2", "xz"))
    .createWithDefault("snappy")

  val AVRO_DEFLATE_LEVEL = buildConf("spark.sql.avro.deflate.level")
    .doc("Compression level for the deflate codec used in writing of AVRO files. " +
      "Valid value must be in the range of from 1 to 9 inclusive or -1. " +
      "The default value is -1 which corresponds to 6 level in the current implementation.")
    .intConf
    .checkValues((1 to 9).toSet + Deflater.DEFAULT_COMPRESSION)
    .createWithDefault(Deflater.DEFAULT_COMPRESSION)

  val LEGACY_SETOPS_PRECEDENCE_ENABLED =
    buildConf("spark.sql.legacy.setopsPrecedence.enabled")
      .internal()
      .doc("When set to true and the order of evaluation is not specified by parentheses, the " +
        "set operations are performed from left to right as they appear in the query. When set " +
        "to false and order of evaluation is not specified by parentheses, INTERSECT operations " +
        "are performed before any UNION, EXCEPT and MINUS operations.")
      .booleanConf
      .createWithDefault(false)

<<<<<<< HEAD
  val BYPASS_PARSER_FOR_EMPTY_SCHEMA =
    buildConf("spark.sql.legacy.bypassParserForEmptySchema")
      .doc("If required schema passed to a text datasource is empty, the parameter controls " +
        "invocation of underlying parser. For example, if it is set to false, uniVocity parser " +
        "is invoke by CSV datasource or Jackson parser by JSON datasource. By default, it is set " +
        "to true which means the parsers is not invoked for empty required schema.")
=======
  val PARALLEL_FILE_LISTING_IN_STATS_COMPUTATION =
    buildConf("spark.sql.parallelFileListingInStatsComputation.enabled")
      .internal()
      .doc("When true, SQL commands use parallel file listing, " +
        "as opposed to single thread listing." +
        "This usually speeds up commands that need to list many directories.")
>>>>>>> 3eb52092
      .booleanConf
      .createWithDefault(true)
}

/**
 * A class that enables the setting and getting of mutable config parameters/hints.
 *
 * In the presence of a SQLContext, these can be set and queried by passing SET commands
 * into Spark SQL's query functions (i.e. sql()). Otherwise, users of this class can
 * modify the hints by programmatically calling the setters and getters of this class.
 *
 * SQLConf is thread-safe (internally synchronized, so safe to be used in multiple threads).
 */
class SQLConf extends Serializable with Logging {
  import SQLConf._

  /** Only low degree of contention is expected for conf, thus NOT using ConcurrentHashMap. */
  @transient protected[spark] val settings = java.util.Collections.synchronizedMap(
    new java.util.HashMap[String, String]())

  @transient protected val reader = new ConfigReader(settings)

  /** ************************ Spark SQL Params/Hints ******************* */

  def optimizerExcludedRules: Option[String] = getConf(OPTIMIZER_EXCLUDED_RULES)

  def optimizerMaxIterations: Int = getConf(OPTIMIZER_MAX_ITERATIONS)

  def optimizerInSetConversionThreshold: Int = getConf(OPTIMIZER_INSET_CONVERSION_THRESHOLD)

  def stateStoreProviderClass: String = getConf(STATE_STORE_PROVIDER_CLASS)

  def stateStoreMinDeltasForSnapshot: Int = getConf(STATE_STORE_MIN_DELTAS_FOR_SNAPSHOT)

  def checkpointLocation: Option[String] = getConf(CHECKPOINT_LOCATION)

  def isUnsupportedOperationCheckEnabled: Boolean = getConf(UNSUPPORTED_OPERATION_CHECK_ENABLED)

  def streamingFileCommitProtocolClass: String = getConf(STREAMING_FILE_COMMIT_PROTOCOL_CLASS)

  def fileSinkLogDeletion: Boolean = getConf(FILE_SINK_LOG_DELETION)

  def fileSinkLogCompactInterval: Int = getConf(FILE_SINK_LOG_COMPACT_INTERVAL)

  def fileSinkLogCleanupDelay: Long = getConf(FILE_SINK_LOG_CLEANUP_DELAY)

  def fileSourceLogDeletion: Boolean = getConf(FILE_SOURCE_LOG_DELETION)

  def fileSourceLogCompactInterval: Int = getConf(FILE_SOURCE_LOG_COMPACT_INTERVAL)

  def fileSourceLogCleanupDelay: Long = getConf(FILE_SOURCE_LOG_CLEANUP_DELAY)

  def streamingSchemaInference: Boolean = getConf(STREAMING_SCHEMA_INFERENCE)

  def streamingPollingDelay: Long = getConf(STREAMING_POLLING_DELAY)

  def streamingNoDataProgressEventInterval: Long =
    getConf(STREAMING_NO_DATA_PROGRESS_EVENT_INTERVAL)

  def streamingNoDataMicroBatchesEnabled: Boolean =
    getConf(STREAMING_NO_DATA_MICRO_BATCHES_ENABLED)

  def streamingMetricsEnabled: Boolean = getConf(STREAMING_METRICS_ENABLED)

  def streamingProgressRetention: Int = getConf(STREAMING_PROGRESS_RETENTION)

  def filesMaxPartitionBytes: Long = getConf(FILES_MAX_PARTITION_BYTES)

  def filesOpenCostInBytes: Long = getConf(FILES_OPEN_COST_IN_BYTES)

  def ignoreCorruptFiles: Boolean = getConf(IGNORE_CORRUPT_FILES)

  def ignoreMissingFiles: Boolean = getConf(IGNORE_MISSING_FILES)

  def maxRecordsPerFile: Long = getConf(MAX_RECORDS_PER_FILE)

  def useCompression: Boolean = getConf(COMPRESS_CACHED)

  def orcCompressionCodec: String = getConf(ORC_COMPRESSION)

  def orcVectorizedReaderEnabled: Boolean = getConf(ORC_VECTORIZED_READER_ENABLED)

  def orcVectorizedReaderBatchSize: Int = getConf(ORC_VECTORIZED_READER_BATCH_SIZE)

  def parquetCompressionCodec: String = getConf(PARQUET_COMPRESSION)

  def parquetVectorizedReaderEnabled: Boolean = getConf(PARQUET_VECTORIZED_READER_ENABLED)

  def parquetVectorizedReaderBatchSize: Int = getConf(PARQUET_VECTORIZED_READER_BATCH_SIZE)

  def columnBatchSize: Int = getConf(COLUMN_BATCH_SIZE)

  def cacheVectorizedReaderEnabled: Boolean = getConf(CACHE_VECTORIZED_READER_ENABLED)

  def numShufflePartitions: Int = getConf(SHUFFLE_PARTITIONS)

  def targetPostShuffleInputSize: Long =
    getConf(SHUFFLE_TARGET_POSTSHUFFLE_INPUT_SIZE)

  def adaptiveExecutionEnabled: Boolean = getConf(ADAPTIVE_EXECUTION_ENABLED)

  def minNumPostShufflePartitions: Int =
    getConf(SHUFFLE_MIN_NUM_POSTSHUFFLE_PARTITIONS)

  def minBatchesToRetain: Int = getConf(MIN_BATCHES_TO_RETAIN)

  def maxBatchesToRetainInMemory: Int = getConf(MAX_BATCHES_TO_RETAIN_IN_MEMORY)

  def parquetFilterPushDown: Boolean = getConf(PARQUET_FILTER_PUSHDOWN_ENABLED)

  def parquetFilterPushDownDate: Boolean = getConf(PARQUET_FILTER_PUSHDOWN_DATE_ENABLED)

  def parquetFilterPushDownTimestamp: Boolean = getConf(PARQUET_FILTER_PUSHDOWN_TIMESTAMP_ENABLED)

  def parquetFilterPushDownDecimal: Boolean = getConf(PARQUET_FILTER_PUSHDOWN_DECIMAL_ENABLED)

  def parquetFilterPushDownStringStartWith: Boolean =
    getConf(PARQUET_FILTER_PUSHDOWN_STRING_STARTSWITH_ENABLED)

  def parquetFilterPushDownInFilterThreshold: Int =
    getConf(PARQUET_FILTER_PUSHDOWN_INFILTERTHRESHOLD)

  def orcFilterPushDown: Boolean = getConf(ORC_FILTER_PUSHDOWN_ENABLED)

  def verifyPartitionPath: Boolean = getConf(HIVE_VERIFY_PARTITION_PATH)

  def metastorePartitionPruning: Boolean = getConf(HIVE_METASTORE_PARTITION_PRUNING)

  def manageFilesourcePartitions: Boolean = getConf(HIVE_MANAGE_FILESOURCE_PARTITIONS)

  def filesourcePartitionFileCacheSize: Long = getConf(HIVE_FILESOURCE_PARTITION_FILE_CACHE_SIZE)

  def caseSensitiveInferenceMode: HiveCaseSensitiveInferenceMode.Value =
    HiveCaseSensitiveInferenceMode.withName(getConf(HIVE_CASE_SENSITIVE_INFERENCE))

  def compareDateTimestampInTimestamp : Boolean =
    getConf(TYPECOERCION_COMPARE_DATE_TIMESTAMP_IN_TIMESTAMP)

  def gatherFastStats: Boolean = getConf(GATHER_FASTSTAT)

  def optimizerMetadataOnly: Boolean = getConf(OPTIMIZER_METADATA_ONLY)

  def wholeStageEnabled: Boolean = getConf(WHOLESTAGE_CODEGEN_ENABLED)

  def wholeStageUseIdInClassName: Boolean = getConf(WHOLESTAGE_CODEGEN_USE_ID_IN_CLASS_NAME)

  def wholeStageMaxNumFields: Int = getConf(WHOLESTAGE_MAX_NUM_FIELDS)

  def codegenFallback: Boolean = getConf(CODEGEN_FALLBACK)

  def codegenComments: Boolean = getConf(StaticSQLConf.CODEGEN_COMMENTS)

  def loggingMaxLinesForCodegen: Int = getConf(CODEGEN_LOGGING_MAX_LINES)

  def hugeMethodLimit: Int = getConf(WHOLESTAGE_HUGE_METHOD_LIMIT)

  def wholeStageSplitConsumeFuncByOperator: Boolean =
    getConf(WHOLESTAGE_SPLIT_CONSUME_FUNC_BY_OPERATOR)

  def tableRelationCacheSize: Int =
    getConf(StaticSQLConf.FILESOURCE_TABLE_RELATION_CACHE_SIZE)

  def codegenCacheMaxEntries: Int = getConf(StaticSQLConf.CODEGEN_CACHE_MAX_ENTRIES)

  def exchangeReuseEnabled: Boolean = getConf(EXCHANGE_REUSE_ENABLED)

  def caseSensitiveAnalysis: Boolean = getConf(SQLConf.CASE_SENSITIVE)

  def constraintPropagationEnabled: Boolean = getConf(CONSTRAINT_PROPAGATION_ENABLED)

  def escapedStringLiterals: Boolean = getConf(ESCAPED_STRING_LITERALS)

  def fileCompressionFactor: Double = getConf(FILE_COMRESSION_FACTOR)

  def stringRedactionPattern: Option[Regex] = getConf(SQL_STRING_REDACTION_PATTERN)

  def sortBeforeRepartition: Boolean = getConf(SORT_BEFORE_REPARTITION)

  def topKSortFallbackThreshold: Int = getConf(TOP_K_SORT_FALLBACK_THRESHOLD)

  /**
   * Returns the [[Resolver]] for the current configuration, which can be used to determine if two
   * identifiers are equal.
   */
  def resolver: Resolver = {
    if (caseSensitiveAnalysis) {
      org.apache.spark.sql.catalyst.analysis.caseSensitiveResolution
    } else {
      org.apache.spark.sql.catalyst.analysis.caseInsensitiveResolution
    }
  }

  def subexpressionEliminationEnabled: Boolean =
    getConf(SUBEXPRESSION_ELIMINATION_ENABLED)

  def autoBroadcastJoinThreshold: Long = getConf(AUTO_BROADCASTJOIN_THRESHOLD)

  def limitScaleUpFactor: Int = getConf(LIMIT_SCALE_UP_FACTOR)

  def limitFlatGlobalLimit: Boolean = getConf(LIMIT_FLAT_GLOBAL_LIMIT)

  def advancedPartitionPredicatePushdownEnabled: Boolean =
    getConf(ADVANCED_PARTITION_PREDICATE_PUSHDOWN)

  def fallBackToHdfsForStatsEnabled: Boolean = getConf(ENABLE_FALL_BACK_TO_HDFS_FOR_STATS)

  def preferSortMergeJoin: Boolean = getConf(PREFER_SORTMERGEJOIN)

  def enableRadixSort: Boolean = getConf(RADIX_SORT_ENABLED)

  def defaultSizeInBytes: Long = getConf(DEFAULT_SIZE_IN_BYTES)

  def isParquetSchemaMergingEnabled: Boolean = getConf(PARQUET_SCHEMA_MERGING_ENABLED)

  def isParquetSchemaRespectSummaries: Boolean = getConf(PARQUET_SCHEMA_RESPECT_SUMMARIES)

  def parquetOutputCommitterClass: String = getConf(PARQUET_OUTPUT_COMMITTER_CLASS)

  def isParquetBinaryAsString: Boolean = getConf(PARQUET_BINARY_AS_STRING)

  def isParquetINT96AsTimestamp: Boolean = getConf(PARQUET_INT96_AS_TIMESTAMP)

  def isParquetINT96TimestampConversion: Boolean = getConf(PARQUET_INT96_TIMESTAMP_CONVERSION)

  def isParquetINT64AsTimestampMillis: Boolean = getConf(PARQUET_INT64_AS_TIMESTAMP_MILLIS)

  def parquetOutputTimestampType: ParquetOutputTimestampType.Value = {
    val isOutputTimestampTypeSet = settings.containsKey(PARQUET_OUTPUT_TIMESTAMP_TYPE.key)
    if (!isOutputTimestampTypeSet && isParquetINT64AsTimestampMillis) {
      // If PARQUET_OUTPUT_TIMESTAMP_TYPE is not set and PARQUET_INT64_AS_TIMESTAMP_MILLIS is set,
      // respect PARQUET_INT64_AS_TIMESTAMP_MILLIS and use TIMESTAMP_MILLIS. Otherwise,
      // PARQUET_OUTPUT_TIMESTAMP_TYPE has higher priority.
      ParquetOutputTimestampType.TIMESTAMP_MILLIS
    } else {
      ParquetOutputTimestampType.withName(getConf(PARQUET_OUTPUT_TIMESTAMP_TYPE))
    }
  }

  def writeLegacyParquetFormat: Boolean = getConf(PARQUET_WRITE_LEGACY_FORMAT)

  def parquetRecordFilterEnabled: Boolean = getConf(PARQUET_RECORD_FILTER_ENABLED)

  def inMemoryPartitionPruning: Boolean = getConf(IN_MEMORY_PARTITION_PRUNING)

  def offHeapColumnVectorEnabled: Boolean = getConf(COLUMN_VECTOR_OFFHEAP_ENABLED)

  def columnNameOfCorruptRecord: String = getConf(COLUMN_NAME_OF_CORRUPT_RECORD)

  def broadcastTimeout: Long = getConf(BROADCAST_TIMEOUT)

  def defaultDataSourceName: String = getConf(DEFAULT_DATA_SOURCE_NAME)

  def convertCTAS: Boolean = getConf(CONVERT_CTAS)

  def partitionColumnTypeInferenceEnabled: Boolean =
    getConf(SQLConf.PARTITION_COLUMN_TYPE_INFERENCE)

  def fileCommitProtocolClass: String = getConf(SQLConf.FILE_COMMIT_PROTOCOL_CLASS)

  def parallelPartitionDiscoveryThreshold: Int =
    getConf(SQLConf.PARALLEL_PARTITION_DISCOVERY_THRESHOLD)

  def parallelPartitionDiscoveryParallelism: Int =
    getConf(SQLConf.PARALLEL_PARTITION_DISCOVERY_PARALLELISM)

  def bucketingEnabled: Boolean = getConf(SQLConf.BUCKETING_ENABLED)

  def dataFrameSelfJoinAutoResolveAmbiguity: Boolean =
    getConf(DATAFRAME_SELF_JOIN_AUTO_RESOLVE_AMBIGUITY)

  def dataFrameRetainGroupColumns: Boolean = getConf(DATAFRAME_RETAIN_GROUP_COLUMNS)

  def dataFramePivotMaxValues: Int = getConf(DATAFRAME_PIVOT_MAX_VALUES)

  def runSQLonFile: Boolean = getConf(RUN_SQL_ON_FILES)

  def enableTwoLevelAggMap: Boolean = getConf(ENABLE_TWOLEVEL_AGG_MAP)

  def useObjectHashAggregation: Boolean = getConf(USE_OBJECT_HASH_AGG)

  def objectAggSortBasedFallbackThreshold: Int = getConf(OBJECT_AGG_SORT_BASED_FALLBACK_THRESHOLD)

  def variableSubstituteEnabled: Boolean = getConf(VARIABLE_SUBSTITUTE_ENABLED)

  def variableSubstituteDepth: Int = getConf(VARIABLE_SUBSTITUTE_DEPTH)

  def warehousePath: String = new Path(getConf(StaticSQLConf.WAREHOUSE_PATH)).toString

  def hiveThriftServerSingleSession: Boolean =
    getConf(StaticSQLConf.HIVE_THRIFT_SERVER_SINGLESESSION)

  def orderByOrdinal: Boolean = getConf(ORDER_BY_ORDINAL)

  def groupByOrdinal: Boolean = getConf(GROUP_BY_ORDINAL)

  def groupByAliases: Boolean = getConf(GROUP_BY_ALIASES)

  def crossJoinEnabled: Boolean = getConf(SQLConf.CROSS_JOINS_ENABLED)

  def sessionLocalTimeZone: String = getConf(SQLConf.SESSION_LOCAL_TIMEZONE)

  def ndvMaxError: Double = getConf(NDV_MAX_ERROR)

  def histogramEnabled: Boolean = getConf(HISTOGRAM_ENABLED)

  def histogramNumBins: Int = getConf(HISTOGRAM_NUM_BINS)

  def percentileAccuracy: Int = getConf(PERCENTILE_ACCURACY)

  def cboEnabled: Boolean = getConf(SQLConf.CBO_ENABLED)

  def autoSizeUpdateEnabled: Boolean = getConf(SQLConf.AUTO_SIZE_UPDATE_ENABLED)

  def joinReorderEnabled: Boolean = getConf(SQLConf.JOIN_REORDER_ENABLED)

  def joinReorderDPThreshold: Int = getConf(SQLConf.JOIN_REORDER_DP_THRESHOLD)

  def joinReorderCardWeight: Double = getConf(SQLConf.JOIN_REORDER_CARD_WEIGHT)

  def joinReorderDPStarFilter: Boolean = getConf(SQLConf.JOIN_REORDER_DP_STAR_FILTER)

  def windowExecBufferInMemoryThreshold: Int = getConf(WINDOW_EXEC_BUFFER_IN_MEMORY_THRESHOLD)

  def windowExecBufferSpillThreshold: Int = getConf(WINDOW_EXEC_BUFFER_SPILL_THRESHOLD)

  def sortMergeJoinExecBufferInMemoryThreshold: Int =
    getConf(SORT_MERGE_JOIN_EXEC_BUFFER_IN_MEMORY_THRESHOLD)

  def sortMergeJoinExecBufferSpillThreshold: Int =
    getConf(SORT_MERGE_JOIN_EXEC_BUFFER_SPILL_THRESHOLD)

  def cartesianProductExecBufferInMemoryThreshold: Int =
    getConf(CARTESIAN_PRODUCT_EXEC_BUFFER_IN_MEMORY_THRESHOLD)

  def cartesianProductExecBufferSpillThreshold: Int =
    getConf(CARTESIAN_PRODUCT_EXEC_BUFFER_SPILL_THRESHOLD)

  def maxNestedViewDepth: Int = getConf(SQLConf.MAX_NESTED_VIEW_DEPTH)

  def starSchemaDetection: Boolean = getConf(STARSCHEMA_DETECTION)

  def starSchemaFTRatio: Double = getConf(STARSCHEMA_FACT_TABLE_RATIO)

  def supportQuotedRegexColumnName: Boolean = getConf(SUPPORT_QUOTED_REGEX_COLUMN_NAME)

  def rangeExchangeSampleSizePerPartition: Int = getConf(RANGE_EXCHANGE_SAMPLE_SIZE_PER_PARTITION)

  def arrowEnabled: Boolean = getConf(ARROW_EXECUTION_ENABLED)

  def arrowFallbackEnabled: Boolean = getConf(ARROW_FALLBACK_ENABLED)

  def arrowMaxRecordsPerBatch: Int = getConf(ARROW_EXECUTION_MAX_RECORDS_PER_BATCH)

  def pandasRespectSessionTimeZone: Boolean = getConf(PANDAS_RESPECT_SESSION_LOCAL_TIMEZONE)

  def pandasGroupedMapAssignColumnssByPosition: Boolean =
    getConf(SQLConf.PANDAS_GROUPED_MAP_ASSIGN_COLUMNS_BY_POSITION)

  def replaceExceptWithFilter: Boolean = getConf(REPLACE_EXCEPT_WITH_FILTER)

  def decimalOperationsAllowPrecisionLoss: Boolean = getConf(DECIMAL_OPERATIONS_ALLOW_PREC_LOSS)

  def continuousStreamingExecutorQueueSize: Int = getConf(CONTINUOUS_STREAMING_EXECUTOR_QUEUE_SIZE)

  def continuousStreamingExecutorPollIntervalMs: Long =
    getConf(CONTINUOUS_STREAMING_EXECUTOR_POLL_INTERVAL_MS)

  def disabledV2StreamingWriters: String = getConf(DISABLED_V2_STREAMING_WRITERS)

  def disabledV2StreamingMicroBatchReaders: String =
    getConf(DISABLED_V2_STREAMING_MICROBATCH_READERS)

  def concatBinaryAsString: Boolean = getConf(CONCAT_BINARY_AS_STRING)

  def eltOutputAsString: Boolean = getConf(ELT_OUTPUT_AS_STRING)

  def allowCreatingManagedTableUsingNonemptyLocation: Boolean =
    getConf(ALLOW_CREATING_MANAGED_TABLE_USING_NONEMPTY_LOCATION)

  def partitionOverwriteMode: PartitionOverwriteMode.Value =
    PartitionOverwriteMode.withName(getConf(PARTITION_OVERWRITE_MODE))

  def csvColumnPruning: Boolean = getConf(SQLConf.CSV_PARSER_COLUMN_PRUNING)

  def legacySizeOfNull: Boolean = getConf(SQLConf.LEGACY_SIZE_OF_NULL)

  def isReplEagerEvalEnabled: Boolean = getConf(SQLConf.REPL_EAGER_EVAL_ENABLED)

  def replEagerEvalMaxNumRows: Int = getConf(SQLConf.REPL_EAGER_EVAL_MAX_NUM_ROWS)

  def replEagerEvalTruncate: Int = getConf(SQLConf.REPL_EAGER_EVAL_TRUNCATE)

  def avroOutputTimestampType: AvroOutputTimestampType.Value =
    AvroOutputTimestampType.withName(getConf(SQLConf.AVRO_OUTPUT_TIMESTAMP_TYPE))

  def avroCompressionCodec: String = getConf(SQLConf.AVRO_COMPRESSION_CODEC)

  def avroDeflateLevel: Int = getConf(SQLConf.AVRO_DEFLATE_LEVEL)

  def setOpsPrecedenceEnforced: Boolean = getConf(SQLConf.LEGACY_SETOPS_PRECEDENCE_ENABLED)

<<<<<<< HEAD
  def bypassParserForEmptySchema: Boolean = getConf(SQLConf.BYPASS_PARSER_FOR_EMPTY_SCHEMA)
=======
  def parallelFileListingInStatsComputation: Boolean =
    getConf(SQLConf.PARALLEL_FILE_LISTING_IN_STATS_COMPUTATION)
>>>>>>> 3eb52092

  /** ********************** SQLConf functionality methods ************ */

  /** Set Spark SQL configuration properties. */
  def setConf(props: Properties): Unit = settings.synchronized {
    props.asScala.foreach { case (k, v) => setConfString(k, v) }
  }

  /** Set the given Spark SQL configuration property using a `string` value. */
  def setConfString(key: String, value: String): Unit = {
    require(key != null, "key cannot be null")
    require(value != null, s"value cannot be null for key: $key")
    val entry = sqlConfEntries.get(key)
    if (entry != null) {
      // Only verify configs in the SQLConf object
      entry.valueConverter(value)
    }
    setConfWithCheck(key, value)
  }

  /** Set the given Spark SQL configuration property. */
  def setConf[T](entry: ConfigEntry[T], value: T): Unit = {
    require(entry != null, "entry cannot be null")
    require(value != null, s"value cannot be null for key: ${entry.key}")
    require(sqlConfEntries.get(entry.key) == entry, s"$entry is not registered")
    setConfWithCheck(entry.key, entry.stringConverter(value))
  }

  /** Return the value of Spark SQL configuration property for the given key. */
  @throws[NoSuchElementException]("if key is not set")
  def getConfString(key: String): String = {
    Option(settings.get(key)).
      orElse {
        // Try to use the default value
        Option(sqlConfEntries.get(key)).map { e => e.stringConverter(e.readFrom(reader)) }
      }.
      getOrElse(throw new NoSuchElementException(key))
  }

  /**
   * Return the value of Spark SQL configuration property for the given key. If the key is not set
   * yet, return `defaultValue`. This is useful when `defaultValue` in ConfigEntry is not the
   * desired one.
   */
  def getConf[T](entry: ConfigEntry[T], defaultValue: T): T = {
    require(sqlConfEntries.get(entry.key) == entry, s"$entry is not registered")
    Option(settings.get(entry.key)).map(entry.valueConverter).getOrElse(defaultValue)
  }

  /**
   * Return the value of Spark SQL configuration property for the given key. If the key is not set
   * yet, return `defaultValue` in [[ConfigEntry]].
   */
  def getConf[T](entry: ConfigEntry[T]): T = {
    require(sqlConfEntries.get(entry.key) == entry, s"$entry is not registered")
    entry.readFrom(reader)
  }

  /**
   * Return the value of an optional Spark SQL configuration property for the given key. If the key
   * is not set yet, returns None.
   */
  def getConf[T](entry: OptionalConfigEntry[T]): Option[T] = {
    require(sqlConfEntries.get(entry.key) == entry, s"$entry is not registered")
    entry.readFrom(reader)
  }

  /**
   * Return the `string` value of Spark SQL configuration property for the given key. If the key is
   * not set yet, return `defaultValue`.
   */
  def getConfString(key: String, defaultValue: String): String = {
    if (defaultValue != null && defaultValue != ConfigEntry.UNDEFINED) {
      val entry = sqlConfEntries.get(key)
      if (entry != null) {
        // Only verify configs in the SQLConf object
        entry.valueConverter(defaultValue)
      }
    }
    Option(settings.get(key)).getOrElse {
      // If the key is not set, need to check whether the config entry is registered and is
      // a fallback conf, so that we can check its parent.
      sqlConfEntries.get(key) match {
        case e: FallbackConfigEntry[_] => getConfString(e.fallback.key, defaultValue)
        case _ => defaultValue
      }
    }
  }

  /**
   * Return all the configuration properties that have been set (i.e. not the default).
   * This creates a new copy of the config properties in the form of a Map.
   */
  def getAllConfs: immutable.Map[String, String] =
    settings.synchronized { settings.asScala.toMap }

  /**
   * Return all the configuration definitions that have been defined in [[SQLConf]]. Each
   * definition contains key, defaultValue and doc.
   */
  def getAllDefinedConfs: Seq[(String, String, String)] = sqlConfEntries.synchronized {
    sqlConfEntries.values.asScala.filter(_.isPublic).map { entry =>
      val displayValue = Option(getConfString(entry.key, null)).getOrElse(entry.defaultValueString)
      (entry.key, displayValue, entry.doc)
    }.toSeq
  }

  /**
   * Redacts the given option map according to the description of SQL_OPTIONS_REDACTION_PATTERN.
   */
  def redactOptions(options: Map[String, String]): Map[String, String] = {
    val regexes = Seq(
      getConf(SQL_OPTIONS_REDACTION_PATTERN),
      SECRET_REDACTION_PATTERN.readFrom(reader))

    regexes.foldLeft(options.toSeq) { case (opts, r) => Utils.redact(Some(r), opts) }.toMap
  }

  /**
   * Return whether a given key is set in this [[SQLConf]].
   */
  def contains(key: String): Boolean = {
    settings.containsKey(key)
  }

  protected def setConfWithCheck(key: String, value: String): Unit = {
    settings.put(key, value)
  }

  def unsetConf(key: String): Unit = {
    settings.remove(key)
  }

  def unsetConf(entry: ConfigEntry[_]): Unit = {
    settings.remove(entry.key)
  }

  def clear(): Unit = {
    settings.clear()
  }

  override def clone(): SQLConf = {
    val result = new SQLConf
    getAllConfs.foreach {
      case(k, v) => if (v ne null) result.setConfString(k, v)
    }
    result
  }

  // For test only
  def copy(entries: (ConfigEntry[_], Any)*): SQLConf = {
    val cloned = clone()
    entries.foreach {
      case (entry, value) => cloned.setConfString(entry.key, value.toString)
    }
    cloned
  }

  def isModifiable(key: String): Boolean = {
    sqlConfEntries.containsKey(key) && !staticConfKeys.contains(key)
  }
}<|MERGE_RESOLUTION|>--- conflicted
+++ resolved
@@ -1484,21 +1484,21 @@
       .booleanConf
       .createWithDefault(false)
 
-<<<<<<< HEAD
+  val PARALLEL_FILE_LISTING_IN_STATS_COMPUTATION =
+    buildConf("spark.sql.parallelFileListingInStatsComputation.enabled")
+      .internal()
+      .doc("When true, SQL commands use parallel file listing, " +
+        "as opposed to single thread listing." +
+        "This usually speeds up commands that need to list many directories.")
+      .booleanConf
+      .createWithDefault(true)
+
   val BYPASS_PARSER_FOR_EMPTY_SCHEMA =
     buildConf("spark.sql.legacy.bypassParserForEmptySchema")
       .doc("If required schema passed to a text datasource is empty, the parameter controls " +
         "invocation of underlying parser. For example, if it is set to false, uniVocity parser " +
         "is invoke by CSV datasource or Jackson parser by JSON datasource. By default, it is set " +
         "to true which means the parsers is not invoked for empty required schema.")
-=======
-  val PARALLEL_FILE_LISTING_IN_STATS_COMPUTATION =
-    buildConf("spark.sql.parallelFileListingInStatsComputation.enabled")
-      .internal()
-      .doc("When true, SQL commands use parallel file listing, " +
-        "as opposed to single thread listing." +
-        "This usually speeds up commands that need to list many directories.")
->>>>>>> 3eb52092
       .booleanConf
       .createWithDefault(true)
 }
@@ -1900,12 +1900,10 @@
 
   def setOpsPrecedenceEnforced: Boolean = getConf(SQLConf.LEGACY_SETOPS_PRECEDENCE_ENABLED)
 
-<<<<<<< HEAD
-  def bypassParserForEmptySchema: Boolean = getConf(SQLConf.BYPASS_PARSER_FOR_EMPTY_SCHEMA)
-=======
   def parallelFileListingInStatsComputation: Boolean =
     getConf(SQLConf.PARALLEL_FILE_LISTING_IN_STATS_COMPUTATION)
->>>>>>> 3eb52092
+
+  def bypassParserForEmptySchema: Boolean = getConf(SQLConf.BYPASS_PARSER_FOR_EMPTY_SCHEMA)
 
   /** ********************** SQLConf functionality methods ************ */
 
