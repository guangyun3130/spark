/*
 * Licensed to the Apache Software Foundation (ASF) under one or more
 * contributor license agreements.  See the NOTICE file distributed with
 * this work for additional information regarding copyright ownership.
 * The ASF licenses this file to You under the Apache License, Version 2.0
 * (the "License"); you may not use this file except in compliance with
 * the License.  You may obtain a copy of the License at
 *
 *    http://www.apache.org/licenses/LICENSE-2.0
 *
 * Unless required by applicable law or agreed to in writing, software
 * distributed under the License is distributed on an "AS IS" BASIS,
 * WITHOUT WARRANTIES OR CONDITIONS OF ANY KIND, either express or implied.
 * See the License for the specific language governing permissions and
 * limitations under the License.
 */

package org.apache.spark.sql.internal

import java.util.{Locale, NoSuchElementException, Properties, TimeZone}
import java.util
import java.util.concurrent.TimeUnit
import java.util.concurrent.atomic.AtomicReference
import java.util.zip.Deflater

import scala.collection.JavaConverters._
import scala.collection.immutable
import scala.util.Try
import scala.util.control.NonFatal
import scala.util.matching.Regex

import org.apache.hadoop.fs.Path

import org.apache.spark.{SparkConf, SparkContext, TaskContext}
import org.apache.spark.internal.Logging
import org.apache.spark.internal.config._
import org.apache.spark.internal.config.{IGNORE_MISSING_FILES => SPARK_IGNORE_MISSING_FILES}
import org.apache.spark.network.util.ByteUnit
import org.apache.spark.sql.catalyst.ScalaReflection
import org.apache.spark.sql.catalyst.analysis.{HintErrorLogger, Resolver}
import org.apache.spark.sql.catalyst.expressions.CodegenObjectFactoryMode
import org.apache.spark.sql.catalyst.expressions.codegen.CodeGenerator
import org.apache.spark.sql.catalyst.plans.logical.HintErrorHandler
import org.apache.spark.sql.catalyst.util.DateTimeUtils
import org.apache.spark.sql.connector.catalog.CatalogManager.SESSION_CATALOG_NAME
import org.apache.spark.sql.errors.{QueryCompilationErrors, QueryExecutionErrors}
import org.apache.spark.sql.types.{AtomicType, TimestampNTZType, TimestampType}
import org.apache.spark.unsafe.array.ByteArrayMethods
import org.apache.spark.util.Utils

////////////////////////////////////////////////////////////////////////////////////////////////////
// This file defines the configuration options for Spark SQL.
////////////////////////////////////////////////////////////////////////////////////////////////////


object SQLConf {

  private[this] val sqlConfEntriesUpdateLock = new Object

  @volatile
  private[this] var sqlConfEntries: util.Map[String, ConfigEntry[_]] = util.Collections.emptyMap()

  private[this] val staticConfKeysUpdateLock = new Object

  @volatile
  private[this] var staticConfKeys: java.util.Set[String] = util.Collections.emptySet()

  private def register(entry: ConfigEntry[_]): Unit = sqlConfEntriesUpdateLock.synchronized {
    require(!sqlConfEntries.containsKey(entry.key),
      s"Duplicate SQLConfigEntry. ${entry.key} has been registered")
    val updatedMap = new java.util.HashMap[String, ConfigEntry[_]](sqlConfEntries)
    updatedMap.put(entry.key, entry)
    sqlConfEntries = updatedMap
  }

  // For testing only
  private[sql] def unregister(entry: ConfigEntry[_]): Unit = sqlConfEntriesUpdateLock.synchronized {
    val updatedMap = new java.util.HashMap[String, ConfigEntry[_]](sqlConfEntries)
    updatedMap.remove(entry.key)
    sqlConfEntries = updatedMap
  }

  private[internal] def getConfigEntry(key: String): ConfigEntry[_] = {
    sqlConfEntries.get(key)
  }

  private[internal] def getConfigEntries(): util.Collection[ConfigEntry[_]] = {
    sqlConfEntries.values()
  }

  private[internal] def containsConfigEntry(entry: ConfigEntry[_]): Boolean = {
    getConfigEntry(entry.key) == entry
  }

  private[sql] def containsConfigKey(key: String): Boolean = {
    sqlConfEntries.containsKey(key)
  }

  def registerStaticConfigKey(key: String): Unit = staticConfKeysUpdateLock.synchronized {
    val updated = new util.HashSet[String](staticConfKeys)
    updated.add(key)
    staticConfKeys = updated
  }

  def isStaticConfigKey(key: String): Boolean = staticConfKeys.contains(key)

  def buildConf(key: String): ConfigBuilder = ConfigBuilder(key).onCreate(register)

  def buildStaticConf(key: String): ConfigBuilder = {
    ConfigBuilder(key).onCreate { entry =>
      SQLConf.registerStaticConfigKey(entry.key)
      SQLConf.register(entry)
    }
  }

  /**
   * Merge all non-static configs to the SQLConf. For example, when the 1st [[SparkSession]] and
   * the global [[SharedState]] have been initialized, all static configs have taken affect and
   * should not be set to other values. Other later created sessions should respect all static
   * configs and only be able to change non-static configs.
   */
  private[sql] def mergeNonStaticSQLConfigs(
      sqlConf: SQLConf,
      configs: Map[String, String]): Unit = {
    for ((k, v) <- configs if !staticConfKeys.contains(k)) {
      sqlConf.setConfString(k, v)
    }
  }

  /**
   * Extract entries from `SparkConf` and put them in the `SQLConf`
   */
  private[sql] def mergeSparkConf(sqlConf: SQLConf, sparkConf: SparkConf): Unit = {
    sparkConf.getAll.foreach { case (k, v) =>
      sqlConf.setConfString(k, v)
    }
  }

  /**
   * Default config. Only used when there is no active SparkSession for the thread.
   * See [[get]] for more information.
   */
  private lazy val fallbackConf = new ThreadLocal[SQLConf] {
    override def initialValue: SQLConf = new SQLConf
  }

  /** See [[get]] for more information. */
  def getFallbackConf: SQLConf = fallbackConf.get()

  private lazy val existingConf = new ThreadLocal[SQLConf] {
    override def initialValue: SQLConf = null
  }

  def withExistingConf[T](conf: SQLConf)(f: => T): T = {
    val old = existingConf.get()
    existingConf.set(conf)
    try {
      f
    } finally {
      if (old != null) {
        existingConf.set(old)
      } else {
        existingConf.remove()
      }
    }
  }

  /**
   * Defines a getter that returns the SQLConf within scope.
   * See [[get]] for more information.
   */
  private val confGetter = new AtomicReference[() => SQLConf](() => fallbackConf.get())

  /**
   * Sets the active config object within the current scope.
   * See [[get]] for more information.
   */
  def setSQLConfGetter(getter: () => SQLConf): Unit = {
    confGetter.set(getter)
  }

  /**
   * Returns the active config object within the current scope. If there is an active SparkSession,
   * the proper SQLConf associated with the thread's active session is used. If it's called from
   * tasks in the executor side, a SQLConf will be created from job local properties, which are set
   * and propagated from the driver side, unless a `SQLConf` has been set in the scope by
   * `withExistingConf` as done for propagating SQLConf for operations performed on RDDs created
   * from DataFrames.
   *
   * The way this works is a little bit convoluted, due to the fact that config was added initially
   * only for physical plans (and as a result not in sql/catalyst module).
   *
   * The first time a SparkSession is instantiated, we set the [[confGetter]] to return the
   * active SparkSession's config. If there is no active SparkSession, it returns using the thread
   * local [[fallbackConf]]. The reason [[fallbackConf]] is a thread local (rather than just a conf)
   * is to support setting different config options for different threads so we can potentially
   * run tests in parallel. At the time this feature was implemented, this was a no-op since we
   * run unit tests (that does not involve SparkSession) in serial order.
   */
  def get: SQLConf = {
    if (TaskContext.get != null) {
      val conf = existingConf.get()
      if (conf != null) {
        conf
      } else {
        new ReadOnlySQLConf(TaskContext.get())
      }
    } else {
      val isSchedulerEventLoopThread = SparkContext.getActive
        .flatMap { sc => Option(sc.dagScheduler) }
        .map(_.eventProcessLoop.eventThread)
        .exists(_.getId == Thread.currentThread().getId)
      if (isSchedulerEventLoopThread) {
        // DAGScheduler event loop thread does not have an active SparkSession, the `confGetter`
        // will return `fallbackConf` which is unexpected. Here we require the caller to get the
        // conf within `withExistingConf`, otherwise fail the query.
        val conf = existingConf.get()
        if (conf != null) {
          conf
        } else if (Utils.isTesting) {
          throw QueryExecutionErrors.cannotGetSQLConfInSchedulerEventLoopThreadError()
        } else {
          confGetter.get()()
        }
      } else {
        val conf = existingConf.get()
        if (conf != null) {
          conf
        } else {
          confGetter.get()()
        }
      }
    }
  }

  val ANALYZER_MAX_ITERATIONS = buildConf("spark.sql.analyzer.maxIterations")
    .internal()
    .doc("The max number of iterations the analyzer runs.")
    .version("3.0.0")
    .intConf
    .createWithDefault(100)

  val OPTIMIZER_EXCLUDED_RULES = buildConf("spark.sql.optimizer.excludedRules")
    .doc("Configures a list of rules to be disabled in the optimizer, in which the rules are " +
      "specified by their rule names and separated by comma. It is not guaranteed that all the " +
      "rules in this configuration will eventually be excluded, as some rules are necessary " +
      "for correctness. The optimizer will log the rules that have indeed been excluded.")
    .version("2.4.0")
    .stringConf
    .createOptional

  val OPTIMIZER_MAX_ITERATIONS = buildConf("spark.sql.optimizer.maxIterations")
    .internal()
    .doc("The max number of iterations the optimizer runs.")
    .version("2.0.0")
    .intConf
    .createWithDefault(100)

  val OPTIMIZER_INSET_CONVERSION_THRESHOLD =
    buildConf("spark.sql.optimizer.inSetConversionThreshold")
      .internal()
      .doc("The threshold of set size for InSet conversion.")
      .version("2.0.0")
      .intConf
      .createWithDefault(10)

  val OPTIMIZER_INSET_SWITCH_THRESHOLD =
    buildConf("spark.sql.optimizer.inSetSwitchThreshold")
      .internal()
      .doc("Configures the max set size in InSet for which Spark will generate code with " +
        "switch statements. This is applicable only to bytes, shorts, ints, dates.")
      .version("3.0.0")
      .intConf
      .checkValue(threshold => threshold >= 0 && threshold <= 600, "The max set size " +
        "for using switch statements in InSet must be non-negative and less than or equal to 600")
      .createWithDefault(400)

  val PLAN_CHANGE_LOG_LEVEL = buildConf("spark.sql.planChangeLog.level")
    .internal()
    .doc("Configures the log level for logging the change from the original plan to the new " +
      "plan after a rule or batch is applied. The value can be 'trace', 'debug', 'info', " +
      "'warn', or 'error'. The default log level is 'trace'.")
    .version("3.1.0")
    .stringConf
    .transform(_.toUpperCase(Locale.ROOT))
    .checkValue(logLevel => Set("TRACE", "DEBUG", "INFO", "WARN", "ERROR").contains(logLevel),
      "Invalid value for 'spark.sql.planChangeLog.level'. Valid values are " +
        "'trace', 'debug', 'info', 'warn' and 'error'.")
    .createWithDefault("trace")

  val PLAN_CHANGE_LOG_RULES = buildConf("spark.sql.planChangeLog.rules")
    .internal()
    .doc("Configures a list of rules for logging plan changes, in which the rules are " +
      "specified by their rule names and separated by comma.")
    .version("3.1.0")
    .stringConf
    .createOptional

  val PLAN_CHANGE_LOG_BATCHES = buildConf("spark.sql.planChangeLog.batches")
    .internal()
    .doc("Configures a list of batches for logging plan changes, in which the batches " +
      "are specified by their batch names and separated by comma.")
    .version("3.1.0")
    .stringConf
    .createOptional

  val DYNAMIC_PARTITION_PRUNING_ENABLED =
    buildConf("spark.sql.optimizer.dynamicPartitionPruning.enabled")
      .doc("When true, we will generate predicate for partition column when it's used as join key")
      .version("3.0.0")
      .booleanConf
      .createWithDefault(true)

  val DYNAMIC_PARTITION_PRUNING_USE_STATS =
    buildConf("spark.sql.optimizer.dynamicPartitionPruning.useStats")
      .internal()
      .doc("When true, distinct count statistics will be used for computing the data size of the " +
        "partitioned table after dynamic partition pruning, in order to evaluate if it is worth " +
        "adding an extra subquery as the pruning filter if broadcast reuse is not applicable.")
      .version("3.0.0")
      .booleanConf
      .createWithDefault(true)

  val DYNAMIC_PARTITION_PRUNING_FALLBACK_FILTER_RATIO =
    buildConf("spark.sql.optimizer.dynamicPartitionPruning.fallbackFilterRatio")
      .internal()
      .doc("When statistics are not available or configured not to be used, this config will be " +
        "used as the fallback filter ratio for computing the data size of the partitioned table " +
        "after dynamic partition pruning, in order to evaluate if it is worth adding an extra " +
        "subquery as the pruning filter if broadcast reuse is not applicable.")
      .version("3.0.0")
      .doubleConf
      .createWithDefault(0.5)

  val DYNAMIC_PARTITION_PRUNING_REUSE_BROADCAST_ONLY =
    buildConf("spark.sql.optimizer.dynamicPartitionPruning.reuseBroadcastOnly")
      .internal()
      .doc("When true, dynamic partition pruning will only apply when the broadcast exchange of " +
        "a broadcast hash join operation can be reused as the dynamic pruning filter.")
      .version("3.0.0")
      .booleanConf
      .createWithDefault(true)

  val COMPRESS_CACHED = buildConf("spark.sql.inMemoryColumnarStorage.compressed")
    .doc("When set to true Spark SQL will automatically select a compression codec for each " +
      "column based on statistics of the data.")
    .version("1.0.1")
    .booleanConf
    .createWithDefault(true)

  val COLUMN_BATCH_SIZE = buildConf("spark.sql.inMemoryColumnarStorage.batchSize")
    .doc("Controls the size of batches for columnar caching.  Larger batch sizes can improve " +
      "memory utilization and compression, but risk OOMs when caching data.")
    .version("1.1.1")
    .intConf
    .createWithDefault(10000)

  val IN_MEMORY_PARTITION_PRUNING =
    buildConf("spark.sql.inMemoryColumnarStorage.partitionPruning")
      .internal()
      .doc("When true, enable partition pruning for in-memory columnar tables.")
      .version("1.2.0")
      .booleanConf
      .createWithDefault(true)

  val IN_MEMORY_TABLE_SCAN_STATISTICS_ENABLED =
    buildConf("spark.sql.inMemoryTableScanStatistics.enable")
      .internal()
      .doc("When true, enable in-memory table scan accumulators.")
      .version("3.0.0")
      .booleanConf
      .createWithDefault(false)

  val CACHE_VECTORIZED_READER_ENABLED =
    buildConf("spark.sql.inMemoryColumnarStorage.enableVectorizedReader")
      .doc("Enables vectorized reader for columnar caching.")
      .version("2.3.1")
      .booleanConf
      .createWithDefault(true)

  val COLUMN_VECTOR_OFFHEAP_ENABLED =
    buildConf("spark.sql.columnVector.offheap.enabled")
      .internal()
      .doc("When true, use OffHeapColumnVector in ColumnarBatch.")
      .version("2.3.0")
      .booleanConf
      .createWithDefault(false)

  val PREFER_SORTMERGEJOIN = buildConf("spark.sql.join.preferSortMergeJoin")
    .internal()
    .doc("When true, prefer sort merge join over shuffled hash join. " +
      "Sort merge join consumes less memory than shuffled hash join and it works efficiently " +
      "when both join tables are large. On the other hand, shuffled hash join can improve " +
      "performance (e.g., of full outer joins) when one of join tables is much smaller.")
    .version("2.0.0")
    .booleanConf
    .createWithDefault(true)

  val RADIX_SORT_ENABLED = buildConf("spark.sql.sort.enableRadixSort")
    .internal()
    .doc("When true, enable use of radix sort when possible. Radix sort is much faster but " +
      "requires additional memory to be reserved up-front. The memory overhead may be " +
      "significant when sorting very small rows (up to 50% more in this case).")
    .version("2.0.0")
    .booleanConf
    .createWithDefault(true)

  val AUTO_BROADCASTJOIN_THRESHOLD = buildConf("spark.sql.autoBroadcastJoinThreshold")
    .doc("Configures the maximum size in bytes for a table that will be broadcast to all worker " +
      "nodes when performing a join.  By setting this value to -1 broadcasting can be disabled. " +
      "Note that currently statistics are only supported for Hive Metastore tables where the " +
      "command `ANALYZE TABLE <tableName> COMPUTE STATISTICS noscan` has been " +
      "run, and file-based data source tables where the statistics are computed directly on " +
      "the files of data.")
    .version("1.1.0")
    .bytesConf(ByteUnit.BYTE)
    .createWithDefaultString("10MB")

  val SHUFFLE_HASH_JOIN_FACTOR = buildConf("spark.sql.shuffledHashJoinFactor")
    .doc("The shuffle hash join can be selected if the data size of small" +
      " side multiplied by this factor is still smaller than the large side.")
    .version("3.3.0")
    .intConf
    .checkValue(_ >= 1, "The shuffle hash join factor cannot be negative.")
    .createWithDefault(3)

  val LIMIT_SCALE_UP_FACTOR = buildConf("spark.sql.limit.scaleUpFactor")
    .internal()
    .doc("Minimal increase rate in number of partitions between attempts when executing a take " +
      "on a query. Higher values lead to more partitions read. Lower values might lead to " +
      "longer execution times as more jobs will be run")
    .version("2.1.1")
    .intConf
    .createWithDefault(4)

  val ADVANCED_PARTITION_PREDICATE_PUSHDOWN =
    buildConf("spark.sql.hive.advancedPartitionPredicatePushdown.enabled")
      .internal()
      .doc("When true, advanced partition predicate pushdown into Hive metastore is enabled.")
      .version("2.3.0")
      .booleanConf
      .createWithDefault(true)

  val LEAF_NODE_DEFAULT_PARALLELISM = buildConf("spark.sql.leafNodeDefaultParallelism")
    .doc("The default parallelism of Spark SQL leaf nodes that produce data, such as the file " +
      "scan node, the local data scan node, the range node, etc. The default value of this " +
      "config is 'SparkContext#defaultParallelism'.")
    .version("3.2.0")
    .intConf
    .checkValue(_ > 0, "The value of spark.sql.leafNodeDefaultParallelism must be positive.")
    .createOptional

  val SHUFFLE_PARTITIONS = buildConf("spark.sql.shuffle.partitions")
    .doc("The default number of partitions to use when shuffling data for joins or aggregations. " +
      "Note: For structured streaming, this configuration cannot be changed between query " +
      "restarts from the same checkpoint location.")
    .version("1.1.0")
    .intConf
    .checkValue(_ > 0, "The value of spark.sql.shuffle.partitions must be positive")
    .createWithDefault(200)

  val SHUFFLE_TARGET_POSTSHUFFLE_INPUT_SIZE =
    buildConf("spark.sql.adaptive.shuffle.targetPostShuffleInputSize")
      .internal()
      .doc("(Deprecated since Spark 3.0)")
      .version("1.6.0")
      .bytesConf(ByteUnit.BYTE)
      .checkValue(_ > 0, "advisoryPartitionSizeInBytes must be positive")
      .createWithDefaultString("64MB")

  val ADAPTIVE_EXECUTION_ENABLED = buildConf("spark.sql.adaptive.enabled")
    .doc("When true, enable adaptive query execution, which re-optimizes the query plan in the " +
      "middle of query execution, based on accurate runtime statistics.")
    .version("1.6.0")
    .booleanConf
    .createWithDefault(true)

  val ADAPTIVE_EXECUTION_FORCE_APPLY = buildConf("spark.sql.adaptive.forceApply")
    .internal()
    .doc("Adaptive query execution is skipped when the query does not have exchanges or " +
      "sub-queries. By setting this config to true (together with " +
      s"'${ADAPTIVE_EXECUTION_ENABLED.key}' set to true), Spark will force apply adaptive query " +
      "execution for all supported queries.")
    .version("3.0.0")
    .booleanConf
    .createWithDefault(false)

  val ADAPTIVE_EXECUTION_LOG_LEVEL = buildConf("spark.sql.adaptive.logLevel")
    .internal()
    .doc("Configures the log level for adaptive execution logging of plan changes. The value " +
      "can be 'trace', 'debug', 'info', 'warn', or 'error'. The default log level is 'debug'.")
    .version("3.0.0")
    .stringConf
    .transform(_.toUpperCase(Locale.ROOT))
    .checkValues(Set("TRACE", "DEBUG", "INFO", "WARN", "ERROR"))
    .createWithDefault("debug")

  val ADVISORY_PARTITION_SIZE_IN_BYTES =
    buildConf("spark.sql.adaptive.advisoryPartitionSizeInBytes")
      .doc("The advisory size in bytes of the shuffle partition during adaptive optimization " +
        s"(when ${ADAPTIVE_EXECUTION_ENABLED.key} is true). It takes effect when Spark " +
        "coalesces small shuffle partitions or splits skewed shuffle partition.")
      .version("3.0.0")
      .fallbackConf(SHUFFLE_TARGET_POSTSHUFFLE_INPUT_SIZE)

  val COALESCE_PARTITIONS_ENABLED =
    buildConf("spark.sql.adaptive.coalescePartitions.enabled")
      .doc(s"When true and '${ADAPTIVE_EXECUTION_ENABLED.key}' is true, Spark will coalesce " +
        "contiguous shuffle partitions according to the target size (specified by " +
        s"'${ADVISORY_PARTITION_SIZE_IN_BYTES.key}'), to avoid too many small tasks.")
      .version("3.0.0")
      .booleanConf
      .createWithDefault(true)

  val COALESCE_PARTITIONS_PARALLELISM_FIRST =
    buildConf("spark.sql.adaptive.coalescePartitions.parallelismFirst")
      .doc("When true, Spark does not respect the target size specified by " +
        s"'${ADVISORY_PARTITION_SIZE_IN_BYTES.key}' (default 64MB) when coalescing contiguous " +
        "shuffle partitions, but adaptively calculate the target size according to the default " +
        "parallelism of the Spark cluster. The calculated size is usually smaller than the " +
        "configured target size. This is to maximize the parallelism and avoid performance " +
        "regression when enabling adaptive query execution. It's recommended to set this config " +
        "to false and respect the configured target size.")
      .version("3.2.0")
      .booleanConf
      .createWithDefault(true)

  val COALESCE_PARTITIONS_MIN_PARTITION_SIZE =
    buildConf("spark.sql.adaptive.coalescePartitions.minPartitionSize")
      .doc("The minimum size of shuffle partitions after coalescing. This is useful when the " +
        "adaptively calculated target size is too small during partition coalescing.")
      .version("3.2.0")
      .bytesConf(ByteUnit.BYTE)
      .checkValue(_ > 0, "minPartitionSize must be positive")
      .createWithDefaultString("1MB")

  val COALESCE_PARTITIONS_MIN_PARTITION_NUM =
    buildConf("spark.sql.adaptive.coalescePartitions.minPartitionNum")
      .internal()
      .doc("(deprecated) The suggested (not guaranteed) minimum number of shuffle partitions " +
        "after coalescing. If not set, the default value is the default parallelism of the " +
        "Spark cluster. This configuration only has an effect when " +
        s"'${ADAPTIVE_EXECUTION_ENABLED.key}' and " +
        s"'${COALESCE_PARTITIONS_ENABLED.key}' are both true.")
      .version("3.0.0")
      .intConf
      .checkValue(_ > 0, "The minimum number of partitions must be positive.")
      .createOptional

  val COALESCE_PARTITIONS_INITIAL_PARTITION_NUM =
    buildConf("spark.sql.adaptive.coalescePartitions.initialPartitionNum")
      .doc("The initial number of shuffle partitions before coalescing. If not set, it equals to " +
        s"${SHUFFLE_PARTITIONS.key}. This configuration only has an effect when " +
        s"'${ADAPTIVE_EXECUTION_ENABLED.key}' and '${COALESCE_PARTITIONS_ENABLED.key}' " +
        "are both true.")
      .version("3.0.0")
      .intConf
      .checkValue(_ > 0, "The initial number of partitions must be positive.")
      .createOptional

  val FETCH_SHUFFLE_BLOCKS_IN_BATCH =
    buildConf("spark.sql.adaptive.fetchShuffleBlocksInBatch")
      .internal()
      .doc("Whether to fetch the contiguous shuffle blocks in batch. Instead of fetching blocks " +
        "one by one, fetching contiguous shuffle blocks for the same map task in batch can " +
        "reduce IO and improve performance. Note, multiple contiguous blocks exist in single " +
        s"fetch request only happen when '${ADAPTIVE_EXECUTION_ENABLED.key}' and " +
        s"'${COALESCE_PARTITIONS_ENABLED.key}' are both true. This feature also depends " +
        "on a relocatable serializer, the concatenation support codec in use, the new version " +
        "shuffle fetch protocol and io encryption is disabled.")
      .version("3.0.0")
      .booleanConf
      .createWithDefault(true)

  val LOCAL_SHUFFLE_READER_ENABLED =
    buildConf("spark.sql.adaptive.localShuffleReader.enabled")
      .doc(s"When true and '${ADAPTIVE_EXECUTION_ENABLED.key}' is true, Spark tries to use local " +
        "shuffle reader to read the shuffle data when the shuffle partitioning is not needed, " +
        "for example, after converting sort-merge join to broadcast-hash join.")
      .version("3.0.0")
      .booleanConf
      .createWithDefault(true)

  val SKEW_JOIN_ENABLED =
    buildConf("spark.sql.adaptive.skewJoin.enabled")
      .doc(s"When true and '${ADAPTIVE_EXECUTION_ENABLED.key}' is true, Spark dynamically " +
        "handles skew in shuffled join (sort-merge and shuffled hash) by splitting (and " +
        "replicating if needed) skewed partitions.")
      .version("3.0.0")
      .booleanConf
      .createWithDefault(true)

  val SKEW_JOIN_SKEWED_PARTITION_FACTOR =
    buildConf("spark.sql.adaptive.skewJoin.skewedPartitionFactor")
      .doc("A partition is considered as skewed if its size is larger than this factor " +
        "multiplying the median partition size and also larger than " +
        "'spark.sql.adaptive.skewJoin.skewedPartitionThresholdInBytes'")
      .version("3.0.0")
      .intConf
      .checkValue(_ >= 0, "The skew factor cannot be negative.")
      .createWithDefault(5)

  val SKEW_JOIN_SKEWED_PARTITION_THRESHOLD =
    buildConf("spark.sql.adaptive.skewJoin.skewedPartitionThresholdInBytes")
      .doc("A partition is considered as skewed if its size in bytes is larger than this " +
        s"threshold and also larger than '${SKEW_JOIN_SKEWED_PARTITION_FACTOR.key}' " +
        "multiplying the median partition size. Ideally this config should be set larger " +
        s"than '${ADVISORY_PARTITION_SIZE_IN_BYTES.key}'.")
      .version("3.0.0")
      .bytesConf(ByteUnit.BYTE)
      .createWithDefaultString("256MB")

  val NON_EMPTY_PARTITION_RATIO_FOR_BROADCAST_JOIN =
    buildConf("spark.sql.adaptive.nonEmptyPartitionRatioForBroadcastJoin")
      .internal()
      .doc("The relation with a non-empty partition ratio lower than this config will not be " +
        "considered as the build side of a broadcast-hash join in adaptive execution regardless " +
        "of its size.This configuration only has an effect when " +
        s"'${ADAPTIVE_EXECUTION_ENABLED.key}' is true.")
      .version("3.0.0")
      .doubleConf
      .checkValue(_ >= 0, "The non-empty partition ratio must be positive number.")
      .createWithDefault(0.2)

  val ADAPTIVE_OPTIMIZER_EXCLUDED_RULES =
    buildConf("spark.sql.adaptive.optimizer.excludedRules")
      .doc("Configures a list of rules to be disabled in the adaptive optimizer, in which the " +
        "rules are specified by their rule names and separated by comma. The optimizer will log " +
        "the rules that have indeed been excluded.")
      .version("3.1.0")
      .stringConf
      .createOptional

  val ADAPTIVE_AUTO_BROADCASTJOIN_THRESHOLD =
    buildConf("spark.sql.adaptive.autoBroadcastJoinThreshold")
      .doc("Configures the maximum size in bytes for a table that will be broadcast to all " +
        "worker nodes when performing a join. By setting this value to -1 broadcasting can be " +
        s"disabled. The default value is same with ${AUTO_BROADCASTJOIN_THRESHOLD.key}. " +
        "Note that, this config is used only in adaptive framework.")
      .version("3.2.0")
      .bytesConf(ByteUnit.BYTE)
      .createOptional

  val ADAPTIVE_MAX_SHUFFLE_HASH_JOIN_LOCAL_MAP_THRESHOLD =
    buildConf("spark.sql.adaptive.maxShuffledHashJoinLocalMapThreshold")
      .doc("Configures the maximum size in bytes per partition that can be allowed to build " +
        "local hash map. If this value is not smaller than " +
        s"${ADVISORY_PARTITION_SIZE_IN_BYTES.key} and all the partition size are not larger " +
        "than this config, join selection prefer to use shuffled hash join instead of " +
        s"sort merge join regardless of the value of ${PREFER_SORTMERGEJOIN.key}.")
      .version("3.2.0")
      .bytesConf(ByteUnit.BYTE)
      .createWithDefault(0L)

  val ADAPTIVE_OPTIMIZE_SKEWS_IN_REBALANCE_PARTITIONS_ENABLED =
    buildConf("spark.sql.adaptive.optimizeSkewsInRebalancePartitions.enabled")
      .doc(s"When true and '${ADAPTIVE_EXECUTION_ENABLED.key}' is true, Spark will optimize the " +
        "skewed shuffle partitions in RebalancePartitions and split them to smaller ones " +
        s"according to the target size (specified by '${ADVISORY_PARTITION_SIZE_IN_BYTES.key}'), " +
        "to avoid data skew.")
      .version("3.2.0")
      .booleanConf
      .createWithDefault(true)

  val ADAPTIVE_FORCE_OPTIMIZE_SKEWED_JOIN =
    buildConf("spark.sql.adaptive.forceOptimizeSkewedJoin")
      .doc("When true, force enable OptimizeSkewedJoin even if it introduces extra shuffle.")
      .version("3.3.0")
      .booleanConf
      .createWithDefault(false)

  val ADAPTIVE_CUSTOM_COST_EVALUATOR_CLASS =
    buildConf("spark.sql.adaptive.customCostEvaluatorClass")
      .doc("The custom cost evaluator class to be used for adaptive execution. If not being set," +
        " Spark will use its own SimpleCostEvaluator by default.")
      .version("3.2.0")
      .stringConf
      .createOptional

  val SUBEXPRESSION_ELIMINATION_ENABLED =
    buildConf("spark.sql.subexpressionElimination.enabled")
      .internal()
      .doc("When true, common subexpressions will be eliminated.")
      .version("1.6.0")
      .booleanConf
      .createWithDefault(true)

  val SUBEXPRESSION_ELIMINATION_CACHE_MAX_ENTRIES =
    buildConf("spark.sql.subexpressionElimination.cache.maxEntries")
      .internal()
      .doc("The maximum entries of the cache used for interpreted subexpression elimination.")
      .version("3.1.0")
      .intConf
      .checkValue(_ >= 0, "The maximum must not be negative")
      .createWithDefault(100)

  val CASE_SENSITIVE = buildConf("spark.sql.caseSensitive")
    .internal()
    .doc("Whether the query analyzer should be case sensitive or not. " +
      "Default to case insensitive. It is highly discouraged to turn on case sensitive mode.")
    .version("1.4.0")
    .booleanConf
    .createWithDefault(false)

  val CONSTRAINT_PROPAGATION_ENABLED = buildConf("spark.sql.constraintPropagation.enabled")
    .internal()
    .doc("When true, the query optimizer will infer and propagate data constraints in the query " +
      "plan to optimize them. Constraint propagation can sometimes be computationally expensive " +
      "for certain kinds of query plans (such as those with a large number of predicates and " +
      "aliases) which might negatively impact overall runtime.")
    .version("2.2.0")
    .booleanConf
    .createWithDefault(true)

  val ESCAPED_STRING_LITERALS = buildConf("spark.sql.parser.escapedStringLiterals")
    .internal()
    .doc("When true, string literals (including regex patterns) remain escaped in our SQL " +
      "parser. The default is false since Spark 2.0. Setting it to true can restore the behavior " +
      "prior to Spark 2.0.")
    .version("2.2.1")
    .booleanConf
    .createWithDefault(false)

  val FILE_COMPRESSION_FACTOR = buildConf("spark.sql.sources.fileCompressionFactor")
    .internal()
    .doc("When estimating the output data size of a table scan, multiply the file size with this " +
      "factor as the estimated data size, in case the data is compressed in the file and lead to" +
      " a heavily underestimated result.")
    .version("2.3.1")
    .doubleConf
    .checkValue(_ > 0, "the value of fileCompressionFactor must be greater than 0")
    .createWithDefault(1.0)

  val PARQUET_SCHEMA_MERGING_ENABLED = buildConf("spark.sql.parquet.mergeSchema")
    .doc("When true, the Parquet data source merges schemas collected from all data files, " +
         "otherwise the schema is picked from the summary file or a random data file " +
         "if no summary file is available.")
    .version("1.5.0")
    .booleanConf
    .createWithDefault(false)

  val PARQUET_SCHEMA_RESPECT_SUMMARIES = buildConf("spark.sql.parquet.respectSummaryFiles")
    .doc("When true, we make assumption that all part-files of Parquet are consistent with " +
         "summary files and we will ignore them when merging schema. Otherwise, if this is " +
         "false, which is the default, we will merge all part-files. This should be considered " +
         "as expert-only option, and shouldn't be enabled before knowing what it means exactly.")
    .version("1.5.0")
    .booleanConf
    .createWithDefault(false)

  val PARQUET_BINARY_AS_STRING = buildConf("spark.sql.parquet.binaryAsString")
    .doc("Some other Parquet-producing systems, in particular Impala and older versions of " +
      "Spark SQL, do not differentiate between binary data and strings when writing out the " +
      "Parquet schema. This flag tells Spark SQL to interpret binary data as a string to provide " +
      "compatibility with these systems.")
    .version("1.1.1")
    .booleanConf
    .createWithDefault(false)

  val PARQUET_INT96_AS_TIMESTAMP = buildConf("spark.sql.parquet.int96AsTimestamp")
    .doc("Some Parquet-producing systems, in particular Impala, store Timestamp into INT96. " +
      "Spark would also store Timestamp as INT96 because we need to avoid precision lost of the " +
      "nanoseconds field. This flag tells Spark SQL to interpret INT96 data as a timestamp to " +
      "provide compatibility with these systems.")
    .version("1.3.0")
    .booleanConf
    .createWithDefault(true)

  val PARQUET_INT96_TIMESTAMP_CONVERSION = buildConf("spark.sql.parquet.int96TimestampConversion")
    .doc("This controls whether timestamp adjustments should be applied to INT96 data when " +
      "converting to timestamps, for data written by Impala.  This is necessary because Impala " +
      "stores INT96 data with a different timezone offset than Hive & Spark.")
    .version("2.3.0")
    .booleanConf
    .createWithDefault(false)

  object ParquetOutputTimestampType extends Enumeration {
    val INT96, TIMESTAMP_MICROS, TIMESTAMP_MILLIS = Value
  }

  val PARQUET_OUTPUT_TIMESTAMP_TYPE = buildConf("spark.sql.parquet.outputTimestampType")
    .doc("Sets which Parquet timestamp type to use when Spark writes data to Parquet files. " +
      "INT96 is a non-standard but commonly used timestamp type in Parquet. TIMESTAMP_MICROS " +
      "is a standard timestamp type in Parquet, which stores number of microseconds from the " +
      "Unix epoch. TIMESTAMP_MILLIS is also standard, but with millisecond precision, which " +
      "means Spark has to truncate the microsecond portion of its timestamp value.")
    .version("2.3.0")
    .stringConf
    .transform(_.toUpperCase(Locale.ROOT))
    .checkValues(ParquetOutputTimestampType.values.map(_.toString))
    .createWithDefault(ParquetOutputTimestampType.INT96.toString)

  val PARQUET_COMPRESSION = buildConf("spark.sql.parquet.compression.codec")
    .doc("Sets the compression codec used when writing Parquet files. If either `compression` or " +
      "`parquet.compression` is specified in the table-specific options/properties, the " +
      "precedence would be `compression`, `parquet.compression`, " +
      "`spark.sql.parquet.compression.codec`. Acceptable values include: none, uncompressed, " +
      "snappy, gzip, lzo, brotli, lz4, zstd.")
    .version("1.1.1")
    .stringConf
    .transform(_.toLowerCase(Locale.ROOT))
    .checkValues(Set("none", "uncompressed", "snappy", "gzip", "lzo", "lz4", "brotli", "zstd"))
    .createWithDefault("snappy")

  val PARQUET_FILTER_PUSHDOWN_ENABLED = buildConf("spark.sql.parquet.filterPushdown")
    .doc("Enables Parquet filter push-down optimization when set to true.")
    .version("1.2.0")
    .booleanConf
    .createWithDefault(true)

  val PARQUET_FILTER_PUSHDOWN_DATE_ENABLED = buildConf("spark.sql.parquet.filterPushdown.date")
    .doc("If true, enables Parquet filter push-down optimization for Date. " +
      s"This configuration only has an effect when '${PARQUET_FILTER_PUSHDOWN_ENABLED.key}' is " +
      "enabled.")
    .version("2.4.0")
    .internal()
    .booleanConf
    .createWithDefault(true)

  val PARQUET_FILTER_PUSHDOWN_TIMESTAMP_ENABLED =
    buildConf("spark.sql.parquet.filterPushdown.timestamp")
      .doc("If true, enables Parquet filter push-down optimization for Timestamp. " +
        s"This configuration only has an effect when '${PARQUET_FILTER_PUSHDOWN_ENABLED.key}' is " +
        "enabled and Timestamp stored as TIMESTAMP_MICROS or TIMESTAMP_MILLIS type.")
      .version("2.4.0")
      .internal()
      .booleanConf
      .createWithDefault(true)

  val PARQUET_FILTER_PUSHDOWN_DECIMAL_ENABLED =
    buildConf("spark.sql.parquet.filterPushdown.decimal")
      .doc("If true, enables Parquet filter push-down optimization for Decimal. " +
        s"This configuration only has an effect when '${PARQUET_FILTER_PUSHDOWN_ENABLED.key}' is " +
        "enabled.")
      .version("2.4.0")
      .internal()
      .booleanConf
      .createWithDefault(true)

  val PARQUET_FILTER_PUSHDOWN_STRING_STARTSWITH_ENABLED =
    buildConf("spark.sql.parquet.filterPushdown.string.startsWith")
    .doc("If true, enables Parquet filter push-down optimization for string startsWith function. " +
      s"This configuration only has an effect when '${PARQUET_FILTER_PUSHDOWN_ENABLED.key}' is " +
      "enabled.")
    .version("2.4.0")
    .internal()
    .booleanConf
    .createWithDefault(true)

  val PARQUET_FILTER_PUSHDOWN_INFILTERTHRESHOLD =
    buildConf("spark.sql.parquet.pushdown.inFilterThreshold")
      .doc("For IN predicate, Parquet filter will push-down a set of OR clauses if its " +
        "number of values not exceeds this threshold. Otherwise, Parquet filter will push-down " +
        "a value greater than or equal to its minimum value and less than or equal to " +
        "its maximum value. By setting this value to 0 this feature can be disabled. " +
        s"This configuration only has an effect when '${PARQUET_FILTER_PUSHDOWN_ENABLED.key}' is " +
        "enabled.")
      .version("2.4.0")
      .internal()
      .intConf
      .checkValue(threshold => threshold >= 0, "The threshold must not be negative.")
      .createWithDefault(10)

  val PARQUET_AGGREGATE_PUSHDOWN_ENABLED = buildConf("spark.sql.parquet.aggregatePushdown")
    .doc("If true, MAX/MIN/COUNT without filter and group by will be pushed" +
      " down to Parquet for optimization. MAX/MIN/COUNT for complex types and timestamp" +
      " can't be pushed down")
    .version("3.3.0")
    .booleanConf
    .createWithDefault(false)

  val PARQUET_WRITE_LEGACY_FORMAT = buildConf("spark.sql.parquet.writeLegacyFormat")
    .doc("If true, data will be written in a way of Spark 1.4 and earlier. For example, decimal " +
      "values will be written in Apache Parquet's fixed-length byte array format, which other " +
      "systems such as Apache Hive and Apache Impala use. If false, the newer format in Parquet " +
      "will be used. For example, decimals will be written in int-based format. If Parquet " +
      "output is intended for use with systems that do not support this newer format, set to true.")
    .version("1.6.0")
    .booleanConf
    .createWithDefault(false)

  val PARQUET_OUTPUT_COMMITTER_CLASS = buildConf("spark.sql.parquet.output.committer.class")
    .doc("The output committer class used by Parquet. The specified class needs to be a " +
      "subclass of org.apache.hadoop.mapreduce.OutputCommitter. Typically, it's also a subclass " +
      "of org.apache.parquet.hadoop.ParquetOutputCommitter. If it is not, then metadata " +
      "summaries will never be created, irrespective of the value of " +
      "parquet.summary.metadata.level")
    .version("1.5.0")
    .internal()
    .stringConf
    .createWithDefault("org.apache.parquet.hadoop.ParquetOutputCommitter")

  val PARQUET_VECTORIZED_READER_ENABLED =
    buildConf("spark.sql.parquet.enableVectorizedReader")
      .doc("Enables vectorized parquet decoding.")
      .version("2.0.0")
      .booleanConf
      .createWithDefault(true)

  val PARQUET_RECORD_FILTER_ENABLED = buildConf("spark.sql.parquet.recordLevelFilter.enabled")
    .doc("If true, enables Parquet's native record-level filtering using the pushed down " +
      "filters. " +
      s"This configuration only has an effect when '${PARQUET_FILTER_PUSHDOWN_ENABLED.key}' " +
      "is enabled and the vectorized reader is not used. You can ensure the vectorized reader " +
      s"is not used by setting '${PARQUET_VECTORIZED_READER_ENABLED.key}' to false.")
    .version("2.3.0")
    .booleanConf
    .createWithDefault(false)

  val PARQUET_VECTORIZED_READER_BATCH_SIZE = buildConf("spark.sql.parquet.columnarReaderBatchSize")
    .doc("The number of rows to include in a parquet vectorized reader batch. The number should " +
      "be carefully chosen to minimize overhead and avoid OOMs in reading data.")
    .version("2.4.0")
    .intConf
    .createWithDefault(4096)

  val ORC_COMPRESSION = buildConf("spark.sql.orc.compression.codec")
    .doc("Sets the compression codec used when writing ORC files. If either `compression` or " +
      "`orc.compress` is specified in the table-specific options/properties, the precedence " +
      "would be `compression`, `orc.compress`, `spark.sql.orc.compression.codec`." +
      "Acceptable values include: none, uncompressed, snappy, zlib, lzo, zstd, lz4.")
    .version("2.3.0")
    .stringConf
    .transform(_.toLowerCase(Locale.ROOT))
    .checkValues(Set("none", "uncompressed", "snappy", "zlib", "lzo", "zstd", "lz4"))
    .createWithDefault("snappy")

  val ORC_IMPLEMENTATION = buildConf("spark.sql.orc.impl")
    .doc("When native, use the native version of ORC support instead of the ORC library in Hive. " +
      "It is 'hive' by default prior to Spark 2.4.")
    .version("2.3.0")
    .internal()
    .stringConf
    .checkValues(Set("hive", "native"))
    .createWithDefault("native")

  val ORC_VECTORIZED_READER_ENABLED = buildConf("spark.sql.orc.enableVectorizedReader")
    .doc("Enables vectorized orc decoding.")
    .version("2.3.0")
    .booleanConf
    .createWithDefault(true)

  val ORC_VECTORIZED_READER_BATCH_SIZE = buildConf("spark.sql.orc.columnarReaderBatchSize")
    .doc("The number of rows to include in a orc vectorized reader batch. The number should " +
      "be carefully chosen to minimize overhead and avoid OOMs in reading data.")
    .version("2.4.0")
    .intConf
    .createWithDefault(4096)

  val ORC_VECTORIZED_READER_NESTED_COLUMN_ENABLED =
    buildConf("spark.sql.orc.enableNestedColumnVectorizedReader")
      .doc("Enables vectorized orc decoding for nested column.")
      .version("3.2.0")
      .booleanConf
      .createWithDefault(false)

  val ORC_FILTER_PUSHDOWN_ENABLED = buildConf("spark.sql.orc.filterPushdown")
    .doc("When true, enable filter pushdown for ORC files.")
    .version("1.4.0")
    .booleanConf
    .createWithDefault(true)

  val ORC_SCHEMA_MERGING_ENABLED = buildConf("spark.sql.orc.mergeSchema")
    .doc("When true, the Orc data source merges schemas collected from all data files, " +
      "otherwise the schema is picked from a random data file.")
    .version("3.0.0")
    .booleanConf
    .createWithDefault(false)

  val HIVE_VERIFY_PARTITION_PATH = buildConf("spark.sql.hive.verifyPartitionPath")
    .doc("When true, check all the partition paths under the table\'s root directory " +
         "when reading data stored in HDFS. This configuration will be deprecated in the future " +
         s"releases and replaced by ${SPARK_IGNORE_MISSING_FILES.key}.")
    .version("1.4.0")
    .booleanConf
    .createWithDefault(false)

  val HIVE_METASTORE_PARTITION_PRUNING =
    buildConf("spark.sql.hive.metastorePartitionPruning")
      .doc("When true, some predicates will be pushed down into the Hive metastore so that " +
           "unmatching partitions can be eliminated earlier.")
      .version("1.5.0")
      .booleanConf
      .createWithDefault(true)

  val HIVE_METASTORE_PARTITION_PRUNING_INSET_THRESHOLD =
    buildConf("spark.sql.hive.metastorePartitionPruningInSetThreshold")
      .doc("The threshold of set size for InSet predicate when pruning partitions through Hive " +
        "Metastore. When the set size exceeds the threshold, we rewrite the InSet predicate " +
        "to be greater than or equal to the minimum value in set and less than or equal to the " +
        "maximum value in set. Larger values may cause Hive Metastore stack overflow. But for " +
        "InSet inside Not with values exceeding the threshold, we won't push it to Hive Metastore."
      )
      .version("3.1.0")
      .internal()
      .intConf
      .checkValue(_ > 0, "The value of metastorePartitionPruningInSetThreshold must be positive")
      .createWithDefault(1000)

  val HIVE_METASTORE_PARTITION_PRUNING_FALLBACK_ON_EXCEPTION =
    buildConf("spark.sql.hive.metastorePartitionPruningFallbackOnException")
      .doc("Whether to fallback to get all partitions from Hive metastore and perform partition " +
        "pruning on Spark client side, when encountering MetaException from the metastore. Note " +
        "that Spark query performance may degrade if this is enabled and there are many " +
        "partitions to be listed. If this is disabled, Spark will fail the query instead.")
      .version("3.3.0")
      .booleanConf
      .createWithDefault(false)

  val HIVE_MANAGE_FILESOURCE_PARTITIONS =
    buildConf("spark.sql.hive.manageFilesourcePartitions")
      .doc("When true, enable metastore partition management for file source tables as well. " +
           "This includes both datasource and converted Hive tables. When partition management " +
           "is enabled, datasource tables store partition in the Hive metastore, and use the " +
           s"metastore to prune partitions during query planning when " +
           s"${HIVE_METASTORE_PARTITION_PRUNING.key} is set to true.")
      .version("2.1.1")
      .booleanConf
      .createWithDefault(true)

  val HIVE_FILESOURCE_PARTITION_FILE_CACHE_SIZE =
    buildConf("spark.sql.hive.filesourcePartitionFileCacheSize")
      .doc("When nonzero, enable caching of partition file metadata in memory. All tables share " +
           "a cache that can use up to specified num bytes for file metadata. This conf only " +
           "has an effect when hive filesource partition management is enabled.")
      .version("2.1.1")
      .longConf
      .createWithDefault(250 * 1024 * 1024)

  object HiveCaseSensitiveInferenceMode extends Enumeration {
    val INFER_AND_SAVE, INFER_ONLY, NEVER_INFER = Value
  }

  val HIVE_CASE_SENSITIVE_INFERENCE = buildConf("spark.sql.hive.caseSensitiveInferenceMode")
    .internal()
    .doc("Sets the action to take when a case-sensitive schema cannot be read from a Hive Serde " +
      "table's properties when reading the table with Spark native data sources. Valid options " +
      "include INFER_AND_SAVE (infer the case-sensitive schema from the underlying data files " +
      "and write it back to the table properties), INFER_ONLY (infer the schema but don't " +
      "attempt to write it to the table properties) and NEVER_INFER (the default mode-- fallback " +
      "to using the case-insensitive metastore schema instead of inferring).")
    .version("2.1.1")
    .stringConf
    .transform(_.toUpperCase(Locale.ROOT))
    .checkValues(HiveCaseSensitiveInferenceMode.values.map(_.toString))
    .createWithDefault(HiveCaseSensitiveInferenceMode.NEVER_INFER.toString)

  val HIVE_TABLE_PROPERTY_LENGTH_THRESHOLD =
    buildConf("spark.sql.hive.tablePropertyLengthThreshold")
      .internal()
      .doc("The maximum length allowed in a single cell when storing Spark-specific information " +
        "in Hive's metastore as table properties. Currently it covers 2 things: the schema's " +
        "JSON string, the histogram of column statistics.")
      .version("3.2.0")
      .intConf
      .createOptional

  val OPTIMIZER_METADATA_ONLY = buildConf("spark.sql.optimizer.metadataOnly")
    .internal()
    .doc("When true, enable the metadata-only query optimization that use the table's metadata " +
      "to produce the partition columns instead of table scans. It applies when all the columns " +
      "scanned are partition columns and the query has an aggregate operator that satisfies " +
      "distinct semantics. By default the optimization is disabled, and deprecated as of Spark " +
      "3.0 since it may return incorrect results when the files are empty, see also SPARK-26709." +
      "It will be removed in the future releases. If you must use, use 'SparkSessionExtensions' " +
      "instead to inject it as a custom rule.")
    .version("2.1.1")
    .booleanConf
    .createWithDefault(false)

  val COLUMN_NAME_OF_CORRUPT_RECORD = buildConf("spark.sql.columnNameOfCorruptRecord")
    .doc("The name of internal column for storing raw/un-parsed JSON and CSV records that fail " +
      "to parse.")
    .version("1.2.0")
    .stringConf
    .createWithDefault("_corrupt_record")

  val BROADCAST_TIMEOUT = buildConf("spark.sql.broadcastTimeout")
    .doc("Timeout in seconds for the broadcast wait time in broadcast joins.")
    .version("1.3.0")
    .timeConf(TimeUnit.SECONDS)
    .createWithDefaultString(s"${5 * 60}")

  // This is only used for the thriftserver
  val THRIFTSERVER_POOL = buildConf("spark.sql.thriftserver.scheduler.pool")
    .doc("Set a Fair Scheduler pool for a JDBC client session.")
    .version("1.1.1")
    .stringConf
    .createOptional

  val THRIFTSERVER_INCREMENTAL_COLLECT =
    buildConf("spark.sql.thriftServer.incrementalCollect")
      .internal()
      .doc("When true, enable incremental collection for execution in Thrift Server.")
      .version("2.0.3")
      .booleanConf
      .createWithDefault(false)

  val THRIFTSERVER_FORCE_CANCEL =
    buildConf("spark.sql.thriftServer.interruptOnCancel")
      .doc("When true, all running tasks will be interrupted if one cancels a query. " +
        "When false, all running tasks will remain until finished.")
      .version("3.2.0")
      .booleanConf
      .createWithDefault(false)

  val THRIFTSERVER_QUERY_TIMEOUT =
    buildConf("spark.sql.thriftServer.queryTimeout")
      .doc("Set a query duration timeout in seconds in Thrift Server. If the timeout is set to " +
        "a positive value, a running query will be cancelled automatically when the timeout is " +
        "exceeded, otherwise the query continues to run till completion. If timeout values are " +
        "set for each statement via `java.sql.Statement.setQueryTimeout` and they are smaller " +
        "than this configuration value, they take precedence. If you set this timeout and prefer " +
        "to cancel the queries right away without waiting task to finish, consider enabling " +
        s"${THRIFTSERVER_FORCE_CANCEL.key} together.")
      .version("3.1.0")
      .timeConf(TimeUnit.SECONDS)
      .createWithDefault(0L)

  val THRIFTSERVER_UI_STATEMENT_LIMIT =
    buildConf("spark.sql.thriftserver.ui.retainedStatements")
      .doc("The number of SQL statements kept in the JDBC/ODBC web UI history.")
      .version("1.4.0")
      .intConf
      .createWithDefault(200)

  val THRIFTSERVER_UI_SESSION_LIMIT = buildConf("spark.sql.thriftserver.ui.retainedSessions")
    .doc("The number of SQL client sessions kept in the JDBC/ODBC web UI history.")
    .version("1.4.0")
    .intConf
    .createWithDefault(200)

  // This is used to set the default data source
  val DEFAULT_DATA_SOURCE_NAME = buildConf("spark.sql.sources.default")
    .doc("The default data source to use in input/output.")
    .version("1.3.0")
    .stringConf
    .createWithDefault("parquet")

  val CONVERT_CTAS = buildConf("spark.sql.hive.convertCTAS")
    .internal()
    .doc("When true, a table created by a Hive CTAS statement (no USING clause) " +
      "without specifying any storage property will be converted to a data source table, " +
      s"using the data source set by ${DEFAULT_DATA_SOURCE_NAME.key}.")
    .version("2.0.0")
    .booleanConf
    .createWithDefault(false)

  val GATHER_FASTSTAT = buildConf("spark.sql.hive.gatherFastStats")
      .internal()
      .doc("When true, fast stats (number of files and total size of all files) will be gathered" +
        " in parallel while repairing table partitions to avoid the sequential listing in Hive" +
        " metastore.")
      .version("2.0.1")
      .booleanConf
      .createWithDefault(true)

  val PARTITION_COLUMN_TYPE_INFERENCE =
    buildConf("spark.sql.sources.partitionColumnTypeInference.enabled")
      .doc("When true, automatically infer the data types for partitioned columns.")
      .version("1.5.0")
      .booleanConf
      .createWithDefault(true)

  val BUCKETING_ENABLED = buildConf("spark.sql.sources.bucketing.enabled")
    .doc("When false, we will treat bucketed table as normal table")
    .version("2.0.0")
    .booleanConf
    .createWithDefault(true)

  val BUCKETING_MAX_BUCKETS = buildConf("spark.sql.sources.bucketing.maxBuckets")
    .doc("The maximum number of buckets allowed.")
    .version("2.4.0")
    .intConf
    .checkValue(_ > 0, "the value of spark.sql.sources.bucketing.maxBuckets must be greater than 0")
    .createWithDefault(100000)

  val AUTO_BUCKETED_SCAN_ENABLED =
    buildConf("spark.sql.sources.bucketing.autoBucketedScan.enabled")
      .doc("When true, decide whether to do bucketed scan on input tables based on query plan " +
        "automatically. Do not use bucketed scan if 1. query does not have operators to utilize " +
        "bucketing (e.g. join, group-by, etc), or 2. there's an exchange operator between these " +
        s"operators and table scan. Note when '${BUCKETING_ENABLED.key}' is set to " +
        "false, this configuration does not take any effect.")
      .version("3.1.0")
      .booleanConf
      .createWithDefault(true)

  val CAN_CHANGE_CACHED_PLAN_OUTPUT_PARTITIONING =
    buildConf("spark.sql.optimizer.canChangeCachedPlanOutputPartitioning")
      .internal()
      .doc("Whether to forcibly enable some optimization rules that can change the output " +
        "partitioning of a cached query when executing it for caching. If it is set to true, " +
        "queries may need an extra shuffle to read the cached data. This configuration is " +
        "disabled by default. Currently, the optimization rules enabled by this configuration " +
        s"are ${ADAPTIVE_EXECUTION_ENABLED.key} and ${AUTO_BUCKETED_SCAN_ENABLED.key}.")
      .version("3.2.0")
      .booleanConf
      .createWithDefault(false)

  val CROSS_JOINS_ENABLED = buildConf("spark.sql.crossJoin.enabled")
    .internal()
    .doc("When false, we will throw an error if a query contains a cartesian product without " +
        "explicit CROSS JOIN syntax.")
    .version("2.0.0")
    .booleanConf
    .createWithDefault(true)

  val ORDER_BY_ORDINAL = buildConf("spark.sql.orderByOrdinal")
    .doc("When true, the ordinal numbers are treated as the position in the select list. " +
         "When false, the ordinal numbers in order/sort by clause are ignored.")
    .version("2.0.0")
    .booleanConf
    .createWithDefault(true)

  val GROUP_BY_ORDINAL = buildConf("spark.sql.groupByOrdinal")
    .doc("When true, the ordinal numbers in group by clauses are treated as the position " +
      "in the select list. When false, the ordinal numbers are ignored.")
    .version("2.0.0")
    .booleanConf
    .createWithDefault(true)

  val GROUP_BY_ALIASES = buildConf("spark.sql.groupByAliases")
    .doc("When true, aliases in a select list can be used in group by clauses. When false, " +
      "an analysis exception is thrown in the case.")
    .version("2.2.0")
    .booleanConf
    .createWithDefault(true)

  // The output committer class used by data sources. The specified class needs to be a
  // subclass of org.apache.hadoop.mapreduce.OutputCommitter.
  val OUTPUT_COMMITTER_CLASS = buildConf("spark.sql.sources.outputCommitterClass")
    .version("1.4.0")
    .internal()
    .stringConf
    .createOptional

  val FILE_COMMIT_PROTOCOL_CLASS =
    buildConf("spark.sql.sources.commitProtocolClass")
      .version("2.1.1")
      .internal()
      .stringConf
      .createWithDefault(
        "org.apache.spark.sql.execution.datasources.SQLHadoopMapReduceCommitProtocol")

  val PARALLEL_PARTITION_DISCOVERY_THRESHOLD =
    buildConf("spark.sql.sources.parallelPartitionDiscovery.threshold")
      .doc("The maximum number of paths allowed for listing files at driver side. If the number " +
        "of detected paths exceeds this value during partition discovery, it tries to list the " +
        "files with another Spark distributed job. This configuration is effective only when " +
        "using file-based sources such as Parquet, JSON and ORC.")
      .version("1.5.0")
      .intConf
      .checkValue(parallel => parallel >= 0, "The maximum number of paths allowed for listing " +
        "files at driver side must not be negative")
      .createWithDefault(32)

  val PARALLEL_PARTITION_DISCOVERY_PARALLELISM =
    buildConf("spark.sql.sources.parallelPartitionDiscovery.parallelism")
      .doc("The number of parallelism to list a collection of path recursively, Set the " +
        "number to prevent file listing from generating too many tasks.")
      .version("2.1.1")
      .internal()
      .intConf
      .createWithDefault(10000)

  val IGNORE_DATA_LOCALITY =
    buildConf("spark.sql.sources.ignoreDataLocality")
      .doc("If true, Spark will not fetch the block locations for each file on " +
        "listing files. This speeds up file listing, but the scheduler cannot " +
        "schedule tasks to take advantage of data locality. It can be particularly " +
        "useful if data is read from a remote cluster so the scheduler could never " +
        "take advantage of locality anyway.")
      .version("3.0.0")
      .internal()
      .booleanConf
      .createWithDefault(false)

  // Whether to automatically resolve ambiguity in join conditions for self-joins.
  // See SPARK-6231.
  val DATAFRAME_SELF_JOIN_AUTO_RESOLVE_AMBIGUITY =
    buildConf("spark.sql.selfJoinAutoResolveAmbiguity")
      .version("1.4.0")
      .internal()
      .booleanConf
      .createWithDefault(true)

  val FAIL_AMBIGUOUS_SELF_JOIN_ENABLED =
    buildConf("spark.sql.analyzer.failAmbiguousSelfJoin")
      .doc("When true, fail the Dataset query if it contains ambiguous self-join.")
      .version("3.0.0")
      .internal()
      .booleanConf
      .createWithDefault(true)

  // Whether to retain group by columns or not in GroupedData.agg.
  val DATAFRAME_RETAIN_GROUP_COLUMNS = buildConf("spark.sql.retainGroupColumns")
    .version("1.4.0")
    .internal()
    .booleanConf
    .createWithDefault(true)

  val DATAFRAME_PIVOT_MAX_VALUES = buildConf("spark.sql.pivotMaxValues")
    .doc("When doing a pivot without specifying values for the pivot column this is the maximum " +
      "number of (distinct) values that will be collected without error.")
    .version("1.6.0")
    .intConf
    .createWithDefault(10000)

  val RUN_SQL_ON_FILES = buildConf("spark.sql.runSQLOnFiles")
    .internal()
    .doc("When true, we could use `datasource`.`path` as table in SQL query.")
    .version("1.6.0")
    .booleanConf
    .createWithDefault(true)

  val WHOLESTAGE_CODEGEN_ENABLED = buildConf("spark.sql.codegen.wholeStage")
    .internal()
    .doc("When true, the whole stage (of multiple operators) will be compiled into single java" +
      " method.")
    .version("2.0.0")
    .booleanConf
    .createWithDefault(true)

  val WHOLESTAGE_CODEGEN_USE_ID_IN_CLASS_NAME =
    buildConf("spark.sql.codegen.useIdInClassName")
    .internal()
    .doc("When true, embed the (whole-stage) codegen stage ID into " +
      "the class name of the generated class as a suffix")
    .version("2.3.1")
    .booleanConf
    .createWithDefault(true)

  val WHOLESTAGE_MAX_NUM_FIELDS = buildConf("spark.sql.codegen.maxFields")
    .internal()
    .doc("The maximum number of fields (including nested fields) that will be supported before" +
      " deactivating whole-stage codegen.")
    .version("2.0.0")
    .intConf
    .createWithDefault(100)

  val CODEGEN_FACTORY_MODE = buildConf("spark.sql.codegen.factoryMode")
    .doc("This config determines the fallback behavior of several codegen generators " +
      "during tests. `FALLBACK` means trying codegen first and then falling back to " +
      "interpreted if any compile error happens. Disabling fallback if `CODEGEN_ONLY`. " +
      "`NO_CODEGEN` skips codegen and goes interpreted path always. Note that " +
      "this config works only for tests.")
    .version("2.4.0")
    .internal()
    .stringConf
    .checkValues(CodegenObjectFactoryMode.values.map(_.toString))
    .createWithDefault(CodegenObjectFactoryMode.FALLBACK.toString)

  val CODEGEN_FALLBACK = buildConf("spark.sql.codegen.fallback")
    .internal()
    .doc("When true, (whole stage) codegen could be temporary disabled for the part of query that" +
      " fail to compile generated code")
    .version("2.0.0")
    .booleanConf
    .createWithDefault(true)

  val CODEGEN_LOGGING_MAX_LINES = buildConf("spark.sql.codegen.logging.maxLines")
    .internal()
    .doc("The maximum number of codegen lines to log when errors occur. Use -1 for unlimited.")
    .version("2.3.0")
    .intConf
    .checkValue(maxLines => maxLines >= -1, "The maximum must be a positive integer, 0 to " +
      "disable logging or -1 to apply no limit.")
    .createWithDefault(1000)

  val WHOLESTAGE_HUGE_METHOD_LIMIT = buildConf("spark.sql.codegen.hugeMethodLimit")
    .internal()
    .doc("The maximum bytecode size of a single compiled Java function generated by whole-stage " +
      "codegen. When the compiled function exceeds this threshold, the whole-stage codegen is " +
      "deactivated for this subtree of the current query plan. The default value is 65535, which " +
      "is the largest bytecode size possible for a valid Java method. When running on HotSpot, " +
      s"it may be preferable to set the value to ${CodeGenerator.DEFAULT_JVM_HUGE_METHOD_LIMIT} " +
      "to match HotSpot's implementation.")
    .version("2.3.0")
    .intConf
    .createWithDefault(65535)

  val CODEGEN_METHOD_SPLIT_THRESHOLD = buildConf("spark.sql.codegen.methodSplitThreshold")
    .internal()
    .doc("The threshold of source-code splitting in the codegen. When the number of characters " +
      "in a single Java function (without comment) exceeds the threshold, the function will be " +
      "automatically split to multiple smaller ones. We cannot know how many bytecode will be " +
      "generated, so use the code length as metric. When running on HotSpot, a function's " +
      "bytecode should not go beyond 8KB, otherwise it will not be JITted; it also should not " +
      "be too small, otherwise there will be many function calls.")
    .version("3.0.0")
    .intConf
    .checkValue(threshold => threshold > 0, "The threshold must be a positive integer.")
    .createWithDefault(1024)

  val WHOLESTAGE_SPLIT_CONSUME_FUNC_BY_OPERATOR =
    buildConf("spark.sql.codegen.splitConsumeFuncByOperator")
      .internal()
      .doc("When true, whole stage codegen would put the logic of consuming rows of each " +
        "physical operator into individual methods, instead of a single big method. This can be " +
        "used to avoid oversized function that can miss the opportunity of JIT optimization.")
      .version("2.3.1")
      .booleanConf
      .createWithDefault(true)

  val FILES_MAX_PARTITION_BYTES = buildConf("spark.sql.files.maxPartitionBytes")
    .doc("The maximum number of bytes to pack into a single partition when reading files. " +
      "This configuration is effective only when using file-based sources such as Parquet, JSON " +
      "and ORC.")
    .version("2.0.0")
    .bytesConf(ByteUnit.BYTE)
    .createWithDefaultString("128MB") // parquet.block.size

  val FILES_OPEN_COST_IN_BYTES = buildConf("spark.sql.files.openCostInBytes")
    .internal()
    .doc("The estimated cost to open a file, measured by the number of bytes could be scanned in" +
      " the same time. This is used when putting multiple files into a partition. It's better to" +
      " over estimated, then the partitions with small files will be faster than partitions with" +
      " bigger files (which is scheduled first). This configuration is effective only when using" +
      " file-based sources such as Parquet, JSON and ORC.")
    .version("2.0.0")
    .longConf
    .createWithDefault(4 * 1024 * 1024)

  val FILES_MIN_PARTITION_NUM = buildConf("spark.sql.files.minPartitionNum")
    .doc("The suggested (not guaranteed) minimum number of split file partitions. " +
      "If not set, the default value is `spark.default.parallelism`. This configuration is " +
      "effective only when using file-based sources such as Parquet, JSON and ORC.")
    .version("3.1.0")
    .intConf
    .checkValue(v => v > 0, "The min partition number must be a positive integer.")
    .createOptional

  val IGNORE_CORRUPT_FILES = buildConf("spark.sql.files.ignoreCorruptFiles")
    .doc("Whether to ignore corrupt files. If true, the Spark jobs will continue to run when " +
      "encountering corrupted files and the contents that have been read will still be returned. " +
      "This configuration is effective only when using file-based sources such as Parquet, JSON " +
      "and ORC.")
    .version("2.1.1")
    .booleanConf
    .createWithDefault(false)

  val IGNORE_MISSING_FILES = buildConf("spark.sql.files.ignoreMissingFiles")
    .doc("Whether to ignore missing files. If true, the Spark jobs will continue to run when " +
      "encountering missing files and the contents that have been read will still be returned. " +
      "This configuration is effective only when using file-based sources such as Parquet, JSON " +
      "and ORC.")
    .version("2.3.0")
    .booleanConf
    .createWithDefault(false)

  val MAX_RECORDS_PER_FILE = buildConf("spark.sql.files.maxRecordsPerFile")
    .doc("Maximum number of records to write out to a single file. " +
      "If this value is zero or negative, there is no limit.")
    .version("2.2.0")
    .longConf
    .createWithDefault(0)

  val EXCHANGE_REUSE_ENABLED = buildConf("spark.sql.exchange.reuse")
    .internal()
    .doc("When true, the planner will try to find out duplicated exchanges and re-use them.")
    .version("2.0.0")
    .booleanConf
    .createWithDefault(true)

  val SUBQUERY_REUSE_ENABLED = buildConf("spark.sql.execution.reuseSubquery")
    .internal()
    .doc("When true, the planner will try to find out duplicated subqueries and re-use them.")
    .version("3.0.0")
    .booleanConf
    .createWithDefault(true)

  val REMOVE_REDUNDANT_PROJECTS_ENABLED = buildConf("spark.sql.execution.removeRedundantProjects")
    .internal()
    .doc("Whether to remove redundant project exec node based on children's output and " +
      "ordering requirement.")
    .version("3.1.0")
    .booleanConf
    .createWithDefault(true)

  val REMOVE_REDUNDANT_SORTS_ENABLED = buildConf("spark.sql.execution.removeRedundantSorts")
    .internal()
    .doc("Whether to remove redundant physical sort node")
    .version("2.4.8")
    .booleanConf
    .createWithDefault(true)

  val STATE_STORE_PROVIDER_CLASS =
    buildConf("spark.sql.streaming.stateStore.providerClass")
      .internal()
      .doc(
        "The class used to manage state data in stateful streaming queries. This class must " +
          "be a subclass of StateStoreProvider, and must have a zero-arg constructor. " +
          "Note: For structured streaming, this configuration cannot be changed between query " +
          "restarts from the same checkpoint location.")
      .version("2.3.0")
      .stringConf
      .createWithDefault(
        "org.apache.spark.sql.execution.streaming.state.HDFSBackedStateStoreProvider")

  val STATE_SCHEMA_CHECK_ENABLED =
    buildConf("spark.sql.streaming.stateStore.stateSchemaCheck")
      .doc("When true, Spark will validate the state schema against schema on existing state and " +
        "fail query if it's incompatible.")
      .version("3.1.0")
      .booleanConf
      .createWithDefault(true)

  val STATE_STORE_MIN_DELTAS_FOR_SNAPSHOT =
    buildConf("spark.sql.streaming.stateStore.minDeltasForSnapshot")
      .internal()
      .doc("Minimum number of state store delta files that needs to be generated before they " +
        "consolidated into snapshots.")
      .version("2.0.0")
      .intConf
      .createWithDefault(10)

  val STATE_STORE_FORMAT_VALIDATION_ENABLED =
    buildConf("spark.sql.streaming.stateStore.formatValidation.enabled")
      .internal()
      .doc("When true, check if the data from state store is valid or not when running streaming " +
        "queries. This can happen if the state store format has been changed. Note, the feature " +
        "is only effective in the build-in HDFS state store provider now.")
      .version("3.1.0")
      .booleanConf
      .createWithDefault(true)

  val FLATMAPGROUPSWITHSTATE_STATE_FORMAT_VERSION =
    buildConf("spark.sql.streaming.flatMapGroupsWithState.stateFormatVersion")
      .internal()
      .doc("State format version used by flatMapGroupsWithState operation in a streaming query")
      .version("2.4.0")
      .intConf
      .checkValue(v => Set(1, 2).contains(v), "Valid versions are 1 and 2")
      .createWithDefault(2)

  val CHECKPOINT_LOCATION = buildConf("spark.sql.streaming.checkpointLocation")
    .doc("The default location for storing checkpoint data for streaming queries.")
    .version("2.0.0")
    .stringConf
    .createOptional

  val FORCE_DELETE_TEMP_CHECKPOINT_LOCATION =
    buildConf("spark.sql.streaming.forceDeleteTempCheckpointLocation")
      .doc("When true, enable temporary checkpoint locations force delete.")
      .version("3.0.0")
      .booleanConf
      .createWithDefault(false)

  val MIN_BATCHES_TO_RETAIN = buildConf("spark.sql.streaming.minBatchesToRetain")
    .internal()
    .doc("The minimum number of batches that must be retained and made recoverable.")
    .version("2.1.1")
    .intConf
    .createWithDefault(100)

  val MAX_BATCHES_TO_RETAIN_IN_MEMORY = buildConf("spark.sql.streaming.maxBatchesToRetainInMemory")
    .internal()
    .doc("The maximum number of batches which will be retained in memory to avoid " +
      "loading from files. The value adjusts a trade-off between memory usage vs cache miss: " +
      "'2' covers both success and direct failure cases, '1' covers only success case, " +
      "and '0' covers extreme case - disable cache to maximize memory size of executors.")
    .version("2.4.0")
    .intConf
    .createWithDefault(2)

  val STREAMING_MAINTENANCE_INTERVAL =
    buildConf("spark.sql.streaming.stateStore.maintenanceInterval")
      .internal()
      .doc("The interval in milliseconds between triggering maintenance tasks in StateStore. " +
        "The maintenance task executes background maintenance task in all the loaded store " +
        "providers if they are still the active instances according to the coordinator. If not, " +
        "inactive instances of store providers will be closed.")
      .version("2.0.0")
      .timeConf(TimeUnit.MILLISECONDS)
      .createWithDefault(TimeUnit.MINUTES.toMillis(1)) // 1 minute

  val STATE_STORE_COMPRESSION_CODEC =
    buildConf("spark.sql.streaming.stateStore.compression.codec")
      .internal()
      .doc("The codec used to compress delta and snapshot files generated by StateStore. " +
        "By default, Spark provides four codecs: lz4, lzf, snappy, and zstd. You can also " +
        "use fully qualified class names to specify the codec. Default codec is lz4.")
      .version("3.1.0")
      .stringConf
      .createWithDefault("lz4")

  /**
   * Note: this is defined in `RocksDBConf.FORMAT_VERSION`. These two places should be updated
   * together.
   */
  val STATE_STORE_ROCKSDB_FORMAT_VERSION =
    buildConf("spark.sql.streaming.stateStore.rocksdb.formatVersion")
      .internal()
      .doc("Set the RocksDB format version. This will be stored in the checkpoint when starting " +
        "a streaming query. The checkpoint will use this RocksDB format version in the entire " +
        "lifetime of the query.")
      .version("3.2.0")
      .intConf
      .checkValue(_ >= 0, "Must not be negative")
      // 5 is the default table format version for RocksDB 6.20.3.
      .createWithDefault(5)

  val STREAMING_AGGREGATION_STATE_FORMAT_VERSION =
    buildConf("spark.sql.streaming.aggregation.stateFormatVersion")
      .internal()
      .doc("State format version used by streaming aggregation operations in a streaming query. " +
        "State between versions are tend to be incompatible, so state format version shouldn't " +
        "be modified after running.")
      .version("2.4.0")
      .intConf
      .checkValue(v => Set(1, 2).contains(v), "Valid versions are 1 and 2")
      .createWithDefault(2)

  val STREAMING_STOP_ACTIVE_RUN_ON_RESTART =
    buildConf("spark.sql.streaming.stopActiveRunOnRestart")
    .doc("Running multiple runs of the same streaming query concurrently is not supported. " +
      "If we find a concurrent active run for a streaming query (in the same or different " +
      "SparkSessions on the same cluster) and this flag is true, we will stop the old streaming " +
      "query run to start the new one.")
    .version("3.0.0")
    .booleanConf
    .createWithDefault(true)

  val STREAMING_JOIN_STATE_FORMAT_VERSION =
    buildConf("spark.sql.streaming.join.stateFormatVersion")
      .internal()
      .doc("State format version used by streaming join operations in a streaming query. " +
        "State between versions are tend to be incompatible, so state format version shouldn't " +
        "be modified after running.")
      .version("3.0.0")
      .intConf
      .checkValue(v => Set(1, 2).contains(v), "Valid versions are 1 and 2")
      .createWithDefault(2)

  val STREAMING_SESSION_WINDOW_MERGE_SESSIONS_IN_LOCAL_PARTITION =
    buildConf("spark.sql.streaming.sessionWindow.merge.sessions.in.local.partition")
      .internal()
      .doc("When true, streaming session window sorts and merge sessions in local partition " +
        "prior to shuffle. This is to reduce the rows to shuffle, but only beneficial when " +
        "there're lots of rows in a batch being assigned to same sessions.")
      .version("3.2.0")
      .booleanConf
      .createWithDefault(false)

  val STREAMING_SESSION_WINDOW_STATE_FORMAT_VERSION =
    buildConf("spark.sql.streaming.sessionWindow.stateFormatVersion")
      .internal()
      .doc("State format version used by streaming session window in a streaming query. " +
        "State between versions are tend to be incompatible, so state format version shouldn't " +
        "be modified after running.")
      .version("3.2.0")
      .intConf
      .checkValue(v => Set(1).contains(v), "Valid version is 1")
      .createWithDefault(1)

  val UNSUPPORTED_OPERATION_CHECK_ENABLED =
    buildConf("spark.sql.streaming.unsupportedOperationCheck")
      .internal()
      .doc("When true, the logical plan for streaming query will be checked for unsupported" +
        " operations.")
      .version("2.0.0")
      .booleanConf
      .createWithDefault(true)

  val USE_DEPRECATED_KAFKA_OFFSET_FETCHING =
    buildConf("spark.sql.streaming.kafka.useDeprecatedOffsetFetching")
      .internal()
      .doc("When true, the deprecated Consumer based offset fetching used which could cause " +
        "infinite wait in Spark queries. Such cases query restart is the only workaround. " +
        "For further details please see Offset Fetching chapter of Structured Streaming Kafka " +
        "Integration Guide.")
      .version("3.1.0")
      .booleanConf
      .createWithDefault(true)

  val STATEFUL_OPERATOR_CHECK_CORRECTNESS_ENABLED =
    buildConf("spark.sql.streaming.statefulOperator.checkCorrectness.enabled")
      .internal()
      .doc("When true, the stateful operators for streaming query will be checked for possible " +
        "correctness issue due to global watermark. The correctness issue comes from queries " +
        "containing stateful operation which can emit rows older than the current watermark " +
        "plus allowed late record delay, which are \"late rows\" in downstream stateful " +
        "operations and these rows can be discarded. Please refer the programming guide doc for " +
        "more details. Once the issue is detected, Spark will throw analysis exception. " +
        "When this config is disabled, Spark will just print warning message for users. " +
        "Prior to Spark 3.1.0, the behavior is disabling this config.")
      .version("3.1.0")
      .booleanConf
      .createWithDefault(true)

  val FILESTREAM_SINK_METADATA_IGNORED =
    buildConf("spark.sql.streaming.fileStreamSink.ignoreMetadata")
      .internal()
      .doc("If this is enabled, when Spark reads from the results of a streaming query written " +
        "by `FileStreamSink`, Spark will ignore the metadata log and treat it as normal path to " +
        "read, e.g. listing files using HDFS APIs.")
      .version("3.2.0")
      .booleanConf
      .createWithDefault(false)

  val VARIABLE_SUBSTITUTE_ENABLED =
    buildConf("spark.sql.variable.substitute")
      .doc("This enables substitution using syntax like `${var}`, `${system:var}`, " +
        "and `${env:var}`.")
      .version("2.0.0")
      .booleanConf
      .createWithDefault(true)

  val ENABLE_TWOLEVEL_AGG_MAP =
    buildConf("spark.sql.codegen.aggregate.map.twolevel.enabled")
      .internal()
      .doc("Enable two-level aggregate hash map. When enabled, records will first be " +
        "inserted/looked-up at a 1st-level, small, fast map, and then fallback to a " +
        "2nd-level, larger, slower map when 1st level is full or keys cannot be found. " +
        "When disabled, records go directly to the 2nd level.")
      .version("2.3.0")
      .booleanConf
      .createWithDefault(true)

  val ENABLE_TWOLEVEL_AGG_MAP_PARTIAL_ONLY =
    buildConf("spark.sql.codegen.aggregate.map.twolevel.partialOnly")
      .internal()
      .doc("Enable two-level aggregate hash map for partial aggregate only, " +
        "because final aggregate might get more distinct keys compared to partial aggregate. " +
        "Overhead of looking up 1st-level map might dominate when having a lot of distinct keys.")
      .version("3.2.1")
      .booleanConf
      .createWithDefault(true)

  val ENABLE_VECTORIZED_HASH_MAP =
    buildConf("spark.sql.codegen.aggregate.map.vectorized.enable")
      .internal()
      .doc("Enable vectorized aggregate hash map. This is for testing/benchmarking only.")
      .version("3.0.0")
      .booleanConf
      .createWithDefault(false)

  val CODEGEN_SPLIT_AGGREGATE_FUNC =
    buildConf("spark.sql.codegen.aggregate.splitAggregateFunc.enabled")
      .internal()
      .doc("When true, the code generator would split aggregate code into individual methods " +
        "instead of a single big method. This can be used to avoid oversized function that " +
        "can miss the opportunity of JIT optimization.")
      .version("3.0.0")
      .booleanConf
      .createWithDefault(true)

  val MAX_NESTED_VIEW_DEPTH =
    buildConf("spark.sql.view.maxNestedViewDepth")
      .internal()
      .doc("The maximum depth of a view reference in a nested view. A nested view may reference " +
        "other nested views, the dependencies are organized in a directed acyclic graph (DAG). " +
        "However the DAG depth may become too large and cause unexpected behavior. This " +
        "configuration puts a limit on this: when the depth of a view exceeds this value during " +
        "analysis, we terminate the resolution to avoid potential errors.")
      .version("2.2.0")
      .intConf
      .checkValue(depth => depth > 0, "The maximum depth of a view reference in a nested view " +
        "must be positive.")
      .createWithDefault(100)

  val ALLOW_PARAMETERLESS_COUNT =
    buildConf("spark.sql.legacy.allowParameterlessCount")
      .internal()
      .doc("When true, the SQL function 'count' is allowed to take no parameters.")
      .version("3.1.1")
      .booleanConf
      .createWithDefault(false)

  val ALLOW_NON_EMPTY_LOCATION_IN_CTAS =
    buildConf("spark.sql.legacy.allowNonEmptyLocationInCTAS")
      .internal()
      .doc("When false, CTAS with LOCATION throws an analysis exception if the " +
        "location is not empty.")
      .version("3.2.0")
      .booleanConf
      .createWithDefault(false)

  val ALLOW_STAR_WITH_SINGLE_TABLE_IDENTIFIER_IN_COUNT =
    buildConf("spark.sql.legacy.allowStarWithSingleTableIdentifierInCount")
      .internal()
      .doc("When true, the SQL function 'count' is allowed to take single 'tblName.*' as parameter")
      .version("3.2")
      .booleanConf
      .createWithDefault(false)

  val USE_CURRENT_SQL_CONFIGS_FOR_VIEW =
    buildConf("spark.sql.legacy.useCurrentConfigsForView")
      .internal()
      .doc("When true, SQL Configs of the current active SparkSession instead of the captured " +
        "ones will be applied during the parsing and analysis phases of the view resolution.")
      .version("3.1.0")
      .booleanConf
      .createWithDefault(false)

  val STORE_ANALYZED_PLAN_FOR_VIEW =
    buildConf("spark.sql.legacy.storeAnalyzedPlanForView")
      .internal()
      .doc("When true, analyzed plan instead of SQL text will be stored when creating " +
        "temporary view")
      .version("3.1.0")
      .booleanConf
      .createWithDefault(false)

  val ALLOW_AUTO_GENERATED_ALIAS_FOR_VEW =
    buildConf("spark.sql.legacy.allowAutoGeneratedAliasForView")
      .internal()
      .doc("When true, it's allowed to use a input query without explicit alias when creating " +
        "a permanent view.")
      .version("3.2.0")
      .booleanConf
      .createWithDefault(false)

  val STREAMING_FILE_COMMIT_PROTOCOL_CLASS =
    buildConf("spark.sql.streaming.commitProtocolClass")
      .version("2.1.0")
      .internal()
      .stringConf
      .createWithDefault("org.apache.spark.sql.execution.streaming.ManifestFileCommitProtocol")

  val STREAMING_MULTIPLE_WATERMARK_POLICY =
    buildConf("spark.sql.streaming.multipleWatermarkPolicy")
      .doc("Policy to calculate the global watermark value when there are multiple watermark " +
        "operators in a streaming query. The default value is 'min' which chooses " +
        "the minimum watermark reported across multiple operators. Other alternative value is " +
        "'max' which chooses the maximum across multiple operators. " +
        "Note: This configuration cannot be changed between query restarts from the same " +
        "checkpoint location.")
      .version("2.4.0")
      .stringConf
      .transform(_.toLowerCase(Locale.ROOT))
      .checkValue(
        str => Set("min", "max").contains(str),
        "Invalid value for 'spark.sql.streaming.multipleWatermarkPolicy'. " +
          "Valid values are 'min' and 'max'")
      .createWithDefault("min") // must be same as MultipleWatermarkPolicy.DEFAULT_POLICY_NAME

  val OBJECT_AGG_SORT_BASED_FALLBACK_THRESHOLD =
    buildConf("spark.sql.objectHashAggregate.sortBased.fallbackThreshold")
      .internal()
      .doc("In the case of ObjectHashAggregateExec, when the size of the in-memory hash map " +
        "grows too large, we will fall back to sort-based aggregation. This option sets a row " +
        "count threshold for the size of the hash map.")
      .version("2.2.0")
      .intConf
      // We are trying to be conservative and use a relatively small default count threshold here
      // since the state object of some TypedImperativeAggregate function can be quite large (e.g.
      // percentile_approx).
      .createWithDefault(128)

  val USE_OBJECT_HASH_AGG = buildConf("spark.sql.execution.useObjectHashAggregateExec")
    .internal()
    .doc("Decides if we use ObjectHashAggregateExec")
    .version("2.2.0")
    .booleanConf
    .createWithDefault(true)

  val JSON_GENERATOR_IGNORE_NULL_FIELDS =
    buildConf("spark.sql.jsonGenerator.ignoreNullFields")
      .doc("Whether to ignore null fields when generating JSON objects in JSON data source and " +
        "JSON functions such as to_json. " +
        "If false, it generates null for null fields in JSON objects.")
      .version("3.0.0")
      .booleanConf
      .createWithDefault(true)

  val JSON_EXPRESSION_OPTIMIZATION =
    buildConf("spark.sql.optimizer.enableJsonExpressionOptimization")
      .doc("Whether to optimize JSON expressions in SQL optimizer. It includes pruning " +
        "unnecessary columns from from_json, simplifying from_json + to_json, to_json + " +
        "named_struct(from_json.col1, from_json.col2, ....).")
      .version("3.1.0")
      .booleanConf
      .createWithDefault(true)

  val CSV_EXPRESSION_OPTIMIZATION =
    buildConf("spark.sql.optimizer.enableCsvExpressionOptimization")
      .doc("Whether to optimize CSV expressions in SQL optimizer. It includes pruning " +
        "unnecessary columns from from_csv.")
      .version("3.2.0")
      .booleanConf
      .createWithDefault(true)

  val COLLAPSE_PROJECT_ALWAYS_INLINE = buildConf("spark.sql.optimizer.collapseProjectAlwaysInline")
    .doc("Whether to always collapse two adjacent projections and inline expressions even if " +
      "it causes extra duplication.")
    .version("3.3.0")
    .booleanConf
    .createWithDefault(false)

  val FILE_SINK_LOG_DELETION = buildConf("spark.sql.streaming.fileSink.log.deletion")
    .internal()
    .doc("Whether to delete the expired log files in file stream sink.")
    .version("2.0.0")
    .booleanConf
    .createWithDefault(true)

  val FILE_SINK_LOG_COMPACT_INTERVAL =
    buildConf("spark.sql.streaming.fileSink.log.compactInterval")
      .internal()
      .doc("Number of log files after which all the previous files " +
        "are compacted into the next log file.")
      .version("2.0.0")
      .intConf
      .createWithDefault(10)

  val FILE_SINK_LOG_CLEANUP_DELAY =
    buildConf("spark.sql.streaming.fileSink.log.cleanupDelay")
      .internal()
      .doc("How long that a file is guaranteed to be visible for all readers.")
      .version("2.0.0")
      .timeConf(TimeUnit.MILLISECONDS)
      .createWithDefault(TimeUnit.MINUTES.toMillis(10)) // 10 minutes

  val FILE_SOURCE_LOG_DELETION = buildConf("spark.sql.streaming.fileSource.log.deletion")
    .internal()
    .doc("Whether to delete the expired log files in file stream source.")
    .version("2.0.1")
    .booleanConf
    .createWithDefault(true)

  val FILE_SOURCE_LOG_COMPACT_INTERVAL =
    buildConf("spark.sql.streaming.fileSource.log.compactInterval")
      .internal()
      .doc("Number of log files after which all the previous files " +
        "are compacted into the next log file.")
      .version("2.0.1")
      .intConf
      .createWithDefault(10)

  val FILE_SOURCE_LOG_CLEANUP_DELAY =
    buildConf("spark.sql.streaming.fileSource.log.cleanupDelay")
      .internal()
      .doc("How long in milliseconds a file is guaranteed to be visible for all readers.")
      .version("2.0.1")
      .timeConf(TimeUnit.MILLISECONDS)
      .createWithDefault(TimeUnit.MINUTES.toMillis(10)) // 10 minutes

  val FILE_SOURCE_SCHEMA_FORCE_NULLABLE =
    buildConf("spark.sql.streaming.fileSource.schema.forceNullable")
      .internal()
      .doc("When true, force the schema of streaming file source to be nullable (including all " +
        "the fields). Otherwise, the schema might not be compatible with actual data, which " +
        "leads to corruptions.")
      .version("3.0.0")
      .booleanConf
      .createWithDefault(true)

  val FILE_SOURCE_CLEANER_NUM_THREADS =
    buildConf("spark.sql.streaming.fileSource.cleaner.numThreads")
      .doc("Number of threads used in the file source completed file cleaner.")
      .version("3.0.0")
      .intConf
      .createWithDefault(1)

  val STREAMING_SCHEMA_INFERENCE =
    buildConf("spark.sql.streaming.schemaInference")
      .internal()
      .doc("Whether file-based streaming sources will infer its own schema")
      .version("2.0.0")
      .booleanConf
      .createWithDefault(false)

  val STREAMING_POLLING_DELAY =
    buildConf("spark.sql.streaming.pollingDelay")
      .internal()
      .doc("How long to delay polling new data when no data is available")
      .version("2.0.0")
      .timeConf(TimeUnit.MILLISECONDS)
      .createWithDefault(10L)

  val STREAMING_STOP_TIMEOUT =
    buildConf("spark.sql.streaming.stopTimeout")
      .doc("How long to wait in milliseconds for the streaming execution thread to stop when " +
        "calling the streaming query's stop() method. 0 or negative values wait indefinitely.")
      .version("3.0.0")
      .timeConf(TimeUnit.MILLISECONDS)
      .createWithDefaultString("0")

  val STREAMING_NO_DATA_PROGRESS_EVENT_INTERVAL =
    buildConf("spark.sql.streaming.noDataProgressEventInterval")
      .internal()
      .doc("How long to wait between two progress events when there is no data")
      .version("2.1.1")
      .timeConf(TimeUnit.MILLISECONDS)
      .createWithDefault(10000L)

  val STREAMING_NO_DATA_MICRO_BATCHES_ENABLED =
    buildConf("spark.sql.streaming.noDataMicroBatches.enabled")
      .doc(
        "Whether streaming micro-batch engine will execute batches without data " +
          "for eager state management for stateful streaming queries.")
      .version("2.4.1")
      .booleanConf
      .createWithDefault(true)

  val STREAMING_METRICS_ENABLED =
    buildConf("spark.sql.streaming.metricsEnabled")
      .doc("Whether Dropwizard/Codahale metrics will be reported for active streaming queries.")
      .version("2.0.2")
      .booleanConf
      .createWithDefault(false)

  val STREAMING_PROGRESS_RETENTION =
    buildConf("spark.sql.streaming.numRecentProgressUpdates")
      .doc("The number of progress updates to retain for a streaming query")
      .version("2.1.1")
      .intConf
      .createWithDefault(100)

  val STREAMING_CHECKPOINT_FILE_MANAGER_CLASS =
    buildConf("spark.sql.streaming.checkpointFileManagerClass")
      .internal()
      .doc("The class used to write checkpoint files atomically. This class must be a subclass " +
        "of the interface CheckpointFileManager.")
      .version("2.4.0")
      .stringConf

  val STREAMING_CHECKPOINT_ESCAPED_PATH_CHECK_ENABLED =
    buildConf("spark.sql.streaming.checkpoint.escapedPathCheck.enabled")
      .internal()
      .doc("Whether to detect a streaming query may pick up an incorrect checkpoint path due " +
        "to SPARK-26824.")
      .version("3.0.0")
      .booleanConf
      .createWithDefault(true)

  val PARALLEL_FILE_LISTING_IN_STATS_COMPUTATION =
    buildConf("spark.sql.statistics.parallelFileListingInStatsComputation.enabled")
      .internal()
      .doc("When true, SQL commands use parallel file listing, " +
        "as opposed to single thread listing. " +
        "This usually speeds up commands that need to list many directories.")
      .version("2.4.1")
      .booleanConf
      .createWithDefault(true)

  val DEFAULT_SIZE_IN_BYTES = buildConf("spark.sql.defaultSizeInBytes")
    .internal()
    .doc("The default table size used in query planning. By default, it is set to Long.MaxValue " +
      s"which is larger than `${AUTO_BROADCASTJOIN_THRESHOLD.key}` to be more conservative. " +
      "That is to say by default the optimizer will not choose to broadcast a table unless it " +
      "knows for sure its size is small enough.")
    .version("1.1.0")
    .bytesConf(ByteUnit.BYTE)
    .createWithDefault(Long.MaxValue)

  val ENABLE_FALL_BACK_TO_HDFS_FOR_STATS = buildConf("spark.sql.statistics.fallBackToHdfs")
    .doc("When true, it will fall back to HDFS if the table statistics are not available from " +
      "table metadata. This is useful in determining if a table is small enough to use " +
      "broadcast joins. This flag is effective only for non-partitioned Hive tables. " +
      "For non-partitioned data source tables, it will be automatically recalculated if table " +
      "statistics are not available. For partitioned data source and partitioned Hive tables, " +
      s"It is '${DEFAULT_SIZE_IN_BYTES.key}' if table statistics are not available.")
    .version("2.0.0")
    .booleanConf
    .createWithDefault(false)

  val NDV_MAX_ERROR =
    buildConf("spark.sql.statistics.ndv.maxError")
      .internal()
      .doc("The maximum relative standard deviation allowed in HyperLogLog++ algorithm " +
        "when generating column level statistics.")
      .version("2.1.1")
      .doubleConf
      .createWithDefault(0.05)

  val HISTOGRAM_ENABLED =
    buildConf("spark.sql.statistics.histogram.enabled")
      .doc("Generates histograms when computing column statistics if enabled. Histograms can " +
        "provide better estimation accuracy. Currently, Spark only supports equi-height " +
        "histogram. Note that collecting histograms takes extra cost. For example, collecting " +
        "column statistics usually takes only one table scan, but generating equi-height " +
        "histogram will cause an extra table scan.")
      .version("2.3.0")
      .booleanConf
      .createWithDefault(false)

  val HISTOGRAM_NUM_BINS =
    buildConf("spark.sql.statistics.histogram.numBins")
      .internal()
      .doc("The number of bins when generating histograms.")
      .version("2.3.0")
      .intConf
      .checkValue(num => num > 1, "The number of bins must be greater than 1.")
      .createWithDefault(254)

  val PERCENTILE_ACCURACY =
    buildConf("spark.sql.statistics.percentile.accuracy")
      .internal()
      .doc("Accuracy of percentile approximation when generating equi-height histograms. " +
        "Larger value means better accuracy. The relative error can be deduced by " +
        "1.0 / PERCENTILE_ACCURACY.")
      .version("2.3.0")
      .intConf
      .createWithDefault(10000)

  val AUTO_SIZE_UPDATE_ENABLED =
    buildConf("spark.sql.statistics.size.autoUpdate.enabled")
      .doc("Enables automatic update for table size once table's data is changed. Note that if " +
        "the total number of files of the table is very large, this can be expensive and slow " +
        "down data change commands.")
      .version("2.3.0")
      .booleanConf
      .createWithDefault(false)

  val CBO_ENABLED =
    buildConf("spark.sql.cbo.enabled")
      .doc("Enables CBO for estimation of plan statistics when set true.")
      .version("2.2.0")
      .booleanConf
      .createWithDefault(false)

  val PLAN_STATS_ENABLED =
    buildConf("spark.sql.cbo.planStats.enabled")
      .doc("When true, the logical plan will fetch row counts and column statistics from catalog.")
      .version("3.0.0")
      .booleanConf
      .createWithDefault(false)

  val JOIN_REORDER_ENABLED =
    buildConf("spark.sql.cbo.joinReorder.enabled")
      .doc("Enables join reorder in CBO.")
      .version("2.2.0")
      .booleanConf
      .createWithDefault(false)

  val JOIN_REORDER_DP_THRESHOLD =
    buildConf("spark.sql.cbo.joinReorder.dp.threshold")
      .doc("The maximum number of joined nodes allowed in the dynamic programming algorithm.")
      .version("2.2.0")
      .intConf
      .checkValue(number => number > 0, "The maximum number must be a positive integer.")
      .createWithDefault(12)

  val JOIN_REORDER_CARD_WEIGHT =
    buildConf("spark.sql.cbo.joinReorder.card.weight")
      .internal()
      .doc("The weight of the ratio of cardinalities (number of rows) " +
        "in the cost comparison function. The ratio of sizes in bytes has weight " +
        "1 - this value. The weighted geometric mean of these ratios is used to decide " +
        "which of the candidate plans will be chosen by the CBO.")
      .version("2.2.0")
      .doubleConf
      .checkValue(weight => weight >= 0 && weight <= 1, "The weight value must be in [0, 1].")
      .createWithDefault(0.7)

  val JOIN_REORDER_DP_STAR_FILTER =
    buildConf("spark.sql.cbo.joinReorder.dp.star.filter")
      .doc("Applies star-join filter heuristics to cost based join enumeration.")
      .version("2.2.0")
      .booleanConf
      .createWithDefault(false)

  val STARSCHEMA_DETECTION = buildConf("spark.sql.cbo.starSchemaDetection")
    .doc("When true, it enables join reordering based on star schema detection. ")
    .version("2.2.0")
    .booleanConf
    .createWithDefault(false)

  val STARSCHEMA_FACT_TABLE_RATIO = buildConf("spark.sql.cbo.starJoinFTRatio")
    .internal()
    .doc("Specifies the upper limit of the ratio between the largest fact tables" +
      " for a star join to be considered. ")
    .version("2.2.0")
    .doubleConf
    .createWithDefault(0.9)

  private def isValidTimezone(zone: String): Boolean = {
    Try { DateTimeUtils.getZoneId(zone) }.isSuccess
  }

  val SESSION_LOCAL_TIMEZONE = buildConf("spark.sql.session.timeZone")
    .doc("The ID of session local timezone in the format of either region-based zone IDs or " +
      "zone offsets. Region IDs must have the form 'area/city', such as 'America/Los_Angeles'. " +
      "Zone offsets must be in the format '(+|-)HH', '(+|-)HH:mm' or '(+|-)HH:mm:ss', e.g '-08', " +
      "'+01:00' or '-13:33:33'. Also 'UTC' and 'Z' are supported as aliases of '+00:00'. Other " +
      "short names are not recommended to use because they can be ambiguous.")
    .version("2.2.0")
    .stringConf
    .checkValue(isValidTimezone, s"Cannot resolve the given timezone with" +
      " ZoneId.of(_, ZoneId.SHORT_IDS)")
    .createWithDefaultFunction(() => TimeZone.getDefault.getID)

  val WINDOW_EXEC_BUFFER_IN_MEMORY_THRESHOLD =
    buildConf("spark.sql.windowExec.buffer.in.memory.threshold")
      .internal()
      .doc("Threshold for number of rows guaranteed to be held in memory by the window operator")
      .version("2.2.1")
      .intConf
      .createWithDefault(4096)

  val WINDOW_EXEC_BUFFER_SPILL_THRESHOLD =
    buildConf("spark.sql.windowExec.buffer.spill.threshold")
      .internal()
      .doc("Threshold for number of rows to be spilled by window operator")
      .version("2.2.0")
      .intConf
      .createWithDefault(SHUFFLE_SPILL_NUM_ELEMENTS_FORCE_SPILL_THRESHOLD.defaultValue.get)

  val SESSION_WINDOW_BUFFER_IN_MEMORY_THRESHOLD =
    buildConf("spark.sql.sessionWindow.buffer.in.memory.threshold")
      .internal()
      .doc("Threshold for number of windows guaranteed to be held in memory by the " +
        "session window operator. Note that the buffer is used only for the query Spark " +
        "cannot apply aggregations on determining session window.")
      .version("3.2.0")
      .intConf
      .createWithDefault(4096)

  val SESSION_WINDOW_BUFFER_SPILL_THRESHOLD =
    buildConf("spark.sql.sessionWindow.buffer.spill.threshold")
      .internal()
      .doc("Threshold for number of rows to be spilled by window operator. Note that " +
        "the buffer is used only for the query Spark cannot apply aggregations on determining " +
        "session window.")
      .version("3.2.0")
      .intConf
      .createWithDefault(SHUFFLE_SPILL_NUM_ELEMENTS_FORCE_SPILL_THRESHOLD.defaultValue.get)

  val SORT_MERGE_JOIN_EXEC_BUFFER_IN_MEMORY_THRESHOLD =
    buildConf("spark.sql.sortMergeJoinExec.buffer.in.memory.threshold")
      .internal()
      .doc("Threshold for number of rows guaranteed to be held in memory by the sort merge " +
        "join operator")
      .version("2.2.1")
      .intConf
      .createWithDefault(ByteArrayMethods.MAX_ROUNDED_ARRAY_LENGTH)

  val SORT_MERGE_JOIN_EXEC_BUFFER_SPILL_THRESHOLD =
    buildConf("spark.sql.sortMergeJoinExec.buffer.spill.threshold")
      .internal()
      .doc("Threshold for number of rows to be spilled by sort merge join operator")
      .version("2.2.0")
      .intConf
      .createWithDefault(SHUFFLE_SPILL_NUM_ELEMENTS_FORCE_SPILL_THRESHOLD.defaultValue.get)

  val CARTESIAN_PRODUCT_EXEC_BUFFER_IN_MEMORY_THRESHOLD =
    buildConf("spark.sql.cartesianProductExec.buffer.in.memory.threshold")
      .internal()
      .doc("Threshold for number of rows guaranteed to be held in memory by the cartesian " +
        "product operator")
      .version("2.2.1")
      .intConf
      .createWithDefault(4096)

  val CARTESIAN_PRODUCT_EXEC_BUFFER_SPILL_THRESHOLD =
    buildConf("spark.sql.cartesianProductExec.buffer.spill.threshold")
      .internal()
      .doc("Threshold for number of rows to be spilled by cartesian product operator")
      .version("2.2.0")
      .intConf
      .createWithDefault(SHUFFLE_SPILL_NUM_ELEMENTS_FORCE_SPILL_THRESHOLD.defaultValue.get)

  val SUPPORT_QUOTED_REGEX_COLUMN_NAME = buildConf("spark.sql.parser.quotedRegexColumnNames")
    .doc("When true, quoted Identifiers (using backticks) in SELECT statement are interpreted" +
      " as regular expressions.")
    .version("2.3.0")
    .booleanConf
    .createWithDefault(false)

  val RANGE_EXCHANGE_SAMPLE_SIZE_PER_PARTITION =
    buildConf("spark.sql.execution.rangeExchange.sampleSizePerPartition")
      .internal()
      .doc("Number of points to sample per partition in order to determine the range boundaries" +
          " for range partitioning, typically used in global sorting (without limit).")
      .version("2.3.0")
      .intConf
      .createWithDefault(100)

  val ARROW_EXECUTION_ENABLED =
    buildConf("spark.sql.execution.arrow.enabled")
      .doc("(Deprecated since Spark 3.0, please set 'spark.sql.execution.arrow.pyspark.enabled'.)")
      .version("2.3.0")
      .booleanConf
      .createWithDefault(false)

  val ARROW_PYSPARK_EXECUTION_ENABLED =
    buildConf("spark.sql.execution.arrow.pyspark.enabled")
      .doc("When true, make use of Apache Arrow for columnar data transfers in PySpark. " +
        "This optimization applies to: " +
        "1. pyspark.sql.DataFrame.toPandas " +
        "2. pyspark.sql.SparkSession.createDataFrame when its input is a Pandas DataFrame " +
        "The following data types are unsupported: " +
        "ArrayType of TimestampType, and nested StructType.")
      .version("3.0.0")
      .fallbackConf(ARROW_EXECUTION_ENABLED)

  val ARROW_PYSPARK_SELF_DESTRUCT_ENABLED =
    buildConf("spark.sql.execution.arrow.pyspark.selfDestruct.enabled")
      .doc("(Experimental) When true, make use of Apache Arrow's self-destruct and split-blocks " +
        "options for columnar data transfers in PySpark, when converting from Arrow to Pandas. " +
        "This reduces memory usage at the cost of some CPU time. " +
        "This optimization applies to: pyspark.sql.DataFrame.toPandas " +
        "when 'spark.sql.execution.arrow.pyspark.enabled' is set.")
      .version("3.2.0")
      .booleanConf
      .createWithDefault(false)

  val PYSPARK_JVM_STACKTRACE_ENABLED =
    buildConf("spark.sql.pyspark.jvmStacktrace.enabled")
      .doc("When true, it shows the JVM stacktrace in the user-facing PySpark exception " +
        "together with Python stacktrace. By default, it is disabled and hides JVM stacktrace " +
        "and shows a Python-friendly exception only.")
      .version("3.0.0")
      .booleanConf
      .createWithDefault(false)

  val ARROW_SPARKR_EXECUTION_ENABLED =
    buildConf("spark.sql.execution.arrow.sparkr.enabled")
      .doc("When true, make use of Apache Arrow for columnar data transfers in SparkR. " +
        "This optimization applies to: " +
        "1. createDataFrame when its input is an R DataFrame " +
        "2. collect " +
        "3. dapply " +
        "4. gapply " +
        "The following data types are unsupported: " +
        "FloatType, BinaryType, ArrayType, StructType and MapType.")
      .version("3.0.0")
      .booleanConf
      .createWithDefault(false)

  val ARROW_FALLBACK_ENABLED =
    buildConf("spark.sql.execution.arrow.fallback.enabled")
      .doc("(Deprecated since Spark 3.0, please set " +
        "'spark.sql.execution.arrow.pyspark.fallback.enabled'.)")
      .version("2.4.0")
      .booleanConf
      .createWithDefault(true)

  val ARROW_PYSPARK_FALLBACK_ENABLED =
    buildConf("spark.sql.execution.arrow.pyspark.fallback.enabled")
      .doc(s"When true, optimizations enabled by '${ARROW_PYSPARK_EXECUTION_ENABLED.key}' will " +
        "fallback automatically to non-optimized implementations if an error occurs.")
      .version("3.0.0")
      .fallbackConf(ARROW_FALLBACK_ENABLED)

  val ARROW_EXECUTION_MAX_RECORDS_PER_BATCH =
    buildConf("spark.sql.execution.arrow.maxRecordsPerBatch")
      .doc("When using Apache Arrow, limit the maximum number of records that can be written " +
        "to a single ArrowRecordBatch in memory. If set to zero or negative there is no limit.")
      .version("2.3.0")
      .intConf
      .createWithDefault(10000)

  val PANDAS_UDF_BUFFER_SIZE =
    buildConf("spark.sql.execution.pandas.udf.buffer.size")
      .doc(
        s"Same as `${BUFFER_SIZE.key}` but only applies to Pandas UDF executions. If it is not " +
        s"set, the fallback is `${BUFFER_SIZE.key}`. Note that Pandas execution requires more " +
        "than 4 bytes. Lowering this value could make small Pandas UDF batch iterated and " +
        "pipelined; however, it might degrade performance. See SPARK-27870.")
      .version("3.0.0")
      .fallbackConf(BUFFER_SIZE)

  val PYSPARK_SIMPLIFIEID_TRACEBACK =
    buildConf("spark.sql.execution.pyspark.udf.simplifiedTraceback.enabled")
      .doc(
        "When true, the traceback from Python UDFs is simplified. It hides " +
        "the Python worker, (de)serialization, etc from PySpark in tracebacks, and only " +
        "shows the exception messages from UDFs. Note that this works only with CPython 3.7+.")
      .version("3.1.0")
      .booleanConf
      .createWithDefault(true)

  val PANDAS_GROUPED_MAP_ASSIGN_COLUMNS_BY_NAME =
    buildConf("spark.sql.legacy.execution.pandas.groupedMap.assignColumnsByName")
      .internal()
      .doc("When true, columns will be looked up by name if labeled with a string and fallback " +
        "to use position if not. When false, a grouped map Pandas UDF will assign columns from " +
        "the returned Pandas DataFrame based on position, regardless of column label type. " +
        "This configuration will be deprecated in future releases.")
      .version("2.4.1")
      .booleanConf
      .createWithDefault(true)

  val PANDAS_ARROW_SAFE_TYPE_CONVERSION =
    buildConf("spark.sql.execution.pandas.convertToArrowArraySafely")
      .internal()
      .doc("When true, Arrow will perform safe type conversion when converting " +
        "Pandas.Series to Arrow array during serialization. Arrow will raise errors " +
        "when detecting unsafe type conversion like overflow. When false, disabling Arrow's type " +
        "check and do type conversions anyway. This config only works for Arrow 0.11.0+.")
      .version("3.0.0")
      .booleanConf
      .createWithDefault(false)

  val REPLACE_EXCEPT_WITH_FILTER = buildConf("spark.sql.optimizer.replaceExceptWithFilter")
    .internal()
    .doc("When true, the apply function of the rule verifies whether the right node of the" +
      " except operation is of type Filter or Project followed by Filter. If yes, the rule" +
      " further verifies 1) Excluding the filter operations from the right (as well as the" +
      " left node, if any) on the top, whether both the nodes evaluates to a same result." +
      " 2) The left and right nodes don't contain any SubqueryExpressions. 3) The output" +
      " column names of the left node are distinct. If all the conditions are met, the" +
      " rule will replace the except operation with a Filter by flipping the filter" +
      " condition(s) of the right node.")
    .version("2.3.0")
    .booleanConf
    .createWithDefault(true)

  val DECIMAL_OPERATIONS_ALLOW_PREC_LOSS =
    buildConf("spark.sql.decimalOperations.allowPrecisionLoss")
      .internal()
      .doc("When true (default), establishing the result type of an arithmetic operation " +
        "happens according to Hive behavior and SQL ANSI 2011 specification, i.e. rounding the " +
        "decimal part of the result if an exact representation is not possible. Otherwise, NULL " +
        "is returned in those cases, as previously.")
      .version("2.3.1")
      .booleanConf
      .createWithDefault(true)

  val LITERAL_PICK_MINIMUM_PRECISION =
    buildConf("spark.sql.legacy.literal.pickMinimumPrecision")
      .internal()
      .doc("When integral literal is used in decimal operations, pick a minimum precision " +
        "required by the literal if this config is true, to make the resulting precision and/or " +
        "scale smaller. This can reduce the possibility of precision lose and/or overflow.")
      .version("2.3.3")
      .booleanConf
      .createWithDefault(true)

  val SQL_OPTIONS_REDACTION_PATTERN = buildConf("spark.sql.redaction.options.regex")
    .doc("Regex to decide which keys in a Spark SQL command's options map contain sensitive " +
      "information. The values of options whose names that match this regex will be redacted " +
      "in the explain output. This redaction is applied on top of the global redaction " +
      s"configuration defined by ${SECRET_REDACTION_PATTERN.key}.")
    .version("2.2.2")
    .regexConf
    .createWithDefault("(?i)url".r)

  val SQL_STRING_REDACTION_PATTERN =
    buildConf("spark.sql.redaction.string.regex")
      .doc("Regex to decide which parts of strings produced by Spark contain sensitive " +
        "information. When this regex matches a string part, that string part is replaced by a " +
        "dummy value. This is currently used to redact the output of SQL explain commands. " +
        "When this conf is not set, the value from `spark.redaction.string.regex` is used.")
      .version("2.3.0")
      .fallbackConf(org.apache.spark.internal.config.STRING_REDACTION_PATTERN)

  val CONCAT_BINARY_AS_STRING = buildConf("spark.sql.function.concatBinaryAsString")
    .doc("When this option is set to false and all inputs are binary, `functions.concat` returns " +
      "an output as binary. Otherwise, it returns as a string.")
    .version("2.3.0")
    .booleanConf
    .createWithDefault(false)

  val ELT_OUTPUT_AS_STRING = buildConf("spark.sql.function.eltOutputAsString")
    .doc("When this option is set to false and all inputs are binary, `elt` returns " +
      "an output as binary. Otherwise, it returns as a string.")
    .version("2.3.0")
    .booleanConf
    .createWithDefault(false)

  val VALIDATE_PARTITION_COLUMNS =
    buildConf("spark.sql.sources.validatePartitionColumns")
      .internal()
      .doc("When this option is set to true, partition column values will be validated with " +
        "user-specified schema. If the validation fails, a runtime exception is thrown. " +
        "When this option is set to false, the partition column value will be converted to null " +
        "if it can not be casted to corresponding user-specified schema.")
      .version("3.0.0")
      .booleanConf
      .createWithDefault(true)

  val CONTINUOUS_STREAMING_EPOCH_BACKLOG_QUEUE_SIZE =
    buildConf("spark.sql.streaming.continuous.epochBacklogQueueSize")
      .doc("The max number of entries to be stored in queue to wait for late epochs. " +
        "If this parameter is exceeded by the size of the queue, stream will stop with an error.")
      .version("3.0.0")
      .intConf
      .createWithDefault(10000)

  val CONTINUOUS_STREAMING_EXECUTOR_QUEUE_SIZE =
    buildConf("spark.sql.streaming.continuous.executorQueueSize")
      .internal()
      .doc("The size (measured in number of rows) of the queue used in continuous execution to" +
        " buffer the results of a ContinuousDataReader.")
      .version("2.3.0")
      .intConf
      .createWithDefault(1024)

  val CONTINUOUS_STREAMING_EXECUTOR_POLL_INTERVAL_MS =
    buildConf("spark.sql.streaming.continuous.executorPollIntervalMs")
      .internal()
      .doc("The interval at which continuous execution readers will poll to check whether" +
        " the epoch has advanced on the driver.")
      .version("2.3.0")
      .timeConf(TimeUnit.MILLISECONDS)
      .createWithDefault(100)

  val USE_V1_SOURCE_LIST = buildConf("spark.sql.sources.useV1SourceList")
    .internal()
    .doc("A comma-separated list of data source short names or fully qualified data source " +
      "implementation class names for which Data Source V2 code path is disabled. These data " +
      "sources will fallback to Data Source V1 code path.")
    .version("3.0.0")
    .stringConf
    .createWithDefault("avro,csv,json,kafka,orc,parquet,text")

  val DISABLED_V2_STREAMING_WRITERS = buildConf("spark.sql.streaming.disabledV2Writers")
    .doc("A comma-separated list of fully qualified data source register class names for which" +
      " StreamWriteSupport is disabled. Writes to these sources will fall back to the V1 Sinks.")
    .version("2.3.1")
    .stringConf
    .createWithDefault("")

  val DISABLED_V2_STREAMING_MICROBATCH_READERS =
    buildConf("spark.sql.streaming.disabledV2MicroBatchReaders")
      .internal()
      .doc(
        "A comma-separated list of fully qualified data source register class names for which " +
          "MicroBatchReadSupport is disabled. Reads from these sources will fall back to the " +
          "V1 Sources.")
      .version("2.4.0")
      .stringConf
      .createWithDefault("")

  val FASTFAIL_ON_FILEFORMAT_OUTPUT =
    buildConf("spark.sql.execution.fastFailOnFileFormatOutput")
      .internal()
      .doc("Whether to fast fail task execution when writing output to FileFormat datasource. " +
        "If this is enabled, in `FileFormatWriter` we will catch `FileAlreadyExistsException` " +
        "and fast fail output task without further task retry. Only enabling this if you know " +
        "the `FileAlreadyExistsException` of the output task is unrecoverable, i.e., further " +
        "task attempts won't be able to success. If the `FileAlreadyExistsException` might be " +
        "recoverable, you should keep this as disabled and let Spark to retry output tasks. " +
        "This is disabled by default.")
      .version("3.0.2")
      .booleanConf
      .createWithDefault(false)

  object PartitionOverwriteMode extends Enumeration {
    val STATIC, DYNAMIC = Value
  }

  val PARTITION_OVERWRITE_MODE =
    buildConf("spark.sql.sources.partitionOverwriteMode")
      .doc("When INSERT OVERWRITE a partitioned data source table, we currently support 2 modes: " +
        "static and dynamic. In static mode, Spark deletes all the partitions that match the " +
        "partition specification(e.g. PARTITION(a=1,b)) in the INSERT statement, before " +
        "overwriting. In dynamic mode, Spark doesn't delete partitions ahead, and only overwrite " +
        "those partitions that have data written into it at runtime. By default we use static " +
        "mode to keep the same behavior of Spark prior to 2.3. Note that this config doesn't " +
        "affect Hive serde tables, as they are always overwritten with dynamic mode. This can " +
        "also be set as an output option for a data source using key partitionOverwriteMode " +
        "(which takes precedence over this setting), e.g. " +
        "dataframe.write.option(\"partitionOverwriteMode\", \"dynamic\").save(path)."
      )
      .version("2.3.0")
      .stringConf
      .transform(_.toUpperCase(Locale.ROOT))
      .checkValues(PartitionOverwriteMode.values.map(_.toString))
      .createWithDefault(PartitionOverwriteMode.STATIC.toString)

  object StoreAssignmentPolicy extends Enumeration {
    val ANSI, LEGACY, STRICT = Value
  }

  val STORE_ASSIGNMENT_POLICY =
    buildConf("spark.sql.storeAssignmentPolicy")
      .doc("When inserting a value into a column with different data type, Spark will perform " +
        "type coercion. Currently, we support 3 policies for the type coercion rules: ANSI, " +
        "legacy and strict. With ANSI policy, Spark performs the type coercion as per ANSI SQL. " +
        "In practice, the behavior is mostly the same as PostgreSQL. " +
        "It disallows certain unreasonable type conversions such as converting " +
        "`string` to `int` or `double` to `boolean`. " +
        "With legacy policy, Spark allows the type coercion as long as it is a valid `Cast`, " +
        "which is very loose. e.g. converting `string` to `int` or `double` to `boolean` is " +
        "allowed. It is also the only behavior in Spark 2.x and it is compatible with Hive. " +
        "With strict policy, Spark doesn't allow any possible precision loss or data truncation " +
        "in type coercion, e.g. converting `double` to `int` or `decimal` to `double` is " +
        "not allowed."
      )
      .version("3.0.0")
      .stringConf
      .transform(_.toUpperCase(Locale.ROOT))
      .checkValues(StoreAssignmentPolicy.values.map(_.toString))
      .createWithDefault(StoreAssignmentPolicy.ANSI.toString)

  val ANSI_ENABLED = buildConf("spark.sql.ansi.enabled")
    .doc("When true, Spark SQL uses an ANSI compliant dialect instead of being Hive compliant. " +
      "For example, Spark will throw an exception at runtime instead of returning null results " +
      "when the inputs to a SQL operator/function are invalid." +
      "For full details of this dialect, you can find them in the section \"ANSI Compliance\" of " +
      "Spark's documentation. Some ANSI dialect features may be not from the ANSI SQL " +
      "standard directly, but their behaviors align with ANSI SQL's style")
    .version("3.0.0")
    .booleanConf
    .createWithDefault(false)

  val SORT_BEFORE_REPARTITION =
    buildConf("spark.sql.execution.sortBeforeRepartition")
      .internal()
      .doc("When perform a repartition following a shuffle, the output row ordering would be " +
        "nondeterministic. If some downstream stages fail and some tasks of the repartition " +
        "stage retry, these tasks may generate different data, and that can lead to correctness " +
        "issues. Turn on this config to insert a local sort before actually doing repartition " +
        "to generate consistent repartition results. The performance of repartition() may go " +
        "down since we insert extra local sort before it.")
      .version("2.1.4")
      .booleanConf
      .createWithDefault(true)

  val NESTED_SCHEMA_PRUNING_ENABLED =
    buildConf("spark.sql.optimizer.nestedSchemaPruning.enabled")
      .internal()
      .doc("Prune nested fields from a logical relation's output which are unnecessary in " +
        "satisfying a query. This optimization allows columnar file format readers to avoid " +
        "reading unnecessary nested column data. Currently Parquet and ORC are the " +
        "data sources that implement this optimization.")
      .version("2.4.1")
      .booleanConf
      .createWithDefault(true)

  val DISABLE_HINTS =
    buildConf("spark.sql.optimizer.disableHints")
      .internal()
      .doc("When true, the optimizer will disable user-specified hints that are additional " +
        "directives for better planning of a query.")
      .version("3.1.0")
      .booleanConf
      .createWithDefault(false)

  val NESTED_PREDICATE_PUSHDOWN_FILE_SOURCE_LIST =
    buildConf("spark.sql.optimizer.nestedPredicatePushdown.supportedFileSources")
      .internal()
      .doc("A comma-separated list of data source short names or fully qualified data source " +
        "implementation class names for which Spark tries to push down predicates for nested " +
        "columns and/or names containing `dots` to data sources. This configuration is only " +
        "effective with file-based data sources in DSv1. Currently, Parquet and ORC implement " +
        "both optimizations. The other data sources don't support this feature yet. So the " +
        "default value is 'parquet,orc'.")
      .version("3.0.0")
      .stringConf
      .createWithDefault("parquet,orc")

  val SERIALIZER_NESTED_SCHEMA_PRUNING_ENABLED =
    buildConf("spark.sql.optimizer.serializer.nestedSchemaPruning.enabled")
      .internal()
      .doc("Prune nested fields from object serialization operator which are unnecessary in " +
        "satisfying a query. This optimization allows object serializers to avoid " +
        "executing unnecessary nested expressions.")
      .version("3.0.0")
      .booleanConf
      .createWithDefault(true)

  val NESTED_PRUNING_ON_EXPRESSIONS =
    buildConf("spark.sql.optimizer.expression.nestedPruning.enabled")
      .internal()
      .doc("Prune nested fields from expressions in an operator which are unnecessary in " +
        "satisfying a query. Note that this optimization doesn't prune nested fields from " +
        "physical data source scanning. For pruning nested fields from scanning, please use " +
        "`spark.sql.optimizer.nestedSchemaPruning.enabled` config.")
      .version("3.0.0")
      .booleanConf
      .createWithDefault(true)

  val DECORRELATE_INNER_QUERY_ENABLED =
    buildConf("spark.sql.optimizer.decorrelateInnerQuery.enabled")
      .internal()
      .doc("Decorrelate inner query by eliminating correlated references and build domain joins.")
      .version("3.2.0")
      .booleanConf
      .createWithDefault(true)

  val OPTIMIZE_ONE_ROW_RELATION_SUBQUERY =
    buildConf("spark.sql.optimizer.optimizeOneRowRelationSubquery")
      .internal()
      .doc("When true, the optimizer will inline subqueries with OneRowRelation as leaf nodes.")
      .version("3.2.0")
      .booleanConf
      .createWithDefault(true)

  val TOP_K_SORT_FALLBACK_THRESHOLD =
    buildConf("spark.sql.execution.topKSortFallbackThreshold")
      .doc("In SQL queries with a SORT followed by a LIMIT like " +
          "'SELECT x FROM t ORDER BY y LIMIT m', if m is under this threshold, do a top-K sort" +
          " in memory, otherwise do a global sort which spills to disk if necessary.")
      .version("2.4.0")
      .intConf
      .createWithDefault(ByteArrayMethods.MAX_ROUNDED_ARRAY_LENGTH)

  object Deprecated {
    val MAPRED_REDUCE_TASKS = "mapred.reduce.tasks"
  }

  object Replaced {
    val MAPREDUCE_JOB_REDUCES = "mapreduce.job.reduces"
  }

  val CSV_PARSER_COLUMN_PRUNING = buildConf("spark.sql.csv.parser.columnPruning.enabled")
    .internal()
    .doc("If it is set to true, column names of the requested schema are passed to CSV parser. " +
      "Other column values can be ignored during parsing even if they are malformed.")
    .version("2.4.0")
    .booleanConf
    .createWithDefault(true)

  val CSV_INPUT_BUFFER_SIZE = buildConf("spark.sql.csv.parser.inputBufferSize")
    .internal()
    .doc("If it is set, it configures the buffer size of CSV input during parsing. " +
      "It is the same as inputBufferSize option in CSV which has a higher priority. " +
      "Note that this is a workaround for the parsing library's regression, and this " +
      "configuration is internal and supposed to be removed in the near future.")
    .version("3.0.3")
    .intConf
    .createOptional

  val REPL_EAGER_EVAL_ENABLED = buildConf("spark.sql.repl.eagerEval.enabled")
    .doc("Enables eager evaluation or not. When true, the top K rows of Dataset will be " +
      "displayed if and only if the REPL supports the eager evaluation. Currently, the " +
      "eager evaluation is supported in PySpark and SparkR. In PySpark, for the notebooks like " +
      "Jupyter, the HTML table (generated by _repr_html_) will be returned. For plain Python " +
      "REPL, the returned outputs are formatted like dataframe.show(). In SparkR, the returned " +
      "outputs are showed similar to R data.frame would.")
    .version("2.4.0")
    .booleanConf
    .createWithDefault(false)

  val REPL_EAGER_EVAL_MAX_NUM_ROWS = buildConf("spark.sql.repl.eagerEval.maxNumRows")
    .doc("The max number of rows that are returned by eager evaluation. This only takes " +
      s"effect when ${REPL_EAGER_EVAL_ENABLED.key} is set to true. The valid range of this " +
      "config is from 0 to (Int.MaxValue - 1), so the invalid config like negative and " +
      "greater than (Int.MaxValue - 1) will be normalized to 0 and (Int.MaxValue - 1).")
    .version("2.4.0")
    .intConf
    .createWithDefault(20)

  val REPL_EAGER_EVAL_TRUNCATE = buildConf("spark.sql.repl.eagerEval.truncate")
    .doc("The max number of characters for each cell that is returned by eager evaluation. " +
      s"This only takes effect when ${REPL_EAGER_EVAL_ENABLED.key} is set to true.")
    .version("2.4.0")
    .intConf
    .createWithDefault(20)

  val FAST_HASH_AGGREGATE_MAX_ROWS_CAPACITY_BIT =
    buildConf("spark.sql.codegen.aggregate.fastHashMap.capacityBit")
      .internal()
      .doc("Capacity for the max number of rows to be held in memory " +
        "by the fast hash aggregate product operator. The bit is not for actual value, " +
        "but the actual numBuckets is determined by loadFactor " +
        "(e.g: default bit value 16 , the actual numBuckets is ((1 << 16) / 0.5).")
      .version("2.4.0")
      .intConf
      .checkValue(bit => bit >= 10 && bit <= 30, "The bit value must be in [10, 30].")
      .createWithDefault(16)

  val AVRO_COMPRESSION_CODEC = buildConf("spark.sql.avro.compression.codec")
    .doc("Compression codec used in writing of AVRO files. Supported codecs: " +
      "uncompressed, deflate, snappy, bzip2, xz and zstandard. Default codec is snappy.")
    .version("2.4.0")
    .stringConf
    .checkValues(Set("uncompressed", "deflate", "snappy", "bzip2", "xz", "zstandard"))
    .createWithDefault("snappy")

  val AVRO_DEFLATE_LEVEL = buildConf("spark.sql.avro.deflate.level")
    .doc("Compression level for the deflate codec used in writing of AVRO files. " +
      "Valid value must be in the range of from 1 to 9 inclusive or -1. " +
      "The default value is -1 which corresponds to 6 level in the current implementation.")
    .version("2.4.0")
    .intConf
    .checkValues((1 to 9).toSet + Deflater.DEFAULT_COMPRESSION)
    .createWithDefault(Deflater.DEFAULT_COMPRESSION)

  val LEGACY_SIZE_OF_NULL = buildConf("spark.sql.legacy.sizeOfNull")
    .internal()
    .doc(s"If it is set to false, or ${ANSI_ENABLED.key} is true, then size of null returns " +
      "null. Otherwise, it returns -1, which was inherited from Hive.")
    .version("2.4.0")
    .booleanConf
    .createWithDefault(true)

  val LEGACY_PARSE_NULL_PARTITION_SPEC_AS_STRING_LITERAL =
    buildConf("spark.sql.legacy.parseNullPartitionSpecAsStringLiteral")
      .internal()
      .doc("If it is set to true, `PARTITION(col=null)` is parsed as a string literal of its " +
        "text representation, e.g., string 'null', when the partition column is string type. " +
        "Otherwise, it is always parsed as a null literal in the partition spec.")
      .version("3.0.2")
      .booleanConf
      .createWithDefault(false)

  val LEGACY_REPLACE_DATABRICKS_SPARK_AVRO_ENABLED =
    buildConf("spark.sql.legacy.replaceDatabricksSparkAvro.enabled")
      .internal()
      .doc("If it is set to true, the data source provider com.databricks.spark.avro is mapped " +
        "to the built-in but external Avro data source module for backward compatibility.")
      .version("2.4.0")
      .booleanConf
      .createWithDefault(true)

  val LEGACY_SETOPS_PRECEDENCE_ENABLED =
    buildConf("spark.sql.legacy.setopsPrecedence.enabled")
      .internal()
      .doc("When set to true and the order of evaluation is not specified by parentheses, the " +
        "set operations are performed from left to right as they appear in the query. When set " +
        "to false and order of evaluation is not specified by parentheses, INTERSECT operations " +
        "are performed before any UNION, EXCEPT and MINUS operations.")
      .version("2.4.0")
      .booleanConf
      .createWithDefault(false)

  val LEGACY_EXPONENT_LITERAL_AS_DECIMAL_ENABLED =
    buildConf("spark.sql.legacy.exponentLiteralAsDecimal.enabled")
      .internal()
      .doc("When set to true, a literal with an exponent (e.g. 1E-30) would be parsed " +
        "as Decimal rather than Double.")
      .version("3.0.0")
      .booleanConf
      .createWithDefault(false)

  val LEGACY_ALLOW_NEGATIVE_SCALE_OF_DECIMAL_ENABLED =
    buildConf("spark.sql.legacy.allowNegativeScaleOfDecimal")
      .internal()
      .doc("When set to true, negative scale of Decimal type is allowed. For example, " +
        "the type of number 1E10BD under legacy mode is DecimalType(2, -9), but is " +
        "Decimal(11, 0) in non legacy mode.")
      .version("3.0.0")
      .booleanConf
      .createWithDefault(false)

  val LEGACY_BUCKETED_TABLE_SCAN_OUTPUT_ORDERING =
    buildConf("spark.sql.legacy.bucketedTableScan.outputOrdering")
      .internal()
      .doc("When true, the bucketed table scan will list files during planning to figure out the " +
        "output ordering, which is expensive and may make the planning quite slow.")
      .version("3.0.0")
      .booleanConf
      .createWithDefault(false)

  val LEGACY_HAVING_WITHOUT_GROUP_BY_AS_WHERE =
    buildConf("spark.sql.legacy.parser.havingWithoutGroupByAsWhere")
      .internal()
      .doc("If it is set to true, the parser will treat HAVING without GROUP BY as a normal " +
        "WHERE, which does not follow SQL standard.")
      .version("2.4.1")
      .booleanConf
      .createWithDefault(false)

  val LEGACY_ALLOW_EMPTY_STRING_IN_JSON =
    buildConf("spark.sql.legacy.json.allowEmptyString.enabled")
      .internal()
      .doc("When set to true, the parser of JSON data source treats empty strings as null for " +
        "some data types such as `IntegerType`.")
      .version("3.0.0")
      .booleanConf
      .createWithDefault(false)

  val LEGACY_CREATE_EMPTY_COLLECTION_USING_STRING_TYPE =
    buildConf("spark.sql.legacy.createEmptyCollectionUsingStringType")
      .internal()
      .doc("When set to true, Spark returns an empty collection with `StringType` as element " +
        "type if the `array`/`map` function is called without any parameters. Otherwise, Spark " +
        "returns an empty collection with `NullType` as element type.")
      .version("3.0.0")
      .booleanConf
      .createWithDefault(false)

  val LEGACY_ALLOW_UNTYPED_SCALA_UDF =
    buildConf("spark.sql.legacy.allowUntypedScalaUDF")
      .internal()
      .doc("When set to true, user is allowed to use org.apache.spark.sql.functions." +
        "udf(f: AnyRef, dataType: DataType). Otherwise, an exception will be thrown at runtime.")
      .version("3.0.0")
      .booleanConf
      .createWithDefault(false)

  val LEGACY_STATISTICAL_AGGREGATE =
    buildConf("spark.sql.legacy.statisticalAggregate")
      .internal()
      .doc("When set to true, statistical aggregate function returns Double.NaN " +
        "if divide by zero occurred during expression evaluation, otherwise, it returns null. " +
        "Before version 3.1.0, it returns NaN in divideByZero case by default.")
      .version("3.1.0")
      .booleanConf
      .createWithDefault(false)

  val TRUNCATE_TABLE_IGNORE_PERMISSION_ACL =
    buildConf("spark.sql.truncateTable.ignorePermissionAcl.enabled")
      .internal()
      .doc("When set to true, TRUNCATE TABLE command will not try to set back original " +
        "permission and ACLs when re-creating the table/partition paths.")
      .version("2.4.6")
      .booleanConf
      .createWithDefault(false)

  val NAME_NON_STRUCT_GROUPING_KEY_AS_VALUE =
    buildConf("spark.sql.legacy.dataset.nameNonStructGroupingKeyAsValue")
      .internal()
      .doc("When set to true, the key attribute resulted from running `Dataset.groupByKey` " +
        "for non-struct key type, will be named as `value`, following the behavior of Spark " +
        "version 2.4 and earlier.")
      .version("3.0.0")
      .booleanConf
      .createWithDefault(false)

  val MAX_TO_STRING_FIELDS = buildConf("spark.sql.debug.maxToStringFields")
    .doc("Maximum number of fields of sequence-like entries can be converted to strings " +
      "in debug output. Any elements beyond the limit will be dropped and replaced by a" +
      """ "... N more fields" placeholder.""")
    .version("3.0.0")
    .intConf
    .createWithDefault(25)

  val MAX_PLAN_STRING_LENGTH = buildConf("spark.sql.maxPlanStringLength")
    .doc("Maximum number of characters to output for a plan string.  If the plan is " +
      "longer, further output will be truncated.  The default setting always generates a full " +
      "plan.  Set this to a lower value such as 8k if plan strings are taking up too much " +
      "memory or are causing OutOfMemory errors in the driver or UI processes.")
    .version("3.0.0")
    .bytesConf(ByteUnit.BYTE)
    .checkValue(i => i >= 0 && i <= ByteArrayMethods.MAX_ROUNDED_ARRAY_LENGTH, "Invalid " +
      "value for 'spark.sql.maxPlanStringLength'.  Length must be a valid string length " +
      "(nonnegative and shorter than the maximum size).")
    .createWithDefaultString(s"${ByteArrayMethods.MAX_ROUNDED_ARRAY_LENGTH}")

  val MAX_METADATA_STRING_LENGTH = buildConf("spark.sql.maxMetadataStringLength")
    .doc("Maximum number of characters to output for a metadata string. e.g. " +
      "file location in `DataSourceScanExec`, every value will be abbreviated if exceed length.")
    .version("3.1.0")
    .intConf
    .checkValue(_ > 3, "This value must be bigger than 3.")
    .createWithDefault(100)

  val SET_COMMAND_REJECTS_SPARK_CORE_CONFS =
    buildConf("spark.sql.legacy.setCommandRejectsSparkCoreConfs")
      .internal()
      .doc("If it is set to true, SET command will fail when the key is registered as " +
        "a SparkConf entry.")
      .version("3.0.0")
      .booleanConf
      .createWithDefault(true)

  object TimestampTypes extends Enumeration {
    val TIMESTAMP_NTZ, TIMESTAMP_LTZ = Value
  }

  val TIMESTAMP_TYPE =
    buildConf("spark.sql.timestampType")
      .doc("Configures the default timestamp type of Spark SQL, including SQL DDL, Cast clause " +
        s"and type literal. Setting the configuration as ${TimestampTypes.TIMESTAMP_NTZ} will " +
        "use TIMESTAMP WITHOUT TIME ZONE as the default type while putting it as " +
        s"${TimestampTypes.TIMESTAMP_LTZ} will use TIMESTAMP WITH LOCAL TIME ZONE. " +
        "Before the 3.3.0 release, Spark only supports the TIMESTAMP WITH " +
        "LOCAL TIME ZONE type.")
      .version("3.3.0")
      .stringConf
      .transform(_.toUpperCase(Locale.ROOT))
      .checkValues(TimestampTypes.values.map(_.toString))
      .createWithDefault(TimestampTypes.TIMESTAMP_LTZ.toString)

  val DATETIME_JAVA8API_ENABLED = buildConf("spark.sql.datetime.java8API.enabled")
    .doc("If the configuration property is set to true, java.time.Instant and " +
      "java.time.LocalDate classes of Java 8 API are used as external types for " +
      "Catalyst's TimestampType and DateType. If it is set to false, java.sql.Timestamp " +
      "and java.sql.Date are used for the same purpose.")
    .version("3.0.0")
    .booleanConf
    .createWithDefault(false)

  val UI_EXPLAIN_MODE = buildConf("spark.sql.ui.explainMode")
    .doc("Configures the query explain mode used in the Spark SQL UI. The value can be 'simple', " +
      "'extended', 'codegen', 'cost', or 'formatted'. The default value is 'formatted'.")
    .version("3.1.0")
    .stringConf
    .transform(_.toUpperCase(Locale.ROOT))
    .checkValue(mode => Set("SIMPLE", "EXTENDED", "CODEGEN", "COST", "FORMATTED").contains(mode),
      "Invalid value for 'spark.sql.ui.explainMode'. Valid values are 'simple', 'extended', " +
      "'codegen', 'cost' and 'formatted'.")
    .createWithDefault("formatted")

  val SOURCES_BINARY_FILE_MAX_LENGTH = buildConf("spark.sql.sources.binaryFile.maxLength")
    .doc("The max length of a file that can be read by the binary file data source. " +
      "Spark will fail fast and not attempt to read the file if its length exceeds this value. " +
      "The theoretical max is Int.MaxValue, though VMs might implement a smaller max.")
    .version("3.0.0")
    .internal()
    .intConf
    .createWithDefault(Int.MaxValue)

  val LEGACY_CAST_DATETIME_TO_STRING =
    buildConf("spark.sql.legacy.typeCoercion.datetimeToString.enabled")
      .internal()
      .doc("If it is set to true, date/timestamp will cast to string in binary comparisons " +
        s"with String when ${ANSI_ENABLED.key} is false.")
      .version("3.0.0")
      .booleanConf
      .createWithDefault(false)

  val DEFAULT_CATALOG = buildConf("spark.sql.defaultCatalog")
    .doc("Name of the default catalog. This will be the current catalog if users have not " +
      "explicitly set the current catalog yet.")
    .version("3.0.0")
    .stringConf
    .createWithDefault(SESSION_CATALOG_NAME)

  val V2_SESSION_CATALOG_IMPLEMENTATION =
    buildConf(s"spark.sql.catalog.$SESSION_CATALOG_NAME")
      .doc("A catalog implementation that will be used as the v2 interface to Spark's built-in " +
        s"v1 catalog: $SESSION_CATALOG_NAME. This catalog shares its identifier namespace with " +
        s"the $SESSION_CATALOG_NAME and must be consistent with it; for example, if a table can " +
        s"be loaded by the $SESSION_CATALOG_NAME, this catalog must also return the table " +
        s"metadata. To delegate operations to the $SESSION_CATALOG_NAME, implementations can " +
        "extend 'CatalogExtension'.")
      .version("3.0.0")
      .stringConf
      .createOptional

  object MapKeyDedupPolicy extends Enumeration {
    val EXCEPTION, LAST_WIN = Value
  }

  val MAP_KEY_DEDUP_POLICY = buildConf("spark.sql.mapKeyDedupPolicy")
    .doc("The policy to deduplicate map keys in builtin function: CreateMap, MapFromArrays, " +
      "MapFromEntries, StringToMap, MapConcat and TransformKeys. When EXCEPTION, the query " +
      "fails if duplicated map keys are detected. When LAST_WIN, the map key that is inserted " +
      "at last takes precedence.")
    .version("3.0.0")
    .stringConf
    .transform(_.toUpperCase(Locale.ROOT))
    .checkValues(MapKeyDedupPolicy.values.map(_.toString))
    .createWithDefault(MapKeyDedupPolicy.EXCEPTION.toString)

  val LEGACY_LOOSE_UPCAST = buildConf("spark.sql.legacy.doLooseUpcast")
    .internal()
    .doc("When true, the upcast will be loose and allows string to atomic types.")
    .version("3.0.0")
    .booleanConf
    .createWithDefault(false)

  object LegacyBehaviorPolicy extends Enumeration {
    val EXCEPTION, LEGACY, CORRECTED = Value
  }

  val LEGACY_CTE_PRECEDENCE_POLICY = buildConf("spark.sql.legacy.ctePrecedencePolicy")
    .internal()
    .doc("When LEGACY, outer CTE definitions takes precedence over inner definitions. If set to " +
      "CORRECTED, inner CTE definitions take precedence. The default value is EXCEPTION, " +
      "AnalysisException is thrown while name conflict is detected in nested CTE. This config " +
      "will be removed in future versions and CORRECTED will be the only behavior.")
    .version("3.0.0")
    .stringConf
    .transform(_.toUpperCase(Locale.ROOT))
    .checkValues(LegacyBehaviorPolicy.values.map(_.toString))
    .createWithDefault(LegacyBehaviorPolicy.EXCEPTION.toString)

  val LEGACY_TIME_PARSER_POLICY = buildConf("spark.sql.legacy.timeParserPolicy")
    .internal()
    .doc("When LEGACY, java.text.SimpleDateFormat is used for formatting and parsing " +
      "dates/timestamps in a locale-sensitive manner, which is the approach before Spark 3.0. " +
      "When set to CORRECTED, classes from java.time.* packages are used for the same purpose. " +
      "The default value is EXCEPTION, RuntimeException is thrown when we will get different " +
      "results.")
    .version("3.0.0")
    .stringConf
    .transform(_.toUpperCase(Locale.ROOT))
    .checkValues(LegacyBehaviorPolicy.values.map(_.toString))
    .createWithDefault(LegacyBehaviorPolicy.EXCEPTION.toString)

  val LEGACY_ARRAY_EXISTS_FOLLOWS_THREE_VALUED_LOGIC =
    buildConf("spark.sql.legacy.followThreeValuedLogicInArrayExists")
      .internal()
      .doc("When true, the ArrayExists will follow the three-valued boolean logic.")
      .version("3.0.0")
      .booleanConf
      .createWithDefault(true)

  val ADDITIONAL_REMOTE_REPOSITORIES =
    buildConf("spark.sql.maven.additionalRemoteRepositories")
      .doc("A comma-delimited string config of the optional additional remote Maven mirror " +
        "repositories. This is only used for downloading Hive jars in IsolatedClientLoader " +
        "if the default Maven Central repo is unreachable.")
      .version("3.0.0")
      .stringConf
      .createWithDefault(
        sys.env.getOrElse("DEFAULT_ARTIFACT_REPOSITORY",
          "https://maven-central.storage-download.googleapis.com/maven2/"))

  val LEGACY_FROM_DAYTIME_STRING =
    buildConf("spark.sql.legacy.fromDayTimeString.enabled")
      .internal()
      .doc("When true, the `from` bound is not taken into account in conversion of " +
        "a day-time string to an interval, and the `to` bound is used to skip " +
        "all interval units out of the specified range. If it is set to `false`, " +
        "`ParseException` is thrown if the input does not match to the pattern " +
        "defined by `from` and `to`.")
      .version("3.0.0")
      .booleanConf
      .createWithDefault(false)

  val LEGACY_PROPERTY_NON_RESERVED =
    buildConf("spark.sql.legacy.notReserveProperties")
      .internal()
      .doc("When true, all database and table properties are not reserved and available for " +
        "create/alter syntaxes. But please be aware that the reserved properties will be " +
        "silently removed.")
      .version("3.0.0")
      .booleanConf
      .createWithDefault(false)

  val LEGACY_ADD_SINGLE_FILE_IN_ADD_FILE =
    buildConf("spark.sql.legacy.addSingleFileInAddFile")
      .internal()
      .doc("When true, only a single file can be added using ADD FILE. If false, then users " +
        "can add directory by passing directory path to ADD FILE.")
      .version("3.0.0")
      .booleanConf
      .createWithDefault(false)

  val LEGACY_MSSQLSERVER_NUMERIC_MAPPING_ENABLED =
    buildConf("spark.sql.legacy.mssqlserver.numericMapping.enabled")
      .internal()
      .doc("When true, use legacy MySqlServer SMALLINT and REAL type mapping.")
      .version("2.4.5")
      .booleanConf
      .createWithDefault(false)

  val CSV_FILTER_PUSHDOWN_ENABLED = buildConf("spark.sql.csv.filterPushdown.enabled")
    .doc("When true, enable filter pushdown to CSV datasource.")
    .version("3.0.0")
    .booleanConf
    .createWithDefault(true)

  val JSON_FILTER_PUSHDOWN_ENABLED = buildConf("spark.sql.json.filterPushdown.enabled")
    .doc("When true, enable filter pushdown to JSON datasource.")
    .version("3.1.0")
    .booleanConf
    .createWithDefault(true)

  val AVRO_FILTER_PUSHDOWN_ENABLED = buildConf("spark.sql.avro.filterPushdown.enabled")
    .doc("When true, enable filter pushdown to Avro datasource.")
    .version("3.1.0")
    .booleanConf
    .createWithDefault(true)

  val ADD_PARTITION_BATCH_SIZE =
    buildConf("spark.sql.addPartitionInBatch.size")
      .internal()
      .doc("The number of partitions to be handled in one turn when use " +
        "`AlterTableAddPartitionCommand` or `RepairTableCommand` to add partitions into table. " +
        "The smaller batch size is, the less memory is required for the real handler, e.g. " +
        "Hive Metastore.")
      .version("3.0.0")
      .intConf
      .checkValue(_ > 0, "The value of spark.sql.addPartitionInBatch.size must be positive")
      .createWithDefault(100)

  val LEGACY_ALLOW_HASH_ON_MAPTYPE = buildConf("spark.sql.legacy.allowHashOnMapType")
    .internal()
    .doc("When set to true, hash expressions can be applied on elements of MapType. Otherwise, " +
      "an analysis exception will be thrown.")
    .version("3.0.0")
    .booleanConf
    .createWithDefault(false)

   val LEGACY_INTEGER_GROUPING_ID =
    buildConf("spark.sql.legacy.integerGroupingId")
      .internal()
      .doc("When true, grouping_id() returns int values instead of long values.")
      .version("3.1.0")
      .booleanConf
      .createWithDefault(false)

  val PARQUET_INT96_REBASE_MODE_IN_WRITE =
    buildConf("spark.sql.parquet.int96RebaseModeInWrite")
      .internal()
      .doc("When LEGACY, Spark will rebase INT96 timestamps from Proleptic Gregorian calendar to " +
        "the legacy hybrid (Julian + Gregorian) calendar when writing Parquet files. " +
        "When CORRECTED, Spark will not do rebase and write the timestamps as it is. " +
        "When EXCEPTION, which is the default, Spark will fail the writing if it sees ancient " +
        "timestamps that are ambiguous between the two calendars.")
      .version("3.1.0")
      .withAlternative("spark.sql.legacy.parquet.int96RebaseModeInWrite")
      .stringConf
      .transform(_.toUpperCase(Locale.ROOT))
      .checkValues(LegacyBehaviorPolicy.values.map(_.toString))
      .createWithDefault(LegacyBehaviorPolicy.EXCEPTION.toString)

  val PARQUET_REBASE_MODE_IN_WRITE =
    buildConf("spark.sql.parquet.datetimeRebaseModeInWrite")
      .internal()
      .doc("When LEGACY, Spark will rebase dates/timestamps from Proleptic Gregorian calendar " +
        "to the legacy hybrid (Julian + Gregorian) calendar when writing Parquet files. " +
        "When CORRECTED, Spark will not do rebase and write the dates/timestamps as it is. " +
        "When EXCEPTION, which is the default, Spark will fail the writing if it sees " +
        "ancient dates/timestamps that are ambiguous between the two calendars. " +
        "This config influences on writes of the following parquet logical types: DATE, " +
        "TIMESTAMP_MILLIS, TIMESTAMP_MICROS. The INT96 type has the separate config: " +
        s"${PARQUET_INT96_REBASE_MODE_IN_WRITE.key}.")
      .version("3.0.0")
      .withAlternative("spark.sql.legacy.parquet.datetimeRebaseModeInWrite")
      .stringConf
      .transform(_.toUpperCase(Locale.ROOT))
      .checkValues(LegacyBehaviorPolicy.values.map(_.toString))
      .createWithDefault(LegacyBehaviorPolicy.EXCEPTION.toString)

  val PARQUET_INT96_REBASE_MODE_IN_READ =
    buildConf("spark.sql.parquet.int96RebaseModeInRead")
      .internal()
      .doc("When LEGACY, Spark will rebase INT96 timestamps from the legacy hybrid (Julian + " +
        "Gregorian) calendar to Proleptic Gregorian calendar when reading Parquet files. " +
        "When CORRECTED, Spark will not do rebase and read the timestamps as it is. " +
        "When EXCEPTION, which is the default, Spark will fail the reading if it sees ancient " +
        "timestamps that are ambiguous between the two calendars. This config is only effective " +
        "if the writer info (like Spark, Hive) of the Parquet files is unknown.")
      .version("3.1.0")
      .withAlternative("spark.sql.legacy.parquet.int96RebaseModeInRead")
      .stringConf
      .transform(_.toUpperCase(Locale.ROOT))
      .checkValues(LegacyBehaviorPolicy.values.map(_.toString))
      .createWithDefault(LegacyBehaviorPolicy.EXCEPTION.toString)

  val PARQUET_REBASE_MODE_IN_READ =
    buildConf("spark.sql.parquet.datetimeRebaseModeInRead")
      .internal()
      .doc("When LEGACY, Spark will rebase dates/timestamps from the legacy hybrid (Julian + " +
        "Gregorian) calendar to Proleptic Gregorian calendar when reading Parquet files. " +
        "When CORRECTED, Spark will not do rebase and read the dates/timestamps as it is. " +
        "When EXCEPTION, which is the default, Spark will fail the reading if it sees " +
        "ancient dates/timestamps that are ambiguous between the two calendars. This config is " +
        "only effective if the writer info (like Spark, Hive) of the Parquet files is unknown. " +
        "This config influences on reads of the following parquet logical types: DATE, " +
        "TIMESTAMP_MILLIS, TIMESTAMP_MICROS. The INT96 type has the separate config: " +
        s"${PARQUET_INT96_REBASE_MODE_IN_READ.key}.")
      .version("3.0.0")
      .withAlternative("spark.sql.legacy.parquet.datetimeRebaseModeInRead")
      .stringConf
      .transform(_.toUpperCase(Locale.ROOT))
      .checkValues(LegacyBehaviorPolicy.values.map(_.toString))
      .createWithDefault(LegacyBehaviorPolicy.EXCEPTION.toString)

  val AVRO_REBASE_MODE_IN_WRITE =
    buildConf("spark.sql.avro.datetimeRebaseModeInWrite")
      .internal()
      .doc("When LEGACY, Spark will rebase dates/timestamps from Proleptic Gregorian calendar " +
        "to the legacy hybrid (Julian + Gregorian) calendar when writing Avro files. " +
        "When CORRECTED, Spark will not do rebase and write the dates/timestamps as it is. " +
        "When EXCEPTION, which is the default, Spark will fail the writing if it sees " +
        "ancient dates/timestamps that are ambiguous between the two calendars.")
      .version("3.0.0")
      .withAlternative("spark.sql.legacy.avro.datetimeRebaseModeInWrite")
      .stringConf
      .transform(_.toUpperCase(Locale.ROOT))
      .checkValues(LegacyBehaviorPolicy.values.map(_.toString))
      .createWithDefault(LegacyBehaviorPolicy.EXCEPTION.toString)

  val AVRO_REBASE_MODE_IN_READ =
    buildConf("spark.sql.avro.datetimeRebaseModeInRead")
      .internal()
      .doc("When LEGACY, Spark will rebase dates/timestamps from the legacy hybrid (Julian + " +
        "Gregorian) calendar to Proleptic Gregorian calendar when reading Avro files. " +
        "When CORRECTED, Spark will not do rebase and read the dates/timestamps as it is. " +
        "When EXCEPTION, which is the default, Spark will fail the reading if it sees " +
        "ancient dates/timestamps that are ambiguous between the two calendars. This config is " +
        "only effective if the writer info (like Spark, Hive) of the Avro files is unknown.")
      .version("3.0.0")
      .withAlternative("spark.sql.legacy.avro.datetimeRebaseModeInRead")
      .stringConf
      .transform(_.toUpperCase(Locale.ROOT))
      .checkValues(LegacyBehaviorPolicy.values.map(_.toString))
      .createWithDefault(LegacyBehaviorPolicy.EXCEPTION.toString)

  val SCRIPT_TRANSFORMATION_EXIT_TIMEOUT =
    buildConf("spark.sql.scriptTransformation.exitTimeoutInSeconds")
      .internal()
      .doc("Timeout for executor to wait for the termination of transformation script when EOF.")
      .version("3.0.0")
      .timeConf(TimeUnit.SECONDS)
      .checkValue(_ > 0, "The timeout value must be positive")
      .createWithDefault(10L)

  val COALESCE_BUCKETS_IN_JOIN_ENABLED =
    buildConf("spark.sql.bucketing.coalesceBucketsInJoin.enabled")
      .doc("When true, if two bucketed tables with the different number of buckets are joined, " +
        "the side with a bigger number of buckets will be coalesced to have the same number " +
        "of buckets as the other side. Bigger number of buckets is divisible by the smaller " +
        "number of buckets. Bucket coalescing is applied to sort-merge joins and " +
        "shuffled hash join. Note: Coalescing bucketed table can avoid unnecessary shuffling " +
        "in join, but it also reduces parallelism and could possibly cause OOM for " +
        "shuffled hash join.")
      .version("3.1.0")
      .booleanConf
      .createWithDefault(false)

  val COALESCE_BUCKETS_IN_JOIN_MAX_BUCKET_RATIO =
    buildConf("spark.sql.bucketing.coalesceBucketsInJoin.maxBucketRatio")
      .doc("The ratio of the number of two buckets being coalesced should be less than or " +
        "equal to this value for bucket coalescing to be applied. This configuration only " +
        s"has an effect when '${COALESCE_BUCKETS_IN_JOIN_ENABLED.key}' is set to true.")
      .version("3.1.0")
      .intConf
      .checkValue(_ > 0, "The difference must be positive.")
      .createWithDefault(4)

  val BROADCAST_HASH_JOIN_OUTPUT_PARTITIONING_EXPAND_LIMIT =
    buildConf("spark.sql.execution.broadcastHashJoin.outputPartitioningExpandLimit")
      .internal()
      .doc("The maximum number of partitionings that a HashPartitioning can be expanded to. " +
        "This configuration is applicable only for BroadcastHashJoin inner joins and can be " +
        "set to '0' to disable this feature.")
      .version("3.1.0")
      .intConf
      .checkValue(_ >= 0, "The value must be non-negative.")
      .createWithDefault(8)

  val OPTIMIZE_NULL_AWARE_ANTI_JOIN =
    buildConf("spark.sql.optimizeNullAwareAntiJoin")
      .internal()
      .doc("When true, NULL-aware anti join execution will be planed into " +
        "BroadcastHashJoinExec with flag isNullAwareAntiJoin enabled, " +
        "optimized from O(M*N) calculation into O(M) calculation " +
        "using Hash lookup instead of Looping lookup." +
        "Only support for singleColumn NAAJ for now.")
      .version("3.1.0")
      .booleanConf
      .createWithDefault(true)

  val LEGACY_COMPLEX_TYPES_TO_STRING =
    buildConf("spark.sql.legacy.castComplexTypesToString.enabled")
      .internal()
      .doc("When true, maps and structs are wrapped by [] in casting to strings, and " +
        "NULL elements of structs/maps/arrays will be omitted while converting to strings. " +
        "Otherwise, if this is false, which is the default, maps and structs are wrapped by {}, " +
        "and NULL elements will be converted to \"null\".")
      .version("3.1.0")
      .booleanConf
      .createWithDefault(false)

  val LEGACY_PATH_OPTION_BEHAVIOR =
    buildConf("spark.sql.legacy.pathOptionBehavior.enabled")
      .internal()
      .doc("When true, \"path\" option is overwritten if one path parameter is passed to " +
        "DataFrameReader.load(), DataFrameWriter.save(), DataStreamReader.load(), or " +
        "DataStreamWriter.start(). Also, \"path\" option is added to the overall paths if " +
        "multiple path parameters are passed to DataFrameReader.load()")
      .version("3.1.0")
      .booleanConf
      .createWithDefault(false)

  val LEGACY_EXTRA_OPTIONS_BEHAVIOR =
    buildConf("spark.sql.legacy.extraOptionsBehavior.enabled")
      .internal()
      .doc("When true, the extra options will be ignored for DataFrameReader.table(). If set it " +
        "to false, which is the default, Spark will check if the extra options have the same " +
        "key, but the value is different with the table serde properties. If the check passes, " +
        "the extra options will be merged with the serde properties as the scan options. " +
        "Otherwise, an exception will be thrown.")
      .version("3.1.0")
      .booleanConf
      .createWithDefault(false)

  val LEGACY_CREATE_HIVE_TABLE_BY_DEFAULT =
    buildConf("spark.sql.legacy.createHiveTableByDefault")
      .internal()
      .doc("When set to true, CREATE TABLE syntax without USING or STORED AS will use Hive " +
        s"instead of the value of ${DEFAULT_DATA_SOURCE_NAME.key} as the table provider.")
      .version("3.1.0")
      .booleanConf
      .createWithDefault(true)

  val LEGACY_CHAR_VARCHAR_AS_STRING =
    buildConf("spark.sql.legacy.charVarcharAsString")
      .internal()
      .doc("When true, Spark will not fail if user uses char and varchar type directly in those" +
        " APIs that accept or parse data types as parameters, e.g." +
        " `SparkSession.read.schema(...)`, `SparkSession.udf.register(...)` but treat them as" +
        " string type as Spark 3.0 and earlier.")
      .version("3.1.0")
      .booleanConf
      .createWithDefault(false)

  val CLI_PRINT_HEADER =
    buildConf("spark.sql.cli.print.header")
     .doc("When set to true, spark-sql CLI prints the names of the columns in query output.")
     .version("3.2.0")
    .booleanConf
    .createWithDefault(false)

  val LEGACY_KEEP_COMMAND_OUTPUT_SCHEMA =
    buildConf("spark.sql.legacy.keepCommandOutputSchema")
      .internal()
      .doc("When true, Spark will keep the output schema of commands such as SHOW DATABASES " +
        "unchanged.")
      .version("3.0.2")
      .booleanConf
      .createWithDefault(false)

  val LEGACY_INTERVAL_ENABLED = buildConf("spark.sql.legacy.interval.enabled")
    .internal()
    .doc("When set to true, Spark SQL uses the mixed legacy interval type `CalendarIntervalType` " +
      "instead of the ANSI compliant interval types `YearMonthIntervalType` and " +
      "`DayTimeIntervalType`. For instance, the date subtraction expression returns " +
      "`CalendarIntervalType` when the SQL config is set to `true` otherwise an ANSI interval.")
    .version("3.2.0")
    .booleanConf
    .createWithDefault(false)

  val MAX_CONCURRENT_OUTPUT_FILE_WRITERS = buildConf("spark.sql.maxConcurrentOutputFileWriters")
    .internal()
    .doc("Maximum number of output file writers to use concurrently. If number of writers " +
      "needed reaches this limit, task will sort rest of output then writing them.")
    .version("3.2.0")
    .intConf
    .createWithDefault(0)

  val INFER_NESTED_DICT_AS_STRUCT = buildConf("spark.sql.pyspark.inferNestedDictAsStruct.enabled")
    .doc("PySpark's SparkSession.createDataFrame infers the nested dict as a map by default. " +
      "When it set to true, it infers the nested dict as a struct.")
    .version("3.3.0")
    .booleanConf
    .createWithDefault(false)

<<<<<<< HEAD
  val EXEC_STAGING_DIR =
    ConfigBuilder("spark.sql.exec.stagingDir")
      .doc("The staging directory of Spark job. Spark uses it to deal with files with " +
        "absolute output path, or writing data into partitioned directory when " +
        "dynamic partition overwrite mode. " +
        "Default value means staging dir is under table path.")
      .version("3.3.0")
      .internal()
      .stringConf
      .createWithDefault(".spark-staging")
=======
  val LEGACY_USE_V1_COMMAND =
    buildConf("spark.sql.legacy.useV1Command")
      .internal()
      .doc("When true, Spark will use legacy V1 SQL commands.")
      .version("3.3.0")
      .booleanConf
      .createWithDefault(false)
>>>>>>> deda62d8

  /**
   * Holds information about keys that have been deprecated.
   *
   * @param key The deprecated key.
   * @param version Version of Spark where key was deprecated.
   * @param comment Additional info regarding to the removed config. For example,
   *                reasons of config deprecation, what users should use instead of it.
   */
  case class DeprecatedConfig(key: String, version: String, comment: String)

  /**
   * Maps deprecated SQL config keys to information about the deprecation.
   *
   * The extra information is logged as a warning when the SQL config is present
   * in the user's configuration.
   */
  val deprecatedSQLConfigs: Map[String, DeprecatedConfig] = {
    val configs = Seq(
      DeprecatedConfig(
        PANDAS_GROUPED_MAP_ASSIGN_COLUMNS_BY_NAME.key, "2.4",
        "The config allows to switch to the behaviour before Spark 2.4 " +
          "and will be removed in the future releases."),
      DeprecatedConfig(HIVE_VERIFY_PARTITION_PATH.key, "3.0",
        s"This config is replaced by '${SPARK_IGNORE_MISSING_FILES.key}'."),
      DeprecatedConfig(ARROW_EXECUTION_ENABLED.key, "3.0",
        s"Use '${ARROW_PYSPARK_EXECUTION_ENABLED.key}' instead of it."),
      DeprecatedConfig(ARROW_FALLBACK_ENABLED.key, "3.0",
        s"Use '${ARROW_PYSPARK_FALLBACK_ENABLED.key}' instead of it."),
      DeprecatedConfig(SHUFFLE_TARGET_POSTSHUFFLE_INPUT_SIZE.key, "3.0",
        s"Use '${ADVISORY_PARTITION_SIZE_IN_BYTES.key}' instead of it."),
      DeprecatedConfig(OPTIMIZER_METADATA_ONLY.key, "3.0",
        "Avoid to depend on this optimization to prevent a potential correctness issue. " +
          "If you must use, use 'SparkSessionExtensions' instead to inject it as a custom rule."),
      DeprecatedConfig(CONVERT_CTAS.key, "3.1",
        s"Set '${LEGACY_CREATE_HIVE_TABLE_BY_DEFAULT.key}' to false instead."),
      DeprecatedConfig("spark.sql.sources.schemaStringLengthThreshold", "3.2",
        s"Use '${HIVE_TABLE_PROPERTY_LENGTH_THRESHOLD.key}' instead."),
      DeprecatedConfig(PARQUET_INT96_REBASE_MODE_IN_WRITE.alternatives.head, "3.2",
        s"Use '${PARQUET_INT96_REBASE_MODE_IN_WRITE.key}' instead."),
      DeprecatedConfig(PARQUET_INT96_REBASE_MODE_IN_READ.alternatives.head, "3.2",
        s"Use '${PARQUET_INT96_REBASE_MODE_IN_READ.key}' instead."),
      DeprecatedConfig(PARQUET_REBASE_MODE_IN_WRITE.alternatives.head, "3.2",
        s"Use '${PARQUET_REBASE_MODE_IN_WRITE.key}' instead."),
      DeprecatedConfig(PARQUET_REBASE_MODE_IN_READ.alternatives.head, "3.2",
        s"Use '${PARQUET_REBASE_MODE_IN_READ.key}' instead."),
      DeprecatedConfig(AVRO_REBASE_MODE_IN_WRITE.alternatives.head, "3.2",
        s"Use '${AVRO_REBASE_MODE_IN_WRITE.key}' instead."),
      DeprecatedConfig(AVRO_REBASE_MODE_IN_READ.alternatives.head, "3.2",
        s"Use '${AVRO_REBASE_MODE_IN_READ.key}' instead."),
      DeprecatedConfig(LEGACY_REPLACE_DATABRICKS_SPARK_AVRO_ENABLED.key, "3.2",
        """Use `.format("avro")` in `DataFrameWriter` or `DataFrameReader` instead."""),
      DeprecatedConfig(COALESCE_PARTITIONS_MIN_PARTITION_NUM.key, "3.2",
        s"Use '${COALESCE_PARTITIONS_MIN_PARTITION_SIZE.key}' instead.")
    )

    Map(configs.map { cfg => cfg.key -> cfg } : _*)
  }

  /**
   * Holds information about keys that have been removed.
   *
   * @param key The removed config key.
   * @param version Version of Spark where key was removed.
   * @param defaultValue The default config value. It can be used to notice
   *                     users that they set non-default value to an already removed config.
   * @param comment Additional info regarding to the removed config.
   */
  case class RemovedConfig(key: String, version: String, defaultValue: String, comment: String)

  /**
   * The map contains info about removed SQL configs. Keys are SQL config names,
   * map values contain extra information like the version in which the config was removed,
   * config's default value and a comment.
   *
   * Please, add a removed SQL configuration property here only when it affects behaviours.
   * For example, `spark.sql.variable.substitute.depth` was not added as it virtually
   * became no-op later. By this, it makes migrations to new Spark versions painless.
   */
  val removedSQLConfigs: Map[String, RemovedConfig] = {
    val configs = Seq(
      RemovedConfig("spark.sql.fromJsonForceNullableSchema", "3.0.0", "true",
        "It was removed to prevent errors like SPARK-23173 for non-default value."),
      RemovedConfig(
        "spark.sql.legacy.allowCreatingManagedTableUsingNonemptyLocation", "3.0.0", "false",
        "It was removed to prevent loss of user data for non-default value."),
      RemovedConfig("spark.sql.legacy.compareDateTimestampInTimestamp", "3.0.0", "true",
        "It was removed to prevent errors like SPARK-23549 for non-default value."),
      RemovedConfig("spark.sql.parquet.int64AsTimestampMillis", "3.0.0", "false",
        "The config was deprecated since Spark 2.3." +
        s"Use '${PARQUET_OUTPUT_TIMESTAMP_TYPE.key}' instead of it."),
      RemovedConfig("spark.sql.execution.pandas.respectSessionTimeZone", "3.0.0", "true",
        "The non-default behavior is considered as a bug, see SPARK-22395. " +
        "The config was deprecated since Spark 2.3."),
      RemovedConfig("spark.sql.optimizer.planChangeLog.level", "3.1.0", "trace",
        s"Please use `${PLAN_CHANGE_LOG_LEVEL.key}` instead."),
      RemovedConfig("spark.sql.optimizer.planChangeLog.rules", "3.1.0", "",
        s"Please use `${PLAN_CHANGE_LOG_RULES.key}` instead."),
      RemovedConfig("spark.sql.optimizer.planChangeLog.batches", "3.1.0", "",
        s"Please use `${PLAN_CHANGE_LOG_BATCHES.key}` instead.")
    )

    Map(configs.map { cfg => cfg.key -> cfg } : _*)
  }
}

/**
 * A class that enables the setting and getting of mutable config parameters/hints.
 *
 * In the presence of a SQLContext, these can be set and queried by passing SET commands
 * into Spark SQL's query functions (i.e. sql()). Otherwise, users of this class can
 * modify the hints by programmatically calling the setters and getters of this class.
 *
 * SQLConf is thread-safe (internally synchronized, so safe to be used in multiple threads).
 */
class SQLConf extends Serializable with Logging {
  import SQLConf._

  /** Only low degree of contention is expected for conf, thus NOT using ConcurrentHashMap. */
  @transient protected[spark] val settings = java.util.Collections.synchronizedMap(
    new java.util.HashMap[String, String]())

  @transient protected val reader = new ConfigReader(settings)

  /** ************************ Spark SQL Params/Hints ******************* */

  def analyzerMaxIterations: Int = getConf(ANALYZER_MAX_ITERATIONS)

  def optimizerExcludedRules: Option[String] = getConf(OPTIMIZER_EXCLUDED_RULES)

  def optimizerMaxIterations: Int = getConf(OPTIMIZER_MAX_ITERATIONS)

  def optimizerInSetConversionThreshold: Int = getConf(OPTIMIZER_INSET_CONVERSION_THRESHOLD)

  def optimizerInSetSwitchThreshold: Int = getConf(OPTIMIZER_INSET_SWITCH_THRESHOLD)

  def planChangeLogLevel: String = getConf(PLAN_CHANGE_LOG_LEVEL)

  def planChangeRules: Option[String] = getConf(PLAN_CHANGE_LOG_RULES)

  def planChangeBatches: Option[String] = getConf(PLAN_CHANGE_LOG_BATCHES)

  def dynamicPartitionPruningEnabled: Boolean = getConf(DYNAMIC_PARTITION_PRUNING_ENABLED)

  def dynamicPartitionPruningUseStats: Boolean = getConf(DYNAMIC_PARTITION_PRUNING_USE_STATS)

  def dynamicPartitionPruningFallbackFilterRatio: Double =
    getConf(DYNAMIC_PARTITION_PRUNING_FALLBACK_FILTER_RATIO)

  def dynamicPartitionPruningReuseBroadcastOnly: Boolean =
    getConf(DYNAMIC_PARTITION_PRUNING_REUSE_BROADCAST_ONLY)

  def stateStoreProviderClass: String = getConf(STATE_STORE_PROVIDER_CLASS)

  def isStateSchemaCheckEnabled: Boolean = getConf(STATE_SCHEMA_CHECK_ENABLED)

  def stateStoreMinDeltasForSnapshot: Int = getConf(STATE_STORE_MIN_DELTAS_FOR_SNAPSHOT)

  def stateStoreFormatValidationEnabled: Boolean = getConf(STATE_STORE_FORMAT_VALIDATION_ENABLED)

  def checkpointLocation: Option[String] = getConf(CHECKPOINT_LOCATION)

  def isUnsupportedOperationCheckEnabled: Boolean = getConf(UNSUPPORTED_OPERATION_CHECK_ENABLED)

  def useDeprecatedKafkaOffsetFetching: Boolean = getConf(USE_DEPRECATED_KAFKA_OFFSET_FETCHING)

  def statefulOperatorCorrectnessCheckEnabled: Boolean =
    getConf(STATEFUL_OPERATOR_CHECK_CORRECTNESS_ENABLED)

  def fileStreamSinkMetadataIgnored: Boolean = getConf(FILESTREAM_SINK_METADATA_IGNORED)

  def streamingFileCommitProtocolClass: String = getConf(STREAMING_FILE_COMMIT_PROTOCOL_CLASS)

  def fileSinkLogDeletion: Boolean = getConf(FILE_SINK_LOG_DELETION)

  def fileSinkLogCompactInterval: Int = getConf(FILE_SINK_LOG_COMPACT_INTERVAL)

  def fileSinkLogCleanupDelay: Long = getConf(FILE_SINK_LOG_CLEANUP_DELAY)

  def fileSourceLogDeletion: Boolean = getConf(FILE_SOURCE_LOG_DELETION)

  def fileSourceLogCompactInterval: Int = getConf(FILE_SOURCE_LOG_COMPACT_INTERVAL)

  def fileSourceLogCleanupDelay: Long = getConf(FILE_SOURCE_LOG_CLEANUP_DELAY)

  def streamingSchemaInference: Boolean = getConf(STREAMING_SCHEMA_INFERENCE)

  def streamingPollingDelay: Long = getConf(STREAMING_POLLING_DELAY)

  def streamingNoDataProgressEventInterval: Long =
    getConf(STREAMING_NO_DATA_PROGRESS_EVENT_INTERVAL)

  def streamingNoDataMicroBatchesEnabled: Boolean =
    getConf(STREAMING_NO_DATA_MICRO_BATCHES_ENABLED)

  def streamingMetricsEnabled: Boolean = getConf(STREAMING_METRICS_ENABLED)

  def streamingProgressRetention: Int = getConf(STREAMING_PROGRESS_RETENTION)

  def filesMaxPartitionBytes: Long = getConf(FILES_MAX_PARTITION_BYTES)

  def filesOpenCostInBytes: Long = getConf(FILES_OPEN_COST_IN_BYTES)

  def filesMinPartitionNum: Option[Int] = getConf(FILES_MIN_PARTITION_NUM)

  def ignoreCorruptFiles: Boolean = getConf(IGNORE_CORRUPT_FILES)

  def ignoreMissingFiles: Boolean = getConf(IGNORE_MISSING_FILES)

  def maxRecordsPerFile: Long = getConf(MAX_RECORDS_PER_FILE)

  def useCompression: Boolean = getConf(COMPRESS_CACHED)

  def orcCompressionCodec: String = getConf(ORC_COMPRESSION)

  def orcVectorizedReaderEnabled: Boolean = getConf(ORC_VECTORIZED_READER_ENABLED)

  def orcVectorizedReaderBatchSize: Int = getConf(ORC_VECTORIZED_READER_BATCH_SIZE)

  def orcVectorizedReaderNestedColumnEnabled: Boolean =
    getConf(ORC_VECTORIZED_READER_NESTED_COLUMN_ENABLED)

  def parquetCompressionCodec: String = getConf(PARQUET_COMPRESSION)

  def parquetVectorizedReaderEnabled: Boolean = getConf(PARQUET_VECTORIZED_READER_ENABLED)

  def parquetVectorizedReaderBatchSize: Int = getConf(PARQUET_VECTORIZED_READER_BATCH_SIZE)

  def columnBatchSize: Int = getConf(COLUMN_BATCH_SIZE)

  def cacheVectorizedReaderEnabled: Boolean = getConf(CACHE_VECTORIZED_READER_ENABLED)

  def defaultNumShufflePartitions: Int = getConf(SHUFFLE_PARTITIONS)

  def numShufflePartitions: Int = {
    if (adaptiveExecutionEnabled && coalesceShufflePartitionsEnabled) {
      getConf(COALESCE_PARTITIONS_INITIAL_PARTITION_NUM).getOrElse(defaultNumShufflePartitions)
    } else {
      defaultNumShufflePartitions
    }
  }

  def adaptiveExecutionEnabled: Boolean = getConf(ADAPTIVE_EXECUTION_ENABLED)

  def adaptiveExecutionLogLevel: String = getConf(ADAPTIVE_EXECUTION_LOG_LEVEL)

  def fetchShuffleBlocksInBatch: Boolean = getConf(FETCH_SHUFFLE_BLOCKS_IN_BATCH)

  def nonEmptyPartitionRatioForBroadcastJoin: Double =
    getConf(NON_EMPTY_PARTITION_RATIO_FOR_BROADCAST_JOIN)

  def coalesceShufflePartitionsEnabled: Boolean = getConf(COALESCE_PARTITIONS_ENABLED)

  def minBatchesToRetain: Int = getConf(MIN_BATCHES_TO_RETAIN)

  def maxBatchesToRetainInMemory: Int = getConf(MAX_BATCHES_TO_RETAIN_IN_MEMORY)

  def streamingMaintenanceInterval: Long = getConf(STREAMING_MAINTENANCE_INTERVAL)

  def stateStoreCompressionCodec: String = getConf(STATE_STORE_COMPRESSION_CODEC)

  def parquetFilterPushDown: Boolean = getConf(PARQUET_FILTER_PUSHDOWN_ENABLED)

  def parquetFilterPushDownDate: Boolean = getConf(PARQUET_FILTER_PUSHDOWN_DATE_ENABLED)

  def parquetFilterPushDownTimestamp: Boolean = getConf(PARQUET_FILTER_PUSHDOWN_TIMESTAMP_ENABLED)

  def parquetFilterPushDownDecimal: Boolean = getConf(PARQUET_FILTER_PUSHDOWN_DECIMAL_ENABLED)

  def parquetFilterPushDownStringStartWith: Boolean =
    getConf(PARQUET_FILTER_PUSHDOWN_STRING_STARTSWITH_ENABLED)

  def parquetFilterPushDownInFilterThreshold: Int =
    getConf(PARQUET_FILTER_PUSHDOWN_INFILTERTHRESHOLD)

  def parquetAggregatePushDown: Boolean = getConf(PARQUET_AGGREGATE_PUSHDOWN_ENABLED)

  def orcFilterPushDown: Boolean = getConf(ORC_FILTER_PUSHDOWN_ENABLED)

  def isOrcSchemaMergingEnabled: Boolean = getConf(ORC_SCHEMA_MERGING_ENABLED)

  def verifyPartitionPath: Boolean = getConf(HIVE_VERIFY_PARTITION_PATH)

  def metastorePartitionPruning: Boolean = getConf(HIVE_METASTORE_PARTITION_PRUNING)

  def metastorePartitionPruningInSetThreshold: Int =
    getConf(HIVE_METASTORE_PARTITION_PRUNING_INSET_THRESHOLD)

  def metastorePartitionPruningFallbackOnException: Boolean =
    getConf(HIVE_METASTORE_PARTITION_PRUNING_FALLBACK_ON_EXCEPTION)

  def manageFilesourcePartitions: Boolean = getConf(HIVE_MANAGE_FILESOURCE_PARTITIONS)

  def filesourcePartitionFileCacheSize: Long = getConf(HIVE_FILESOURCE_PARTITION_FILE_CACHE_SIZE)

  def caseSensitiveInferenceMode: HiveCaseSensitiveInferenceMode.Value =
    HiveCaseSensitiveInferenceMode.withName(getConf(HIVE_CASE_SENSITIVE_INFERENCE))

  def gatherFastStats: Boolean = getConf(GATHER_FASTSTAT)

  def optimizerMetadataOnly: Boolean = getConf(OPTIMIZER_METADATA_ONLY)

  def wholeStageEnabled: Boolean = getConf(WHOLESTAGE_CODEGEN_ENABLED)

  def wholeStageUseIdInClassName: Boolean = getConf(WHOLESTAGE_CODEGEN_USE_ID_IN_CLASS_NAME)

  def wholeStageMaxNumFields: Int = getConf(WHOLESTAGE_MAX_NUM_FIELDS)

  def codegenFallback: Boolean = getConf(CODEGEN_FALLBACK)

  def codegenComments: Boolean = getConf(StaticSQLConf.CODEGEN_COMMENTS)

  def loggingMaxLinesForCodegen: Int = getConf(CODEGEN_LOGGING_MAX_LINES)

  def hugeMethodLimit: Int = getConf(WHOLESTAGE_HUGE_METHOD_LIMIT)

  def methodSplitThreshold: Int = getConf(CODEGEN_METHOD_SPLIT_THRESHOLD)

  def wholeStageSplitConsumeFuncByOperator: Boolean =
    getConf(WHOLESTAGE_SPLIT_CONSUME_FUNC_BY_OPERATOR)

  def tableRelationCacheSize: Int =
    getConf(StaticSQLConf.FILESOURCE_TABLE_RELATION_CACHE_SIZE)

  def codegenCacheMaxEntries: Int = getConf(StaticSQLConf.CODEGEN_CACHE_MAX_ENTRIES)

  def exchangeReuseEnabled: Boolean = getConf(EXCHANGE_REUSE_ENABLED)

  def subqueryReuseEnabled: Boolean = getConf(SUBQUERY_REUSE_ENABLED)

  def caseSensitiveAnalysis: Boolean = getConf(SQLConf.CASE_SENSITIVE)

  def constraintPropagationEnabled: Boolean = getConf(CONSTRAINT_PROPAGATION_ENABLED)

  def escapedStringLiterals: Boolean = getConf(ESCAPED_STRING_LITERALS)

  def fileCompressionFactor: Double = getConf(FILE_COMPRESSION_FACTOR)

  def stringRedactionPattern: Option[Regex] = getConf(SQL_STRING_REDACTION_PATTERN)

  def sortBeforeRepartition: Boolean = getConf(SORT_BEFORE_REPARTITION)

  def topKSortFallbackThreshold: Int = getConf(TOP_K_SORT_FALLBACK_THRESHOLD)

  def fastHashAggregateRowMaxCapacityBit: Int = getConf(FAST_HASH_AGGREGATE_MAX_ROWS_CAPACITY_BIT)

  def streamingSessionWindowMergeSessionInLocalPartition: Boolean =
    getConf(STREAMING_SESSION_WINDOW_MERGE_SESSIONS_IN_LOCAL_PARTITION)

  def datetimeJava8ApiEnabled: Boolean = getConf(DATETIME_JAVA8API_ENABLED)

  def uiExplainMode: String = getConf(UI_EXPLAIN_MODE)

  def addSingleFileInAddFile: Boolean = getConf(LEGACY_ADD_SINGLE_FILE_IN_ADD_FILE)

  def legacyMsSqlServerNumericMappingEnabled: Boolean =
    getConf(LEGACY_MSSQLSERVER_NUMERIC_MAPPING_ENABLED)

  def legacyTimeParserPolicy: LegacyBehaviorPolicy.Value = {
    LegacyBehaviorPolicy.withName(getConf(SQLConf.LEGACY_TIME_PARSER_POLICY))
  }

  def broadcastHashJoinOutputPartitioningExpandLimit: Int =
    getConf(BROADCAST_HASH_JOIN_OUTPUT_PARTITIONING_EXPAND_LIMIT)

  /**
   * Returns the [[Resolver]] for the current configuration, which can be used to determine if two
   * identifiers are equal.
   */
  def resolver: Resolver = {
    if (caseSensitiveAnalysis) {
      org.apache.spark.sql.catalyst.analysis.caseSensitiveResolution
    } else {
      org.apache.spark.sql.catalyst.analysis.caseInsensitiveResolution
    }
  }

  /**
   * Returns the error handler for handling hint errors.
   */
  def hintErrorHandler: HintErrorHandler = HintErrorLogger

  def subexpressionEliminationEnabled: Boolean =
    getConf(SUBEXPRESSION_ELIMINATION_ENABLED)

  def subexpressionEliminationCacheMaxEntries: Int =
    getConf(SUBEXPRESSION_ELIMINATION_CACHE_MAX_ENTRIES)

  def autoBroadcastJoinThreshold: Long = getConf(AUTO_BROADCASTJOIN_THRESHOLD)

  def limitScaleUpFactor: Int = getConf(LIMIT_SCALE_UP_FACTOR)

  def advancedPartitionPredicatePushdownEnabled: Boolean =
    getConf(ADVANCED_PARTITION_PREDICATE_PUSHDOWN)

  def preferSortMergeJoin: Boolean = getConf(PREFER_SORTMERGEJOIN)

  def enableRadixSort: Boolean = getConf(RADIX_SORT_ENABLED)

  def isParquetSchemaMergingEnabled: Boolean = getConf(PARQUET_SCHEMA_MERGING_ENABLED)

  def isParquetSchemaRespectSummaries: Boolean = getConf(PARQUET_SCHEMA_RESPECT_SUMMARIES)

  def parquetOutputCommitterClass: String = getConf(PARQUET_OUTPUT_COMMITTER_CLASS)

  def isParquetBinaryAsString: Boolean = getConf(PARQUET_BINARY_AS_STRING)

  def isParquetINT96AsTimestamp: Boolean = getConf(PARQUET_INT96_AS_TIMESTAMP)

  def isParquetINT96TimestampConversion: Boolean = getConf(PARQUET_INT96_TIMESTAMP_CONVERSION)

  def parquetOutputTimestampType: ParquetOutputTimestampType.Value = {
    ParquetOutputTimestampType.withName(getConf(PARQUET_OUTPUT_TIMESTAMP_TYPE))
  }

  def writeLegacyParquetFormat: Boolean = getConf(PARQUET_WRITE_LEGACY_FORMAT)

  def parquetRecordFilterEnabled: Boolean = getConf(PARQUET_RECORD_FILTER_ENABLED)

  def inMemoryPartitionPruning: Boolean = getConf(IN_MEMORY_PARTITION_PRUNING)

  def inMemoryTableScanStatisticsEnabled: Boolean = getConf(IN_MEMORY_TABLE_SCAN_STATISTICS_ENABLED)

  def offHeapColumnVectorEnabled: Boolean = getConf(COLUMN_VECTOR_OFFHEAP_ENABLED)

  def columnNameOfCorruptRecord: String = getConf(COLUMN_NAME_OF_CORRUPT_RECORD)

  def broadcastTimeout: Long = {
    val timeoutValue = getConf(BROADCAST_TIMEOUT)
    if (timeoutValue < 0) Long.MaxValue else timeoutValue
  }

  def defaultDataSourceName: String = getConf(DEFAULT_DATA_SOURCE_NAME)

  def convertCTAS: Boolean = getConf(CONVERT_CTAS)

  def partitionColumnTypeInferenceEnabled: Boolean =
    getConf(SQLConf.PARTITION_COLUMN_TYPE_INFERENCE)

  def fileCommitProtocolClass: String = getConf(SQLConf.FILE_COMMIT_PROTOCOL_CLASS)

  def parallelPartitionDiscoveryThreshold: Int =
    getConf(SQLConf.PARALLEL_PARTITION_DISCOVERY_THRESHOLD)

  def parallelPartitionDiscoveryParallelism: Int =
    getConf(SQLConf.PARALLEL_PARTITION_DISCOVERY_PARALLELISM)

  def bucketingEnabled: Boolean = getConf(SQLConf.BUCKETING_ENABLED)

  def bucketingMaxBuckets: Int = getConf(SQLConf.BUCKETING_MAX_BUCKETS)

  def autoBucketedScanEnabled: Boolean = getConf(SQLConf.AUTO_BUCKETED_SCAN_ENABLED)

  def dataFrameSelfJoinAutoResolveAmbiguity: Boolean =
    getConf(DATAFRAME_SELF_JOIN_AUTO_RESOLVE_AMBIGUITY)

  def dataFrameRetainGroupColumns: Boolean = getConf(DATAFRAME_RETAIN_GROUP_COLUMNS)

  def dataFramePivotMaxValues: Int = getConf(DATAFRAME_PIVOT_MAX_VALUES)

  def runSQLonFile: Boolean = getConf(RUN_SQL_ON_FILES)

  def enableTwoLevelAggMap: Boolean = getConf(ENABLE_TWOLEVEL_AGG_MAP)

  def enableVectorizedHashMap: Boolean = getConf(ENABLE_VECTORIZED_HASH_MAP)

  def useObjectHashAggregation: Boolean = getConf(USE_OBJECT_HASH_AGG)

  def objectAggSortBasedFallbackThreshold: Int = getConf(OBJECT_AGG_SORT_BASED_FALLBACK_THRESHOLD)

  def variableSubstituteEnabled: Boolean = getConf(VARIABLE_SUBSTITUTE_ENABLED)

  def warehousePath: String = new Path(getConf(StaticSQLConf.WAREHOUSE_PATH)).toString

  def hiveThriftServerSingleSession: Boolean =
    getConf(StaticSQLConf.HIVE_THRIFT_SERVER_SINGLESESSION)

  def orderByOrdinal: Boolean = getConf(ORDER_BY_ORDINAL)

  def groupByOrdinal: Boolean = getConf(GROUP_BY_ORDINAL)

  def groupByAliases: Boolean = getConf(GROUP_BY_ALIASES)

  def crossJoinEnabled: Boolean = getConf(SQLConf.CROSS_JOINS_ENABLED)

  def sessionLocalTimeZone: String = getConf(SQLConf.SESSION_LOCAL_TIMEZONE)

  def jsonGeneratorIgnoreNullFields: Boolean = getConf(SQLConf.JSON_GENERATOR_IGNORE_NULL_FIELDS)

  def jsonExpressionOptimization: Boolean = getConf(SQLConf.JSON_EXPRESSION_OPTIMIZATION)

  def csvExpressionOptimization: Boolean = getConf(SQLConf.CSV_EXPRESSION_OPTIMIZATION)

  def parallelFileListingInStatsComputation: Boolean =
    getConf(SQLConf.PARALLEL_FILE_LISTING_IN_STATS_COMPUTATION)

  def fallBackToHdfsForStatsEnabled: Boolean = getConf(ENABLE_FALL_BACK_TO_HDFS_FOR_STATS)

  def defaultSizeInBytes: Long = getConf(DEFAULT_SIZE_IN_BYTES)

  def ndvMaxError: Double = getConf(NDV_MAX_ERROR)

  def histogramEnabled: Boolean = getConf(HISTOGRAM_ENABLED)

  def histogramNumBins: Int = getConf(HISTOGRAM_NUM_BINS)

  def percentileAccuracy: Int = getConf(PERCENTILE_ACCURACY)

  def cboEnabled: Boolean = getConf(SQLConf.CBO_ENABLED)

  def planStatsEnabled: Boolean = getConf(SQLConf.PLAN_STATS_ENABLED)

  def autoSizeUpdateEnabled: Boolean = getConf(SQLConf.AUTO_SIZE_UPDATE_ENABLED)

  def joinReorderEnabled: Boolean = getConf(SQLConf.JOIN_REORDER_ENABLED)

  def joinReorderDPThreshold: Int = getConf(SQLConf.JOIN_REORDER_DP_THRESHOLD)

  def joinReorderCardWeight: Double = getConf(SQLConf.JOIN_REORDER_CARD_WEIGHT)

  def joinReorderDPStarFilter: Boolean = getConf(SQLConf.JOIN_REORDER_DP_STAR_FILTER)

  def windowExecBufferInMemoryThreshold: Int = getConf(WINDOW_EXEC_BUFFER_IN_MEMORY_THRESHOLD)

  def windowExecBufferSpillThreshold: Int = getConf(WINDOW_EXEC_BUFFER_SPILL_THRESHOLD)

  def sessionWindowBufferInMemoryThreshold: Int = getConf(SESSION_WINDOW_BUFFER_IN_MEMORY_THRESHOLD)

  def sessionWindowBufferSpillThreshold: Int = getConf(SESSION_WINDOW_BUFFER_SPILL_THRESHOLD)

  def sortMergeJoinExecBufferInMemoryThreshold: Int =
    getConf(SORT_MERGE_JOIN_EXEC_BUFFER_IN_MEMORY_THRESHOLD)

  def sortMergeJoinExecBufferSpillThreshold: Int =
    getConf(SORT_MERGE_JOIN_EXEC_BUFFER_SPILL_THRESHOLD)

  def cartesianProductExecBufferInMemoryThreshold: Int =
    getConf(CARTESIAN_PRODUCT_EXEC_BUFFER_IN_MEMORY_THRESHOLD)

  def cartesianProductExecBufferSpillThreshold: Int =
    getConf(CARTESIAN_PRODUCT_EXEC_BUFFER_SPILL_THRESHOLD)

  def codegenSplitAggregateFunc: Boolean = getConf(SQLConf.CODEGEN_SPLIT_AGGREGATE_FUNC)

  def maxNestedViewDepth: Int = getConf(SQLConf.MAX_NESTED_VIEW_DEPTH)

  def useCurrentSQLConfigsForView: Boolean = getConf(SQLConf.USE_CURRENT_SQL_CONFIGS_FOR_VIEW)

  def storeAnalyzedPlanForView: Boolean = getConf(SQLConf.STORE_ANALYZED_PLAN_FOR_VIEW)

  def allowAutoGeneratedAliasForView: Boolean = getConf(SQLConf.ALLOW_AUTO_GENERATED_ALIAS_FOR_VEW)

  def allowStarWithSingleTableIdentifierInCount: Boolean =
    getConf(SQLConf.ALLOW_STAR_WITH_SINGLE_TABLE_IDENTIFIER_IN_COUNT)

  def allowNonEmptyLocationInCTAS: Boolean =
    getConf(SQLConf.ALLOW_NON_EMPTY_LOCATION_IN_CTAS)

  def starSchemaDetection: Boolean = getConf(STARSCHEMA_DETECTION)

  def starSchemaFTRatio: Double = getConf(STARSCHEMA_FACT_TABLE_RATIO)

  def supportQuotedRegexColumnName: Boolean = getConf(SUPPORT_QUOTED_REGEX_COLUMN_NAME)

  def rangeExchangeSampleSizePerPartition: Int = getConf(RANGE_EXCHANGE_SAMPLE_SIZE_PER_PARTITION)

  def arrowPySparkEnabled: Boolean = getConf(ARROW_PYSPARK_EXECUTION_ENABLED)

  def arrowPySparkSelfDestructEnabled: Boolean = getConf(ARROW_PYSPARK_SELF_DESTRUCT_ENABLED)

  def pysparkJVMStacktraceEnabled: Boolean = getConf(PYSPARK_JVM_STACKTRACE_ENABLED)

  def arrowSparkREnabled: Boolean = getConf(ARROW_SPARKR_EXECUTION_ENABLED)

  def arrowPySparkFallbackEnabled: Boolean = getConf(ARROW_PYSPARK_FALLBACK_ENABLED)

  def arrowMaxRecordsPerBatch: Int = getConf(ARROW_EXECUTION_MAX_RECORDS_PER_BATCH)

  def pandasUDFBufferSize: Int = getConf(PANDAS_UDF_BUFFER_SIZE)

  def pysparkSimplifiedTraceback: Boolean = getConf(PYSPARK_SIMPLIFIEID_TRACEBACK)

  def pandasGroupedMapAssignColumnsByName: Boolean =
    getConf(SQLConf.PANDAS_GROUPED_MAP_ASSIGN_COLUMNS_BY_NAME)

  def arrowSafeTypeConversion: Boolean = getConf(SQLConf.PANDAS_ARROW_SAFE_TYPE_CONVERSION)

  def replaceExceptWithFilter: Boolean = getConf(REPLACE_EXCEPT_WITH_FILTER)

  def decimalOperationsAllowPrecisionLoss: Boolean = getConf(DECIMAL_OPERATIONS_ALLOW_PREC_LOSS)

  def literalPickMinimumPrecision: Boolean = getConf(LITERAL_PICK_MINIMUM_PRECISION)

  def continuousStreamingEpochBacklogQueueSize: Int =
    getConf(CONTINUOUS_STREAMING_EPOCH_BACKLOG_QUEUE_SIZE)

  def continuousStreamingExecutorQueueSize: Int = getConf(CONTINUOUS_STREAMING_EXECUTOR_QUEUE_SIZE)

  def continuousStreamingExecutorPollIntervalMs: Long =
    getConf(CONTINUOUS_STREAMING_EXECUTOR_POLL_INTERVAL_MS)

  def disabledV2StreamingWriters: String = getConf(DISABLED_V2_STREAMING_WRITERS)

  def disabledV2StreamingMicroBatchReaders: String =
    getConf(DISABLED_V2_STREAMING_MICROBATCH_READERS)

  def fastFailFileFormatOutput: Boolean = getConf(FASTFAIL_ON_FILEFORMAT_OUTPUT)

  def concatBinaryAsString: Boolean = getConf(CONCAT_BINARY_AS_STRING)

  def eltOutputAsString: Boolean = getConf(ELT_OUTPUT_AS_STRING)

  def validatePartitionColumns: Boolean = getConf(VALIDATE_PARTITION_COLUMNS)

  def partitionOverwriteMode: PartitionOverwriteMode.Value =
    PartitionOverwriteMode.withName(getConf(PARTITION_OVERWRITE_MODE))

  def storeAssignmentPolicy: StoreAssignmentPolicy.Value =
    StoreAssignmentPolicy.withName(getConf(STORE_ASSIGNMENT_POLICY))

  def ansiEnabled: Boolean = getConf(ANSI_ENABLED)

  def timestampType: AtomicType = getConf(TIMESTAMP_TYPE) match {
    case "TIMESTAMP_LTZ" =>
      // For historical reason, the TimestampType maps to TIMESTAMP WITH LOCAL TIME ZONE
      TimestampType

    case "TIMESTAMP_NTZ" =>
      TimestampNTZType
  }

  def nestedSchemaPruningEnabled: Boolean = getConf(NESTED_SCHEMA_PRUNING_ENABLED)

  def serializerNestedSchemaPruningEnabled: Boolean =
    getConf(SERIALIZER_NESTED_SCHEMA_PRUNING_ENABLED)

  def nestedPruningOnExpressions: Boolean = getConf(NESTED_PRUNING_ON_EXPRESSIONS)

  def csvColumnPruning: Boolean = getConf(SQLConf.CSV_PARSER_COLUMN_PRUNING)

  def legacySizeOfNull: Boolean = {
    // size(null) should return null under ansi mode.
    getConf(SQLConf.LEGACY_SIZE_OF_NULL) && !getConf(ANSI_ENABLED)
  }

  def isReplEagerEvalEnabled: Boolean = getConf(SQLConf.REPL_EAGER_EVAL_ENABLED)

  def replEagerEvalMaxNumRows: Int = getConf(SQLConf.REPL_EAGER_EVAL_MAX_NUM_ROWS)

  def replEagerEvalTruncate: Int = getConf(SQLConf.REPL_EAGER_EVAL_TRUNCATE)

  def avroCompressionCodec: String = getConf(SQLConf.AVRO_COMPRESSION_CODEC)

  def avroDeflateLevel: Int = getConf(SQLConf.AVRO_DEFLATE_LEVEL)

  def replaceDatabricksSparkAvroEnabled: Boolean =
    getConf(SQLConf.LEGACY_REPLACE_DATABRICKS_SPARK_AVRO_ENABLED)

  def setOpsPrecedenceEnforced: Boolean = getConf(SQLConf.LEGACY_SETOPS_PRECEDENCE_ENABLED)

  def exponentLiteralAsDecimalEnabled: Boolean =
    getConf(SQLConf.LEGACY_EXPONENT_LITERAL_AS_DECIMAL_ENABLED)

  def allowNegativeScaleOfDecimalEnabled: Boolean =
    getConf(SQLConf.LEGACY_ALLOW_NEGATIVE_SCALE_OF_DECIMAL_ENABLED)

  def legacyStatisticalAggregate: Boolean = getConf(SQLConf.LEGACY_STATISTICAL_AGGREGATE)

  def truncateTableIgnorePermissionAcl: Boolean =
    getConf(SQLConf.TRUNCATE_TABLE_IGNORE_PERMISSION_ACL)

  def nameNonStructGroupingKeyAsValue: Boolean =
    getConf(SQLConf.NAME_NON_STRUCT_GROUPING_KEY_AS_VALUE)

  def maxToStringFields: Int = getConf(SQLConf.MAX_TO_STRING_FIELDS)

  def maxPlanStringLength: Int = getConf(SQLConf.MAX_PLAN_STRING_LENGTH).toInt

  def maxMetadataStringLength: Int = getConf(SQLConf.MAX_METADATA_STRING_LENGTH)

  def setCommandRejectsSparkCoreConfs: Boolean =
    getConf(SQLConf.SET_COMMAND_REJECTS_SPARK_CORE_CONFS)

  def castDatetimeToString: Boolean = getConf(SQLConf.LEGACY_CAST_DATETIME_TO_STRING)

  def ignoreDataLocality: Boolean = getConf(SQLConf.IGNORE_DATA_LOCALITY)

  def csvFilterPushDown: Boolean = getConf(CSV_FILTER_PUSHDOWN_ENABLED)

  def jsonFilterPushDown: Boolean = getConf(JSON_FILTER_PUSHDOWN_ENABLED)

  def avroFilterPushDown: Boolean = getConf(AVRO_FILTER_PUSHDOWN_ENABLED)

  def integerGroupingIdEnabled: Boolean = getConf(SQLConf.LEGACY_INTEGER_GROUPING_ID)

  def metadataCacheTTL: Long = getConf(StaticSQLConf.METADATA_CACHE_TTL_SECONDS)

  def coalesceBucketsInJoinEnabled: Boolean = getConf(SQLConf.COALESCE_BUCKETS_IN_JOIN_ENABLED)

  def coalesceBucketsInJoinMaxBucketRatio: Int =
    getConf(SQLConf.COALESCE_BUCKETS_IN_JOIN_MAX_BUCKET_RATIO)

  def optimizeNullAwareAntiJoin: Boolean =
    getConf(SQLConf.OPTIMIZE_NULL_AWARE_ANTI_JOIN)

  def legacyPathOptionBehavior: Boolean = getConf(SQLConf.LEGACY_PATH_OPTION_BEHAVIOR)

  def disabledJdbcConnectionProviders: String = getConf(
    StaticSQLConf.DISABLED_JDBC_CONN_PROVIDER_LIST)

  def charVarcharAsString: Boolean = getConf(SQLConf.LEGACY_CHAR_VARCHAR_AS_STRING)

  def cliPrintHeader: Boolean = getConf(SQLConf.CLI_PRINT_HEADER)

  def legacyIntervalEnabled: Boolean = getConf(LEGACY_INTERVAL_ENABLED)

  def decorrelateInnerQueryEnabled: Boolean = getConf(SQLConf.DECORRELATE_INNER_QUERY_ENABLED)

  def maxConcurrentOutputFileWriters: Int = getConf(SQLConf.MAX_CONCURRENT_OUTPUT_FILE_WRITERS)

  def inferDictAsStruct: Boolean = getConf(SQLConf.INFER_NESTED_DICT_AS_STRUCT)

<<<<<<< HEAD
  def stagingDir: String = getConf(SQLConf.EXEC_STAGING_DIR)
=======
  def useV1Command: Boolean = getConf(SQLConf.LEGACY_USE_V1_COMMAND)
>>>>>>> deda62d8

  /** ********************** SQLConf functionality methods ************ */

  /** Set Spark SQL configuration properties. */
  def setConf(props: Properties): Unit = settings.synchronized {
    props.asScala.foreach { case (k, v) => setConfString(k, v) }
  }

  /** Set the given Spark SQL configuration property using a `string` value. */
  def setConfString(key: String, value: String): Unit = {
    require(key != null, "key cannot be null")
    require(value != null, s"value cannot be null for key: $key")
    val entry = getConfigEntry(key)
    if (entry != null) {
      // Only verify configs in the SQLConf object
      entry.valueConverter(value)
    }
    setConfWithCheck(key, value)
  }

  /** Set the given Spark SQL configuration property. */
  def setConf[T](entry: ConfigEntry[T], value: T): Unit = {
    require(entry != null, "entry cannot be null")
    require(value != null, s"value cannot be null for key: ${entry.key}")
    require(containsConfigEntry(entry), s"$entry is not registered")
    setConfWithCheck(entry.key, entry.stringConverter(value))
  }

  /** Return the value of Spark SQL configuration property for the given key. */
  @throws[NoSuchElementException]("if key is not set")
  def getConfString(key: String): String = {
    Option(settings.get(key)).
      orElse {
        // Try to use the default value
        Option(getConfigEntry(key)).map { e => e.stringConverter(e.readFrom(reader)) }
      }.
      getOrElse(throw QueryExecutionErrors.noSuchElementExceptionError(key))
  }

  /**
   * Return the value of Spark SQL configuration property for the given key. If the key is not set
   * yet, return `defaultValue`. This is useful when `defaultValue` in ConfigEntry is not the
   * desired one.
   */
  def getConf[T](entry: ConfigEntry[T], defaultValue: T): T = {
    require(containsConfigEntry(entry), s"$entry is not registered")
    Option(settings.get(entry.key)).map(entry.valueConverter).getOrElse(defaultValue)
  }

  /**
   * Return the value of Spark SQL configuration property for the given key. If the key is not set
   * yet, return `defaultValue` in [[ConfigEntry]].
   */
  def getConf[T](entry: ConfigEntry[T]): T = {
    require(containsConfigEntry(entry), s"$entry is not registered")
    entry.readFrom(reader)
  }

  /**
   * Return the value of an optional Spark SQL configuration property for the given key. If the key
   * is not set yet, returns None.
   */
  def getConf[T](entry: OptionalConfigEntry[T]): Option[T] = {
    require(containsConfigEntry(entry), s"$entry is not registered")
    entry.readFrom(reader)
  }

  /**
   * Return the `string` value of Spark SQL configuration property for the given key. If the key is
   * not set yet, return `defaultValue`.
   */
  def getConfString(key: String, defaultValue: String): String = {
    Option(settings.get(key)).getOrElse {
      // If the key is not set, need to check whether the config entry is registered and is
      // a fallback conf, so that we can check its parent.
      getConfigEntry(key) match {
        case e: FallbackConfigEntry[_] =>
          getConfString(e.fallback.key, defaultValue)
        case e: ConfigEntry[_] if defaultValue != null && defaultValue != ConfigEntry.UNDEFINED =>
          // Only verify configs in the SQLConf object
          e.valueConverter(defaultValue)
          defaultValue
        case _ =>
          defaultValue
      }
    }
  }

  private var definedConfsLoaded = false
  /**
   * Init [[StaticSQLConf]] and [[org.apache.spark.sql.hive.HiveUtils]] so that all the defined
   * SQL Configurations will be registered to SQLConf
   */
  private def loadDefinedConfs(): Unit = {
    if (!definedConfsLoaded) {
      definedConfsLoaded = true
      // Force to register static SQL configurations
      StaticSQLConf
      try {
        // Force to register SQL configurations from Hive module
        val symbol = ScalaReflection.mirror.staticModule("org.apache.spark.sql.hive.HiveUtils")
        ScalaReflection.mirror.reflectModule(symbol).instance
      } catch {
        case NonFatal(e) =>
          logWarning("SQL configurations from Hive module is not loaded", e)
      }
    }
  }

  /**
   * Return all the configuration properties that have been set (i.e. not the default).
   * This creates a new copy of the config properties in the form of a Map.
   */
  def getAllConfs: immutable.Map[String, String] =
    settings.synchronized { settings.asScala.toMap }

  /**
   * Return all the configuration definitions that have been defined in [[SQLConf]]. Each
   * definition contains key, defaultValue and doc.
   */
  def getAllDefinedConfs: Seq[(String, String, String, String)] = {
    loadDefinedConfs()
    getConfigEntries().asScala.filter(_.isPublic).map { entry =>
      val displayValue = Option(getConfString(entry.key, null)).getOrElse(entry.defaultValueString)
      (entry.key, displayValue, entry.doc, entry.version)
    }.toSeq
  }

  /**
   * Redacts the given option map according to the description of SQL_OPTIONS_REDACTION_PATTERN.
   */
  def redactOptions[K, V](options: Map[K, V]): Map[K, V] = {
    redactOptions(options.toSeq).toMap
  }

  /**
   * Redacts the given option map according to the description of SQL_OPTIONS_REDACTION_PATTERN.
   */
  def redactOptions[K, V](options: Seq[(K, V)]): Seq[(K, V)] = {
    val regexes = Seq(
      getConf(SQL_OPTIONS_REDACTION_PATTERN),
      SECRET_REDACTION_PATTERN.readFrom(reader))

    regexes.foldLeft(options) { case (opts, r) => Utils.redact(Some(r), opts) }
  }

  /**
   * Return whether a given key is set in this [[SQLConf]].
   */
  def contains(key: String): Boolean = {
    settings.containsKey(key)
  }

  /**
   * Logs a warning message if the given config key is deprecated.
   */
  private def logDeprecationWarning(key: String): Unit = {
    SQLConf.deprecatedSQLConfigs.get(key).foreach {
      case DeprecatedConfig(configName, version, comment) =>
        logWarning(
          s"The SQL config '$configName' has been deprecated in Spark v$version " +
          s"and may be removed in the future. $comment")
    }
  }

  private def requireDefaultValueOfRemovedConf(key: String, value: String): Unit = {
    SQLConf.removedSQLConfigs.get(key).foreach {
      case RemovedConfig(configName, version, defaultValue, comment) =>
        if (value != defaultValue) {
          throw QueryCompilationErrors.configRemovedInVersionError(configName, version, comment)
        }
    }
  }

  protected def setConfWithCheck(key: String, value: String): Unit = {
    logDeprecationWarning(key)
    requireDefaultValueOfRemovedConf(key, value)
    settings.put(key, value)
  }

  def unsetConf(key: String): Unit = {
    logDeprecationWarning(key)
    settings.remove(key)
  }

  def unsetConf(entry: ConfigEntry[_]): Unit = {
    unsetConf(entry.key)
  }

  def clear(): Unit = {
    settings.clear()
  }

  override def clone(): SQLConf = {
    val result = new SQLConf
    getAllConfs.foreach {
      case(k, v) => if (v ne null) result.setConfString(k, v)
    }
    result
  }

  // For test only
  def copy(entries: (ConfigEntry[_], Any)*): SQLConf = {
    val cloned = clone()
    entries.foreach {
      case (entry, value) => cloned.setConfString(entry.key, value.toString)
    }
    cloned
  }

  def isModifiable(key: String): Boolean = {
    containsConfigKey(key) && !isStaticConfigKey(key)
  }
}<|MERGE_RESOLUTION|>--- conflicted
+++ resolved
@@ -3412,7 +3412,6 @@
     .booleanConf
     .createWithDefault(false)
 
-<<<<<<< HEAD
   val EXEC_STAGING_DIR =
     ConfigBuilder("spark.sql.exec.stagingDir")
       .doc("The staging directory of Spark job. Spark uses it to deal with files with " +
@@ -3423,7 +3422,7 @@
       .internal()
       .stringConf
       .createWithDefault(".spark-staging")
-=======
+
   val LEGACY_USE_V1_COMMAND =
     buildConf("spark.sql.legacy.useV1Command")
       .internal()
@@ -3431,7 +3430,6 @@
       .version("3.3.0")
       .booleanConf
       .createWithDefault(false)
->>>>>>> deda62d8
 
   /**
    * Holds information about keys that have been deprecated.
@@ -4154,11 +4152,9 @@
 
   def inferDictAsStruct: Boolean = getConf(SQLConf.INFER_NESTED_DICT_AS_STRUCT)
 
-<<<<<<< HEAD
   def stagingDir: String = getConf(SQLConf.EXEC_STAGING_DIR)
-=======
+
   def useV1Command: Boolean = getConf(SQLConf.LEGACY_USE_V1_COMMAND)
->>>>>>> deda62d8
 
   /** ********************** SQLConf functionality methods ************ */
 
