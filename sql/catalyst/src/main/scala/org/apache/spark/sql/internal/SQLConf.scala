--- conflicted
+++ resolved
@@ -4220,17 +4220,6 @@
       .booleanConf
       .createWithDefault(true)
 
-<<<<<<< HEAD
-    val HAS_CUSTOM_PARTITION_LOCATIONS =
-    buildConf("spark.sql.hasCustomPartitionLocations")
-      .internal()
-      .doc("Insert into hdfs will fetch partitions' details(e.g. createTime,sd,parameters...), " +
-        "when target table does not have custom partition locations, you can set it to false, " +
-        "it will just fetch partitions' name and reduce requests of hive metastore.")
-      .version("3.4.0")
-      .booleanConf
-      .createWithDefault(true)
-=======
   val STABLE_DERIVED_COLUMN_ALIAS_ENABLED =
     buildConf("spark.sql.stableDerivedColumnAlias.enabled")
       .internal()
@@ -4248,7 +4237,16 @@
       .intConf
       .checkValue(_ >= 0, "The threshold of cached local relations must not be negative")
       .createWithDefault(64 * 1024 * 1024)
->>>>>>> 556f6152
+
+    val HAS_CUSTOM_PARTITION_LOCATIONS =
+    buildConf("spark.sql.hasCustomPartitionLocations")
+      .internal()
+      .doc("Insert into hdfs will fetch partitions' details(e.g. createTime,sd,parameters...), " +
+        "when target table does not have custom partition locations, you can set it to false, " +
+        "it will just fetch partitions' name and reduce requests of hive metastore.")
+      .version("3.4.0")
+      .booleanConf
+      .createWithDefault(true)
 
   /**
    * Holds information about keys that have been deprecated.
