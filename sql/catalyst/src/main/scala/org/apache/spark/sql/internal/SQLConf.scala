/*
 * Licensed to the Apache Software Foundation (ASF) under one or more
 * contributor license agreements.  See the NOTICE file distributed with
 * this work for additional information regarding copyright ownership.
 * The ASF licenses this file to You under the Apache License, Version 2.0
 * (the "License"); you may not use this file except in compliance with
 * the License.  You may obtain a copy of the License at
 *
 *    http://www.apache.org/licenses/LICENSE-2.0
 *
 * Unless required by applicable law or agreed to in writing, software
 * distributed under the License is distributed on an "AS IS" BASIS,
 * WITHOUT WARRANTIES OR CONDITIONS OF ANY KIND, either express or implied.
 * See the License for the specific language governing permissions and
 * limitations under the License.
 */

package org.apache.spark.sql.internal

import java.util.{Locale, NoSuchElementException, Properties, TimeZone}
import java.util.concurrent.TimeUnit
import java.util.concurrent.atomic.AtomicReference
import java.util.zip.Deflater

import scala.collection.JavaConverters._
import scala.collection.immutable
import scala.util.Try
import scala.util.matching.Regex
import org.apache.hadoop.fs.Path
import org.apache.spark.{SparkContext, TaskContext}
import org.apache.spark.internal.Logging
import org.apache.spark.internal.config._
import org.apache.spark.internal.config.{IGNORE_MISSING_FILES => SPARK_IGNORE_MISSING_FILES}
import org.apache.spark.network.util.ByteUnit
import org.apache.spark.sql.AnalysisException
import org.apache.spark.sql.catalyst.analysis.{HintErrorLogger, Resolver}
import org.apache.spark.sql.catalyst.expressions.CodegenObjectFactoryMode
import org.apache.spark.sql.catalyst.expressions.codegen.CodeGenerator
import org.apache.spark.sql.catalyst.plans.logical.HintErrorHandler
import org.apache.spark.sql.catalyst.util.DateTimeUtils
import org.apache.spark.sql.connector.catalog.CatalogManager.SESSION_CATALOG_NAME
import org.apache.spark.unsafe.array.ByteArrayMethods
import org.apache.spark.util.Utils

////////////////////////////////////////////////////////////////////////////////////////////////////
// This file defines the configuration options for Spark SQL.
////////////////////////////////////////////////////////////////////////////////////////////////////


object SQLConf {

  private[sql] val sqlConfEntries = java.util.Collections.synchronizedMap(
    new java.util.HashMap[String, ConfigEntry[_]]())

  val staticConfKeys: java.util.Set[String] =
    java.util.Collections.synchronizedSet(new java.util.HashSet[String]())

  private def register(entry: ConfigEntry[_]): Unit = sqlConfEntries.synchronized {
    require(!sqlConfEntries.containsKey(entry.key),
      s"Duplicate SQLConfigEntry. ${entry.key} has been registered")
    sqlConfEntries.put(entry.key, entry)
  }

  // For testing only
  private[sql] def unregister(entry: ConfigEntry[_]): Unit = sqlConfEntries.synchronized {
    sqlConfEntries.remove(entry.key)
  }

  def buildConf(key: String): ConfigBuilder = ConfigBuilder(key).onCreate(register)

  def buildStaticConf(key: String): ConfigBuilder = {
    ConfigBuilder(key).onCreate { entry =>
      staticConfKeys.add(entry.key)
      SQLConf.register(entry)
    }
  }

  /**
   * Default config. Only used when there is no active SparkSession for the thread.
   * See [[get]] for more information.
   */
  private lazy val fallbackConf = new ThreadLocal[SQLConf] {
    override def initialValue: SQLConf = new SQLConf
  }

  /** See [[get]] for more information. */
  def getFallbackConf: SQLConf = fallbackConf.get()

  private lazy val existingConf = new ThreadLocal[SQLConf] {
    override def initialValue: SQLConf = null
  }

  def withExistingConf[T](conf: SQLConf)(f: => T): T = {
    val old = existingConf.get()
    existingConf.set(conf)
    try {
      f
    } finally {
      if (old != null) {
        existingConf.set(old)
      } else {
        existingConf.remove()
      }
    }
  }

  /**
   * Defines a getter that returns the SQLConf within scope.
   * See [[get]] for more information.
   */
  private val confGetter = new AtomicReference[() => SQLConf](() => fallbackConf.get())

  /**
   * Sets the active config object within the current scope.
   * See [[get]] for more information.
   */
  def setSQLConfGetter(getter: () => SQLConf): Unit = {
    confGetter.set(getter)
  }

  /**
   * Returns the active config object within the current scope. If there is an active SparkSession,
   * the proper SQLConf associated with the thread's active session is used. If it's called from
   * tasks in the executor side, a SQLConf will be created from job local properties, which are set
   * and propagated from the driver side, unless a `SQLConf` has been set in the scope by
   * `withExistingConf` as done for propagating SQLConf for operations performed on RDDs created
   * from DataFrames.
   *
   * The way this works is a little bit convoluted, due to the fact that config was added initially
   * only for physical plans (and as a result not in sql/catalyst module).
   *
   * The first time a SparkSession is instantiated, we set the [[confGetter]] to return the
   * active SparkSession's config. If there is no active SparkSession, it returns using the thread
   * local [[fallbackConf]]. The reason [[fallbackConf]] is a thread local (rather than just a conf)
   * is to support setting different config options for different threads so we can potentially
   * run tests in parallel. At the time this feature was implemented, this was a no-op since we
   * run unit tests (that does not involve SparkSession) in serial order.
   */
  def get: SQLConf = {
    if (TaskContext.get != null) {
      val conf = existingConf.get()
      if (conf != null) {
        conf
      } else {
        new ReadOnlySQLConf(TaskContext.get())
      }
    } else {
      val isSchedulerEventLoopThread = SparkContext.getActive
        .flatMap { sc => Option(sc.dagScheduler) }
        .map(_.eventProcessLoop.eventThread)
        .exists(_.getId == Thread.currentThread().getId)
      if (isSchedulerEventLoopThread) {
        // DAGScheduler event loop thread does not have an active SparkSession, the `confGetter`
        // will return `fallbackConf` which is unexpected. Here we require the caller to get the
        // conf within `withExistingConf`, otherwise fail the query.
        val conf = existingConf.get()
        if (conf != null) {
          conf
        } else if (Utils.isTesting) {
          throw new RuntimeException("Cannot get SQLConf inside scheduler event loop thread.")
        } else {
          confGetter.get()()
        }
      } else {
        val conf = existingConf.get()
        if (conf != null) {
          conf
        } else {
          confGetter.get()()
        }
      }
    }
  }

  val ANALYZER_MAX_ITERATIONS = buildConf("spark.sql.analyzer.maxIterations")
    .internal()
    .doc("The max number of iterations the analyzer runs.")
    .version("3.0.0")
    .intConf
    .createWithDefault(100)

  val OPTIMIZER_EXCLUDED_RULES = buildConf("spark.sql.optimizer.excludedRules")
    .doc("Configures a list of rules to be disabled in the optimizer, in which the rules are " +
      "specified by their rule names and separated by comma. It is not guaranteed that all the " +
      "rules in this configuration will eventually be excluded, as some rules are necessary " +
      "for correctness. The optimizer will log the rules that have indeed been excluded.")
    .version("2.4.0")
    .stringConf
    .createOptional

  val OPTIMIZER_MAX_ITERATIONS = buildConf("spark.sql.optimizer.maxIterations")
    .internal()
    .doc("The max number of iterations the optimizer runs.")
    .version("2.0.0")
    .intConf
    .createWithDefault(100)

  val OPTIMIZER_INSET_CONVERSION_THRESHOLD =
    buildConf("spark.sql.optimizer.inSetConversionThreshold")
      .internal()
      .doc("The threshold of set size for InSet conversion.")
      .version("2.0.0")
      .intConf
      .createWithDefault(10)

  val OPTIMIZER_INSET_SWITCH_THRESHOLD =
    buildConf("spark.sql.optimizer.inSetSwitchThreshold")
      .internal()
      .doc("Configures the max set size in InSet for which Spark will generate code with " +
        "switch statements. This is applicable only to bytes, shorts, ints, dates.")
      .version("3.0.0")
      .intConf
      .checkValue(threshold => threshold >= 0 && threshold <= 600, "The max set size " +
        "for using switch statements in InSet must be non-negative and less than or equal to 600")
      .createWithDefault(400)

  val OPTIMIZER_PLAN_CHANGE_LOG_LEVEL = buildConf("spark.sql.optimizer.planChangeLog.level")
    .internal()
    .doc("Configures the log level for logging the change from the original plan to the new " +
      "plan after a rule or batch is applied. The value can be 'trace', 'debug', 'info', " +
      "'warn', or 'error'. The default log level is 'trace'.")
    .version("3.0.0")
    .stringConf
    .transform(_.toUpperCase(Locale.ROOT))
    .checkValue(logLevel => Set("TRACE", "DEBUG", "INFO", "WARN", "ERROR").contains(logLevel),
      "Invalid value for 'spark.sql.optimizer.planChangeLog.level'. Valid values are " +
        "'trace', 'debug', 'info', 'warn' and 'error'.")
    .createWithDefault("trace")

  val OPTIMIZER_PLAN_CHANGE_LOG_RULES = buildConf("spark.sql.optimizer.planChangeLog.rules")
    .internal()
    .doc("Configures a list of rules to be logged in the optimizer, in which the rules are " +
      "specified by their rule names and separated by comma.")
    .version("3.0.0")
    .stringConf
    .createOptional

  val OPTIMIZER_PLAN_CHANGE_LOG_BATCHES = buildConf("spark.sql.optimizer.planChangeLog.batches")
    .internal()
    .doc("Configures a list of batches to be logged in the optimizer, in which the batches " +
      "are specified by their batch names and separated by comma.")
    .version("3.0.0")
    .stringConf
    .createOptional

  val DYNAMIC_PARTITION_PRUNING_ENABLED =
    buildConf("spark.sql.optimizer.dynamicPartitionPruning.enabled")
      .doc("When true, we will generate predicate for partition column when it's used as join key")
      .version("3.0.0")
      .booleanConf
      .createWithDefault(true)

  val DYNAMIC_PARTITION_PRUNING_USE_STATS =
    buildConf("spark.sql.optimizer.dynamicPartitionPruning.useStats")
      .internal()
      .doc("When true, distinct count statistics will be used for computing the data size of the " +
        "partitioned table after dynamic partition pruning, in order to evaluate if it is worth " +
        "adding an extra subquery as the pruning filter if broadcast reuse is not applicable.")
      .version("3.0.0")
      .booleanConf
      .createWithDefault(true)

  val DYNAMIC_PARTITION_PRUNING_FALLBACK_FILTER_RATIO = buildConf(
    "spark.sql.optimizer.dynamicPartitionPruning.fallbackFilterRatio")
    .internal()
    .doc("When statistics are not available or configured not to be used, this config will be " +
      "used as the fallback filter ratio for computing the data size of the partitioned table " +
      "after dynamic partition pruning, in order to evaluate if it is worth adding an extra " +
      "subquery as the pruning filter if broadcast reuse is not applicable.")
    .version("3.0.0")
    .doubleConf
    .createWithDefault(0.5)

  val DYNAMIC_PARTITION_PRUNING_REUSE_BROADCAST_ONLY =
    buildConf("spark.sql.optimizer.dynamicPartitionPruning.reuseBroadcastOnly")
      .internal()
      .doc("When true, dynamic partition pruning will only apply when the broadcast exchange of " +
        "a broadcast hash join operation can be reused as the dynamic pruning filter.")
      .version("3.0.0")
      .booleanConf
      .createWithDefault(true)

  val COMPRESS_CACHED = buildConf("spark.sql.inMemoryColumnarStorage.compressed")
    .doc("When set to true Spark SQL will automatically select a compression codec for each " +
      "column based on statistics of the data.")
    .version("1.0.1")
    .booleanConf
    .createWithDefault(true)

  val COLUMN_BATCH_SIZE = buildConf("spark.sql.inMemoryColumnarStorage.batchSize")
    .doc("Controls the size of batches for columnar caching.  Larger batch sizes can improve " +
      "memory utilization and compression, but risk OOMs when caching data.")
    .version("1.1.1")
    .intConf
    .createWithDefault(10000)

  val IN_MEMORY_PARTITION_PRUNING =
    buildConf("spark.sql.inMemoryColumnarStorage.partitionPruning")
      .internal()
      .doc("When true, enable partition pruning for in-memory columnar tables.")
      .version("1.2.0")
      .booleanConf
      .createWithDefault(true)

  val IN_MEMORY_TABLE_SCAN_STATISTICS_ENABLED =
    buildConf("spark.sql.inMemoryTableScanStatistics.enable")
      .internal()
      .doc("When true, enable in-memory table scan accumulators.")
      .version("3.0.0")
      .booleanConf
      .createWithDefault(false)

  val CACHE_VECTORIZED_READER_ENABLED =
    buildConf("spark.sql.inMemoryColumnarStorage.enableVectorizedReader")
      .doc("Enables vectorized reader for columnar caching.")
      .version("2.3.1")
      .booleanConf
      .createWithDefault(true)

  val COLUMN_VECTOR_OFFHEAP_ENABLED =
    buildConf("spark.sql.columnVector.offheap.enabled")
      .internal()
      .doc("When true, use OffHeapColumnVector in ColumnarBatch.")
      .version("2.3.0")
      .booleanConf
      .createWithDefault(false)

  val PREFER_SORTMERGEJOIN = buildConf("spark.sql.join.preferSortMergeJoin")
    .internal()
    .doc("When true, prefer sort merge join over shuffle hash join.")
    .version("2.0.0")
    .booleanConf
    .createWithDefault(true)

  val RADIX_SORT_ENABLED = buildConf("spark.sql.sort.enableRadixSort")
    .internal()
    .doc("When true, enable use of radix sort when possible. Radix sort is much faster but " +
      "requires additional memory to be reserved up-front. The memory overhead may be " +
      "significant when sorting very small rows (up to 50% more in this case).")
    .version("2.0.0")
    .booleanConf
    .createWithDefault(true)

  val AUTO_BROADCASTJOIN_THRESHOLD = buildConf("spark.sql.autoBroadcastJoinThreshold")
    .doc("Configures the maximum size in bytes for a table that will be broadcast to all worker " +
      "nodes when performing a join.  By setting this value to -1 broadcasting can be disabled. " +
      "Note that currently statistics are only supported for Hive Metastore tables where the " +
      "command `ANALYZE TABLE <tableName> COMPUTE STATISTICS noscan` has been " +
      "run, and file-based data source tables where the statistics are computed directly on " +
      "the files of data.")
    .version("1.1.0")
    .bytesConf(ByteUnit.BYTE)
    .createWithDefaultString("10MB")

  val LIMIT_SCALE_UP_FACTOR = buildConf("spark.sql.limit.scaleUpFactor")
    .internal()
    .doc("Minimal increase rate in number of partitions between attempts when executing a take " +
      "on a query. Higher values lead to more partitions read. Lower values might lead to " +
      "longer execution times as more jobs will be run")
    .version("2.1.1")
    .intConf
    .createWithDefault(4)

  val ADVANCED_PARTITION_PREDICATE_PUSHDOWN =
    buildConf("spark.sql.hive.advancedPartitionPredicatePushdown.enabled")
      .internal()
      .doc("When true, advanced partition predicate pushdown into Hive metastore is enabled.")
      .version("2.3.0")
      .booleanConf
      .createWithDefault(true)

  val SHUFFLE_PARTITIONS = buildConf("spark.sql.shuffle.partitions")
    .doc("The default number of partitions to use when shuffling data for joins or aggregations. " +
      "Note: For structured streaming, this configuration cannot be changed between query " +
      "restarts from the same checkpoint location.")
    .version("1.1.0")
    .intConf
    .checkValue(_ > 0, "The value of spark.sql.shuffle.partitions must be positive")
    .createWithDefault(200)

  val SHUFFLE_TARGET_POSTSHUFFLE_INPUT_SIZE =
    buildConf("spark.sql.adaptive.shuffle.targetPostShuffleInputSize")
      .internal()
      .doc("(Deprecated since Spark 3.0)")
      .version("1.6.0")
      .bytesConf(ByteUnit.BYTE)
      .createWithDefaultString("64MB")

  val ADAPTIVE_EXECUTION_ENABLED = buildConf("spark.sql.adaptive.enabled")
    .doc("When true, enable adaptive query execution, which re-optimizes the query plan in the " +
      "middle of query execution, based on accurate runtime statistics.")
    .version("1.6.0")
    .booleanConf
    .createWithDefault(false)

  val ADAPTIVE_EXECUTION_FORCE_APPLY = buildConf("spark.sql.adaptive.forceApply")
    .internal()
    .doc("Adaptive query execution is skipped when the query does not have exchanges or " +
      "sub-queries. By setting this config to true (together with " +
      s"'${ADAPTIVE_EXECUTION_ENABLED.key}' set to true), Spark will force apply adaptive query " +
      "execution for all supported queries.")
    .version("3.0.0")
    .booleanConf
    .createWithDefault(false)

  val ADAPTIVE_EXECUTION_LOG_LEVEL = buildConf("spark.sql.adaptive.logLevel")
    .internal()
    .doc("Configures the log level for adaptive execution logging of plan changes. The value " +
      "can be 'trace', 'debug', 'info', 'warn', or 'error'. The default log level is 'debug'.")
    .version("3.0.0")
    .stringConf
    .transform(_.toUpperCase(Locale.ROOT))
    .checkValues(Set("TRACE", "DEBUG", "INFO", "WARN", "ERROR"))
    .createWithDefault("debug")

  val ADVISORY_PARTITION_SIZE_IN_BYTES =
    buildConf("spark.sql.adaptive.advisoryPartitionSizeInBytes")
      .doc("The advisory size in bytes of the shuffle partition during adaptive optimization " +
        s"(when ${ADAPTIVE_EXECUTION_ENABLED.key} is true). It takes effect when Spark " +
        "coalesces small shuffle partitions or splits skewed shuffle partition.")
      .version("3.0.0")
      .fallbackConf(SHUFFLE_TARGET_POSTSHUFFLE_INPUT_SIZE)

  val COALESCE_PARTITIONS_ENABLED =
    buildConf("spark.sql.adaptive.coalescePartitions.enabled")
      .doc(s"When true and '${ADAPTIVE_EXECUTION_ENABLED.key}' is true, Spark will coalesce " +
        "contiguous shuffle partitions according to the target size (specified by " +
        s"'${ADVISORY_PARTITION_SIZE_IN_BYTES.key}'), to avoid too many small tasks.")
      .version("3.0.0")
      .booleanConf
      .createWithDefault(true)

  val COALESCE_PARTITIONS_MIN_PARTITION_NUM =
    buildConf("spark.sql.adaptive.coalescePartitions.minPartitionNum")
      .doc("The suggested (not guaranteed) minimum number of shuffle partitions after " +
        "coalescing. If not set, the default value is the default parallelism of the " +
        "Spark cluster. This configuration only has an effect when " +
        s"'${ADAPTIVE_EXECUTION_ENABLED.key}' and " +
        s"'${COALESCE_PARTITIONS_ENABLED.key}' are both true.")
      .version("3.0.0")
      .intConf
      .checkValue(_ > 0, "The minimum number of partitions must be positive.")
      .createOptional

  val COALESCE_PARTITIONS_INITIAL_PARTITION_NUM =
    buildConf("spark.sql.adaptive.coalescePartitions.initialPartitionNum")
      .doc("The initial number of shuffle partitions before coalescing. By default it equals to " +
        s"${SHUFFLE_PARTITIONS.key}. This configuration only has an effect when " +
        s"'${ADAPTIVE_EXECUTION_ENABLED.key}' and '${COALESCE_PARTITIONS_ENABLED.key}' " +
        "are both true.")
      .version("3.0.0")
      .intConf
      .checkValue(_ > 0, "The initial number of partitions must be positive.")
      .createOptional

  val FETCH_SHUFFLE_BLOCKS_IN_BATCH =
    buildConf("spark.sql.adaptive.fetchShuffleBlocksInBatch")
      .internal()
      .doc("Whether to fetch the contiguous shuffle blocks in batch. Instead of fetching blocks " +
        "one by one, fetching contiguous shuffle blocks for the same map task in batch can " +
        "reduce IO and improve performance. Note, multiple contiguous blocks exist in single " +
        s"fetch request only happen when '${ADAPTIVE_EXECUTION_ENABLED.key}' and " +
        s"'${COALESCE_PARTITIONS_ENABLED.key}' are both true. This feature also depends " +
        "on a relocatable serializer, the concatenation support codec in use and the new version " +
        "shuffle fetch protocol.")
      .version("3.0.0")
      .booleanConf
      .createWithDefault(true)

  val LOCAL_SHUFFLE_READER_ENABLED =
    buildConf("spark.sql.adaptive.localShuffleReader.enabled")
      .doc(s"When true and '${ADAPTIVE_EXECUTION_ENABLED.key}' is true, Spark tries to use local " +
        "shuffle reader to read the shuffle data when the shuffle partitioning is not needed, " +
        "for example, after converting sort-merge join to broadcast-hash join.")
      .version("3.0.0")
      .booleanConf
      .createWithDefault(true)

  val SKEW_JOIN_ENABLED =
    buildConf("spark.sql.adaptive.skewJoin.enabled")
      .doc(s"When true and '${ADAPTIVE_EXECUTION_ENABLED.key}' is true, Spark dynamically " +
        "handles skew in sort-merge join by splitting (and replicating if needed) skewed " +
        "partitions.")
      .version("3.0.0")
      .booleanConf
      .createWithDefault(true)

  val SKEW_JOIN_SKEWED_PARTITION_FACTOR =
    buildConf("spark.sql.adaptive.skewJoin.skewedPartitionFactor")
      .doc("A partition is considered as skewed if its size is larger than this factor " +
        "multiplying the median partition size and also larger than " +
        "'spark.sql.adaptive.skewJoin.skewedPartitionThresholdInBytes'")
      .version("3.0.0")
      .intConf
      .checkValue(_ > 0, "The skew factor must be positive.")
      .createWithDefault(5)

  val SKEW_JOIN_SKEWED_PARTITION_THRESHOLD =
    buildConf("spark.sql.adaptive.skewJoin.skewedPartitionThresholdInBytes")
      .doc("A partition is considered as skewed if its size in bytes is larger than this " +
        s"threshold and also larger than '${SKEW_JOIN_SKEWED_PARTITION_FACTOR.key}' " +
        "multiplying the median partition size. Ideally this config should be set larger " +
        s"than '${ADVISORY_PARTITION_SIZE_IN_BYTES.key}'.")
      .version("3.0.0")
      .bytesConf(ByteUnit.BYTE)
      .createWithDefaultString("256MB")

  val NON_EMPTY_PARTITION_RATIO_FOR_BROADCAST_JOIN =
    buildConf("spark.sql.adaptive.nonEmptyPartitionRatioForBroadcastJoin")
      .internal()
      .doc("The relation with a non-empty partition ratio lower than this config will not be " +
        "considered as the build side of a broadcast-hash join in adaptive execution regardless " +
        "of its size.This configuration only has an effect when " +
        s"'${ADAPTIVE_EXECUTION_ENABLED.key}' is true.")
      .version("3.0.0")
      .doubleConf
      .checkValue(_ >= 0, "The non-empty partition ratio must be positive number.")
      .createWithDefault(0.2)

  val SUBEXPRESSION_ELIMINATION_ENABLED =
    buildConf("spark.sql.subexpressionElimination.enabled")
      .internal()
      .doc("When true, common subexpressions will be eliminated.")
      .version("1.6.0")
      .booleanConf
      .createWithDefault(true)

  val CASE_SENSITIVE = buildConf("spark.sql.caseSensitive")
    .internal()
    .doc("Whether the query analyzer should be case sensitive or not. " +
      "Default to case insensitive. It is highly discouraged to turn on case sensitive mode.")
    .version("1.4.0")
    .booleanConf
    .createWithDefault(false)

  val CONSTRAINT_PROPAGATION_ENABLED = buildConf("spark.sql.constraintPropagation.enabled")
    .internal()
    .doc("When true, the query optimizer will infer and propagate data constraints in the query " +
      "plan to optimize them. Constraint propagation can sometimes be computationally expensive " +
      "for certain kinds of query plans (such as those with a large number of predicates and " +
      "aliases) which might negatively impact overall runtime.")
    .version("2.2.0")
    .booleanConf
    .createWithDefault(true)

  val ESCAPED_STRING_LITERALS = buildConf("spark.sql.parser.escapedStringLiterals")
    .internal()
    .doc("When true, string literals (including regex patterns) remain escaped in our SQL " +
      "parser. The default is false since Spark 2.0. Setting it to true can restore the behavior " +
      "prior to Spark 2.0.")
    .version("2.2.1")
    .booleanConf
    .createWithDefault(false)

  val FILE_COMPRESSION_FACTOR = buildConf("spark.sql.sources.fileCompressionFactor")
    .internal()
    .doc("When estimating the output data size of a table scan, multiply the file size with this " +
      "factor as the estimated data size, in case the data is compressed in the file and lead to" +
      " a heavily underestimated result.")
    .version("2.3.1")
    .doubleConf
    .checkValue(_ > 0, "the value of fileDataSizeFactor must be greater than 0")
    .createWithDefault(1.0)

  val PARQUET_SCHEMA_MERGING_ENABLED = buildConf("spark.sql.parquet.mergeSchema")
    .doc("When true, the Parquet data source merges schemas collected from all data files, " +
         "otherwise the schema is picked from the summary file or a random data file " +
         "if no summary file is available.")
    .version("1.5.0")
    .booleanConf
    .createWithDefault(false)

  val PARQUET_SCHEMA_RESPECT_SUMMARIES = buildConf("spark.sql.parquet.respectSummaryFiles")
    .doc("When true, we make assumption that all part-files of Parquet are consistent with " +
         "summary files and we will ignore them when merging schema. Otherwise, if this is " +
         "false, which is the default, we will merge all part-files. This should be considered " +
         "as expert-only option, and shouldn't be enabled before knowing what it means exactly.")
    .version("1.5.0")
    .booleanConf
    .createWithDefault(false)

  val PARQUET_BINARY_AS_STRING = buildConf("spark.sql.parquet.binaryAsString")
    .doc("Some other Parquet-producing systems, in particular Impala and older versions of " +
      "Spark SQL, do not differentiate between binary data and strings when writing out the " +
      "Parquet schema. This flag tells Spark SQL to interpret binary data as a string to provide " +
      "compatibility with these systems.")
    .version("1.1.1")
    .booleanConf
    .createWithDefault(false)

  val PARQUET_INT96_AS_TIMESTAMP = buildConf("spark.sql.parquet.int96AsTimestamp")
    .doc("Some Parquet-producing systems, in particular Impala, store Timestamp into INT96. " +
      "Spark would also store Timestamp as INT96 because we need to avoid precision lost of the " +
      "nanoseconds field. This flag tells Spark SQL to interpret INT96 data as a timestamp to " +
      "provide compatibility with these systems.")
    .version("1.3.0")
    .booleanConf
    .createWithDefault(true)

  val PARQUET_INT96_TIMESTAMP_CONVERSION = buildConf("spark.sql.parquet.int96TimestampConversion")
    .doc("This controls whether timestamp adjustments should be applied to INT96 data when " +
      "converting to timestamps, for data written by Impala.  This is necessary because Impala " +
      "stores INT96 data with a different timezone offset than Hive & Spark.")
    .version("2.3.0")
    .booleanConf
    .createWithDefault(false)

  object ParquetOutputTimestampType extends Enumeration {
    val INT96, TIMESTAMP_MICROS, TIMESTAMP_MILLIS = Value
  }

  val PARQUET_OUTPUT_TIMESTAMP_TYPE = buildConf("spark.sql.parquet.outputTimestampType")
    .doc("Sets which Parquet timestamp type to use when Spark writes data to Parquet files. " +
      "INT96 is a non-standard but commonly used timestamp type in Parquet. TIMESTAMP_MICROS " +
      "is a standard timestamp type in Parquet, which stores number of microseconds from the " +
      "Unix epoch. TIMESTAMP_MILLIS is also standard, but with millisecond precision, which " +
      "means Spark has to truncate the microsecond portion of its timestamp value.")
    .version("2.3.0")
    .stringConf
    .transform(_.toUpperCase(Locale.ROOT))
    .checkValues(ParquetOutputTimestampType.values.map(_.toString))
    .createWithDefault(ParquetOutputTimestampType.INT96.toString)

  val PARQUET_COMPRESSION = buildConf("spark.sql.parquet.compression.codec")
    .doc("Sets the compression codec used when writing Parquet files. If either `compression` or " +
      "`parquet.compression` is specified in the table-specific options/properties, the " +
      "precedence would be `compression`, `parquet.compression`, " +
      "`spark.sql.parquet.compression.codec`. Acceptable values include: none, uncompressed, " +
      "snappy, gzip, lzo, brotli, lz4, zstd.")
    .version("1.1.1")
    .stringConf
    .transform(_.toLowerCase(Locale.ROOT))
    .checkValues(Set("none", "uncompressed", "snappy", "gzip", "lzo", "lz4", "brotli", "zstd"))
    .createWithDefault("snappy")

  val PARQUET_FILTER_PUSHDOWN_ENABLED = buildConf("spark.sql.parquet.filterPushdown")
    .doc("Enables Parquet filter push-down optimization when set to true.")
    .version("1.2.0")
    .booleanConf
    .createWithDefault(true)

  val PARQUET_FILTER_PUSHDOWN_DATE_ENABLED = buildConf("spark.sql.parquet.filterPushdown.date")
    .doc("If true, enables Parquet filter push-down optimization for Date. " +
      s"This configuration only has an effect when '${PARQUET_FILTER_PUSHDOWN_ENABLED.key}' is " +
      "enabled.")
    .version("2.4.0")
    .internal()
    .booleanConf
    .createWithDefault(true)

  val PARQUET_FILTER_PUSHDOWN_TIMESTAMP_ENABLED =
    buildConf("spark.sql.parquet.filterPushdown.timestamp")
      .doc("If true, enables Parquet filter push-down optimization for Timestamp. " +
        s"This configuration only has an effect when '${PARQUET_FILTER_PUSHDOWN_ENABLED.key}' is " +
        "enabled and Timestamp stored as TIMESTAMP_MICROS or TIMESTAMP_MILLIS type.")
      .version("2.4.0")
      .internal()
      .booleanConf
      .createWithDefault(true)

  val PARQUET_FILTER_PUSHDOWN_DECIMAL_ENABLED =
    buildConf("spark.sql.parquet.filterPushdown.decimal")
      .doc("If true, enables Parquet filter push-down optimization for Decimal. " +
        s"This configuration only has an effect when '${PARQUET_FILTER_PUSHDOWN_ENABLED.key}' is " +
        "enabled.")
      .version("2.4.0")
      .internal()
      .booleanConf
      .createWithDefault(true)

  val PARQUET_FILTER_PUSHDOWN_STRING_STARTSWITH_ENABLED =
    buildConf("spark.sql.parquet.filterPushdown.string.startsWith")
    .doc("If true, enables Parquet filter push-down optimization for string startsWith function. " +
      s"This configuration only has an effect when '${PARQUET_FILTER_PUSHDOWN_ENABLED.key}' is " +
      "enabled.")
    .version("2.4.0")
    .internal()
    .booleanConf
    .createWithDefault(true)

  val PARQUET_FILTER_PUSHDOWN_INFILTERTHRESHOLD =
    buildConf("spark.sql.parquet.pushdown.inFilterThreshold")
      .doc("The maximum number of values to filter push-down optimization for IN predicate. " +
        "Large threshold won't necessarily provide much better performance. " +
        "The experiment argued that 300 is the limit threshold. " +
        "By setting this value to 0 this feature can be disabled. " +
        s"This configuration only has an effect when '${PARQUET_FILTER_PUSHDOWN_ENABLED.key}' is " +
        "enabled.")
      .version("2.4.0")
      .internal()
      .intConf
      .checkValue(threshold => threshold >= 0, "The threshold must not be negative.")
      .createWithDefault(10)

  val PARQUET_WRITE_LEGACY_FORMAT = buildConf("spark.sql.parquet.writeLegacyFormat")
    .doc("If true, data will be written in a way of Spark 1.4 and earlier. For example, decimal " +
      "values will be written in Apache Parquet's fixed-length byte array format, which other " +
      "systems such as Apache Hive and Apache Impala use. If false, the newer format in Parquet " +
      "will be used. For example, decimals will be written in int-based format. If Parquet " +
      "output is intended for use with systems that do not support this newer format, set to true.")
    .version("1.6.0")
    .booleanConf
    .createWithDefault(false)

  val PARQUET_OUTPUT_COMMITTER_CLASS = buildConf("spark.sql.parquet.output.committer.class")
    .doc("The output committer class used by Parquet. The specified class needs to be a " +
      "subclass of org.apache.hadoop.mapreduce.OutputCommitter. Typically, it's also a subclass " +
      "of org.apache.parquet.hadoop.ParquetOutputCommitter. If it is not, then metadata " +
      "summaries will never be created, irrespective of the value of " +
      "parquet.summary.metadata.level")
    .version("1.5.0")
    .internal()
    .stringConf
    .createWithDefault("org.apache.parquet.hadoop.ParquetOutputCommitter")

  val PARQUET_VECTORIZED_READER_ENABLED =
    buildConf("spark.sql.parquet.enableVectorizedReader")
      .doc("Enables vectorized parquet decoding.")
      .version("2.0.0")
      .booleanConf
      .createWithDefault(true)

  val PARQUET_RECORD_FILTER_ENABLED = buildConf("spark.sql.parquet.recordLevelFilter.enabled")
    .doc("If true, enables Parquet's native record-level filtering using the pushed down " +
      "filters. " +
      s"This configuration only has an effect when '${PARQUET_FILTER_PUSHDOWN_ENABLED.key}' " +
      "is enabled and the vectorized reader is not used. You can ensure the vectorized reader " +
      s"is not used by setting '${PARQUET_VECTORIZED_READER_ENABLED.key}' to false.")
    .version("2.3.0")
    .booleanConf
    .createWithDefault(false)

  val PARQUET_VECTORIZED_READER_BATCH_SIZE = buildConf("spark.sql.parquet.columnarReaderBatchSize")
    .doc("The number of rows to include in a parquet vectorized reader batch. The number should " +
      "be carefully chosen to minimize overhead and avoid OOMs in reading data.")
    .version("2.4.0")
    .intConf
    .createWithDefault(4096)

  val ORC_COMPRESSION = buildConf("spark.sql.orc.compression.codec")
    .doc("Sets the compression codec used when writing ORC files. If either `compression` or " +
      "`orc.compress` is specified in the table-specific options/properties, the precedence " +
      "would be `compression`, `orc.compress`, `spark.sql.orc.compression.codec`." +
      "Acceptable values include: none, uncompressed, snappy, zlib, lzo.")
    .version("2.3.0")
    .stringConf
    .transform(_.toLowerCase(Locale.ROOT))
    .checkValues(Set("none", "uncompressed", "snappy", "zlib", "lzo"))
    .createWithDefault("snappy")

  val ORC_IMPLEMENTATION = buildConf("spark.sql.orc.impl")
    .doc("When native, use the native version of ORC support instead of the ORC library in Hive. " +
      "It is 'hive' by default prior to Spark 2.4.")
    .version("2.3.0")
    .internal()
    .stringConf
    .checkValues(Set("hive", "native"))
    .createWithDefault("native")

  val ORC_VECTORIZED_READER_ENABLED = buildConf("spark.sql.orc.enableVectorizedReader")
    .doc("Enables vectorized orc decoding.")
    .version("2.3.0")
    .booleanConf
    .createWithDefault(true)

  val ORC_VECTORIZED_READER_BATCH_SIZE = buildConf("spark.sql.orc.columnarReaderBatchSize")
    .doc("The number of rows to include in a orc vectorized reader batch. The number should " +
      "be carefully chosen to minimize overhead and avoid OOMs in reading data.")
    .version("2.4.0")
    .intConf
    .createWithDefault(4096)

  val ORC_FILTER_PUSHDOWN_ENABLED = buildConf("spark.sql.orc.filterPushdown")
    .doc("When true, enable filter pushdown for ORC files.")
    .version("1.4.0")
    .booleanConf
    .createWithDefault(true)

  val ORC_SCHEMA_MERGING_ENABLED = buildConf("spark.sql.orc.mergeSchema")
    .doc("When true, the Orc data source merges schemas collected from all data files, " +
      "otherwise the schema is picked from a random data file.")
    .version("3.0.0")
    .booleanConf
    .createWithDefault(false)

  val HIVE_VERIFY_PARTITION_PATH = buildConf("spark.sql.hive.verifyPartitionPath")
    .doc("When true, check all the partition paths under the table\'s root directory " +
         "when reading data stored in HDFS. This configuration will be deprecated in the future " +
         s"releases and replaced by ${SPARK_IGNORE_MISSING_FILES.key}.")
    .version("1.4.0")
    .booleanConf
    .createWithDefault(false)

  val HIVE_METASTORE_PARTITION_PRUNING =
    buildConf("spark.sql.hive.metastorePartitionPruning")
      .doc("When true, some predicates will be pushed down into the Hive metastore so that " +
           "unmatching partitions can be eliminated earlier. This only affects Hive tables " +
           "not converted to filesource relations (see HiveUtils.CONVERT_METASTORE_PARQUET and " +
           "HiveUtils.CONVERT_METASTORE_ORC for more information).")
      .version("1.5.0")
      .booleanConf
      .createWithDefault(true)

  val HIVE_MANAGE_FILESOURCE_PARTITIONS =
    buildConf("spark.sql.hive.manageFilesourcePartitions")
      .doc("When true, enable metastore partition management for file source tables as well. " +
           "This includes both datasource and converted Hive tables. When partition management " +
           "is enabled, datasource tables store partition in the Hive metastore, and use the " +
           "metastore to prune partitions during query planning.")
      .version("2.1.1")
      .booleanConf
      .createWithDefault(true)

  val HIVE_FILESOURCE_PARTITION_FILE_CACHE_SIZE =
    buildConf("spark.sql.hive.filesourcePartitionFileCacheSize")
      .doc("When nonzero, enable caching of partition file metadata in memory. All tables share " +
           "a cache that can use up to specified num bytes for file metadata. This conf only " +
           "has an effect when hive filesource partition management is enabled.")
      .version("2.1.1")
      .longConf
      .createWithDefault(250 * 1024 * 1024)

  object HiveCaseSensitiveInferenceMode extends Enumeration {
    val INFER_AND_SAVE, INFER_ONLY, NEVER_INFER = Value
  }

  val HIVE_CASE_SENSITIVE_INFERENCE = buildConf("spark.sql.hive.caseSensitiveInferenceMode")
    .internal()
    .doc("Sets the action to take when a case-sensitive schema cannot be read from a Hive Serde " +
      "table's properties when reading the table with Spark native data sources. Valid options " +
      "include INFER_AND_SAVE (infer the case-sensitive schema from the underlying data files " +
      "and write it back to the table properties), INFER_ONLY (infer the schema but don't " +
      "attempt to write it to the table properties) and NEVER_INFER (the default mode-- fallback " +
      "to using the case-insensitive metastore schema instead of inferring).")
    .version("2.1.1")
    .stringConf
    .transform(_.toUpperCase(Locale.ROOT))
    .checkValues(HiveCaseSensitiveInferenceMode.values.map(_.toString))
    .createWithDefault(HiveCaseSensitiveInferenceMode.NEVER_INFER.toString)

  val OPTIMIZER_METADATA_ONLY = buildConf("spark.sql.optimizer.metadataOnly")
    .internal()
    .doc("When true, enable the metadata-only query optimization that use the table's metadata " +
      "to produce the partition columns instead of table scans. It applies when all the columns " +
      "scanned are partition columns and the query has an aggregate operator that satisfies " +
      "distinct semantics. By default the optimization is disabled, and deprecated as of Spark " +
      "3.0 since it may return incorrect results when the files are empty, see also SPARK-26709." +
      "It will be removed in the future releases. If you must use, use 'SparkSessionExtensions' " +
      "instead to inject it as a custom rule.")
    .version("2.1.1")
    .booleanConf
    .createWithDefault(false)

  val COLUMN_NAME_OF_CORRUPT_RECORD = buildConf("spark.sql.columnNameOfCorruptRecord")
    .doc("The name of internal column for storing raw/un-parsed JSON and CSV records that fail " +
      "to parse.")
    .version("1.2.0")
    .stringConf
    .createWithDefault("_corrupt_record")

  val BROADCAST_TIMEOUT = buildConf("spark.sql.broadcastTimeout")
    .doc("Timeout in seconds for the broadcast wait time in broadcast joins.")
    .version("1.3.0")
    .timeConf(TimeUnit.SECONDS)
    .createWithDefaultString(s"${5 * 60}")

  // This is only used for the thriftserver
  val THRIFTSERVER_POOL = buildConf("spark.sql.thriftserver.scheduler.pool")
    .doc("Set a Fair Scheduler pool for a JDBC client session.")
    .version("1.1.1")
    .stringConf
    .createOptional

  val THRIFTSERVER_INCREMENTAL_COLLECT =
    buildConf("spark.sql.thriftServer.incrementalCollect")
      .internal()
      .doc("When true, enable incremental collection for execution in Thrift Server.")
      .version("2.0.3")
      .booleanConf
      .createWithDefault(false)

  val THRIFTSERVER_UI_STATEMENT_LIMIT =
    buildConf("spark.sql.thriftserver.ui.retainedStatements")
      .doc("The number of SQL statements kept in the JDBC/ODBC web UI history.")
      .version("1.4.0")
      .intConf
      .createWithDefault(200)

  val THRIFTSERVER_UI_SESSION_LIMIT = buildConf("spark.sql.thriftserver.ui.retainedSessions")
    .doc("The number of SQL client sessions kept in the JDBC/ODBC web UI history.")
    .version("1.4.0")
    .intConf
    .createWithDefault(200)

  // This is used to set the default data source
  val DEFAULT_DATA_SOURCE_NAME = buildConf("spark.sql.sources.default")
    .doc("The default data source to use in input/output.")
    .version("1.3.0")
    .stringConf
    .createWithDefault("parquet")

  val CONVERT_CTAS = buildConf("spark.sql.hive.convertCTAS")
    .internal()
    .doc("When true, a table created by a Hive CTAS statement (no USING clause) " +
      "without specifying any storage property will be converted to a data source table, " +
      s"using the data source set by ${DEFAULT_DATA_SOURCE_NAME.key}.")
    .version("2.0.0")
    .booleanConf
    .createWithDefault(false)

  val GATHER_FASTSTAT = buildConf("spark.sql.hive.gatherFastStats")
      .internal()
      .doc("When true, fast stats (number of files and total size of all files) will be gathered" +
        " in parallel while repairing table partitions to avoid the sequential listing in Hive" +
        " metastore.")
      .version("2.0.1")
      .booleanConf
      .createWithDefault(true)

  val PARTITION_COLUMN_TYPE_INFERENCE =
    buildConf("spark.sql.sources.partitionColumnTypeInference.enabled")
      .doc("When true, automatically infer the data types for partitioned columns.")
      .version("1.5.0")
      .booleanConf
      .createWithDefault(true)

  val BUCKETING_ENABLED = buildConf("spark.sql.sources.bucketing.enabled")
    .doc("When false, we will treat bucketed table as normal table")
    .version("2.0.0")
    .booleanConf
    .createWithDefault(true)

  val BUCKETING_MAX_BUCKETS = buildConf("spark.sql.sources.bucketing.maxBuckets")
    .doc("The maximum number of buckets allowed.")
    .version("2.4.0")
    .intConf
    .checkValue(_ > 0, "the value of spark.sql.sources.bucketing.maxBuckets must be greater than 0")
    .createWithDefault(100000)

  val CROSS_JOINS_ENABLED = buildConf("spark.sql.crossJoin.enabled")
    .internal()
    .doc("When false, we will throw an error if a query contains a cartesian product without " +
        "explicit CROSS JOIN syntax.")
    .version("2.0.0")
    .booleanConf
    .createWithDefault(true)

  val ORDER_BY_ORDINAL = buildConf("spark.sql.orderByOrdinal")
    .doc("When true, the ordinal numbers are treated as the position in the select list. " +
         "When false, the ordinal numbers in order/sort by clause are ignored.")
    .version("2.0.0")
    .booleanConf
    .createWithDefault(true)

  val GROUP_BY_ORDINAL = buildConf("spark.sql.groupByOrdinal")
    .doc("When true, the ordinal numbers in group by clauses are treated as the position " +
      "in the select list. When false, the ordinal numbers are ignored.")
    .version("2.0.0")
    .booleanConf
    .createWithDefault(true)

  val GROUP_BY_ALIASES = buildConf("spark.sql.groupByAliases")
    .doc("When true, aliases in a select list can be used in group by clauses. When false, " +
      "an analysis exception is thrown in the case.")
    .version("2.2.0")
    .booleanConf
    .createWithDefault(true)

  // The output committer class used by data sources. The specified class needs to be a
  // subclass of org.apache.hadoop.mapreduce.OutputCommitter.
  val OUTPUT_COMMITTER_CLASS = buildConf("spark.sql.sources.outputCommitterClass")
    .version("1.4.0")
    .internal()
    .stringConf
    .createOptional

  val FILE_COMMIT_PROTOCOL_CLASS =
    buildConf("spark.sql.sources.commitProtocolClass")
      .version("2.1.1")
      .internal()
      .stringConf
      .createWithDefault(
        "org.apache.spark.sql.execution.datasources.SQLHadoopMapReduceCommitProtocol")

  val PARALLEL_PARTITION_DISCOVERY_THRESHOLD =
    buildConf("spark.sql.sources.parallelPartitionDiscovery.threshold")
      .doc("The maximum number of paths allowed for listing files at driver side. If the number " +
        "of detected paths exceeds this value during partition discovery, it tries to list the " +
        "files with another Spark distributed job. This configuration is effective only when " +
        "using file-based sources such as Parquet, JSON and ORC.")
      .version("1.5.0")
      .intConf
      .checkValue(parallel => parallel >= 0, "The maximum number of paths allowed for listing " +
        "files at driver side must not be negative")
      .createWithDefault(32)

  val PARALLEL_PARTITION_DISCOVERY_PARALLELISM =
    buildConf("spark.sql.sources.parallelPartitionDiscovery.parallelism")
      .doc("The number of parallelism to list a collection of path recursively, Set the " +
        "number to prevent file listing from generating too many tasks.")
      .version("2.1.1")
      .internal()
      .intConf
      .createWithDefault(10000)

  val IGNORE_DATA_LOCALITY =
    buildConf("spark.sql.sources.ignoreDataLocality")
      .doc("If true, Spark will not fetch the block locations for each file on " +
        "listing files. This speeds up file listing, but the scheduler cannot " +
        "schedule tasks to take advantage of data locality. It can be particularly " +
        "useful if data is read from a remote cluster so the scheduler could never " +
        "take advantage of locality anyway.")
      .version("3.0.0")
      .internal()
      .booleanConf
      .createWithDefault(false)

  // Whether to automatically resolve ambiguity in join conditions for self-joins.
  // See SPARK-6231.
  val DATAFRAME_SELF_JOIN_AUTO_RESOLVE_AMBIGUITY =
    buildConf("spark.sql.selfJoinAutoResolveAmbiguity")
      .version("1.4.0")
      .internal()
      .booleanConf
      .createWithDefault(true)

  val FAIL_AMBIGUOUS_SELF_JOIN_ENABLED =
    buildConf("spark.sql.analyzer.failAmbiguousSelfJoin")
      .doc("When true, fail the Dataset query if it contains ambiguous self-join.")
      .version("3.0.0")
      .internal()
      .booleanConf
      .createWithDefault(true)

  // Whether to retain group by columns or not in GroupedData.agg.
  val DATAFRAME_RETAIN_GROUP_COLUMNS = buildConf("spark.sql.retainGroupColumns")
    .version("1.4.0")
    .internal()
    .booleanConf
    .createWithDefault(true)

  val DATAFRAME_PIVOT_MAX_VALUES = buildConf("spark.sql.pivotMaxValues")
    .doc("When doing a pivot without specifying values for the pivot column this is the maximum " +
      "number of (distinct) values that will be collected without error.")
    .version("1.6.0")
    .intConf
    .createWithDefault(10000)

  val RUN_SQL_ON_FILES = buildConf("spark.sql.runSQLOnFiles")
    .internal()
    .doc("When true, we could use `datasource`.`path` as table in SQL query.")
    .version("1.6.0")
    .booleanConf
    .createWithDefault(true)

  val WHOLESTAGE_CODEGEN_ENABLED = buildConf("spark.sql.codegen.wholeStage")
    .internal()
    .doc("When true, the whole stage (of multiple operators) will be compiled into single java" +
      " method.")
    .version("2.0.0")
    .booleanConf
    .createWithDefault(true)

  val WHOLESTAGE_CODEGEN_USE_ID_IN_CLASS_NAME =
    buildConf("spark.sql.codegen.useIdInClassName")
    .internal()
    .doc("When true, embed the (whole-stage) codegen stage ID into " +
      "the class name of the generated class as a suffix")
    .version("2.3.1")
    .booleanConf
    .createWithDefault(true)

  val WHOLESTAGE_MAX_NUM_FIELDS = buildConf("spark.sql.codegen.maxFields")
    .internal()
    .doc("The maximum number of fields (including nested fields) that will be supported before" +
      " deactivating whole-stage codegen.")
    .version("2.0.0")
    .intConf
    .createWithDefault(100)

  val CODEGEN_FACTORY_MODE = buildConf("spark.sql.codegen.factoryMode")
    .doc("This config determines the fallback behavior of several codegen generators " +
      "during tests. `FALLBACK` means trying codegen first and then fallbacking to " +
      "interpreted if any compile error happens. Disabling fallback if `CODEGEN_ONLY`. " +
      "`NO_CODEGEN` skips codegen and goes interpreted path always. Note that " +
      "this config works only for tests.")
    .version("2.4.0")
    .internal()
    .stringConf
    .checkValues(CodegenObjectFactoryMode.values.map(_.toString))
    .createWithDefault(CodegenObjectFactoryMode.FALLBACK.toString)

  val CODEGEN_FALLBACK = buildConf("spark.sql.codegen.fallback")
    .internal()
    .doc("When true, (whole stage) codegen could be temporary disabled for the part of query that" +
      " fail to compile generated code")
    .version("2.0.0")
    .booleanConf
    .createWithDefault(true)

  val CODEGEN_LOGGING_MAX_LINES = buildConf("spark.sql.codegen.logging.maxLines")
    .internal()
    .doc("The maximum number of codegen lines to log when errors occur. Use -1 for unlimited.")
    .version("2.3.0")
    .intConf
    .checkValue(maxLines => maxLines >= -1, "The maximum must be a positive integer, 0 to " +
      "disable logging or -1 to apply no limit.")
    .createWithDefault(1000)

  val WHOLESTAGE_HUGE_METHOD_LIMIT = buildConf("spark.sql.codegen.hugeMethodLimit")
    .internal()
    .doc("The maximum bytecode size of a single compiled Java function generated by whole-stage " +
      "codegen. When the compiled function exceeds this threshold, the whole-stage codegen is " +
      "deactivated for this subtree of the current query plan. The default value is 65535, which " +
      "is the largest bytecode size possible for a valid Java method. When running on HotSpot, " +
      s"it may be preferable to set the value to ${CodeGenerator.DEFAULT_JVM_HUGE_METHOD_LIMIT} " +
      "to match HotSpot's implementation.")
    .version("2.3.0")
    .intConf
    .createWithDefault(65535)

  val CODEGEN_METHOD_SPLIT_THRESHOLD = buildConf("spark.sql.codegen.methodSplitThreshold")
    .internal()
    .doc("The threshold of source-code splitting in the codegen. When the number of characters " +
      "in a single Java function (without comment) exceeds the threshold, the function will be " +
      "automatically split to multiple smaller ones. We cannot know how many bytecode will be " +
      "generated, so use the code length as metric. When running on HotSpot, a function's " +
      "bytecode should not go beyond 8KB, otherwise it will not be JITted; it also should not " +
      "be too small, otherwise there will be many function calls.")
    .version("3.0.0")
    .intConf
    .checkValue(threshold => threshold > 0, "The threshold must be a positive integer.")
    .createWithDefault(1024)

  val WHOLESTAGE_SPLIT_CONSUME_FUNC_BY_OPERATOR =
    buildConf("spark.sql.codegen.splitConsumeFuncByOperator")
      .internal()
      .doc("When true, whole stage codegen would put the logic of consuming rows of each " +
        "physical operator into individual methods, instead of a single big method. This can be " +
        "used to avoid oversized function that can miss the opportunity of JIT optimization.")
      .version("2.3.1")
      .booleanConf
      .createWithDefault(true)

  val FILES_MAX_PARTITION_BYTES = buildConf("spark.sql.files.maxPartitionBytes")
    .doc("The maximum number of bytes to pack into a single partition when reading files. " +
      "This configuration is effective only when using file-based sources such as Parquet, JSON " +
      "and ORC.")
    .version("2.0.0")
    .bytesConf(ByteUnit.BYTE)
    .createWithDefaultString("128MB") // parquet.block.size

  val FILES_OPEN_COST_IN_BYTES = buildConf("spark.sql.files.openCostInBytes")
    .internal()
    .doc("The estimated cost to open a file, measured by the number of bytes could be scanned in" +
      " the same time. This is used when putting multiple files into a partition. It's better to" +
      " over estimated, then the partitions with small files will be faster than partitions with" +
      " bigger files (which is scheduled first). This configuration is effective only when using" +
      " file-based sources such as Parquet, JSON and ORC.")
    .version("2.0.0")
    .longConf
    .createWithDefault(4 * 1024 * 1024)

  val FILES_MIN_PARTITION_NUM = buildConf("spark.sql.files.minPartitionNum")
    .doc("The suggested (not guaranteed) minimum number of split file partitions. " +
      "If not set, the default value is `spark.default.parallelism`. This configuration is " +
      "effective only when using file-based sources such as Parquet, JSON and ORC.")
    .version("3.1.0")
    .intConf
    .checkValue(v => v > 0, "The min partition number must be a positive integer.")
    .createOptional

  val IGNORE_CORRUPT_FILES = buildConf("spark.sql.files.ignoreCorruptFiles")
    .doc("Whether to ignore corrupt files. If true, the Spark jobs will continue to run when " +
      "encountering corrupted files and the contents that have been read will still be returned. " +
      "This configuration is effective only when using file-based sources such as Parquet, JSON " +
      "and ORC.")
    .version("2.1.1")
    .booleanConf
    .createWithDefault(false)

  val IGNORE_MISSING_FILES = buildConf("spark.sql.files.ignoreMissingFiles")
    .doc("Whether to ignore missing files. If true, the Spark jobs will continue to run when " +
      "encountering missing files and the contents that have been read will still be returned. " +
      "This configuration is effective only when using file-based sources such as Parquet, JSON " +
      "and ORC.")
    .version("2.3.0")
    .booleanConf
    .createWithDefault(false)

  val MAX_RECORDS_PER_FILE = buildConf("spark.sql.files.maxRecordsPerFile")
    .doc("Maximum number of records to write out to a single file. " +
      "If this value is zero or negative, there is no limit.")
    .version("2.2.0")
    .longConf
    .createWithDefault(0)

  val EXCHANGE_REUSE_ENABLED = buildConf("spark.sql.exchange.reuse")
    .internal()
    .doc("When true, the planner will try to find out duplicated exchanges and re-use them.")
    .version("2.0.0")
    .booleanConf
    .createWithDefault(true)

  val SUBQUERY_REUSE_ENABLED = buildConf("spark.sql.execution.reuseSubquery")
    .internal()
    .doc("When true, the planner will try to find out duplicated subqueries and re-use them.")
    .version("3.0.0")
    .booleanConf
    .createWithDefault(true)

  val STATE_STORE_PROVIDER_CLASS =
    buildConf("spark.sql.streaming.stateStore.providerClass")
      .internal()
      .doc(
        "The class used to manage state data in stateful streaming queries. This class must " +
          "be a subclass of StateStoreProvider, and must have a zero-arg constructor. " +
          "Note: For structured streaming, this configuration cannot be changed between query " +
          "restarts from the same checkpoint location.")
      .version("2.3.0")
      .stringConf
      .createWithDefault(
        "org.apache.spark.sql.execution.streaming.state.HDFSBackedStateStoreProvider")

  val STATE_STORE_MIN_DELTAS_FOR_SNAPSHOT =
    buildConf("spark.sql.streaming.stateStore.minDeltasForSnapshot")
      .internal()
      .doc("Minimum number of state store delta files that needs to be generated before they " +
        "consolidated into snapshots.")
      .version("2.0.0")
      .intConf
      .createWithDefault(10)

  val STATE_STORE_FORMAT_VALIDATION_ENABLED =
    buildConf("spark.sql.streaming.stateStore.formatValidation.enabled")
      .internal()
      .doc("When true, check if the data from state store is valid or not when running streaming " +
        "queries. This can happen if the state store format has been changed. Note, the feature " +
        "is only effective in the build-in HDFS state store provider now.")
      .version("3.1.0")
      .booleanConf
      .createWithDefault(true)

  val FLATMAPGROUPSWITHSTATE_STATE_FORMAT_VERSION =
    buildConf("spark.sql.streaming.flatMapGroupsWithState.stateFormatVersion")
      .internal()
      .doc("State format version used by flatMapGroupsWithState operation in a streaming query")
      .version("2.4.0")
      .intConf
      .checkValue(v => Set(1, 2).contains(v), "Valid versions are 1 and 2")
      .createWithDefault(2)

  val CHECKPOINT_LOCATION = buildConf("spark.sql.streaming.checkpointLocation")
    .doc("The default location for storing checkpoint data for streaming queries.")
    .version("2.0.0")
    .stringConf
    .createOptional

  val FORCE_DELETE_TEMP_CHECKPOINT_LOCATION =
    buildConf("spark.sql.streaming.forceDeleteTempCheckpointLocation")
      .doc("When true, enable temporary checkpoint locations force delete.")
      .version("3.0.0")
      .booleanConf
      .createWithDefault(false)

  val MIN_BATCHES_TO_RETAIN = buildConf("spark.sql.streaming.minBatchesToRetain")
    .internal()
    .doc("The minimum number of batches that must be retained and made recoverable.")
    .version("2.1.1")
    .intConf
    .createWithDefault(100)

  val MAX_BATCHES_TO_RETAIN_IN_MEMORY = buildConf("spark.sql.streaming.maxBatchesToRetainInMemory")
    .internal()
    .doc("The maximum number of batches which will be retained in memory to avoid " +
      "loading from files. The value adjusts a trade-off between memory usage vs cache miss: " +
      "'2' covers both success and direct failure cases, '1' covers only success case, " +
      "and '0' covers extreme case - disable cache to maximize memory size of executors.")
    .version("2.4.0")
    .intConf
    .createWithDefault(2)

  val STREAMING_AGGREGATION_STATE_FORMAT_VERSION =
    buildConf("spark.sql.streaming.aggregation.stateFormatVersion")
      .internal()
      .doc("State format version used by streaming aggregation operations in a streaming query. " +
        "State between versions are tend to be incompatible, so state format version shouldn't " +
        "be modified after running.")
      .version("2.4.0")
      .intConf
      .checkValue(v => Set(1, 2).contains(v), "Valid versions are 1 and 2")
      .createWithDefault(2)

  val STREAMING_STOP_ACTIVE_RUN_ON_RESTART =
    buildConf("spark.sql.streaming.stopActiveRunOnRestart")
    .doc("Running multiple runs of the same streaming query concurrently is not supported. " +
      "If we find a concurrent active run for a streaming query (in the same or different " +
      "SparkSessions on the same cluster) and this flag is true, we will stop the old streaming " +
      "query run to start the new one.")
    .version("3.0.0")
    .booleanConf
    .createWithDefault(true)

  val STREAMING_JOIN_STATE_FORMAT_VERSION =
    buildConf("spark.sql.streaming.join.stateFormatVersion")
      .internal()
      .doc("State format version used by streaming join operations in a streaming query. " +
        "State between versions are tend to be incompatible, so state format version shouldn't " +
        "be modified after running.")
      .version("3.0.0")
      .intConf
      .checkValue(v => Set(1, 2).contains(v), "Valid versions are 1 and 2")
      .createWithDefault(2)

  val UNSUPPORTED_OPERATION_CHECK_ENABLED =
    buildConf("spark.sql.streaming.unsupportedOperationCheck")
      .internal()
      .doc("When true, the logical plan for streaming query will be checked for unsupported" +
        " operations.")
      .version("2.0.0")
      .booleanConf
      .createWithDefault(true)

  val VARIABLE_SUBSTITUTE_ENABLED =
    buildConf("spark.sql.variable.substitute")
      .doc("This enables substitution using syntax like `${var}`, `${system:var}`, " +
        "and `${env:var}`.")
      .version("2.0.0")
      .booleanConf
      .createWithDefault(true)

  val ENABLE_TWOLEVEL_AGG_MAP =
    buildConf("spark.sql.codegen.aggregate.map.twolevel.enabled")
      .internal()
      .doc("Enable two-level aggregate hash map. When enabled, records will first be " +
        "inserted/looked-up at a 1st-level, small, fast map, and then fallback to a " +
        "2nd-level, larger, slower map when 1st level is full or keys cannot be found. " +
        "When disabled, records go directly to the 2nd level.")
      .version("2.3.0")
      .booleanConf
      .createWithDefault(true)

  val ENABLE_VECTORIZED_HASH_MAP =
    buildConf("spark.sql.codegen.aggregate.map.vectorized.enable")
      .internal()
      .doc("Enable vectorized aggregate hash map. This is for testing/benchmarking only.")
      .version("3.0.0")
      .booleanConf
      .createWithDefault(false)

  val CODEGEN_SPLIT_AGGREGATE_FUNC =
    buildConf("spark.sql.codegen.aggregate.splitAggregateFunc.enabled")
      .internal()
      .doc("When true, the code generator would split aggregate code into individual methods " +
        "instead of a single big method. This can be used to avoid oversized function that " +
        "can miss the opportunity of JIT optimization.")
      .version("3.0.0")
      .booleanConf
      .createWithDefault(true)

  val MAX_NESTED_VIEW_DEPTH =
    buildConf("spark.sql.view.maxNestedViewDepth")
      .internal()
      .doc("The maximum depth of a view reference in a nested view. A nested view may reference " +
        "other nested views, the dependencies are organized in a directed acyclic graph (DAG). " +
        "However the DAG depth may become too large and cause unexpected behavior. This " +
        "configuration puts a limit on this: when the depth of a view exceeds this value during " +
        "analysis, we terminate the resolution to avoid potential errors.")
      .version("2.2.0")
      .intConf
      .checkValue(depth => depth > 0, "The maximum depth of a view reference in a nested view " +
        "must be positive.")
      .createWithDefault(100)

  val STREAMING_FILE_COMMIT_PROTOCOL_CLASS =
    buildConf("spark.sql.streaming.commitProtocolClass")
      .version("2.1.0")
      .internal()
      .stringConf
      .createWithDefault("org.apache.spark.sql.execution.streaming.ManifestFileCommitProtocol")

  val STREAMING_MULTIPLE_WATERMARK_POLICY =
    buildConf("spark.sql.streaming.multipleWatermarkPolicy")
      .doc("Policy to calculate the global watermark value when there are multiple watermark " +
        "operators in a streaming query. The default value is 'min' which chooses " +
        "the minimum watermark reported across multiple operators. Other alternative value is " +
        "'max' which chooses the maximum across multiple operators. " +
        "Note: This configuration cannot be changed between query restarts from the same " +
        "checkpoint location.")
      .version("2.4.0")
      .stringConf
      .transform(_.toLowerCase(Locale.ROOT))
      .checkValue(
        str => Set("min", "max").contains(str),
        "Invalid value for 'spark.sql.streaming.multipleWatermarkPolicy'. " +
          "Valid values are 'min' and 'max'")
      .createWithDefault("min") // must be same as MultipleWatermarkPolicy.DEFAULT_POLICY_NAME

  val OBJECT_AGG_SORT_BASED_FALLBACK_THRESHOLD =
    buildConf("spark.sql.objectHashAggregate.sortBased.fallbackThreshold")
      .internal()
      .doc("In the case of ObjectHashAggregateExec, when the size of the in-memory hash map " +
        "grows too large, we will fall back to sort-based aggregation. This option sets a row " +
        "count threshold for the size of the hash map.")
      .version("2.2.0")
      .intConf
      // We are trying to be conservative and use a relatively small default count threshold here
      // since the state object of some TypedImperativeAggregate function can be quite large (e.g.
      // percentile_approx).
      .createWithDefault(128)

  val USE_OBJECT_HASH_AGG = buildConf("spark.sql.execution.useObjectHashAggregateExec")
    .internal()
    .doc("Decides if we use ObjectHashAggregateExec")
    .version("2.2.0")
    .booleanConf
    .createWithDefault(true)

  val JSON_GENERATOR_IGNORE_NULL_FIELDS =
    buildConf("spark.sql.jsonGenerator.ignoreNullFields")
      .doc("Whether to ignore null fields when generating JSON objects in JSON data source and " +
        "JSON functions such as to_json. " +
        "If false, it generates null for null fields in JSON objects.")
      .version("3.0.0")
      .booleanConf
      .createWithDefault(true)

  val FILE_SINK_LOG_DELETION = buildConf("spark.sql.streaming.fileSink.log.deletion")
    .internal()
    .doc("Whether to delete the expired log files in file stream sink.")
    .version("2.0.0")
    .booleanConf
    .createWithDefault(true)

  val FILE_SINK_LOG_COMPACT_INTERVAL =
    buildConf("spark.sql.streaming.fileSink.log.compactInterval")
      .internal()
      .doc("Number of log files after which all the previous files " +
        "are compacted into the next log file.")
      .version("2.0.0")
      .intConf
      .createWithDefault(10)

  val FILE_SINK_LOG_CLEANUP_DELAY =
    buildConf("spark.sql.streaming.fileSink.log.cleanupDelay")
      .internal()
      .doc("How long that a file is guaranteed to be visible for all readers.")
      .version("2.0.0")
      .timeConf(TimeUnit.MILLISECONDS)
      .createWithDefault(TimeUnit.MINUTES.toMillis(10)) // 10 minutes

  val FILE_SOURCE_LOG_DELETION = buildConf("spark.sql.streaming.fileSource.log.deletion")
    .internal()
    .doc("Whether to delete the expired log files in file stream source.")
    .version("2.0.1")
    .booleanConf
    .createWithDefault(true)

  val FILE_SOURCE_LOG_COMPACT_INTERVAL =
    buildConf("spark.sql.streaming.fileSource.log.compactInterval")
      .internal()
      .doc("Number of log files after which all the previous files " +
        "are compacted into the next log file.")
      .version("2.0.1")
      .intConf
      .createWithDefault(10)

  val FILE_SOURCE_LOG_CLEANUP_DELAY =
    buildConf("spark.sql.streaming.fileSource.log.cleanupDelay")
      .internal()
      .doc("How long in milliseconds a file is guaranteed to be visible for all readers.")
      .version("2.0.1")
      .timeConf(TimeUnit.MILLISECONDS)
      .createWithDefault(TimeUnit.MINUTES.toMillis(10)) // 10 minutes

  val FILE_SOURCE_SCHEMA_FORCE_NULLABLE =
    buildConf("spark.sql.streaming.fileSource.schema.forceNullable")
      .internal()
      .doc("When true, force the schema of streaming file source to be nullable (including all " +
        "the fields). Otherwise, the schema might not be compatible with actual data, which " +
        "leads to corruptions.")
      .version("3.0.0")
      .booleanConf
      .createWithDefault(true)

  val FILE_SOURCE_CLEANER_NUM_THREADS =
    buildConf("spark.sql.streaming.fileSource.cleaner.numThreads")
      .doc("Number of threads used in the file source completed file cleaner.")
      .version("3.0.0")
      .intConf
      .createWithDefault(1)

  val STREAMING_SCHEMA_INFERENCE =
    buildConf("spark.sql.streaming.schemaInference")
      .internal()
      .doc("Whether file-based streaming sources will infer its own schema")
      .version("2.0.0")
      .booleanConf
      .createWithDefault(false)

  val STREAMING_POLLING_DELAY =
    buildConf("spark.sql.streaming.pollingDelay")
      .internal()
      .doc("How long to delay polling new data when no data is available")
      .version("2.0.0")
      .timeConf(TimeUnit.MILLISECONDS)
      .createWithDefault(10L)

  val STREAMING_STOP_TIMEOUT =
    buildConf("spark.sql.streaming.stopTimeout")
      .doc("How long to wait in milliseconds for the streaming execution thread to stop when " +
        "calling the streaming query's stop() method. 0 or negative values wait indefinitely.")
      .version("3.0.0")
      .timeConf(TimeUnit.MILLISECONDS)
      .createWithDefaultString("0")

  val STREAMING_NO_DATA_PROGRESS_EVENT_INTERVAL =
    buildConf("spark.sql.streaming.noDataProgressEventInterval")
      .internal()
      .doc("How long to wait between two progress events when there is no data")
      .version("2.1.1")
      .timeConf(TimeUnit.MILLISECONDS)
      .createWithDefault(10000L)

  val STREAMING_NO_DATA_MICRO_BATCHES_ENABLED =
    buildConf("spark.sql.streaming.noDataMicroBatches.enabled")
      .doc(
        "Whether streaming micro-batch engine will execute batches without data " +
          "for eager state management for stateful streaming queries.")
      .version("2.4.1")
      .booleanConf
      .createWithDefault(true)

  val STREAMING_METRICS_ENABLED =
    buildConf("spark.sql.streaming.metricsEnabled")
      .doc("Whether Dropwizard/Codahale metrics will be reported for active streaming queries.")
      .version("2.0.2")
      .booleanConf
      .createWithDefault(false)

  val STREAMING_PROGRESS_RETENTION =
    buildConf("spark.sql.streaming.numRecentProgressUpdates")
      .doc("The number of progress updates to retain for a streaming query")
      .version("2.1.1")
      .intConf
      .createWithDefault(100)

  val STREAMING_CHECKPOINT_FILE_MANAGER_CLASS =
    buildConf("spark.sql.streaming.checkpointFileManagerClass")
      .internal()
      .doc("The class used to write checkpoint files atomically. This class must be a subclass " +
        "of the interface CheckpointFileManager.")
      .version("2.4.0")
      .stringConf

  val STREAMING_CHECKPOINT_ESCAPED_PATH_CHECK_ENABLED =
    buildConf("spark.sql.streaming.checkpoint.escapedPathCheck.enabled")
      .internal()
      .doc("Whether to detect a streaming query may pick up an incorrect checkpoint path due " +
        "to SPARK-26824.")
      .version("3.0.0")
      .booleanConf
      .createWithDefault(true)

  val PARALLEL_FILE_LISTING_IN_STATS_COMPUTATION =
    buildConf("spark.sql.statistics.parallelFileListingInStatsComputation.enabled")
      .internal()
      .doc("When true, SQL commands use parallel file listing, " +
        "as opposed to single thread listing. " +
        "This usually speeds up commands that need to list many directories.")
      .version("2.4.1")
      .booleanConf
      .createWithDefault(true)

  val DEFAULT_SIZE_IN_BYTES = buildConf("spark.sql.defaultSizeInBytes")
    .internal()
    .doc("The default table size used in query planning. By default, it is set to Long.MaxValue " +
      s"which is larger than `${AUTO_BROADCASTJOIN_THRESHOLD.key}` to be more conservative. " +
      "That is to say by default the optimizer will not choose to broadcast a table unless it " +
      "knows for sure its size is small enough.")
    .version("1.1.0")
    .bytesConf(ByteUnit.BYTE)
    .createWithDefault(Long.MaxValue)

  val ENABLE_FALL_BACK_TO_HDFS_FOR_STATS = buildConf("spark.sql.statistics.fallBackToHdfs")
    .doc("When true, it will fall back to HDFS if the table statistics are not available from " +
      "table metadata. This is useful in determining if a table is small enough to use " +
      "broadcast joins. This flag is effective only for non-partitioned Hive tables. " +
      "For non-partitioned data source tables, it will be automatically recalculated if table " +
      "statistics are not available. For partitioned data source and partitioned Hive tables, " +
      s"It is '${DEFAULT_SIZE_IN_BYTES.key}' if table statistics are not available.")
    .version("2.0.0")
    .booleanConf
    .createWithDefault(false)

  val NDV_MAX_ERROR =
    buildConf("spark.sql.statistics.ndv.maxError")
      .internal()
      .doc("The maximum estimation error allowed in HyperLogLog++ algorithm when generating " +
        "column level statistics.")
      .version("2.1.1")
      .doubleConf
      .createWithDefault(0.05)

  val HISTOGRAM_ENABLED =
    buildConf("spark.sql.statistics.histogram.enabled")
      .doc("Generates histograms when computing column statistics if enabled. Histograms can " +
        "provide better estimation accuracy. Currently, Spark only supports equi-height " +
        "histogram. Note that collecting histograms takes extra cost. For example, collecting " +
        "column statistics usually takes only one table scan, but generating equi-height " +
        "histogram will cause an extra table scan.")
      .version("2.3.0")
      .booleanConf
      .createWithDefault(false)

  val HISTOGRAM_NUM_BINS =
    buildConf("spark.sql.statistics.histogram.numBins")
      .internal()
      .doc("The number of bins when generating histograms.")
      .version("2.3.0")
      .intConf
      .checkValue(num => num > 1, "The number of bins must be greater than 1.")
      .createWithDefault(254)

  val PERCENTILE_ACCURACY =
    buildConf("spark.sql.statistics.percentile.accuracy")
      .internal()
      .doc("Accuracy of percentile approximation when generating equi-height histograms. " +
        "Larger value means better accuracy. The relative error can be deduced by " +
        "1.0 / PERCENTILE_ACCURACY.")
      .version("2.3.0")
      .intConf
      .createWithDefault(10000)

  val AUTO_SIZE_UPDATE_ENABLED =
    buildConf("spark.sql.statistics.size.autoUpdate.enabled")
      .doc("Enables automatic update for table size once table's data is changed. Note that if " +
        "the total number of files of the table is very large, this can be expensive and slow " +
        "down data change commands.")
      .version("2.3.0")
      .booleanConf
      .createWithDefault(false)

  val CBO_ENABLED =
    buildConf("spark.sql.cbo.enabled")
      .doc("Enables CBO for estimation of plan statistics when set true.")
      .version("2.2.0")
      .booleanConf
      .createWithDefault(false)

  val PLAN_STATS_ENABLED =
    buildConf("spark.sql.cbo.planStats.enabled")
      .doc("When true, the logical plan will fetch row counts and column statistics from catalog.")
      .version("3.0.0")
      .booleanConf
      .createWithDefault(false)

  val JOIN_REORDER_ENABLED =
    buildConf("spark.sql.cbo.joinReorder.enabled")
      .doc("Enables join reorder in CBO.")
      .version("2.2.0")
      .booleanConf
      .createWithDefault(false)

  val JOIN_REORDER_DP_THRESHOLD =
    buildConf("spark.sql.cbo.joinReorder.dp.threshold")
      .doc("The maximum number of joined nodes allowed in the dynamic programming algorithm.")
      .version("2.2.0")
      .intConf
      .checkValue(number => number > 0, "The maximum number must be a positive integer.")
      .createWithDefault(12)

  val JOIN_REORDER_CARD_WEIGHT =
    buildConf("spark.sql.cbo.joinReorder.card.weight")
      .internal()
      .doc("The weight of cardinality (number of rows) for plan cost comparison in join reorder: " +
        "rows * weight + size * (1 - weight).")
      .version("2.2.0")
      .doubleConf
      .checkValue(weight => weight >= 0 && weight <= 1, "The weight value must be in [0, 1].")
      .createWithDefault(0.7)

  val JOIN_REORDER_DP_STAR_FILTER =
    buildConf("spark.sql.cbo.joinReorder.dp.star.filter")
      .doc("Applies star-join filter heuristics to cost based join enumeration.")
      .version("2.2.0")
      .booleanConf
      .createWithDefault(false)

  val STARSCHEMA_DETECTION = buildConf("spark.sql.cbo.starSchemaDetection")
    .doc("When true, it enables join reordering based on star schema detection. ")
    .version("2.2.0")
    .booleanConf
    .createWithDefault(false)

  val STARSCHEMA_FACT_TABLE_RATIO = buildConf("spark.sql.cbo.starJoinFTRatio")
    .internal()
    .doc("Specifies the upper limit of the ratio between the largest fact tables" +
      " for a star join to be considered. ")
    .version("2.2.0")
    .doubleConf
    .createWithDefault(0.9)

  private def isValidTimezone(zone: String): Boolean = {
    Try { DateTimeUtils.getZoneId(zone) }.isSuccess
  }

  val SESSION_LOCAL_TIMEZONE = buildConf("spark.sql.session.timeZone")
    .doc("The ID of session local timezone in the format of either region-based zone IDs or " +
      "zone offsets. Region IDs must have the form 'area/city', such as 'America/Los_Angeles'. " +
      "Zone offsets must be in the format '(+|-)HH', '(+|-)HH:mm' or '(+|-)HH:mm:ss', e.g '-08', " +
      "'+01:00' or '-13:33:33'. Also 'UTC' and 'Z' are supported as aliases of '+00:00'. Other " +
      "short names are not recommended to use because they can be ambiguous.")
    .version("2.2.0")
    .stringConf
    .checkValue(isValidTimezone, s"Cannot resolve the given timezone with" +
      " ZoneId.of(_, ZoneId.SHORT_IDS)")
    .createWithDefaultFunction(() => TimeZone.getDefault.getID)

  val WINDOW_EXEC_BUFFER_IN_MEMORY_THRESHOLD =
    buildConf("spark.sql.windowExec.buffer.in.memory.threshold")
      .internal()
      .doc("Threshold for number of rows guaranteed to be held in memory by the window operator")
      .version("2.2.1")
      .intConf
      .createWithDefault(4096)

  val WINDOW_EXEC_BUFFER_SPILL_THRESHOLD =
    buildConf("spark.sql.windowExec.buffer.spill.threshold")
      .internal()
      .doc("Threshold for number of rows to be spilled by window operator")
      .version("2.2.0")
      .intConf
      .createWithDefault(SHUFFLE_SPILL_NUM_ELEMENTS_FORCE_SPILL_THRESHOLD.defaultValue.get)

  val SORT_MERGE_JOIN_EXEC_BUFFER_IN_MEMORY_THRESHOLD =
    buildConf("spark.sql.sortMergeJoinExec.buffer.in.memory.threshold")
      .internal()
      .doc("Threshold for number of rows guaranteed to be held in memory by the sort merge " +
        "join operator")
      .version("2.2.1")
      .intConf
      .createWithDefault(ByteArrayMethods.MAX_ROUNDED_ARRAY_LENGTH)

  val SORT_MERGE_JOIN_EXEC_BUFFER_SPILL_THRESHOLD =
    buildConf("spark.sql.sortMergeJoinExec.buffer.spill.threshold")
      .internal()
      .doc("Threshold for number of rows to be spilled by sort merge join operator")
      .version("2.2.0")
      .intConf
      .createWithDefault(SHUFFLE_SPILL_NUM_ELEMENTS_FORCE_SPILL_THRESHOLD.defaultValue.get)

  val CARTESIAN_PRODUCT_EXEC_BUFFER_IN_MEMORY_THRESHOLD =
    buildConf("spark.sql.cartesianProductExec.buffer.in.memory.threshold")
      .internal()
      .doc("Threshold for number of rows guaranteed to be held in memory by the cartesian " +
        "product operator")
      .version("2.2.1")
      .intConf
      .createWithDefault(4096)

  val CARTESIAN_PRODUCT_EXEC_BUFFER_SPILL_THRESHOLD =
    buildConf("spark.sql.cartesianProductExec.buffer.spill.threshold")
      .internal()
      .doc("Threshold for number of rows to be spilled by cartesian product operator")
      .version("2.2.0")
      .intConf
      .createWithDefault(SHUFFLE_SPILL_NUM_ELEMENTS_FORCE_SPILL_THRESHOLD.defaultValue.get)

  val SUPPORT_QUOTED_REGEX_COLUMN_NAME = buildConf("spark.sql.parser.quotedRegexColumnNames")
    .doc("When true, quoted Identifiers (using backticks) in SELECT statement are interpreted" +
      " as regular expressions.")
    .version("2.3.0")
    .booleanConf
    .createWithDefault(false)

  val RANGE_EXCHANGE_SAMPLE_SIZE_PER_PARTITION =
    buildConf("spark.sql.execution.rangeExchange.sampleSizePerPartition")
      .internal()
      .doc("Number of points to sample per partition in order to determine the range boundaries" +
          " for range partitioning, typically used in global sorting (without limit).")
      .version("2.3.0")
      .intConf
      .createWithDefault(100)

  val ARROW_EXECUTION_ENABLED =
    buildConf("spark.sql.execution.arrow.enabled")
      .doc("(Deprecated since Spark 3.0, please set 'spark.sql.execution.arrow.pyspark.enabled'.)")
      .version("2.3.0")
      .booleanConf
      .createWithDefault(false)

  val ARROW_PYSPARK_EXECUTION_ENABLED =
    buildConf("spark.sql.execution.arrow.pyspark.enabled")
      .doc("When true, make use of Apache Arrow for columnar data transfers in PySpark. " +
        "This optimization applies to: " +
        "1. pyspark.sql.DataFrame.toPandas " +
        "2. pyspark.sql.SparkSession.createDataFrame when its input is a Pandas DataFrame " +
        "The following data types are unsupported: " +
        "BinaryType, MapType, ArrayType of TimestampType, and nested StructType.")
      .version("3.0.0")
      .fallbackConf(ARROW_EXECUTION_ENABLED)

  val PYSPARK_JVM_STACKTRACE_ENABLED =
    buildConf("spark.sql.pyspark.jvmStacktrace.enabled")
      .doc("When true, it shows the JVM stacktrace in the user-facing PySpark exception " +
        "together with Python stacktrace. By default, it is disabled and hides JVM stacktrace " +
        "and shows a Python-friendly exception only.")
      .version("3.0.0")
      .booleanConf
      .createWithDefault(false)

  val ARROW_SPARKR_EXECUTION_ENABLED =
    buildConf("spark.sql.execution.arrow.sparkr.enabled")
      .doc("When true, make use of Apache Arrow for columnar data transfers in SparkR. " +
        "This optimization applies to: " +
        "1. createDataFrame when its input is an R DataFrame " +
        "2. collect " +
        "3. dapply " +
        "4. gapply " +
        "The following data types are unsupported: " +
        "FloatType, BinaryType, ArrayType, StructType and MapType.")
      .version("3.0.0")
      .booleanConf
      .createWithDefault(false)

  val ARROW_FALLBACK_ENABLED =
    buildConf("spark.sql.execution.arrow.fallback.enabled")
      .doc("(Deprecated since Spark 3.0, please set " +
        "'spark.sql.execution.arrow.pyspark.fallback.enabled'.)")
      .version("2.4.0")
      .booleanConf
      .createWithDefault(true)

  val ARROW_PYSPARK_FALLBACK_ENABLED =
    buildConf("spark.sql.execution.arrow.pyspark.fallback.enabled")
      .doc(s"When true, optimizations enabled by '${ARROW_PYSPARK_EXECUTION_ENABLED.key}' will " +
        "fallback automatically to non-optimized implementations if an error occurs.")
      .version("3.0.0")
      .fallbackConf(ARROW_FALLBACK_ENABLED)

  val ARROW_EXECUTION_MAX_RECORDS_PER_BATCH =
    buildConf("spark.sql.execution.arrow.maxRecordsPerBatch")
      .doc("When using Apache Arrow, limit the maximum number of records that can be written " +
        "to a single ArrowRecordBatch in memory. If set to zero or negative there is no limit.")
      .version("2.3.0")
      .intConf
      .createWithDefault(10000)

  val PANDAS_UDF_BUFFER_SIZE =
    buildConf("spark.sql.execution.pandas.udf.buffer.size")
      .doc(
        s"Same as `${BUFFER_SIZE.key}` but only applies to Pandas UDF executions. If it is not " +
        s"set, the fallback is `${BUFFER_SIZE.key}`. Note that Pandas execution requires more " +
        "than 4 bytes. Lowering this value could make small Pandas UDF batch iterated and " +
        "pipelined; however, it might degrade performance. See SPARK-27870.")
      .version("3.0.0")
      .fallbackConf(BUFFER_SIZE)

  val PANDAS_GROUPED_MAP_ASSIGN_COLUMNS_BY_NAME =
    buildConf("spark.sql.legacy.execution.pandas.groupedMap.assignColumnsByName")
      .internal()
      .doc("When true, columns will be looked up by name if labeled with a string and fallback " +
        "to use position if not. When false, a grouped map Pandas UDF will assign columns from " +
        "the returned Pandas DataFrame based on position, regardless of column label type. " +
        "This configuration will be deprecated in future releases.")
      .version("2.4.1")
      .booleanConf
      .createWithDefault(true)

  val PANDAS_ARROW_SAFE_TYPE_CONVERSION =
    buildConf("spark.sql.execution.pandas.convertToArrowArraySafely")
      .internal()
      .doc("When true, Arrow will perform safe type conversion when converting " +
        "Pandas.Series to Arrow array during serialization. Arrow will raise errors " +
        "when detecting unsafe type conversion like overflow. When false, disabling Arrow's type " +
        "check and do type conversions anyway. This config only works for Arrow 0.11.0+.")
      .version("3.0.0")
      .booleanConf
      .createWithDefault(false)

  val REPLACE_EXCEPT_WITH_FILTER = buildConf("spark.sql.optimizer.replaceExceptWithFilter")
    .internal()
    .doc("When true, the apply function of the rule verifies whether the right node of the" +
      " except operation is of type Filter or Project followed by Filter. If yes, the rule" +
      " further verifies 1) Excluding the filter operations from the right (as well as the" +
      " left node, if any) on the top, whether both the nodes evaluates to a same result." +
      " 2) The left and right nodes don't contain any SubqueryExpressions. 3) The output" +
      " column names of the left node are distinct. If all the conditions are met, the" +
      " rule will replace the except operation with a Filter by flipping the filter" +
      " condition(s) of the right node.")
    .version("2.3.0")
    .booleanConf
    .createWithDefault(true)

  val DECIMAL_OPERATIONS_ALLOW_PREC_LOSS =
    buildConf("spark.sql.decimalOperations.allowPrecisionLoss")
      .internal()
      .doc("When true (default), establishing the result type of an arithmetic operation " +
        "happens according to Hive behavior and SQL ANSI 2011 specification, ie. rounding the " +
        "decimal part of the result if an exact representation is not possible. Otherwise, NULL " +
        "is returned in those cases, as previously.")
      .version("2.3.1")
      .booleanConf
      .createWithDefault(true)

  val LITERAL_PICK_MINIMUM_PRECISION =
    buildConf("spark.sql.legacy.literal.pickMinimumPrecision")
      .internal()
      .doc("When integral literal is used in decimal operations, pick a minimum precision " +
        "required by the literal if this config is true, to make the resulting precision and/or " +
        "scale smaller. This can reduce the possibility of precision lose and/or overflow.")
      .version("2.3.3")
      .booleanConf
      .createWithDefault(true)

  val SQL_OPTIONS_REDACTION_PATTERN = buildConf("spark.sql.redaction.options.regex")
    .doc("Regex to decide which keys in a Spark SQL command's options map contain sensitive " +
      "information. The values of options whose names that match this regex will be redacted " +
      "in the explain output. This redaction is applied on top of the global redaction " +
      s"configuration defined by ${SECRET_REDACTION_PATTERN.key}.")
    .version("2.2.2")
    .regexConf
    .createWithDefault("(?i)url".r)

  val SQL_STRING_REDACTION_PATTERN =
    buildConf("spark.sql.redaction.string.regex")
      .doc("Regex to decide which parts of strings produced by Spark contain sensitive " +
        "information. When this regex matches a string part, that string part is replaced by a " +
        "dummy value. This is currently used to redact the output of SQL explain commands. " +
        "When this conf is not set, the value from `spark.redaction.string.regex` is used.")
      .version("2.3.0")
      .fallbackConf(org.apache.spark.internal.config.STRING_REDACTION_PATTERN)

  val CONCAT_BINARY_AS_STRING = buildConf("spark.sql.function.concatBinaryAsString")
    .doc("When this option is set to false and all inputs are binary, `functions.concat` returns " +
      "an output as binary. Otherwise, it returns as a string.")
    .version("2.3.0")
    .booleanConf
    .createWithDefault(false)

  val ELT_OUTPUT_AS_STRING = buildConf("spark.sql.function.eltOutputAsString")
    .doc("When this option is set to false and all inputs are binary, `elt` returns " +
      "an output as binary. Otherwise, it returns as a string.")
    .version("2.3.0")
    .booleanConf
    .createWithDefault(false)

  val VALIDATE_PARTITION_COLUMNS =
    buildConf("spark.sql.sources.validatePartitionColumns")
      .internal()
      .doc("When this option is set to true, partition column values will be validated with " +
        "user-specified schema. If the validation fails, a runtime exception is thrown. " +
        "When this option is set to false, the partition column value will be converted to null " +
        "if it can not be casted to corresponding user-specified schema.")
      .version("3.0.0")
      .booleanConf
      .createWithDefault(true)

  val CONTINUOUS_STREAMING_EPOCH_BACKLOG_QUEUE_SIZE =
    buildConf("spark.sql.streaming.continuous.epochBacklogQueueSize")
      .doc("The max number of entries to be stored in queue to wait for late epochs. " +
        "If this parameter is exceeded by the size of the queue, stream will stop with an error.")
      .version("3.0.0")
      .intConf
      .createWithDefault(10000)

  val CONTINUOUS_STREAMING_EXECUTOR_QUEUE_SIZE =
    buildConf("spark.sql.streaming.continuous.executorQueueSize")
      .internal()
      .doc("The size (measured in number of rows) of the queue used in continuous execution to" +
        " buffer the results of a ContinuousDataReader.")
      .version("2.3.0")
      .intConf
      .createWithDefault(1024)

  val CONTINUOUS_STREAMING_EXECUTOR_POLL_INTERVAL_MS =
    buildConf("spark.sql.streaming.continuous.executorPollIntervalMs")
      .internal()
      .doc("The interval at which continuous execution readers will poll to check whether" +
        " the epoch has advanced on the driver.")
      .version("2.3.0")
      .timeConf(TimeUnit.MILLISECONDS)
      .createWithDefault(100)

  val USE_V1_SOURCE_LIST = buildConf("spark.sql.sources.useV1SourceList")
    .internal()
    .doc("A comma-separated list of data source short names or fully qualified data source " +
      "implementation class names for which Data Source V2 code path is disabled. These data " +
      "sources will fallback to Data Source V1 code path.")
    .version("3.0.0")
    .stringConf
    .createWithDefault("avro,csv,json,kafka,orc,parquet,text")

  val DISABLED_V2_STREAMING_WRITERS = buildConf("spark.sql.streaming.disabledV2Writers")
    .doc("A comma-separated list of fully qualified data source register class names for which" +
      " StreamWriteSupport is disabled. Writes to these sources will fall back to the V1 Sinks.")
    .version("2.3.1")
    .stringConf
    .createWithDefault("")

  val DISABLED_V2_STREAMING_MICROBATCH_READERS =
    buildConf("spark.sql.streaming.disabledV2MicroBatchReaders")
      .internal()
      .doc(
        "A comma-separated list of fully qualified data source register class names for which " +
          "MicroBatchReadSupport is disabled. Reads from these sources will fall back to the " +
          "V1 Sources.")
      .version("2.4.0")
      .stringConf
      .createWithDefault("")

  object PartitionOverwriteMode extends Enumeration {
    val STATIC, DYNAMIC = Value
  }

  val PARTITION_OVERWRITE_MODE =
    buildConf("spark.sql.sources.partitionOverwriteMode")
      .doc("When INSERT OVERWRITE a partitioned data source table, we currently support 2 modes: " +
        "static and dynamic. In static mode, Spark deletes all the partitions that match the " +
        "partition specification(e.g. PARTITION(a=1,b)) in the INSERT statement, before " +
        "overwriting. In dynamic mode, Spark doesn't delete partitions ahead, and only overwrite " +
        "those partitions that have data written into it at runtime. By default we use static " +
        "mode to keep the same behavior of Spark prior to 2.3. Note that this config doesn't " +
        "affect Hive serde tables, as they are always overwritten with dynamic mode. This can " +
        "also be set as an output option for a data source using key partitionOverwriteMode " +
        "(which takes precedence over this setting), e.g. " +
        "dataframe.write.option(\"partitionOverwriteMode\", \"dynamic\").save(path)."
      )
      .version("2.3.0")
      .stringConf
      .transform(_.toUpperCase(Locale.ROOT))
      .checkValues(PartitionOverwriteMode.values.map(_.toString))
      .createWithDefault(PartitionOverwriteMode.STATIC.toString)

  object StoreAssignmentPolicy extends Enumeration {
    val ANSI, LEGACY, STRICT = Value
  }

  val STORE_ASSIGNMENT_POLICY =
    buildConf("spark.sql.storeAssignmentPolicy")
      .doc("When inserting a value into a column with different data type, Spark will perform " +
        "type coercion. Currently, we support 3 policies for the type coercion rules: ANSI, " +
        "legacy and strict. With ANSI policy, Spark performs the type coercion as per ANSI SQL. " +
        "In practice, the behavior is mostly the same as PostgreSQL. " +
        "It disallows certain unreasonable type conversions such as converting " +
        "`string` to `int` or `double` to `boolean`. " +
        "With legacy policy, Spark allows the type coercion as long as it is a valid `Cast`, " +
        "which is very loose. e.g. converting `string` to `int` or `double` to `boolean` is " +
        "allowed. It is also the only behavior in Spark 2.x and it is compatible with Hive. " +
        "With strict policy, Spark doesn't allow any possible precision loss or data truncation " +
        "in type coercion, e.g. converting `double` to `int` or `decimal` to `double` is " +
        "not allowed."
      )
      .version("3.0.0")
      .stringConf
      .transform(_.toUpperCase(Locale.ROOT))
      .checkValues(StoreAssignmentPolicy.values.map(_.toString))
      .createWithDefault(StoreAssignmentPolicy.ANSI.toString)

  val ANSI_ENABLED = buildConf("spark.sql.ansi.enabled")
    .doc("When true, Spark tries to conform to the ANSI SQL specification: 1. Spark will " +
      "throw a runtime exception if an overflow occurs in any operation on integral/decimal " +
      "field. 2. Spark will forbid using the reserved keywords of ANSI SQL as identifiers in " +
      "the SQL parser.")
    .version("3.0.0")
    .booleanConf
    .createWithDefault(false)

  val SORT_BEFORE_REPARTITION =
    buildConf("spark.sql.execution.sortBeforeRepartition")
      .internal()
      .doc("When perform a repartition following a shuffle, the output row ordering would be " +
        "nondeterministic. If some downstream stages fail and some tasks of the repartition " +
        "stage retry, these tasks may generate different data, and that can lead to correctness " +
        "issues. Turn on this config to insert a local sort before actually doing repartition " +
        "to generate consistent repartition results. The performance of repartition() may go " +
        "down since we insert extra local sort before it.")
      .version("2.1.4")
      .booleanConf
      .createWithDefault(true)

  val NESTED_SCHEMA_PRUNING_ENABLED =
    buildConf("spark.sql.optimizer.nestedSchemaPruning.enabled")
      .internal()
      .doc("Prune nested fields from a logical relation's output which are unnecessary in " +
        "satisfying a query. This optimization allows columnar file format readers to avoid " +
        "reading unnecessary nested column data. Currently Parquet and ORC are the " +
        "data sources that implement this optimization.")
      .version("2.4.1")
      .booleanConf
      .createWithDefault(true)

  val DISABLE_HINTS =
    buildConf("spark.sql.optimizer.disableHints")
      .internal()
      .doc("When true, the optimizer will disable user-specified hints that are additional " +
        "directives for better planning of a query.")
      .version("3.1.0")
      .booleanConf
      .createWithDefault(false)

  val NESTED_PREDICATE_PUSHDOWN_FILE_SOURCE_LIST =
    buildConf("spark.sql.optimizer.nestedPredicatePushdown.supportedFileSources")
      .internal()
      .doc("A comma-separated list of data source short names or fully qualified data source " +
        "implementation class names for which Spark tries to push down predicates for nested " +
        "columns and/or names containing `dots` to data sources. This configuration is only " +
        "effective with file-based data source in DSv1. Currently, Parquet implements " +
        "both optimizations while ORC only supports predicates for names containing `dots`. The " +
        "other data sources don't support this feature yet. So the default value is 'parquet,orc'.")
      .version("3.0.0")
      .stringConf
      .createWithDefault("parquet,orc")

  val SERIALIZER_NESTED_SCHEMA_PRUNING_ENABLED =
    buildConf("spark.sql.optimizer.serializer.nestedSchemaPruning.enabled")
      .internal()
      .doc("Prune nested fields from object serialization operator which are unnecessary in " +
        "satisfying a query. This optimization allows object serializers to avoid " +
        "executing unnecessary nested expressions.")
      .version("3.0.0")
      .booleanConf
      .createWithDefault(true)

  val NESTED_PRUNING_ON_EXPRESSIONS =
    buildConf("spark.sql.optimizer.expression.nestedPruning.enabled")
      .internal()
      .doc("Prune nested fields from expressions in an operator which are unnecessary in " +
        "satisfying a query. Note that this optimization doesn't prune nested fields from " +
        "physical data source scanning. For pruning nested fields from scanning, please use " +
        "`spark.sql.optimizer.nestedSchemaPruning.enabled` config.")
      .version("3.0.0")
      .booleanConf
      .createWithDefault(true)

  val TOP_K_SORT_FALLBACK_THRESHOLD =
    buildConf("spark.sql.execution.topKSortFallbackThreshold")
      .internal()
      .doc("In SQL queries with a SORT followed by a LIMIT like " +
          "'SELECT x FROM t ORDER BY y LIMIT m', if m is under this threshold, do a top-K sort" +
          " in memory, otherwise do a global sort which spills to disk if necessary.")
      .version("2.4.0")
      .intConf
      .createWithDefault(ByteArrayMethods.MAX_ROUNDED_ARRAY_LENGTH)

  object Deprecated {
    val MAPRED_REDUCE_TASKS = "mapred.reduce.tasks"
  }

  object Replaced {
    val MAPREDUCE_JOB_REDUCES = "mapreduce.job.reduces"
  }

  val CSV_PARSER_COLUMN_PRUNING = buildConf("spark.sql.csv.parser.columnPruning.enabled")
    .internal()
    .doc("If it is set to true, column names of the requested schema are passed to CSV parser. " +
      "Other column values can be ignored during parsing even if they are malformed.")
    .version("2.4.0")
    .booleanConf
    .createWithDefault(true)

  val REPL_EAGER_EVAL_ENABLED = buildConf("spark.sql.repl.eagerEval.enabled")
    .doc("Enables eager evaluation or not. When true, the top K rows of Dataset will be " +
      "displayed if and only if the REPL supports the eager evaluation. Currently, the " +
      "eager evaluation is supported in PySpark and SparkR. In PySpark, for the notebooks like " +
      "Jupyter, the HTML table (generated by _repr_html_) will be returned. For plain Python " +
      "REPL, the returned outputs are formatted like dataframe.show(). In SparkR, the returned " +
      "outputs are showed similar to R data.frame would.")
    .version("2.4.0")
    .booleanConf
    .createWithDefault(false)

  val REPL_EAGER_EVAL_MAX_NUM_ROWS = buildConf("spark.sql.repl.eagerEval.maxNumRows")
    .doc("The max number of rows that are returned by eager evaluation. This only takes " +
      s"effect when ${REPL_EAGER_EVAL_ENABLED.key} is set to true. The valid range of this " +
      "config is from 0 to (Int.MaxValue - 1), so the invalid config like negative and " +
      "greater than (Int.MaxValue - 1) will be normalized to 0 and (Int.MaxValue - 1).")
    .version("2.4.0")
    .intConf
    .createWithDefault(20)

  val REPL_EAGER_EVAL_TRUNCATE = buildConf("spark.sql.repl.eagerEval.truncate")
    .doc("The max number of characters for each cell that is returned by eager evaluation. " +
      s"This only takes effect when ${REPL_EAGER_EVAL_ENABLED.key} is set to true.")
    .version("2.4.0")
    .intConf
    .createWithDefault(20)

  val FAST_HASH_AGGREGATE_MAX_ROWS_CAPACITY_BIT =
    buildConf("spark.sql.codegen.aggregate.fastHashMap.capacityBit")
      .internal()
      .doc("Capacity for the max number of rows to be held in memory " +
        "by the fast hash aggregate product operator. The bit is not for actual value, " +
        "but the actual numBuckets is determined by loadFactor " +
        "(e.g: default bit value 16 , the actual numBuckets is ((1 << 16) / 0.5).")
      .version("2.4.0")
      .intConf
      .checkValue(bit => bit >= 10 && bit <= 30, "The bit value must be in [10, 30].")
      .createWithDefault(16)

  val AVRO_COMPRESSION_CODEC = buildConf("spark.sql.avro.compression.codec")
    .doc("Compression codec used in writing of AVRO files. Supported codecs: " +
      "uncompressed, deflate, snappy, bzip2 and xz. Default codec is snappy.")
    .version("2.4.0")
    .stringConf
    .checkValues(Set("uncompressed", "deflate", "snappy", "bzip2", "xz"))
    .createWithDefault("snappy")

  val AVRO_DEFLATE_LEVEL = buildConf("spark.sql.avro.deflate.level")
    .doc("Compression level for the deflate codec used in writing of AVRO files. " +
      "Valid value must be in the range of from 1 to 9 inclusive or -1. " +
      "The default value is -1 which corresponds to 6 level in the current implementation.")
    .version("2.4.0")
    .intConf
    .checkValues((1 to 9).toSet + Deflater.DEFAULT_COMPRESSION)
    .createWithDefault(Deflater.DEFAULT_COMPRESSION)

  val LEGACY_SIZE_OF_NULL = buildConf("spark.sql.legacy.sizeOfNull")
    .internal()
    .doc(s"If it is set to false, or ${ANSI_ENABLED.key} is true, then size of null returns " +
      "null. Otherwise, it returns -1, which was inherited from Hive.")
    .version("2.4.0")
    .booleanConf
    .createWithDefault(true)

  val LEGACY_REPLACE_DATABRICKS_SPARK_AVRO_ENABLED =
    buildConf("spark.sql.legacy.replaceDatabricksSparkAvro.enabled")
      .internal()
      .doc("If it is set to true, the data source provider com.databricks.spark.avro is mapped " +
        "to the built-in but external Avro data source module for backward compatibility.")
      .version("2.4.0")
      .booleanConf
      .createWithDefault(true)

  val LEGACY_SETOPS_PRECEDENCE_ENABLED =
    buildConf("spark.sql.legacy.setopsPrecedence.enabled")
      .internal()
      .doc("When set to true and the order of evaluation is not specified by parentheses, the " +
        "set operations are performed from left to right as they appear in the query. When set " +
        "to false and order of evaluation is not specified by parentheses, INTERSECT operations " +
        "are performed before any UNION, EXCEPT and MINUS operations.")
      .version("2.4.0")
      .booleanConf
      .createWithDefault(false)

  val LEGACY_EXPONENT_LITERAL_AS_DECIMAL_ENABLED =
    buildConf("spark.sql.legacy.exponentLiteralAsDecimal.enabled")
      .internal()
      .doc("When set to true, a literal with an exponent (e.g. 1E-30) would be parsed " +
        "as Decimal rather than Double.")
      .version("3.0.0")
      .booleanConf
      .createWithDefault(false)

  val LEGACY_ALLOW_NEGATIVE_SCALE_OF_DECIMAL_ENABLED =
    buildConf("spark.sql.legacy.allowNegativeScaleOfDecimal")
      .internal()
      .doc("When set to true, negative scale of Decimal type is allowed. For example, " +
        "the type of number 1E10BD under legacy mode is DecimalType(2, -9), but is " +
        "Decimal(11, 0) in non legacy mode.")
      .version("3.0.0")
      .booleanConf
      .createWithDefault(false)

  val LEGACY_BUCKETED_TABLE_SCAN_OUTPUT_ORDERING =
    buildConf("spark.sql.legacy.bucketedTableScan.outputOrdering")
      .internal()
      .doc("When true, the bucketed table scan will list files during planning to figure out the " +
        "output ordering, which is expensive and may make the planning quite slow.")
      .version("3.0.0")
      .booleanConf
      .createWithDefault(false)

  val LEGACY_HAVING_WITHOUT_GROUP_BY_AS_WHERE =
    buildConf("spark.sql.legacy.parser.havingWithoutGroupByAsWhere")
      .internal()
      .doc("If it is set to true, the parser will treat HAVING without GROUP BY as a normal " +
        "WHERE, which does not follow SQL standard.")
      .version("2.4.1")
      .booleanConf
      .createWithDefault(false)

  val LEGACY_ALLOW_EMPTY_STRING_IN_JSON =
    buildConf("spark.sql.legacy.json.allowEmptyString.enabled")
      .internal()
      .doc("When set to true, the parser of JSON data source treats empty strings as null for " +
        "some data types such as `IntegerType`.")
      .version("3.0.0")
      .booleanConf
      .createWithDefault(false)

  val LEGACY_CREATE_EMPTY_COLLECTION_USING_STRING_TYPE =
    buildConf("spark.sql.legacy.createEmptyCollectionUsingStringType")
      .internal()
      .doc("When set to true, Spark returns an empty collection with `StringType` as element " +
        "type if the `array`/`map` function is called without any parameters. Otherwise, Spark " +
        "returns an empty collection with `NullType` as element type.")
      .version("3.0.0")
      .booleanConf
      .createWithDefault(false)

  val LEGACY_ALLOW_UNTYPED_SCALA_UDF =
    buildConf("spark.sql.legacy.allowUntypedScalaUDF")
      .internal()
      .doc("When set to true, user is allowed to use org.apache.spark.sql.functions." +
        "udf(f: AnyRef, dataType: DataType). Otherwise, an exception will be thrown at runtime.")
      .version("3.0.0")
      .booleanConf
      .createWithDefault(false)

  val TRUNCATE_TABLE_IGNORE_PERMISSION_ACL =
    buildConf("spark.sql.truncateTable.ignorePermissionAcl.enabled")
      .internal()
      .doc("When set to true, TRUNCATE TABLE command will not try to set back original " +
        "permission and ACLs when re-creating the table/partition paths.")
      .version("2.4.6")
      .booleanConf
      .createWithDefault(false)

  val NAME_NON_STRUCT_GROUPING_KEY_AS_VALUE =
    buildConf("spark.sql.legacy.dataset.nameNonStructGroupingKeyAsValue")
      .internal()
      .doc("When set to true, the key attribute resulted from running `Dataset.groupByKey` " +
        "for non-struct key type, will be named as `value`, following the behavior of Spark " +
        "version 2.4 and earlier.")
      .version("3.0.0")
      .booleanConf
      .createWithDefault(false)

  val MAX_TO_STRING_FIELDS = buildConf("spark.sql.debug.maxToStringFields")
    .doc("Maximum number of fields of sequence-like entries can be converted to strings " +
      "in debug output. Any elements beyond the limit will be dropped and replaced by a" +
      """ "... N more fields" placeholder.""")
    .version("3.0.0")
    .intConf
    .createWithDefault(25)

  val MAX_PLAN_STRING_LENGTH = buildConf("spark.sql.maxPlanStringLength")
    .doc("Maximum number of characters to output for a plan string.  If the plan is " +
      "longer, further output will be truncated.  The default setting always generates a full " +
      "plan.  Set this to a lower value such as 8k if plan strings are taking up too much " +
      "memory or are causing OutOfMemory errors in the driver or UI processes.")
    .version("3.0.0")
    .bytesConf(ByteUnit.BYTE)
    .checkValue(i => i >= 0 && i <= ByteArrayMethods.MAX_ROUNDED_ARRAY_LENGTH, "Invalid " +
      "value for 'spark.sql.maxPlanStringLength'.  Length must be a valid string length " +
      "(nonnegative and shorter than the maximum size).")
    .createWithDefaultString(s"${ByteArrayMethods.MAX_ROUNDED_ARRAY_LENGTH}")

  val SET_COMMAND_REJECTS_SPARK_CORE_CONFS =
    buildConf("spark.sql.legacy.setCommandRejectsSparkCoreConfs")
      .internal()
      .doc("If it is set to true, SET command will fail when the key is registered as " +
        "a SparkConf entry.")
      .version("3.0.0")
      .booleanConf
      .createWithDefault(true)

  val DATETIME_JAVA8API_ENABLED = buildConf("spark.sql.datetime.java8API.enabled")
    .doc("If the configuration property is set to true, java.time.Instant and " +
      "java.time.LocalDate classes of Java 8 API are used as external types for " +
      "Catalyst's TimestampType and DateType. If it is set to false, java.sql.Timestamp " +
      "and java.sql.Date are used for the same purpose.")
    .version("3.0.0")
    .booleanConf
    .createWithDefault(false)

  val UI_EXPLAIN_MODE = buildConf("spark.sql.ui.explainMode")
    .doc("Configures the query explain mode used in the Spark SQL UI. The value can be 'simple', " +
      "'extended', 'codegen', 'cost', or 'formatted'. The default value is 'formatted'.")
    .version("3.1.0")
    .stringConf
    .transform(_.toUpperCase(Locale.ROOT))
    .checkValue(mode => Set("SIMPLE", "EXTENDED", "CODEGEN", "COST", "FORMATTED").contains(mode),
      "Invalid value for 'spark.sql.ui.explainMode'. Valid values are 'simple', 'extended', " +
      "'codegen', 'cost' and 'formatted'.")
    .createWithDefault("formatted")

  val SOURCES_BINARY_FILE_MAX_LENGTH = buildConf("spark.sql.sources.binaryFile.maxLength")
    .doc("The max length of a file that can be read by the binary file data source. " +
      "Spark will fail fast and not attempt to read the file if its length exceeds this value. " +
      "The theoretical max is Int.MaxValue, though VMs might implement a smaller max.")
    .version("3.0.0")
    .internal()
    .intConf
    .createWithDefault(Int.MaxValue)

  val LEGACY_CAST_DATETIME_TO_STRING =
    buildConf("spark.sql.legacy.typeCoercion.datetimeToString.enabled")
      .internal()
      .doc("If it is set to true, date/timestamp will cast to string in binary comparisons " +
        "with String")
      .version("3.0.0")
      .booleanConf
      .createWithDefault(false)

  val DEFAULT_CATALOG = buildConf("spark.sql.defaultCatalog")
    .doc("Name of the default catalog. This will be the current catalog if users have not " +
      "explicitly set the current catalog yet.")
    .version("3.0.0")
    .stringConf
    .createWithDefault(SESSION_CATALOG_NAME)

  val V2_SESSION_CATALOG_IMPLEMENTATION =
    buildConf(s"spark.sql.catalog.$SESSION_CATALOG_NAME")
      .doc("A catalog implementation that will be used as the v2 interface to Spark's built-in " +
        s"v1 catalog: $SESSION_CATALOG_NAME. This catalog shares its identifier namespace with " +
        s"the $SESSION_CATALOG_NAME and must be consistent with it; for example, if a table can " +
        s"be loaded by the $SESSION_CATALOG_NAME, this catalog must also return the table " +
        s"metadata. To delegate operations to the $SESSION_CATALOG_NAME, implementations can " +
        "extend 'CatalogExtension'.")
      .version("3.0.0")
      .stringConf
      .createOptional

  object MapKeyDedupPolicy extends Enumeration {
    val EXCEPTION, LAST_WIN = Value
  }

  val MAP_KEY_DEDUP_POLICY = buildConf("spark.sql.mapKeyDedupPolicy")
    .doc("The policy to deduplicate map keys in builtin function: CreateMap, MapFromArrays, " +
      "MapFromEntries, StringToMap, MapConcat and TransformKeys. When EXCEPTION, the query " +
      "fails if duplicated map keys are detected. When LAST_WIN, the map key that is inserted " +
      "at last takes precedence.")
    .version("3.0.0")
    .stringConf
    .transform(_.toUpperCase(Locale.ROOT))
    .checkValues(MapKeyDedupPolicy.values.map(_.toString))
    .createWithDefault(MapKeyDedupPolicy.EXCEPTION.toString)

  val LEGACY_LOOSE_UPCAST = buildConf("spark.sql.legacy.doLooseUpcast")
    .internal()
    .doc("When true, the upcast will be loose and allows string to atomic types.")
    .version("3.0.0")
    .booleanConf
    .createWithDefault(false)

  object LegacyBehaviorPolicy extends Enumeration {
    val EXCEPTION, LEGACY, CORRECTED = Value
  }

  val LEGACY_CTE_PRECEDENCE_POLICY = buildConf("spark.sql.legacy.ctePrecedencePolicy")
    .internal()
    .doc("When LEGACY, outer CTE definitions takes precedence over inner definitions. If set to " +
      "CORRECTED, inner CTE definitions take precedence. The default value is EXCEPTION, " +
      "AnalysisException is thrown while name conflict is detected in nested CTE. This config " +
      "will be removed in future versions and CORRECTED will be the only behavior.")
    .version("3.0.0")
    .stringConf
    .transform(_.toUpperCase(Locale.ROOT))
    .checkValues(LegacyBehaviorPolicy.values.map(_.toString))
    .createWithDefault(LegacyBehaviorPolicy.EXCEPTION.toString)

  val LEGACY_TIME_PARSER_POLICY = buildConf("spark.sql.legacy.timeParserPolicy")
    .internal()
    .doc("When LEGACY, java.text.SimpleDateFormat is used for formatting and parsing " +
      "dates/timestamps in a locale-sensitive manner, which is the approach before Spark 3.0. " +
      "When set to CORRECTED, classes from java.time.* packages are used for the same purpose. " +
      "The default value is EXCEPTION, RuntimeException is thrown when we will get different " +
      "results.")
    .version("3.0.0")
    .stringConf
    .transform(_.toUpperCase(Locale.ROOT))
    .checkValues(LegacyBehaviorPolicy.values.map(_.toString))
    .createWithDefault(LegacyBehaviorPolicy.EXCEPTION.toString)

  val LEGACY_ARRAY_EXISTS_FOLLOWS_THREE_VALUED_LOGIC =
    buildConf("spark.sql.legacy.followThreeValuedLogicInArrayExists")
      .internal()
      .doc("When true, the ArrayExists will follow the three-valued boolean logic.")
      .version("3.0.0")
      .booleanConf
      .createWithDefault(true)

  val ADDITIONAL_REMOTE_REPOSITORIES =
    buildConf("spark.sql.maven.additionalRemoteRepositories")
      .doc("A comma-delimited string config of the optional additional remote Maven mirror " +
        "repositories. This is only used for downloading Hive jars in IsolatedClientLoader " +
        "if the default Maven Central repo is unreachable.")
      .version("3.0.0")
      .stringConf
      .createWithDefault(
        "https://maven-central.storage-download.googleapis.com/maven2/")

  val LEGACY_FROM_DAYTIME_STRING =
    buildConf("spark.sql.legacy.fromDayTimeString.enabled")
      .internal()
      .doc("When true, the `from` bound is not taken into account in conversion of " +
        "a day-time string to an interval, and the `to` bound is used to skip " +
        "all interval units out of the specified range. If it is set to `false`, " +
        "`ParseException` is thrown if the input does not match to the pattern " +
        "defined by `from` and `to`.")
      .version("3.0.0")
      .booleanConf
      .createWithDefault(false)

  val LEGACY_PROPERTY_NON_RESERVED =
    buildConf("spark.sql.legacy.notReserveProperties")
      .internal()
      .doc("When true, all database and table properties are not reserved and available for " +
        "create/alter syntaxes. But please be aware that the reserved properties will be " +
        "silently removed.")
      .version("3.0.0")
      .booleanConf
      .createWithDefault(false)

  val LEGACY_ADD_SINGLE_FILE_IN_ADD_FILE =
    buildConf("spark.sql.legacy.addSingleFileInAddFile")
      .internal()
      .doc("When true, only a single file can be added using ADD FILE. If false, then users " +
        "can add directory by passing directory path to ADD FILE.")
      .version("3.0.0")
      .booleanConf
      .createWithDefault(false)

  val LEGACY_MSSQLSERVER_NUMERIC_MAPPING_ENABLED =
    buildConf("spark.sql.legacy.mssqlserver.numericMapping.enabled")
      .internal()
      .doc("When true, use legacy MySqlServer SMALLINT and REAL type mapping.")
      .version("2.4.5")
      .booleanConf
      .createWithDefault(false)

  val CSV_FILTER_PUSHDOWN_ENABLED = buildConf("spark.sql.csv.filterPushdown.enabled")
    .doc("When true, enable filter pushdown to CSV datasource.")
    .version("3.0.0")
    .booleanConf
    .createWithDefault(true)

  val JSON_FILTER_PUSHDOWN_ENABLED = buildConf("spark.sql.json.filterPushdown.enabled")
    .doc("When true, enable filter pushdown to JSON datasource.")
    .version("3.1.0")
    .booleanConf
    .createWithDefault(true)

  val AVRO_FILTER_PUSHDOWN_ENABLED = buildConf("spark.sql.avro.filterPushdown.enabled")
    .doc("When true, enable filter pushdown to Avro datasource.")
    .version("3.1.0")
    .booleanConf
    .createWithDefault(true)

  val ADD_PARTITION_BATCH_SIZE =
    buildConf("spark.sql.addPartitionInBatch.size")
      .internal()
      .doc("The number of partitions to be handled in one turn when use " +
        "`AlterTableAddPartitionCommand` to add partitions into table. The smaller " +
        "batch size is, the less memory is required for the real handler, e.g. Hive Metastore.")
      .version("3.0.0")
      .intConf
      .checkValue(_ > 0, "The value of spark.sql.addPartitionInBatch.size must be positive")
      .createWithDefault(100)

  val LEGACY_ALLOW_HASH_ON_MAPTYPE = buildConf("spark.sql.legacy.allowHashOnMapType")
    .doc("When set to true, hash expressions can be applied on elements of MapType. Otherwise, " +
      "an analysis exception will be thrown.")
    .version("3.0.0")
    .booleanConf
    .createWithDefault(false)

   val LEGACY_INTEGER_GROUPING_ID =
    buildConf("spark.sql.legacy.integerGroupingId")
      .internal()
      .doc("When true, grouping_id() returns int values instead of long values.")
      .version("3.1.0")
      .booleanConf
      .createWithDefault(false)

  val LEGACY_PARQUET_REBASE_MODE_IN_WRITE =
    buildConf("spark.sql.legacy.parquet.datetimeRebaseModeInWrite")
      .internal()
      .doc("When LEGACY, Spark will rebase dates/timestamps from Proleptic Gregorian calendar " +
        "to the legacy hybrid (Julian + Gregorian) calendar when writing Parquet files. " +
        "When CORRECTED, Spark will not do rebase and write the dates/timestamps as it is. " +
        "When EXCEPTION, which is the default, Spark will fail the writing if it sees " +
        "ancient dates/timestamps that are ambiguous between the two calendars.")
      .version("3.0.0")
      .stringConf
      .transform(_.toUpperCase(Locale.ROOT))
      .checkValues(LegacyBehaviorPolicy.values.map(_.toString))
      .createWithDefault(LegacyBehaviorPolicy.EXCEPTION.toString)

  val LEGACY_PARQUET_REBASE_MODE_IN_READ =
    buildConf("spark.sql.legacy.parquet.datetimeRebaseModeInRead")
      .internal()
      .doc("When LEGACY, Spark will rebase dates/timestamps from the legacy hybrid (Julian + " +
        "Gregorian) calendar to Proleptic Gregorian calendar when reading Parquet files. " +
        "When CORRECTED, Spark will not do rebase and read the dates/timestamps as it is. " +
        "When EXCEPTION, which is the default, Spark will fail the reading if it sees " +
        "ancient dates/timestamps that are ambiguous between the two calendars. This config is " +
        "only effective if the writer info (like Spark, Hive) of the Parquet files is unknown.")
      .version("3.0.0")
      .stringConf
      .transform(_.toUpperCase(Locale.ROOT))
      .checkValues(LegacyBehaviorPolicy.values.map(_.toString))
      .createWithDefault(LegacyBehaviorPolicy.EXCEPTION.toString)

  val LEGACY_AVRO_REBASE_MODE_IN_WRITE =
    buildConf("spark.sql.legacy.avro.datetimeRebaseModeInWrite")
      .internal()
      .doc("When LEGACY, Spark will rebase dates/timestamps from Proleptic Gregorian calendar " +
        "to the legacy hybrid (Julian + Gregorian) calendar when writing Avro files. " +
        "When CORRECTED, Spark will not do rebase and write the dates/timestamps as it is. " +
        "When EXCEPTION, which is the default, Spark will fail the writing if it sees " +
        "ancient dates/timestamps that are ambiguous between the two calendars.")
      .version("3.0.0")
      .stringConf
      .transform(_.toUpperCase(Locale.ROOT))
      .checkValues(LegacyBehaviorPolicy.values.map(_.toString))
      .createWithDefault(LegacyBehaviorPolicy.EXCEPTION.toString)

  val LEGACY_AVRO_REBASE_MODE_IN_READ =
    buildConf("spark.sql.legacy.avro.datetimeRebaseModeInRead")
      .internal()
      .doc("When LEGACY, Spark will rebase dates/timestamps from the legacy hybrid (Julian + " +
        "Gregorian) calendar to Proleptic Gregorian calendar when reading Avro files. " +
        "When CORRECTED, Spark will not do rebase and read the dates/timestamps as it is. " +
        "When EXCEPTION, which is the default, Spark will fail the reading if it sees " +
        "ancient dates/timestamps that are ambiguous between the two calendars. This config is " +
        "only effective if the writer info (like Spark, Hive) of the Avro files is unknown.")
      .version("3.0.0")
      .stringConf
      .transform(_.toUpperCase(Locale.ROOT))
      .checkValues(LegacyBehaviorPolicy.values.map(_.toString))
      .createWithDefault(LegacyBehaviorPolicy.EXCEPTION.toString)

  val SCRIPT_TRANSFORMATION_EXIT_TIMEOUT =
    buildConf("spark.sql.scriptTransformation.exitTimeoutInSeconds")
      .internal()
      .doc("Timeout for executor to wait for the termination of transformation script when EOF.")
      .version("3.0.0")
      .timeConf(TimeUnit.SECONDS)
      .checkValue(_ > 0, "The timeout value must be positive")
      .createWithDefault(10L)

  val LEGACY_ALLOW_CAST_NUMERIC_TO_TIMESTAMP =
    buildConf("spark.sql.legacy.allowCastNumericToTimestamp")
      .internal()
      .doc("When true, allow casting numeric to timestamp," +
        "when false, forbid the cast, more details in SPARK-31710")
      .version("3.1.0")
      .booleanConf
      .createWithDefault(true)

  val COALESCE_BUCKETS_IN_JOIN_ENABLED =
    buildConf("spark.sql.bucketing.coalesceBucketsInJoin.enabled")
      .doc("When true, if two bucketed tables with the different number of buckets are joined, " +
        "the side with a bigger number of buckets will be coalesced to have the same number " +
        "of buckets as the other side. Bigger number of buckets is divisible by the smaller " +
        "number of buckets. Bucket coalescing is applied to sort-merge joins and " +
        "shuffled hash join. Note: Coalescing bucketed table can avoid unnecessary shuffling " +
        "in join, but it also reduces parallelism and could possibly cause OOM for " +
        "shuffled hash join.")
      .version("3.1.0")
      .booleanConf
      .createWithDefault(false)

  val COALESCE_BUCKETS_IN_JOIN_MAX_BUCKET_RATIO =
    buildConf("spark.sql.bucketing.coalesceBucketsInJoin.maxBucketRatio")
      .doc("The ratio of the number of two buckets being coalesced should be less than or " +
        "equal to this value for bucket coalescing to be applied. This configuration only " +
        s"has an effect when '${COALESCE_BUCKETS_IN_JOIN_ENABLED.key}' is set to true.")
      .version("3.1.0")
      .intConf
      .checkValue(_ > 0, "The difference must be positive.")
      .createWithDefault(4)

  val BROADCAST_HASH_JOIN_OUTPUT_PARTITIONING_EXPAND_LIMIT =
    buildConf("spark.sql.execution.broadcastHashJoin.outputPartitioningExpandLimit")
      .internal()
      .doc("The maximum number of partitionings that a HashPartitioning can be expanded to. " +
        "This configuration is applicable only for BroadcastHashJoin inner joins and can be " +
        "set to '0' to disable this feature.")
      .version("3.1.0")
      .intConf
      .checkValue(_ >= 0, "The value must be non-negative.")
      .createWithDefault(8)

  val OPTIMIZE_NULL_AWARE_ANTI_JOIN =
    buildConf("spark.sql.optimizeNullAwareAntiJoin")
      .internal()
      .doc("When true, NULL-aware anti join execution will be planed into " +
        "BroadcastHashJoinExec with flag isNullAwareAntiJoin enabled, " +
        "optimized from O(M*N) calculation into O(M) calculation " +
        "using Hash lookup instead of Looping lookup." +
        "Only support for singleColumn NAAJ for now.")
      .version("3.1.0")
      .booleanConf
      .createWithDefault(true)

<<<<<<< HEAD
  val GROUPING_WITH_UNION = buildConf("spark.sql.optimizer.grouping")
    .doc("When true,enable grouping with union.")
    .booleanConf
    .createWithDefault(false)

  val GROUPING_EXPAND_PROJECTIONS = buildConf("spark.sql.optimizer.projections.size")
    .doc("Split a expand into several smallExpand,which contains the size of projections.It can" +
      "reduce the shuffle pressure and improve performance in multidimensional analysis " +
      "when data is huge.")
    .intConf
    .createWithDefault(4)
=======
  val LEGACY_COMPLEX_TYPES_TO_STRING =
    buildConf("spark.sql.legacy.castComplexTypesToString.enabled")
      .internal()
      .doc("When true, maps and structs are wrapped by [] in casting to strings. " +
        "Otherwise, if this is false, which is the default, maps and structs are wrapped by {}.")
      .version("3.1.0")
      .booleanConf
      .createWithDefault(false)
>>>>>>> 15b73339

  /**
   * Holds information about keys that have been deprecated.
   *
   * @param key The deprecated key.
   * @param version Version of Spark where key was deprecated.
   * @param comment Additional info regarding to the removed config. For example,
   *                reasons of config deprecation, what users should use instead of it.
   */
  case class DeprecatedConfig(key: String, version: String, comment: String)

  /**
   * Maps deprecated SQL config keys to information about the deprecation.
   *
   * The extra information is logged as a warning when the SQL config is present
   * in the user's configuration.
   */
  val deprecatedSQLConfigs: Map[String, DeprecatedConfig] = {
    val configs = Seq(
      DeprecatedConfig(
        PANDAS_GROUPED_MAP_ASSIGN_COLUMNS_BY_NAME.key, "2.4",
        "The config allows to switch to the behaviour before Spark 2.4 " +
          "and will be removed in the future releases."),
      DeprecatedConfig(HIVE_VERIFY_PARTITION_PATH.key, "3.0",
        s"This config is replaced by '${SPARK_IGNORE_MISSING_FILES.key}'."),
      DeprecatedConfig(ARROW_EXECUTION_ENABLED.key, "3.0",
        s"Use '${ARROW_PYSPARK_EXECUTION_ENABLED.key}' instead of it."),
      DeprecatedConfig(ARROW_FALLBACK_ENABLED.key, "3.0",
        s"Use '${ARROW_PYSPARK_FALLBACK_ENABLED.key}' instead of it."),
      DeprecatedConfig(SHUFFLE_TARGET_POSTSHUFFLE_INPUT_SIZE.key, "3.0",
        s"Use '${ADVISORY_PARTITION_SIZE_IN_BYTES.key}' instead of it."),
      DeprecatedConfig(OPTIMIZER_METADATA_ONLY.key, "3.0",
        "Avoid to depend on this optimization to prevent a potential correctness issue. " +
          "If you must use, use 'SparkSessionExtensions' instead to inject it as a custom rule.")
    )

    Map(configs.map { cfg => cfg.key -> cfg } : _*)
  }

  /**
   * Holds information about keys that have been removed.
   *
   * @param key The removed config key.
   * @param version Version of Spark where key was removed.
   * @param defaultValue The default config value. It can be used to notice
   *                     users that they set non-default value to an already removed config.
   * @param comment Additional info regarding to the removed config.
   */
  case class RemovedConfig(key: String, version: String, defaultValue: String, comment: String)

  /**
   * The map contains info about removed SQL configs. Keys are SQL config names,
   * map values contain extra information like the version in which the config was removed,
   * config's default value and a comment.
   *
   * Please, add a removed SQL configuration property here only when it affects behaviours.
   * For example, `spark.sql.variable.substitute.depth` was not added as it virtually
   * became no-op later. By this, it makes migrations to new Spark versions painless.
   */
  val removedSQLConfigs: Map[String, RemovedConfig] = {
    val configs = Seq(
      RemovedConfig("spark.sql.fromJsonForceNullableSchema", "3.0.0", "true",
        "It was removed to prevent errors like SPARK-23173 for non-default value."),
      RemovedConfig(
        "spark.sql.legacy.allowCreatingManagedTableUsingNonemptyLocation", "3.0.0", "false",
        "It was removed to prevent loosing of users data for non-default value."),
      RemovedConfig("spark.sql.legacy.compareDateTimestampInTimestamp", "3.0.0", "true",
        "It was removed to prevent errors like SPARK-23549 for non-default value."),
      RemovedConfig("spark.sql.parquet.int64AsTimestampMillis", "3.0.0", "false",
        "The config was deprecated since Spark 2.3." +
        s"Use '${PARQUET_OUTPUT_TIMESTAMP_TYPE.key}' instead of it."),
      RemovedConfig("spark.sql.execution.pandas.respectSessionTimeZone", "3.0.0", "true",
        "The non-default behavior is considered as a bug, see SPARK-22395. " +
        "The config was deprecated since Spark 2.3.")
    )

    Map(configs.map { cfg => cfg.key -> cfg } : _*)
  }
}

/**
 * A class that enables the setting and getting of mutable config parameters/hints.
 *
 * In the presence of a SQLContext, these can be set and queried by passing SET commands
 * into Spark SQL's query functions (i.e. sql()). Otherwise, users of this class can
 * modify the hints by programmatically calling the setters and getters of this class.
 *
 * SQLConf is thread-safe (internally synchronized, so safe to be used in multiple threads).
 */
class SQLConf extends Serializable with Logging {
  import SQLConf._

  /** Only low degree of contention is expected for conf, thus NOT using ConcurrentHashMap. */
  @transient protected[spark] val settings = java.util.Collections.synchronizedMap(
    new java.util.HashMap[String, String]())

  @transient protected val reader = new ConfigReader(settings)

  /** ************************ Spark SQL Params/Hints ******************* */

  def analyzerMaxIterations: Int = getConf(ANALYZER_MAX_ITERATIONS)

  def optimizerExcludedRules: Option[String] = getConf(OPTIMIZER_EXCLUDED_RULES)

  def optimizerMaxIterations: Int = getConf(OPTIMIZER_MAX_ITERATIONS)

  def optimizerInSetConversionThreshold: Int = getConf(OPTIMIZER_INSET_CONVERSION_THRESHOLD)

  def optimizerInSetSwitchThreshold: Int = getConf(OPTIMIZER_INSET_SWITCH_THRESHOLD)

  def optimizerPlanChangeLogLevel: String = getConf(OPTIMIZER_PLAN_CHANGE_LOG_LEVEL)

  def optimizerPlanChangeRules: Option[String] = getConf(OPTIMIZER_PLAN_CHANGE_LOG_RULES)

  def optimizerPlanChangeBatches: Option[String] = getConf(OPTIMIZER_PLAN_CHANGE_LOG_BATCHES)

  def dynamicPartitionPruningEnabled: Boolean = getConf(DYNAMIC_PARTITION_PRUNING_ENABLED)

  def dynamicPartitionPruningUseStats: Boolean = getConf(DYNAMIC_PARTITION_PRUNING_USE_STATS)

  def dynamicPartitionPruningFallbackFilterRatio: Double =
    getConf(DYNAMIC_PARTITION_PRUNING_FALLBACK_FILTER_RATIO)

  def dynamicPartitionPruningReuseBroadcastOnly: Boolean =
    getConf(DYNAMIC_PARTITION_PRUNING_REUSE_BROADCAST_ONLY)

  def stateStoreProviderClass: String = getConf(STATE_STORE_PROVIDER_CLASS)

  def stateStoreMinDeltasForSnapshot: Int = getConf(STATE_STORE_MIN_DELTAS_FOR_SNAPSHOT)

  def stateStoreFormatValidationEnabled: Boolean = getConf(STATE_STORE_FORMAT_VALIDATION_ENABLED)

  def checkpointLocation: Option[String] = getConf(CHECKPOINT_LOCATION)

  def isUnsupportedOperationCheckEnabled: Boolean = getConf(UNSUPPORTED_OPERATION_CHECK_ENABLED)

  def streamingFileCommitProtocolClass: String = getConf(STREAMING_FILE_COMMIT_PROTOCOL_CLASS)

  def fileSinkLogDeletion: Boolean = getConf(FILE_SINK_LOG_DELETION)

  def fileSinkLogCompactInterval: Int = getConf(FILE_SINK_LOG_COMPACT_INTERVAL)

  def fileSinkLogCleanupDelay: Long = getConf(FILE_SINK_LOG_CLEANUP_DELAY)

  def fileSourceLogDeletion: Boolean = getConf(FILE_SOURCE_LOG_DELETION)

  def fileSourceLogCompactInterval: Int = getConf(FILE_SOURCE_LOG_COMPACT_INTERVAL)

  def fileSourceLogCleanupDelay: Long = getConf(FILE_SOURCE_LOG_CLEANUP_DELAY)

  def streamingSchemaInference: Boolean = getConf(STREAMING_SCHEMA_INFERENCE)

  def streamingPollingDelay: Long = getConf(STREAMING_POLLING_DELAY)

  def streamingNoDataProgressEventInterval: Long =
    getConf(STREAMING_NO_DATA_PROGRESS_EVENT_INTERVAL)

  def streamingNoDataMicroBatchesEnabled: Boolean =
    getConf(STREAMING_NO_DATA_MICRO_BATCHES_ENABLED)

  def streamingMetricsEnabled: Boolean = getConf(STREAMING_METRICS_ENABLED)

  def streamingProgressRetention: Int = getConf(STREAMING_PROGRESS_RETENTION)

  def filesMaxPartitionBytes: Long = getConf(FILES_MAX_PARTITION_BYTES)

  def filesOpenCostInBytes: Long = getConf(FILES_OPEN_COST_IN_BYTES)

  def filesMinPartitionNum: Option[Int] = getConf(FILES_MIN_PARTITION_NUM)

  def ignoreCorruptFiles: Boolean = getConf(IGNORE_CORRUPT_FILES)

  def ignoreMissingFiles: Boolean = getConf(IGNORE_MISSING_FILES)

  def maxRecordsPerFile: Long = getConf(MAX_RECORDS_PER_FILE)

  def useCompression: Boolean = getConf(COMPRESS_CACHED)

  def orcCompressionCodec: String = getConf(ORC_COMPRESSION)

  def orcVectorizedReaderEnabled: Boolean = getConf(ORC_VECTORIZED_READER_ENABLED)

  def orcVectorizedReaderBatchSize: Int = getConf(ORC_VECTORIZED_READER_BATCH_SIZE)

  def parquetCompressionCodec: String = getConf(PARQUET_COMPRESSION)

  def parquetVectorizedReaderEnabled: Boolean = getConf(PARQUET_VECTORIZED_READER_ENABLED)

  def parquetVectorizedReaderBatchSize: Int = getConf(PARQUET_VECTORIZED_READER_BATCH_SIZE)

  def columnBatchSize: Int = getConf(COLUMN_BATCH_SIZE)

  def cacheVectorizedReaderEnabled: Boolean = getConf(CACHE_VECTORIZED_READER_ENABLED)

  def defaultNumShufflePartitions: Int = getConf(SHUFFLE_PARTITIONS)

  def numShufflePartitions: Int = {
    if (adaptiveExecutionEnabled && coalesceShufflePartitionsEnabled) {
      getConf(COALESCE_PARTITIONS_INITIAL_PARTITION_NUM).getOrElse(defaultNumShufflePartitions)
    } else {
      defaultNumShufflePartitions
    }
  }

  def adaptiveExecutionEnabled: Boolean = getConf(ADAPTIVE_EXECUTION_ENABLED)

  def adaptiveExecutionLogLevel: String = getConf(ADAPTIVE_EXECUTION_LOG_LEVEL)

  def fetchShuffleBlocksInBatch: Boolean = getConf(FETCH_SHUFFLE_BLOCKS_IN_BATCH)

  def nonEmptyPartitionRatioForBroadcastJoin: Double =
    getConf(NON_EMPTY_PARTITION_RATIO_FOR_BROADCAST_JOIN)

  def coalesceShufflePartitionsEnabled: Boolean = getConf(COALESCE_PARTITIONS_ENABLED)

  def minBatchesToRetain: Int = getConf(MIN_BATCHES_TO_RETAIN)

  def maxBatchesToRetainInMemory: Int = getConf(MAX_BATCHES_TO_RETAIN_IN_MEMORY)

  def parquetFilterPushDown: Boolean = getConf(PARQUET_FILTER_PUSHDOWN_ENABLED)

  def parquetFilterPushDownDate: Boolean = getConf(PARQUET_FILTER_PUSHDOWN_DATE_ENABLED)

  def parquetFilterPushDownTimestamp: Boolean = getConf(PARQUET_FILTER_PUSHDOWN_TIMESTAMP_ENABLED)

  def parquetFilterPushDownDecimal: Boolean = getConf(PARQUET_FILTER_PUSHDOWN_DECIMAL_ENABLED)

  def parquetFilterPushDownStringStartWith: Boolean =
    getConf(PARQUET_FILTER_PUSHDOWN_STRING_STARTSWITH_ENABLED)

  def parquetFilterPushDownInFilterThreshold: Int =
    getConf(PARQUET_FILTER_PUSHDOWN_INFILTERTHRESHOLD)

  def orcFilterPushDown: Boolean = getConf(ORC_FILTER_PUSHDOWN_ENABLED)

  def isOrcSchemaMergingEnabled: Boolean = getConf(ORC_SCHEMA_MERGING_ENABLED)

  def verifyPartitionPath: Boolean = getConf(HIVE_VERIFY_PARTITION_PATH)

  def metastorePartitionPruning: Boolean = getConf(HIVE_METASTORE_PARTITION_PRUNING)

  def manageFilesourcePartitions: Boolean = getConf(HIVE_MANAGE_FILESOURCE_PARTITIONS)

  def filesourcePartitionFileCacheSize: Long = getConf(HIVE_FILESOURCE_PARTITION_FILE_CACHE_SIZE)

  def caseSensitiveInferenceMode: HiveCaseSensitiveInferenceMode.Value =
    HiveCaseSensitiveInferenceMode.withName(getConf(HIVE_CASE_SENSITIVE_INFERENCE))

  def gatherFastStats: Boolean = getConf(GATHER_FASTSTAT)

  def optimizerMetadataOnly: Boolean = getConf(OPTIMIZER_METADATA_ONLY)

  def wholeStageEnabled: Boolean = getConf(WHOLESTAGE_CODEGEN_ENABLED)

  def wholeStageUseIdInClassName: Boolean = getConf(WHOLESTAGE_CODEGEN_USE_ID_IN_CLASS_NAME)

  def wholeStageMaxNumFields: Int = getConf(WHOLESTAGE_MAX_NUM_FIELDS)

  def codegenFallback: Boolean = getConf(CODEGEN_FALLBACK)

  def codegenComments: Boolean = getConf(StaticSQLConf.CODEGEN_COMMENTS)

  def loggingMaxLinesForCodegen: Int = getConf(CODEGEN_LOGGING_MAX_LINES)

  def hugeMethodLimit: Int = getConf(WHOLESTAGE_HUGE_METHOD_LIMIT)

  def methodSplitThreshold: Int = getConf(CODEGEN_METHOD_SPLIT_THRESHOLD)

  def wholeStageSplitConsumeFuncByOperator: Boolean =
    getConf(WHOLESTAGE_SPLIT_CONSUME_FUNC_BY_OPERATOR)

  def tableRelationCacheSize: Int =
    getConf(StaticSQLConf.FILESOURCE_TABLE_RELATION_CACHE_SIZE)

  def codegenCacheMaxEntries: Int = getConf(StaticSQLConf.CODEGEN_CACHE_MAX_ENTRIES)

  def exchangeReuseEnabled: Boolean = getConf(EXCHANGE_REUSE_ENABLED)

  def subqueryReuseEnabled: Boolean = getConf(SUBQUERY_REUSE_ENABLED)

  def caseSensitiveAnalysis: Boolean = getConf(SQLConf.CASE_SENSITIVE)

  def constraintPropagationEnabled: Boolean = getConf(CONSTRAINT_PROPAGATION_ENABLED)

  def escapedStringLiterals: Boolean = getConf(ESCAPED_STRING_LITERALS)

  def fileCompressionFactor: Double = getConf(FILE_COMPRESSION_FACTOR)

  def stringRedactionPattern: Option[Regex] = getConf(SQL_STRING_REDACTION_PATTERN)

  def sortBeforeRepartition: Boolean = getConf(SORT_BEFORE_REPARTITION)

  def topKSortFallbackThreshold: Int = getConf(TOP_K_SORT_FALLBACK_THRESHOLD)

  def fastHashAggregateRowMaxCapacityBit: Int = getConf(FAST_HASH_AGGREGATE_MAX_ROWS_CAPACITY_BIT)

  def datetimeJava8ApiEnabled: Boolean = getConf(DATETIME_JAVA8API_ENABLED)

  def uiExplainMode: String = getConf(UI_EXPLAIN_MODE)

  def addSingleFileInAddFile: Boolean = getConf(LEGACY_ADD_SINGLE_FILE_IN_ADD_FILE)

  def legacyMsSqlServerNumericMappingEnabled: Boolean =
    getConf(LEGACY_MSSQLSERVER_NUMERIC_MAPPING_ENABLED)

  def legacyTimeParserPolicy: LegacyBehaviorPolicy.Value = {
    LegacyBehaviorPolicy.withName(getConf(SQLConf.LEGACY_TIME_PARSER_POLICY))
  }

  def broadcastHashJoinOutputPartitioningExpandLimit: Int =
    getConf(BROADCAST_HASH_JOIN_OUTPUT_PARTITIONING_EXPAND_LIMIT)

  /**
   * Returns the [[Resolver]] for the current configuration, which can be used to determine if two
   * identifiers are equal.
   */
  def resolver: Resolver = {
    if (caseSensitiveAnalysis) {
      org.apache.spark.sql.catalyst.analysis.caseSensitiveResolution
    } else {
      org.apache.spark.sql.catalyst.analysis.caseInsensitiveResolution
    }
  }

  /**
   * Returns the error handler for handling hint errors.
   */
  def hintErrorHandler: HintErrorHandler = HintErrorLogger

  def subexpressionEliminationEnabled: Boolean =
    getConf(SUBEXPRESSION_ELIMINATION_ENABLED)

  def autoBroadcastJoinThreshold: Long = getConf(AUTO_BROADCASTJOIN_THRESHOLD)

  def limitScaleUpFactor: Int = getConf(LIMIT_SCALE_UP_FACTOR)

  def advancedPartitionPredicatePushdownEnabled: Boolean =
    getConf(ADVANCED_PARTITION_PREDICATE_PUSHDOWN)

  def preferSortMergeJoin: Boolean = getConf(PREFER_SORTMERGEJOIN)

  def enableRadixSort: Boolean = getConf(RADIX_SORT_ENABLED)

  def isParquetSchemaMergingEnabled: Boolean = getConf(PARQUET_SCHEMA_MERGING_ENABLED)

  def isParquetSchemaRespectSummaries: Boolean = getConf(PARQUET_SCHEMA_RESPECT_SUMMARIES)

  def parquetOutputCommitterClass: String = getConf(PARQUET_OUTPUT_COMMITTER_CLASS)

  def isParquetBinaryAsString: Boolean = getConf(PARQUET_BINARY_AS_STRING)

  def isParquetINT96AsTimestamp: Boolean = getConf(PARQUET_INT96_AS_TIMESTAMP)

  def isParquetINT96TimestampConversion: Boolean = getConf(PARQUET_INT96_TIMESTAMP_CONVERSION)

  def parquetOutputTimestampType: ParquetOutputTimestampType.Value = {
    ParquetOutputTimestampType.withName(getConf(PARQUET_OUTPUT_TIMESTAMP_TYPE))
  }

  def writeLegacyParquetFormat: Boolean = getConf(PARQUET_WRITE_LEGACY_FORMAT)

  def parquetRecordFilterEnabled: Boolean = getConf(PARQUET_RECORD_FILTER_ENABLED)

  def inMemoryPartitionPruning: Boolean = getConf(IN_MEMORY_PARTITION_PRUNING)

  def inMemoryTableScanStatisticsEnabled: Boolean = getConf(IN_MEMORY_TABLE_SCAN_STATISTICS_ENABLED)

  def offHeapColumnVectorEnabled: Boolean = getConf(COLUMN_VECTOR_OFFHEAP_ENABLED)

  def columnNameOfCorruptRecord: String = getConf(COLUMN_NAME_OF_CORRUPT_RECORD)

  def broadcastTimeout: Long = {
    val timeoutValue = getConf(BROADCAST_TIMEOUT)
    if (timeoutValue < 0) Long.MaxValue else timeoutValue
  }

  def defaultDataSourceName: String = getConf(DEFAULT_DATA_SOURCE_NAME)

  def convertCTAS: Boolean = getConf(CONVERT_CTAS)

  def partitionColumnTypeInferenceEnabled: Boolean =
    getConf(SQLConf.PARTITION_COLUMN_TYPE_INFERENCE)

  def fileCommitProtocolClass: String = getConf(SQLConf.FILE_COMMIT_PROTOCOL_CLASS)

  def parallelPartitionDiscoveryThreshold: Int =
    getConf(SQLConf.PARALLEL_PARTITION_DISCOVERY_THRESHOLD)

  def parallelPartitionDiscoveryParallelism: Int =
    getConf(SQLConf.PARALLEL_PARTITION_DISCOVERY_PARALLELISM)

  def bucketingEnabled: Boolean = getConf(SQLConf.BUCKETING_ENABLED)

  def bucketingMaxBuckets: Int = getConf(SQLConf.BUCKETING_MAX_BUCKETS)

  def dataFrameSelfJoinAutoResolveAmbiguity: Boolean =
    getConf(DATAFRAME_SELF_JOIN_AUTO_RESOLVE_AMBIGUITY)

  def dataFrameRetainGroupColumns: Boolean = getConf(DATAFRAME_RETAIN_GROUP_COLUMNS)

  def dataFramePivotMaxValues: Int = getConf(DATAFRAME_PIVOT_MAX_VALUES)

  def runSQLonFile: Boolean = getConf(RUN_SQL_ON_FILES)

  def enableTwoLevelAggMap: Boolean = getConf(ENABLE_TWOLEVEL_AGG_MAP)

  def enableVectorizedHashMap: Boolean = getConf(ENABLE_VECTORIZED_HASH_MAP)

  def useObjectHashAggregation: Boolean = getConf(USE_OBJECT_HASH_AGG)

  def objectAggSortBasedFallbackThreshold: Int = getConf(OBJECT_AGG_SORT_BASED_FALLBACK_THRESHOLD)

  def variableSubstituteEnabled: Boolean = getConf(VARIABLE_SUBSTITUTE_ENABLED)

  def warehousePath: String = new Path(getConf(StaticSQLConf.WAREHOUSE_PATH)).toString

  def hiveThriftServerSingleSession: Boolean =
    getConf(StaticSQLConf.HIVE_THRIFT_SERVER_SINGLESESSION)

  def orderByOrdinal: Boolean = getConf(ORDER_BY_ORDINAL)

  def groupByOrdinal: Boolean = getConf(GROUP_BY_ORDINAL)

  def groupByAliases: Boolean = getConf(GROUP_BY_ALIASES)

  def crossJoinEnabled: Boolean = getConf(SQLConf.CROSS_JOINS_ENABLED)

  def sessionLocalTimeZone: String = getConf(SQLConf.SESSION_LOCAL_TIMEZONE)

  def jsonGeneratorIgnoreNullFields: Boolean = getConf(SQLConf.JSON_GENERATOR_IGNORE_NULL_FIELDS)

  def parallelFileListingInStatsComputation: Boolean =
    getConf(SQLConf.PARALLEL_FILE_LISTING_IN_STATS_COMPUTATION)

  def fallBackToHdfsForStatsEnabled: Boolean = getConf(ENABLE_FALL_BACK_TO_HDFS_FOR_STATS)

  def defaultSizeInBytes: Long = getConf(DEFAULT_SIZE_IN_BYTES)

  def ndvMaxError: Double = getConf(NDV_MAX_ERROR)

  def histogramEnabled: Boolean = getConf(HISTOGRAM_ENABLED)

  def histogramNumBins: Int = getConf(HISTOGRAM_NUM_BINS)

  def percentileAccuracy: Int = getConf(PERCENTILE_ACCURACY)

  def cboEnabled: Boolean = getConf(SQLConf.CBO_ENABLED)

  def planStatsEnabled: Boolean = getConf(SQLConf.PLAN_STATS_ENABLED)

  def autoSizeUpdateEnabled: Boolean = getConf(SQLConf.AUTO_SIZE_UPDATE_ENABLED)

  def joinReorderEnabled: Boolean = getConf(SQLConf.JOIN_REORDER_ENABLED)

  def joinReorderDPThreshold: Int = getConf(SQLConf.JOIN_REORDER_DP_THRESHOLD)

  def joinReorderCardWeight: Double = getConf(SQLConf.JOIN_REORDER_CARD_WEIGHT)

  def joinReorderDPStarFilter: Boolean = getConf(SQLConf.JOIN_REORDER_DP_STAR_FILTER)

  def windowExecBufferInMemoryThreshold: Int = getConf(WINDOW_EXEC_BUFFER_IN_MEMORY_THRESHOLD)

  def windowExecBufferSpillThreshold: Int = getConf(WINDOW_EXEC_BUFFER_SPILL_THRESHOLD)

  def sortMergeJoinExecBufferInMemoryThreshold: Int =
    getConf(SORT_MERGE_JOIN_EXEC_BUFFER_IN_MEMORY_THRESHOLD)

  def sortMergeJoinExecBufferSpillThreshold: Int =
    getConf(SORT_MERGE_JOIN_EXEC_BUFFER_SPILL_THRESHOLD)

  def cartesianProductExecBufferInMemoryThreshold: Int =
    getConf(CARTESIAN_PRODUCT_EXEC_BUFFER_IN_MEMORY_THRESHOLD)

  def cartesianProductExecBufferSpillThreshold: Int =
    getConf(CARTESIAN_PRODUCT_EXEC_BUFFER_SPILL_THRESHOLD)

  def codegenSplitAggregateFunc: Boolean = getConf(SQLConf.CODEGEN_SPLIT_AGGREGATE_FUNC)

  def maxNestedViewDepth: Int = getConf(SQLConf.MAX_NESTED_VIEW_DEPTH)

  def starSchemaDetection: Boolean = getConf(STARSCHEMA_DETECTION)

  def starSchemaFTRatio: Double = getConf(STARSCHEMA_FACT_TABLE_RATIO)

  def supportQuotedRegexColumnName: Boolean = getConf(SUPPORT_QUOTED_REGEX_COLUMN_NAME)

  def rangeExchangeSampleSizePerPartition: Int = getConf(RANGE_EXCHANGE_SAMPLE_SIZE_PER_PARTITION)

  def arrowPySparkEnabled: Boolean = getConf(ARROW_PYSPARK_EXECUTION_ENABLED)

  def pysparkJVMStacktraceEnabled: Boolean = getConf(PYSPARK_JVM_STACKTRACE_ENABLED)

  def arrowSparkREnabled: Boolean = getConf(ARROW_SPARKR_EXECUTION_ENABLED)

  def arrowPySparkFallbackEnabled: Boolean = getConf(ARROW_PYSPARK_FALLBACK_ENABLED)

  def arrowMaxRecordsPerBatch: Int = getConf(ARROW_EXECUTION_MAX_RECORDS_PER_BATCH)

  def pandasUDFBufferSize: Int = getConf(PANDAS_UDF_BUFFER_SIZE)

  def pandasGroupedMapAssignColumnsByName: Boolean =
    getConf(SQLConf.PANDAS_GROUPED_MAP_ASSIGN_COLUMNS_BY_NAME)

  def arrowSafeTypeConversion: Boolean = getConf(SQLConf.PANDAS_ARROW_SAFE_TYPE_CONVERSION)

  def replaceExceptWithFilter: Boolean = getConf(REPLACE_EXCEPT_WITH_FILTER)

  def decimalOperationsAllowPrecisionLoss: Boolean = getConf(DECIMAL_OPERATIONS_ALLOW_PREC_LOSS)

  def literalPickMinimumPrecision: Boolean = getConf(LITERAL_PICK_MINIMUM_PRECISION)

  def continuousStreamingEpochBacklogQueueSize: Int =
    getConf(CONTINUOUS_STREAMING_EPOCH_BACKLOG_QUEUE_SIZE)

  def continuousStreamingExecutorQueueSize: Int = getConf(CONTINUOUS_STREAMING_EXECUTOR_QUEUE_SIZE)

  def continuousStreamingExecutorPollIntervalMs: Long =
    getConf(CONTINUOUS_STREAMING_EXECUTOR_POLL_INTERVAL_MS)

  def disabledV2StreamingWriters: String = getConf(DISABLED_V2_STREAMING_WRITERS)

  def disabledV2StreamingMicroBatchReaders: String =
    getConf(DISABLED_V2_STREAMING_MICROBATCH_READERS)

  def concatBinaryAsString: Boolean = getConf(CONCAT_BINARY_AS_STRING)

  def eltOutputAsString: Boolean = getConf(ELT_OUTPUT_AS_STRING)

  def validatePartitionColumns: Boolean = getConf(VALIDATE_PARTITION_COLUMNS)

  def partitionOverwriteMode: PartitionOverwriteMode.Value =
    PartitionOverwriteMode.withName(getConf(PARTITION_OVERWRITE_MODE))

  def storeAssignmentPolicy: StoreAssignmentPolicy.Value =
    StoreAssignmentPolicy.withName(getConf(STORE_ASSIGNMENT_POLICY))

  def ansiEnabled: Boolean = getConf(ANSI_ENABLED)

  def nestedSchemaPruningEnabled: Boolean = getConf(NESTED_SCHEMA_PRUNING_ENABLED)

  def serializerNestedSchemaPruningEnabled: Boolean =
    getConf(SERIALIZER_NESTED_SCHEMA_PRUNING_ENABLED)

  def nestedPruningOnExpressions: Boolean = getConf(NESTED_PRUNING_ON_EXPRESSIONS)

  def csvColumnPruning: Boolean = getConf(SQLConf.CSV_PARSER_COLUMN_PRUNING)

  def legacySizeOfNull: Boolean = {
    // size(null) should return null under ansi mode.
    getConf(SQLConf.LEGACY_SIZE_OF_NULL) && !getConf(ANSI_ENABLED)
  }

  def isReplEagerEvalEnabled: Boolean = getConf(SQLConf.REPL_EAGER_EVAL_ENABLED)

  def replEagerEvalMaxNumRows: Int = getConf(SQLConf.REPL_EAGER_EVAL_MAX_NUM_ROWS)

  def replEagerEvalTruncate: Int = getConf(SQLConf.REPL_EAGER_EVAL_TRUNCATE)

  def avroCompressionCodec: String = getConf(SQLConf.AVRO_COMPRESSION_CODEC)

  def avroDeflateLevel: Int = getConf(SQLConf.AVRO_DEFLATE_LEVEL)

  def replaceDatabricksSparkAvroEnabled: Boolean =
    getConf(SQLConf.LEGACY_REPLACE_DATABRICKS_SPARK_AVRO_ENABLED)

  def setOpsPrecedenceEnforced: Boolean = getConf(SQLConf.LEGACY_SETOPS_PRECEDENCE_ENABLED)

  def exponentLiteralAsDecimalEnabled: Boolean =
    getConf(SQLConf.LEGACY_EXPONENT_LITERAL_AS_DECIMAL_ENABLED)

  def allowNegativeScaleOfDecimalEnabled: Boolean =
    getConf(SQLConf.LEGACY_ALLOW_NEGATIVE_SCALE_OF_DECIMAL_ENABLED)

  def truncateTableIgnorePermissionAcl: Boolean =
    getConf(SQLConf.TRUNCATE_TABLE_IGNORE_PERMISSION_ACL)

  def nameNonStructGroupingKeyAsValue: Boolean =
    getConf(SQLConf.NAME_NON_STRUCT_GROUPING_KEY_AS_VALUE)

  def maxToStringFields: Int = getConf(SQLConf.MAX_TO_STRING_FIELDS)

  def maxPlanStringLength: Int = getConf(SQLConf.MAX_PLAN_STRING_LENGTH).toInt

  def setCommandRejectsSparkCoreConfs: Boolean =
    getConf(SQLConf.SET_COMMAND_REJECTS_SPARK_CORE_CONFS)

  def castDatetimeToString: Boolean = getConf(SQLConf.LEGACY_CAST_DATETIME_TO_STRING)

  def ignoreDataLocality: Boolean = getConf(SQLConf.IGNORE_DATA_LOCALITY)

  def csvFilterPushDown: Boolean = getConf(CSV_FILTER_PUSHDOWN_ENABLED)

  def jsonFilterPushDown: Boolean = getConf(JSON_FILTER_PUSHDOWN_ENABLED)

  def avroFilterPushDown: Boolean = getConf(AVRO_FILTER_PUSHDOWN_ENABLED)

  def integerGroupingIdEnabled: Boolean = getConf(SQLConf.LEGACY_INTEGER_GROUPING_ID)

  def legacyAllowCastNumericToTimestamp: Boolean =
    getConf(SQLConf.LEGACY_ALLOW_CAST_NUMERIC_TO_TIMESTAMP)

  def metadataCacheTTL: Long = getConf(StaticSQLConf.METADATA_CACHE_TTL_SECONDS)

  def coalesceBucketsInJoinEnabled: Boolean = getConf(SQLConf.COALESCE_BUCKETS_IN_JOIN_ENABLED)

  def coalesceBucketsInJoinMaxBucketRatio: Int =
    getConf(SQLConf.COALESCE_BUCKETS_IN_JOIN_MAX_BUCKET_RATIO)

  def optimizeNullAwareAntiJoin: Boolean =
    getConf(SQLConf.OPTIMIZE_NULL_AWARE_ANTI_JOIN)

  def groupingWithUnion: Boolean = getConf(GROUPING_WITH_UNION)

  def groupingExpandProjections: Int = getConf(GROUPING_EXPAND_PROJECTIONS)

  /** ********************** SQLConf functionality methods ************ */

  /** Set Spark SQL configuration properties. */
  def setConf(props: Properties): Unit = settings.synchronized {
    props.asScala.foreach { case (k, v) => setConfString(k, v) }
  }

  /** Set the given Spark SQL configuration property using a `string` value. */
  def setConfString(key: String, value: String): Unit = {
    require(key != null, "key cannot be null")
    require(value != null, s"value cannot be null for key: $key")
    val entry = sqlConfEntries.get(key)
    if (entry != null) {
      // Only verify configs in the SQLConf object
      entry.valueConverter(value)
    }
    setConfWithCheck(key, value)
  }

  /** Set the given Spark SQL configuration property. */
  def setConf[T](entry: ConfigEntry[T], value: T): Unit = {
    require(entry != null, "entry cannot be null")
    require(value != null, s"value cannot be null for key: ${entry.key}")
    require(sqlConfEntries.get(entry.key) == entry, s"$entry is not registered")
    setConfWithCheck(entry.key, entry.stringConverter(value))
  }

  /** Return the value of Spark SQL configuration property for the given key. */
  @throws[NoSuchElementException]("if key is not set")
  def getConfString(key: String): String = {
    Option(settings.get(key)).
      orElse {
        // Try to use the default value
        Option(sqlConfEntries.get(key)).map { e => e.stringConverter(e.readFrom(reader)) }
      }.
      getOrElse(throw new NoSuchElementException(key))
  }

  /**
   * Return the value of Spark SQL configuration property for the given key. If the key is not set
   * yet, return `defaultValue`. This is useful when `defaultValue` in ConfigEntry is not the
   * desired one.
   */
  def getConf[T](entry: ConfigEntry[T], defaultValue: T): T = {
    require(sqlConfEntries.get(entry.key) == entry, s"$entry is not registered")
    Option(settings.get(entry.key)).map(entry.valueConverter).getOrElse(defaultValue)
  }

  /**
   * Return the value of Spark SQL configuration property for the given key. If the key is not set
   * yet, return `defaultValue` in [[ConfigEntry]].
   */
  def getConf[T](entry: ConfigEntry[T]): T = {
    require(sqlConfEntries.get(entry.key) == entry, s"$entry is not registered")
    entry.readFrom(reader)
  }

  /**
   * Return the value of an optional Spark SQL configuration property for the given key. If the key
   * is not set yet, returns None.
   */
  def getConf[T](entry: OptionalConfigEntry[T]): Option[T] = {
    require(sqlConfEntries.get(entry.key) == entry, s"$entry is not registered")
    entry.readFrom(reader)
  }

  /**
   * Return the `string` value of Spark SQL configuration property for the given key. If the key is
   * not set yet, return `defaultValue`.
   */
  def getConfString(key: String, defaultValue: String): String = {
    if (defaultValue != null && defaultValue != ConfigEntry.UNDEFINED) {
      val entry = sqlConfEntries.get(key)
      if (entry != null) {
        // Only verify configs in the SQLConf object
        entry.valueConverter(defaultValue)
      }
    }
    Option(settings.get(key)).getOrElse {
      // If the key is not set, need to check whether the config entry is registered and is
      // a fallback conf, so that we can check its parent.
      sqlConfEntries.get(key) match {
        case e: FallbackConfigEntry[_] => getConfString(e.fallback.key, defaultValue)
        case _ => defaultValue
      }
    }
  }

  /**
   * Return all the configuration properties that have been set (i.e. not the default).
   * This creates a new copy of the config properties in the form of a Map.
   */
  def getAllConfs: immutable.Map[String, String] =
    settings.synchronized { settings.asScala.toMap }

  /**
   * Return all the configuration definitions that have been defined in [[SQLConf]]. Each
   * definition contains key, defaultValue and doc.
   */
  def getAllDefinedConfs: Seq[(String, String, String, String)] = sqlConfEntries.synchronized {
    sqlConfEntries.values.asScala.filter(_.isPublic).map { entry =>
      val displayValue = Option(getConfString(entry.key, null)).getOrElse(entry.defaultValueString)
      (entry.key, displayValue, entry.doc, entry.version)
    }.toSeq
  }

  /**
   * Redacts the given option map according to the description of SQL_OPTIONS_REDACTION_PATTERN.
   */
  def redactOptions[K, V](options: Map[K, V]): Map[K, V] = {
    val regexes = Seq(
      getConf(SQL_OPTIONS_REDACTION_PATTERN),
      SECRET_REDACTION_PATTERN.readFrom(reader))

    regexes.foldLeft(options.toSeq) { case (opts, r) => Utils.redact(Some(r), opts) }.toMap
  }

  /**
   * Return whether a given key is set in this [[SQLConf]].
   */
  def contains(key: String): Boolean = {
    settings.containsKey(key)
  }

  /**
   * Logs a warning message if the given config key is deprecated.
   */
  private def logDeprecationWarning(key: String): Unit = {
    SQLConf.deprecatedSQLConfigs.get(key).foreach {
      case DeprecatedConfig(configName, version, comment) =>
        logWarning(
          s"The SQL config '$configName' has been deprecated in Spark v$version " +
          s"and may be removed in the future. $comment")
    }
  }

  private def requireDefaultValueOfRemovedConf(key: String, value: String): Unit = {
    SQLConf.removedSQLConfigs.get(key).foreach {
      case RemovedConfig(configName, version, defaultValue, comment) =>
        if (value != defaultValue) {
          throw new AnalysisException(
            s"The SQL config '$configName' was removed in the version $version. $comment")
        }
    }
  }

  protected def setConfWithCheck(key: String, value: String): Unit = {
    logDeprecationWarning(key)
    requireDefaultValueOfRemovedConf(key, value)
    settings.put(key, value)
  }

  def unsetConf(key: String): Unit = {
    logDeprecationWarning(key)
    settings.remove(key)
  }

  def unsetConf(entry: ConfigEntry[_]): Unit = {
    unsetConf(entry.key)
  }

  def clear(): Unit = {
    settings.clear()
  }

  override def clone(): SQLConf = {
    val result = new SQLConf
    getAllConfs.foreach {
      case(k, v) => if (v ne null) result.setConfString(k, v)
    }
    result
  }

  // For test only
  def copy(entries: (ConfigEntry[_], Any)*): SQLConf = {
    val cloned = clone()
    entries.foreach {
      case (entry, value) => cloned.setConfString(entry.key, value.toString)
    }
    cloned
  }

  def isModifiable(key: String): Boolean = {
    sqlConfEntries.containsKey(key) && !staticConfKeys.contains(key)
  }
}<|MERGE_RESOLUTION|>--- conflicted
+++ resolved
@@ -2688,7 +2688,7 @@
       .booleanConf
       .createWithDefault(true)
 
-<<<<<<< HEAD
+
   val GROUPING_WITH_UNION = buildConf("spark.sql.optimizer.grouping")
     .doc("When true,enable grouping with union.")
     .booleanConf
@@ -2700,7 +2700,7 @@
       "when data is huge.")
     .intConf
     .createWithDefault(4)
-=======
+
   val LEGACY_COMPLEX_TYPES_TO_STRING =
     buildConf("spark.sql.legacy.castComplexTypesToString.enabled")
       .internal()
@@ -2709,7 +2709,7 @@
       .version("3.1.0")
       .booleanConf
       .createWithDefault(false)
->>>>>>> 15b73339
+
 
   /**
    * Holds information about keys that have been deprecated.
