--- conflicted
+++ resolved
@@ -2155,14 +2155,14 @@
       .booleanConf
       .createWithDefault(false)
 
-<<<<<<< HEAD
-  val CSV_FILTER_PUSHDOWN_ENABLED = buildConf("spark.sql.csv.filterPushdown.enabled")
-    .doc("When true, enable filter pushdown to CSV datasource.")
-=======
   val LEGACY_ADD_DIRECTORY_USING_RECURSIVE = buildConf("spark.sql.legacy.addDirectory.recursive")
     .doc("When true, users can add directory by passing path of a directory to ADD FILE " +
       "command of SQL. If false, then only a single file can be added.")
->>>>>>> 582509b7
+    .booleanConf
+    .createWithDefault(true)
+
+  val CSV_FILTER_PUSHDOWN_ENABLED = buildConf("spark.sql.csv.filterPushdown.enabled")
+    .doc("When true, enable filter pushdown to CSV datasource.")
     .booleanConf
     .createWithDefault(true)
 
