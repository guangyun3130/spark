--- conflicted
+++ resolved
@@ -2945,7 +2945,15 @@
     .stringConf
     .createWithDefault("")
 
-<<<<<<< HEAD
+  val LEGACY_CREATE_HIVE_TABLE_BY_DEFAULT =
+    buildConf("spark.sql.legacy.createHiveTableByDefault")
+      .internal()
+      .doc("When set to true, CREATE TABLE syntax without USING or STORED AS will use Hive " +
+        s"instead of the value of ${DEFAULT_DATA_SOURCE_NAME.key} as the table provider.")
+      .version("3.1.0")
+      .booleanConf
+      .createWithDefault(true)
+
   val LEGACY_CHAR_VARCHAR_AS_STRING =
     buildConf("spark.sql.legacy.charVarcharAsString")
       .internal()
@@ -2954,16 +2962,6 @@
       .version("3.1.0")
       .booleanConf
       .createWithDefault(false)
-=======
-  val LEGACY_CREATE_HIVE_TABLE_BY_DEFAULT =
-    buildConf("spark.sql.legacy.createHiveTableByDefault")
-      .internal()
-      .doc("When set to true, CREATE TABLE syntax without USING or STORED AS will use Hive " +
-        s"instead of the value of ${DEFAULT_DATA_SOURCE_NAME.key} as the table provider.")
-      .version("3.1.0")
-      .booleanConf
-      .createWithDefault(true)
->>>>>>> acc211d2
 
   /**
    * Holds information about keys that have been deprecated.
