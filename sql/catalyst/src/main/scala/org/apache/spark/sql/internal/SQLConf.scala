--- conflicted
+++ resolved
@@ -4507,18 +4507,19 @@
       .booleanConf
       .createWithDefault(false)
 
-<<<<<<< HEAD
   val AUTO_REPARTITION_BEFORE_WRITING_ENABLED =
     buildConf("spark.sql.repartition.writing.enabled")
       .internal()
       .doc("When true, add a shuffle before writing data into partitioned table or bucket table.")
-=======
+      .version("4.0.0")
+      .booleanConf
+      .createWithDefault(false)
+
   val LEGACY_SCALAR_SUBQUERY_COUNT_BUG_HANDLING =
     buildConf("spark.sql.legacy.scalarSubqueryCountBugBehavior")
       .internal()
       .doc("When set to true, restores legacy behavior of potential incorrect count bug " +
         "handling for scalar subqueries.")
->>>>>>> db162369
       .version("4.0.0")
       .booleanConf
       .createWithDefault(false)
