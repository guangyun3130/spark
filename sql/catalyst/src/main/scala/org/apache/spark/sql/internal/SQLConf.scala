/*
 * Licensed to the Apache Software Foundation (ASF) under one or more
 * contributor license agreements.  See the NOTICE file distributed with
 * this work for additional information regarding copyright ownership.
 * The ASF licenses this file to You under the Apache License, Version 2.0
 * (the "License"); you may not use this file except in compliance with
 * the License.  You may obtain a copy of the License at
 *
 *    http://www.apache.org/licenses/LICENSE-2.0
 *
 * Unless required by applicable law or agreed to in writing, software
 * distributed under the License is distributed on an "AS IS" BASIS,
 * WITHOUT WARRANTIES OR CONDITIONS OF ANY KIND, either express or implied.
 * See the License for the specific language governing permissions and
 * limitations under the License.
 */

package org.apache.spark.sql.internal

import java.util.{Locale, NoSuchElementException, Properties, TimeZone}
import java.util.concurrent.TimeUnit
import java.util.concurrent.atomic.AtomicReference
import java.util.zip.Deflater

import scala.collection.JavaConverters._
import scala.collection.immutable
import scala.util.matching.Regex

import org.apache.hadoop.fs.Path

import org.apache.spark.{SparkContext, TaskContext}
import org.apache.spark.internal.Logging
import org.apache.spark.internal.config._
import org.apache.spark.internal.config.{IGNORE_MISSING_FILES => SPARK_IGNORE_MISSING_FILES}
import org.apache.spark.network.util.ByteUnit
import org.apache.spark.sql.catalyst.analysis.{HintErrorLogger, Resolver}
import org.apache.spark.sql.catalyst.expressions.CodegenObjectFactoryMode
import org.apache.spark.sql.catalyst.expressions.codegen.CodeGenerator
import org.apache.spark.sql.catalyst.plans.logical.HintErrorHandler
import org.apache.spark.sql.connector.catalog.CatalogManager.SESSION_CATALOG_NAME
import org.apache.spark.unsafe.array.ByteArrayMethods
import org.apache.spark.util.Utils

////////////////////////////////////////////////////////////////////////////////////////////////////
// This file defines the configuration options for Spark SQL.
////////////////////////////////////////////////////////////////////////////////////////////////////


object SQLConf {

  private[sql] val sqlConfEntries = java.util.Collections.synchronizedMap(
    new java.util.HashMap[String, ConfigEntry[_]]())

  val staticConfKeys: java.util.Set[String] =
    java.util.Collections.synchronizedSet(new java.util.HashSet[String]())

  private def register(entry: ConfigEntry[_]): Unit = sqlConfEntries.synchronized {
    require(!sqlConfEntries.containsKey(entry.key),
      s"Duplicate SQLConfigEntry. ${entry.key} has been registered")
    sqlConfEntries.put(entry.key, entry)
  }

  // For testing only
  private[sql] def unregister(entry: ConfigEntry[_]): Unit = sqlConfEntries.synchronized {
    sqlConfEntries.remove(entry.key)
  }

  def buildConf(key: String): ConfigBuilder = ConfigBuilder(key).onCreate(register)

  def buildStaticConf(key: String): ConfigBuilder = {
    ConfigBuilder(key).onCreate { entry =>
      staticConfKeys.add(entry.key)
      SQLConf.register(entry)
    }
  }

  /**
   * Default config. Only used when there is no active SparkSession for the thread.
   * See [[get]] for more information.
   */
  private lazy val fallbackConf = new ThreadLocal[SQLConf] {
    override def initialValue: SQLConf = new SQLConf
  }

  /** See [[get]] for more information. */
  def getFallbackConf: SQLConf = fallbackConf.get()

  private lazy val existingConf = new ThreadLocal[SQLConf] {
    override def initialValue: SQLConf = null
  }

  def withExistingConf[T](conf: SQLConf)(f: => T): T = {
    val old = existingConf.get()
    existingConf.set(conf)
    try {
      f
    } finally {
      if (old != null) {
        existingConf.set(old)
      } else {
        existingConf.remove()
      }
    }
  }

  /**
   * Defines a getter that returns the SQLConf within scope.
   * See [[get]] for more information.
   */
  private val confGetter = new AtomicReference[() => SQLConf](() => fallbackConf.get())

  /**
   * Sets the active config object within the current scope.
   * See [[get]] for more information.
   */
  def setSQLConfGetter(getter: () => SQLConf): Unit = {
    confGetter.set(getter)
  }

  /**
   * Returns the active config object within the current scope. If there is an active SparkSession,
   * the proper SQLConf associated with the thread's active session is used. If it's called from
   * tasks in the executor side, a SQLConf will be created from job local properties, which are set
   * and propagated from the driver side, unless a `SQLConf` has been set in the scope by
   * `withExistingConf` as done for propagating SQLConf for operations performed on RDDs created
   * from DataFrames.
   *
   * The way this works is a little bit convoluted, due to the fact that config was added initially
   * only for physical plans (and as a result not in sql/catalyst module).
   *
   * The first time a SparkSession is instantiated, we set the [[confGetter]] to return the
   * active SparkSession's config. If there is no active SparkSession, it returns using the thread
   * local [[fallbackConf]]. The reason [[fallbackConf]] is a thread local (rather than just a conf)
   * is to support setting different config options for different threads so we can potentially
   * run tests in parallel. At the time this feature was implemented, this was a no-op since we
   * run unit tests (that does not involve SparkSession) in serial order.
   */
  def get: SQLConf = {
    if (TaskContext.get != null) {
      val conf = existingConf.get()
      if (conf != null) {
        conf
      } else {
        new ReadOnlySQLConf(TaskContext.get())
      }
    } else {
      val isSchedulerEventLoopThread = SparkContext.getActive
        .flatMap { sc => Option(sc.dagScheduler) }
        .map(_.eventProcessLoop.eventThread)
        .exists(_.getId == Thread.currentThread().getId)
      if (isSchedulerEventLoopThread) {
        // DAGScheduler event loop thread does not have an active SparkSession, the `confGetter`
        // will return `fallbackConf` which is unexpected. Here we require the caller to get the
        // conf within `withExistingConf`, otherwise fail the query.
        val conf = existingConf.get()
        if (conf != null) {
          conf
        } else if (Utils.isTesting) {
          throw new RuntimeException("Cannot get SQLConf inside scheduler event loop thread.")
        } else {
          confGetter.get()()
        }
      } else {
        val conf = existingConf.get()
        if (conf != null) {
          conf
        } else {
          confGetter.get()()
        }
      }
    }
  }

  val ANALYZER_MAX_ITERATIONS = buildConf("spark.sql.analyzer.maxIterations")
    .internal()
    .doc("The max number of iterations the analyzer runs.")
    .intConf
    .createWithDefault(100)

  val OPTIMIZER_EXCLUDED_RULES = buildConf("spark.sql.optimizer.excludedRules")
    .doc("Configures a list of rules to be disabled in the optimizer, in which the rules are " +
      "specified by their rule names and separated by comma. It is not guaranteed that all the " +
      "rules in this configuration will eventually be excluded, as some rules are necessary " +
      "for correctness. The optimizer will log the rules that have indeed been excluded.")
    .stringConf
    .createOptional

  val OPTIMIZER_MAX_ITERATIONS = buildConf("spark.sql.optimizer.maxIterations")
    .internal()
    .doc("The max number of iterations the optimizer runs.")
    .intConf
    .createWithDefault(100)

  val OPTIMIZER_INSET_CONVERSION_THRESHOLD =
    buildConf("spark.sql.optimizer.inSetConversionThreshold")
      .internal()
      .doc("The threshold of set size for InSet conversion.")
      .intConf
      .createWithDefault(10)

  val OPTIMIZER_INSET_SWITCH_THRESHOLD =
    buildConf("spark.sql.optimizer.inSetSwitchThreshold")
      .internal()
      .doc("Configures the max set size in InSet for which Spark will generate code with " +
        "switch statements. This is applicable only to bytes, shorts, ints, dates.")
      .intConf
      .checkValue(threshold => threshold >= 0 && threshold <= 600, "The max set size " +
        "for using switch statements in InSet must be non-negative and less than or equal to 600")
      .createWithDefault(400)

  val OPTIMIZER_PLAN_CHANGE_LOG_LEVEL = buildConf("spark.sql.optimizer.planChangeLog.level")
    .internal()
    .doc("Configures the log level for logging the change from the original plan to the new " +
      "plan after a rule or batch is applied. The value can be 'trace', 'debug', 'info', " +
      "'warn', or 'error'. The default log level is 'trace'.")
    .stringConf
    .transform(_.toUpperCase(Locale.ROOT))
    .checkValue(logLevel => Set("TRACE", "DEBUG", "INFO", "WARN", "ERROR").contains(logLevel),
      "Invalid value for 'spark.sql.optimizer.planChangeLog.level'. Valid values are " +
        "'trace', 'debug', 'info', 'warn' and 'error'.")
    .createWithDefault("trace")

  val OPTIMIZER_PLAN_CHANGE_LOG_RULES = buildConf("spark.sql.optimizer.planChangeLog.rules")
    .internal()
    .doc("Configures a list of rules to be logged in the optimizer, in which the rules are " +
      "specified by their rule names and separated by comma.")
    .stringConf
    .createOptional

  val OPTIMIZER_PLAN_CHANGE_LOG_BATCHES = buildConf("spark.sql.optimizer.planChangeLog.batches")
    .internal()
    .doc("Configures a list of batches to be logged in the optimizer, in which the batches " +
      "are specified by their batch names and separated by comma.")
    .stringConf
    .createOptional

  val DYNAMIC_PARTITION_PRUNING_ENABLED =
    buildConf("spark.sql.optimizer.dynamicPartitionPruning.enabled")
      .doc("When true, we will generate predicate for partition column when it's used as join key")
      .booleanConf
      .createWithDefault(true)

  val DYNAMIC_PARTITION_PRUNING_USE_STATS =
    buildConf("spark.sql.optimizer.dynamicPartitionPruning.useStats")
      .internal()
      .doc("When true, distinct count statistics will be used for computing the data size of the " +
        "partitioned table after dynamic partition pruning, in order to evaluate if it is worth " +
        "adding an extra subquery as the pruning filter if broadcast reuse is not applicable.")
      .booleanConf
      .createWithDefault(true)

  val DYNAMIC_PARTITION_PRUNING_FALLBACK_FILTER_RATIO = buildConf(
    "spark.sql.optimizer.dynamicPartitionPruning.fallbackFilterRatio")
    .internal()
    .doc("When statistics are not available or configured not to be used, this config will be " +
      "used as the fallback filter ratio for computing the data size of the partitioned table " +
      "after dynamic partition pruning, in order to evaluate if it is worth adding an extra " +
      "subquery as the pruning filter if broadcast reuse is not applicable.")
    .doubleConf
    .createWithDefault(0.5)

  val DYNAMIC_PARTITION_PRUNING_REUSE_BROADCAST =
    buildConf("spark.sql.optimizer.dynamicPartitionPruning.reuseBroadcast")
      .internal()
      .doc("When true, dynamic partition pruning will seek to reuse the broadcast results from " +
        "a broadcast hash join operation.")
      .booleanConf
      .createWithDefault(true)

  val COMPRESS_CACHED = buildConf("spark.sql.inMemoryColumnarStorage.compressed")
    .doc("When set to true Spark SQL will automatically select a compression codec for each " +
      "column based on statistics of the data.")
    .booleanConf
    .createWithDefault(true)

  val COLUMN_BATCH_SIZE = buildConf("spark.sql.inMemoryColumnarStorage.batchSize")
    .doc("Controls the size of batches for columnar caching.  Larger batch sizes can improve " +
      "memory utilization and compression, but risk OOMs when caching data.")
    .intConf
    .createWithDefault(10000)

  val IN_MEMORY_PARTITION_PRUNING =
    buildConf("spark.sql.inMemoryColumnarStorage.partitionPruning")
      .internal()
      .doc("When true, enable partition pruning for in-memory columnar tables.")
      .booleanConf
      .createWithDefault(true)

  val IN_MEMORY_TABLE_SCAN_STATISTICS_ENABLED =
    buildConf("spark.sql.inMemoryTableScanStatistics.enable")
      .internal()
      .doc("When true, enable in-memory table scan accumulators.")
      .booleanConf
      .createWithDefault(false)

  val CACHE_VECTORIZED_READER_ENABLED =
    buildConf("spark.sql.inMemoryColumnarStorage.enableVectorizedReader")
      .doc("Enables vectorized reader for columnar caching.")
      .booleanConf
      .createWithDefault(true)

  val COLUMN_VECTOR_OFFHEAP_ENABLED =
    buildConf("spark.sql.columnVector.offheap.enabled")
      .internal()
      .doc("When true, use OffHeapColumnVector in ColumnarBatch.")
      .booleanConf
      .createWithDefault(false)

  val PREFER_SORTMERGEJOIN = buildConf("spark.sql.join.preferSortMergeJoin")
    .internal()
    .doc("When true, prefer sort merge join over shuffle hash join.")
    .booleanConf
    .createWithDefault(true)

  val RADIX_SORT_ENABLED = buildConf("spark.sql.sort.enableRadixSort")
    .internal()
    .doc("When true, enable use of radix sort when possible. Radix sort is much faster but " +
      "requires additional memory to be reserved up-front. The memory overhead may be " +
      "significant when sorting very small rows (up to 50% more in this case).")
    .booleanConf
    .createWithDefault(true)

  val AUTO_BROADCASTJOIN_THRESHOLD = buildConf("spark.sql.autoBroadcastJoinThreshold")
    .doc("Configures the maximum size in bytes for a table that will be broadcast to all worker " +
      "nodes when performing a join.  By setting this value to -1 broadcasting can be disabled. " +
      "Note that currently statistics are only supported for Hive Metastore tables where the " +
      "command <code>ANALYZE TABLE &lt;tableName&gt; COMPUTE STATISTICS noscan</code> has been " +
      "run, and file-based data source tables where the statistics are computed directly on " +
      "the files of data.")
    .bytesConf(ByteUnit.BYTE)
    .createWithDefault(10L * 1024 * 1024)

  val LIMIT_SCALE_UP_FACTOR = buildConf("spark.sql.limit.scaleUpFactor")
    .internal()
    .doc("Minimal increase rate in number of partitions between attempts when executing a take " +
      "on a query. Higher values lead to more partitions read. Lower values might lead to " +
      "longer execution times as more jobs will be run")
    .intConf
    .createWithDefault(4)

  val ADVANCED_PARTITION_PREDICATE_PUSHDOWN =
    buildConf("spark.sql.hive.advancedPartitionPredicatePushdown.enabled")
      .internal()
      .doc("When true, advanced partition predicate pushdown into Hive metastore is enabled.")
      .booleanConf
      .createWithDefault(true)

  val SHUFFLE_PARTITIONS = buildConf("spark.sql.shuffle.partitions")
    .doc("The default number of partitions to use when shuffling data for joins or aggregations. " +
      "Note: For structured streaming, this configuration cannot be changed between query " +
      "restarts from the same checkpoint location.")
    .intConf
    .checkValue(_ > 0, "The value of spark.sql.shuffle.partitions must be positive")
    .createWithDefault(200)

  val ADAPTIVE_EXECUTION_ENABLED = buildConf("spark.sql.adaptive.enabled")
    .doc("When true, enable adaptive query execution.")
    .booleanConf
    .createWithDefault(false)

  val REDUCE_POST_SHUFFLE_PARTITIONS_ENABLED =
    buildConf("spark.sql.adaptive.shuffle.reducePostShufflePartitions.enabled")
      .doc(s"When true and '${ADAPTIVE_EXECUTION_ENABLED.key}' is enabled, this enables reducing " +
        "the number of post-shuffle partitions based on map output statistics.")
      .booleanConf
      .createWithDefault(true)

  val FETCH_SHUFFLE_BLOCKS_IN_BATCH_ENABLED =
    buildConf("spark.sql.adaptive.shuffle.fetchShuffleBlocksInBatch.enabled")
      .doc("Whether to fetch the continuous shuffle blocks in batch. Instead of fetching blocks " +
        "one by one, fetching continuous shuffle blocks for the same map task in batch can " +
        "reduce IO and improve performance. Note, multiple continuous blocks exist in single " +
        s"fetch request only happen when '${ADAPTIVE_EXECUTION_ENABLED.key}' and " +
        s"'${REDUCE_POST_SHUFFLE_PARTITIONS_ENABLED.key}' is enabled, this feature also depends " +
        "on a relocatable serializer, the concatenation support codec in use and the new version " +
        "shuffle fetch protocol.")
      .booleanConf
      .createWithDefault(true)

  val SHUFFLE_MIN_NUM_POSTSHUFFLE_PARTITIONS =
    buildConf("spark.sql.adaptive.shuffle.minNumPostShufflePartitions")
      .doc("The advisory minimum number of post-shuffle partitions used when " +
        s"'${ADAPTIVE_EXECUTION_ENABLED.key}' and " +
        s"'${REDUCE_POST_SHUFFLE_PARTITIONS_ENABLED.key}' is enabled.")
      .intConf
      .checkValue(_ > 0, "The minimum shuffle partition number " +
        "must be a positive integer.")
      .createWithDefault(1)

  val SHUFFLE_TARGET_POSTSHUFFLE_INPUT_SIZE =
    buildConf("spark.sql.adaptive.shuffle.targetPostShuffleInputSize")
      .doc("The target post-shuffle input size in bytes of a task. This configuration only has " +
        s"an effect when '${ADAPTIVE_EXECUTION_ENABLED.key}' and " +
        s"'${REDUCE_POST_SHUFFLE_PARTITIONS_ENABLED.key}' is enabled.")
      .bytesConf(ByteUnit.BYTE)
      .createWithDefault(64 * 1024 * 1024)

  val SHUFFLE_MAX_NUM_POSTSHUFFLE_PARTITIONS =
    buildConf("spark.sql.adaptive.shuffle.maxNumPostShufflePartitions")
      .doc("The advisory maximum number of post-shuffle partitions used in adaptive execution. " +
        "This is used as the initial number of pre-shuffle partitions. By default it equals to " +
        "spark.sql.shuffle.partitions. This configuration only has an effect when " +
        s"'${ADAPTIVE_EXECUTION_ENABLED.key}' and " +
        s"'${REDUCE_POST_SHUFFLE_PARTITIONS_ENABLED.key}' is enabled.")
      .intConf
      .checkValue(_ > 0, "The maximum shuffle partition number " +
        "must be a positive integer.")
      .createOptional

  val LOCAL_SHUFFLE_READER_ENABLED =
    buildConf("spark.sql.adaptive.shuffle.localShuffleReader.enabled")
    .doc(s"When true and '${ADAPTIVE_EXECUTION_ENABLED.key}' is enabled, this enables the " +
      "optimization of converting the shuffle reader to local shuffle reader for the shuffle " +
      "exchange of the broadcast hash join in probe side.")
    .booleanConf
    .createWithDefault(true)

  val ADAPTIVE_EXECUTION_SKEWED_JOIN_ENABLED =
    buildConf("spark.sql.adaptive.optimizeSkewedJoin.enabled")
    .doc("When true and adaptive execution is enabled, a skewed join is automatically handled at " +
      "runtime.")
    .booleanConf
    .createWithDefault(true)

  val ADAPTIVE_EXECUTION_SKEWED_PARTITION_SIZE_THRESHOLD =
    buildConf("spark.sql.adaptive.optimizeSkewedJoin.skewedPartitionSizeThreshold")
      .doc("Configures the minimum size in bytes for a partition that is considered as a skewed " +
        "partition in adaptive skewed join.")
      .bytesConf(ByteUnit.BYTE)
      .createWithDefault(64 * 1024 * 1024)

  val ADAPTIVE_EXECUTION_SKEWED_PARTITION_FACTOR =
    buildConf("spark.sql.adaptive.optimizeSkewedJoin.skewedPartitionFactor")
      .doc("A partition is considered as a skewed partition if its size is larger than" +
        " this factor multiple the median partition size and also larger than " +
        s" ${ADAPTIVE_EXECUTION_SKEWED_PARTITION_SIZE_THRESHOLD.key}")
      .intConf
      .createWithDefault(10)

  val ADAPTIVE_EXECUTION_SKEWED_PARTITION_MAX_SPLITS =
    buildConf("spark.sql.adaptive.optimizeSkewedJoin.skewedPartitionMaxSplits")
      .doc("Configures the maximum number of task to handle a skewed partition in adaptive skewed" +
        "join.")
      .intConf
      .checkValue( _ >= 1, "The split size at least be 1")
      .createWithDefault(5)

  val NON_EMPTY_PARTITION_RATIO_FOR_BROADCAST_JOIN =
    buildConf("spark.sql.adaptive.nonEmptyPartitionRatioForBroadcastJoin")
      .doc("The relation with a non-empty partition ratio lower than this config will not be " +
        "considered as the build side of a broadcast-hash join in adaptive execution regardless " +
        "of its size.This configuration only has an effect when " +
        s"'${ADAPTIVE_EXECUTION_ENABLED.key}' is enabled.")
      .doubleConf
      .checkValue(_ >= 0, "The non-empty partition ratio must be positive number.")
      .createWithDefault(0.2)

  val SUBEXPRESSION_ELIMINATION_ENABLED =
    buildConf("spark.sql.subexpressionElimination.enabled")
      .internal()
      .doc("When true, common subexpressions will be eliminated.")
      .booleanConf
      .createWithDefault(true)

  val CASE_SENSITIVE = buildConf("spark.sql.caseSensitive")
    .internal()
    .doc("Whether the query analyzer should be case sensitive or not. " +
      "Default to case insensitive. It is highly discouraged to turn on case sensitive mode.")
    .booleanConf
    .createWithDefault(false)

  val CONSTRAINT_PROPAGATION_ENABLED = buildConf("spark.sql.constraintPropagation.enabled")
    .internal()
    .doc("When true, the query optimizer will infer and propagate data constraints in the query " +
      "plan to optimize them. Constraint propagation can sometimes be computationally expensive " +
      "for certain kinds of query plans (such as those with a large number of predicates and " +
      "aliases) which might negatively impact overall runtime.")
    .booleanConf
    .createWithDefault(true)

  val ESCAPED_STRING_LITERALS = buildConf("spark.sql.parser.escapedStringLiterals")
    .internal()
    .doc("When true, string literals (including regex patterns) remain escaped in our SQL " +
      "parser. The default is false since Spark 2.0. Setting it to true can restore the behavior " +
      "prior to Spark 2.0.")
    .booleanConf
    .createWithDefault(false)

  val FILE_COMPRESSION_FACTOR = buildConf("spark.sql.sources.fileCompressionFactor")
    .internal()
    .doc("When estimating the output data size of a table scan, multiply the file size with this " +
      "factor as the estimated data size, in case the data is compressed in the file and lead to" +
      " a heavily underestimated result.")
    .doubleConf
    .checkValue(_ > 0, "the value of fileDataSizeFactor must be greater than 0")
    .createWithDefault(1.0)

  val PARQUET_SCHEMA_MERGING_ENABLED = buildConf("spark.sql.parquet.mergeSchema")
    .doc("When true, the Parquet data source merges schemas collected from all data files, " +
         "otherwise the schema is picked from the summary file or a random data file " +
         "if no summary file is available.")
    .booleanConf
    .createWithDefault(false)

  val PARQUET_SCHEMA_RESPECT_SUMMARIES = buildConf("spark.sql.parquet.respectSummaryFiles")
    .doc("When true, we make assumption that all part-files of Parquet are consistent with " +
         "summary files and we will ignore them when merging schema. Otherwise, if this is " +
         "false, which is the default, we will merge all part-files. This should be considered " +
         "as expert-only option, and shouldn't be enabled before knowing what it means exactly.")
    .booleanConf
    .createWithDefault(false)

  val PARQUET_BINARY_AS_STRING = buildConf("spark.sql.parquet.binaryAsString")
    .doc("Some other Parquet-producing systems, in particular Impala and older versions of " +
      "Spark SQL, do not differentiate between binary data and strings when writing out the " +
      "Parquet schema. This flag tells Spark SQL to interpret binary data as a string to provide " +
      "compatibility with these systems.")
    .booleanConf
    .createWithDefault(false)

  val PARQUET_INT96_AS_TIMESTAMP = buildConf("spark.sql.parquet.int96AsTimestamp")
    .doc("Some Parquet-producing systems, in particular Impala, store Timestamp into INT96. " +
      "Spark would also store Timestamp as INT96 because we need to avoid precision lost of the " +
      "nanoseconds field. This flag tells Spark SQL to interpret INT96 data as a timestamp to " +
      "provide compatibility with these systems.")
    .booleanConf
    .createWithDefault(true)

  val PARQUET_INT96_TIMESTAMP_CONVERSION = buildConf("spark.sql.parquet.int96TimestampConversion")
    .doc("This controls whether timestamp adjustments should be applied to INT96 data when " +
      "converting to timestamps, for data written by Impala.  This is necessary because Impala " +
      "stores INT96 data with a different timezone offset than Hive & Spark.")
    .booleanConf
    .createWithDefault(false)

  object ParquetOutputTimestampType extends Enumeration {
    val INT96, TIMESTAMP_MICROS, TIMESTAMP_MILLIS = Value
  }

  val PARQUET_OUTPUT_TIMESTAMP_TYPE = buildConf("spark.sql.parquet.outputTimestampType")
    .doc("Sets which Parquet timestamp type to use when Spark writes data to Parquet files. " +
      "INT96 is a non-standard but commonly used timestamp type in Parquet. TIMESTAMP_MICROS " +
      "is a standard timestamp type in Parquet, which stores number of microseconds from the " +
      "Unix epoch. TIMESTAMP_MILLIS is also standard, but with millisecond precision, which " +
      "means Spark has to truncate the microsecond portion of its timestamp value.")
    .stringConf
    .transform(_.toUpperCase(Locale.ROOT))
    .checkValues(ParquetOutputTimestampType.values.map(_.toString))
    .createWithDefault(ParquetOutputTimestampType.TIMESTAMP_MICROS.toString)

  val PARQUET_COMPRESSION = buildConf("spark.sql.parquet.compression.codec")
    .doc("Sets the compression codec used when writing Parquet files. If either `compression` or " +
      "`parquet.compression` is specified in the table-specific options/properties, the " +
      "precedence would be `compression`, `parquet.compression`, " +
      "`spark.sql.parquet.compression.codec`. Acceptable values include: none, uncompressed, " +
      "snappy, gzip, lzo, brotli, lz4, zstd.")
    .stringConf
    .transform(_.toLowerCase(Locale.ROOT))
    .checkValues(Set("none", "uncompressed", "snappy", "gzip", "lzo", "lz4", "brotli", "zstd"))
    .createWithDefault("snappy")

  val PARQUET_FILTER_PUSHDOWN_ENABLED = buildConf("spark.sql.parquet.filterPushdown")
    .doc("Enables Parquet filter push-down optimization when set to true.")
    .booleanConf
    .createWithDefault(true)

  val PARQUET_FILTER_PUSHDOWN_DATE_ENABLED = buildConf("spark.sql.parquet.filterPushdown.date")
    .doc("If true, enables Parquet filter push-down optimization for Date. " +
      s"This configuration only has an effect when '${PARQUET_FILTER_PUSHDOWN_ENABLED.key}' is " +
      "enabled.")
    .internal()
    .booleanConf
    .createWithDefault(true)

  val PARQUET_FILTER_PUSHDOWN_TIMESTAMP_ENABLED =
    buildConf("spark.sql.parquet.filterPushdown.timestamp")
      .doc("If true, enables Parquet filter push-down optimization for Timestamp. " +
        s"This configuration only has an effect when '${PARQUET_FILTER_PUSHDOWN_ENABLED.key}' is " +
        "enabled and Timestamp stored as TIMESTAMP_MICROS or TIMESTAMP_MILLIS type.")
    .internal()
    .booleanConf
    .createWithDefault(true)

  val PARQUET_FILTER_PUSHDOWN_DECIMAL_ENABLED =
    buildConf("spark.sql.parquet.filterPushdown.decimal")
      .doc("If true, enables Parquet filter push-down optimization for Decimal. " +
        s"This configuration only has an effect when '${PARQUET_FILTER_PUSHDOWN_ENABLED.key}' is " +
        "enabled.")
      .internal()
      .booleanConf
      .createWithDefault(true)

  val PARQUET_FILTER_PUSHDOWN_STRING_STARTSWITH_ENABLED =
    buildConf("spark.sql.parquet.filterPushdown.string.startsWith")
    .doc("If true, enables Parquet filter push-down optimization for string startsWith function. " +
      s"This configuration only has an effect when '${PARQUET_FILTER_PUSHDOWN_ENABLED.key}' is " +
      "enabled.")
    .internal()
    .booleanConf
    .createWithDefault(true)

  val PARQUET_FILTER_PUSHDOWN_INFILTERTHRESHOLD =
    buildConf("spark.sql.parquet.pushdown.inFilterThreshold")
      .doc("The maximum number of values to filter push-down optimization for IN predicate. " +
        "Large threshold won't necessarily provide much better performance. " +
        "The experiment argued that 300 is the limit threshold. " +
        "By setting this value to 0 this feature can be disabled. " +
        s"This configuration only has an effect when '${PARQUET_FILTER_PUSHDOWN_ENABLED.key}' is " +
        "enabled.")
      .internal()
      .intConf
      .checkValue(threshold => threshold >= 0, "The threshold must not be negative.")
      .createWithDefault(10)

  val PARQUET_WRITE_LEGACY_FORMAT = buildConf("spark.sql.parquet.writeLegacyFormat")
    .doc("If true, data will be written in a way of Spark 1.4 and earlier. For example, decimal " +
      "values will be written in Apache Parquet's fixed-length byte array format, which other " +
      "systems such as Apache Hive and Apache Impala use. If false, the newer format in Parquet " +
      "will be used. For example, decimals will be written in int-based format. If Parquet " +
      "output is intended for use with systems that do not support this newer format, set to true.")
    .booleanConf
    .createWithDefault(false)

  val PARQUET_OUTPUT_COMMITTER_CLASS = buildConf("spark.sql.parquet.output.committer.class")
    .doc("The output committer class used by Parquet. The specified class needs to be a " +
      "subclass of org.apache.hadoop.mapreduce.OutputCommitter. Typically, it's also a subclass " +
      "of org.apache.parquet.hadoop.ParquetOutputCommitter. If it is not, then metadata " +
      "summaries will never be created, irrespective of the value of " +
      "parquet.summary.metadata.level")
    .internal()
    .stringConf
    .createWithDefault("org.apache.parquet.hadoop.ParquetOutputCommitter")

  val PARQUET_VECTORIZED_READER_ENABLED =
    buildConf("spark.sql.parquet.enableVectorizedReader")
      .doc("Enables vectorized parquet decoding.")
      .booleanConf
      .createWithDefault(true)

  val PARQUET_RECORD_FILTER_ENABLED = buildConf("spark.sql.parquet.recordLevelFilter.enabled")
    .doc("If true, enables Parquet's native record-level filtering using the pushed down " +
      "filters. " +
      s"This configuration only has an effect when '${PARQUET_FILTER_PUSHDOWN_ENABLED.key}' " +
      "is enabled and the vectorized reader is not used. You can ensure the vectorized reader " +
      s"is not used by setting '${PARQUET_VECTORIZED_READER_ENABLED.key}' to false.")
    .booleanConf
    .createWithDefault(false)

  val PARQUET_VECTORIZED_READER_BATCH_SIZE = buildConf("spark.sql.parquet.columnarReaderBatchSize")
    .doc("The number of rows to include in a parquet vectorized reader batch. The number should " +
      "be carefully chosen to minimize overhead and avoid OOMs in reading data.")
    .intConf
    .createWithDefault(4096)

  val ORC_COMPRESSION = buildConf("spark.sql.orc.compression.codec")
    .doc("Sets the compression codec used when writing ORC files. If either `compression` or " +
      "`orc.compress` is specified in the table-specific options/properties, the precedence " +
      "would be `compression`, `orc.compress`, `spark.sql.orc.compression.codec`." +
      "Acceptable values include: none, uncompressed, snappy, zlib, lzo.")
    .stringConf
    .transform(_.toLowerCase(Locale.ROOT))
    .checkValues(Set("none", "uncompressed", "snappy", "zlib", "lzo"))
    .createWithDefault("snappy")

  val ORC_IMPLEMENTATION = buildConf("spark.sql.orc.impl")
    .doc("When native, use the native version of ORC support instead of the ORC library in Hive. " +
      "It is 'hive' by default prior to Spark 2.4.")
    .internal()
    .stringConf
    .checkValues(Set("hive", "native"))
    .createWithDefault("native")

  val ORC_VECTORIZED_READER_ENABLED = buildConf("spark.sql.orc.enableVectorizedReader")
    .doc("Enables vectorized orc decoding.")
    .booleanConf
    .createWithDefault(true)

  val ORC_VECTORIZED_READER_BATCH_SIZE = buildConf("spark.sql.orc.columnarReaderBatchSize")
    .doc("The number of rows to include in a orc vectorized reader batch. The number should " +
      "be carefully chosen to minimize overhead and avoid OOMs in reading data.")
    .intConf
    .createWithDefault(4096)

  val ORC_FILTER_PUSHDOWN_ENABLED = buildConf("spark.sql.orc.filterPushdown")
    .doc("When true, enable filter pushdown for ORC files.")
    .booleanConf
    .createWithDefault(true)

  val ORC_SCHEMA_MERGING_ENABLED = buildConf("spark.sql.orc.mergeSchema")
    .doc("When true, the Orc data source merges schemas collected from all data files, " +
      "otherwise the schema is picked from a random data file.")
    .booleanConf
    .createWithDefault(false)

  val HIVE_VERIFY_PARTITION_PATH = buildConf("spark.sql.hive.verifyPartitionPath")
    .doc("When true, check all the partition paths under the table\'s root directory " +
         "when reading data stored in HDFS. This configuration will be deprecated in the future " +
         s"releases and replaced by ${SPARK_IGNORE_MISSING_FILES.key}.")
    .booleanConf
    .createWithDefault(false)

  val HIVE_METASTORE_PARTITION_PRUNING =
    buildConf("spark.sql.hive.metastorePartitionPruning")
      .doc("When true, some predicates will be pushed down into the Hive metastore so that " +
           "unmatching partitions can be eliminated earlier. This only affects Hive tables " +
           "not converted to filesource relations (see HiveUtils.CONVERT_METASTORE_PARQUET and " +
           "HiveUtils.CONVERT_METASTORE_ORC for more information).")
      .booleanConf
      .createWithDefault(true)

  val HIVE_MANAGE_FILESOURCE_PARTITIONS =
    buildConf("spark.sql.hive.manageFilesourcePartitions")
      .doc("When true, enable metastore partition management for file source tables as well. " +
           "This includes both datasource and converted Hive tables. When partition management " +
           "is enabled, datasource tables store partition in the Hive metastore, and use the " +
           "metastore to prune partitions during query planning.")
      .booleanConf
      .createWithDefault(true)

  val HIVE_FILESOURCE_PARTITION_FILE_CACHE_SIZE =
    buildConf("spark.sql.hive.filesourcePartitionFileCacheSize")
      .doc("When nonzero, enable caching of partition file metadata in memory. All tables share " +
           "a cache that can use up to specified num bytes for file metadata. This conf only " +
           "has an effect when hive filesource partition management is enabled.")
      .longConf
      .createWithDefault(250 * 1024 * 1024)

  object HiveCaseSensitiveInferenceMode extends Enumeration {
    val INFER_AND_SAVE, INFER_ONLY, NEVER_INFER = Value
  }

  val HIVE_CASE_SENSITIVE_INFERENCE = buildConf("spark.sql.hive.caseSensitiveInferenceMode")
    .internal()
    .doc("Sets the action to take when a case-sensitive schema cannot be read from a Hive Serde " +
      "table's properties when reading the table with Spark native data sources. Valid options " +
      "include INFER_AND_SAVE (infer the case-sensitive schema from the underlying data files " +
      "and write it back to the table properties), INFER_ONLY (infer the schema but don't " +
      "attempt to write it to the table properties) and NEVER_INFER (the default mode-- fallback " +
      "to using the case-insensitive metastore schema instead of inferring).")
    .stringConf
    .transform(_.toUpperCase(Locale.ROOT))
    .checkValues(HiveCaseSensitiveInferenceMode.values.map(_.toString))
    .createWithDefault(HiveCaseSensitiveInferenceMode.NEVER_INFER.toString)

  val OPTIMIZER_METADATA_ONLY = buildConf("spark.sql.optimizer.metadataOnly")
    .internal()
    .doc("When true, enable the metadata-only query optimization that use the table's metadata " +
      "to produce the partition columns instead of table scans. It applies when all the columns " +
      "scanned are partition columns and the query has an aggregate operator that satisfies " +
      "distinct semantics. By default the optimization is disabled, since it may return " +
      "incorrect results when the files are empty.")
    .booleanConf
    .createWithDefault(false)

  val COLUMN_NAME_OF_CORRUPT_RECORD = buildConf("spark.sql.columnNameOfCorruptRecord")
    .doc("The name of internal column for storing raw/un-parsed JSON and CSV records that fail " +
      "to parse.")
    .stringConf
    .createWithDefault("_corrupt_record")

  val BROADCAST_TIMEOUT = buildConf("spark.sql.broadcastTimeout")
    .doc("Timeout in seconds for the broadcast wait time in broadcast joins.")
    .timeConf(TimeUnit.SECONDS)
    .createWithDefault(5 * 60)

  // This is only used for the thriftserver
  val THRIFTSERVER_POOL = buildConf("spark.sql.thriftserver.scheduler.pool")
    .doc("Set a Fair Scheduler pool for a JDBC client session.")
    .stringConf
    .createOptional

  val THRIFTSERVER_INCREMENTAL_COLLECT =
    buildConf("spark.sql.thriftServer.incrementalCollect")
      .internal()
      .doc("When true, enable incremental collection for execution in Thrift Server.")
      .booleanConf
      .createWithDefault(false)

  val THRIFTSERVER_UI_STATEMENT_LIMIT =
    buildConf("spark.sql.thriftserver.ui.retainedStatements")
      .doc("The number of SQL statements kept in the JDBC/ODBC web UI history.")
      .intConf
      .createWithDefault(200)

  val THRIFTSERVER_UI_SESSION_LIMIT = buildConf("spark.sql.thriftserver.ui.retainedSessions")
    .doc("The number of SQL client sessions kept in the JDBC/ODBC web UI history.")
    .intConf
    .createWithDefault(200)

  // This is used to set the default data source
  val DEFAULT_DATA_SOURCE_NAME = buildConf("spark.sql.sources.default")
    .doc("The default data source to use in input/output.")
    .stringConf
    .createWithDefault("parquet")

  val CONVERT_CTAS = buildConf("spark.sql.hive.convertCTAS")
    .internal()
    .doc("When true, a table created by a Hive CTAS statement (no USING clause) " +
      "without specifying any storage property will be converted to a data source table, " +
      s"using the data source set by ${DEFAULT_DATA_SOURCE_NAME.key}.")
    .booleanConf
    .createWithDefault(false)

  val GATHER_FASTSTAT = buildConf("spark.sql.hive.gatherFastStats")
      .internal()
      .doc("When true, fast stats (number of files and total size of all files) will be gathered" +
        " in parallel while repairing table partitions to avoid the sequential listing in Hive" +
        " metastore.")
      .booleanConf
      .createWithDefault(true)

  val PARTITION_COLUMN_TYPE_INFERENCE =
    buildConf("spark.sql.sources.partitionColumnTypeInference.enabled")
      .doc("When true, automatically infer the data types for partitioned columns.")
      .booleanConf
      .createWithDefault(true)

  val BUCKETING_ENABLED = buildConf("spark.sql.sources.bucketing.enabled")
    .doc("When false, we will treat bucketed table as normal table")
    .booleanConf
    .createWithDefault(true)

  val BUCKETING_MAX_BUCKETS = buildConf("spark.sql.sources.bucketing.maxBuckets")
    .doc("The maximum number of buckets allowed. Defaults to 100000")
    .intConf
    .checkValue(_ > 0, "the value of spark.sql.sources.bucketing.maxBuckets must be greater than 0")
    .createWithDefault(100000)

  val CROSS_JOINS_ENABLED = buildConf("spark.sql.crossJoin.enabled")
    .internal()
    .doc("When false, we will throw an error if a query contains a cartesian product without " +
        "explicit CROSS JOIN syntax.")
    .booleanConf
    .createWithDefault(true)

  val ORDER_BY_ORDINAL = buildConf("spark.sql.orderByOrdinal")
    .doc("When true, the ordinal numbers are treated as the position in the select list. " +
         "When false, the ordinal numbers in order/sort by clause are ignored.")
    .booleanConf
    .createWithDefault(true)

  val GROUP_BY_ORDINAL = buildConf("spark.sql.groupByOrdinal")
    .doc("When true, the ordinal numbers in group by clauses are treated as the position " +
      "in the select list. When false, the ordinal numbers are ignored.")
    .booleanConf
    .createWithDefault(true)

  val GROUP_BY_ALIASES = buildConf("spark.sql.groupByAliases")
    .doc("When true, aliases in a select list can be used in group by clauses. When false, " +
      "an analysis exception is thrown in the case.")
    .booleanConf
    .createWithDefault(true)

  // The output committer class used by data sources. The specified class needs to be a
  // subclass of org.apache.hadoop.mapreduce.OutputCommitter.
  val OUTPUT_COMMITTER_CLASS = buildConf("spark.sql.sources.outputCommitterClass")
    .internal()
    .stringConf
    .createOptional

  val FILE_COMMIT_PROTOCOL_CLASS =
    buildConf("spark.sql.sources.commitProtocolClass")
      .internal()
      .stringConf
      .createWithDefault(
        "org.apache.spark.sql.execution.datasources.SQLHadoopMapReduceCommitProtocol")

  val PARALLEL_PARTITION_DISCOVERY_THRESHOLD =
    buildConf("spark.sql.sources.parallelPartitionDiscovery.threshold")
      .doc("The maximum number of paths allowed for listing files at driver side. If the number " +
        "of detected paths exceeds this value during partition discovery, it tries to list the " +
        "files with another Spark distributed job. This applies to Parquet, ORC, CSV, JSON and " +
        "LibSVM data sources.")
      .intConf
      .checkValue(parallel => parallel >= 0, "The maximum number of paths allowed for listing " +
        "files at driver side must not be negative")
      .createWithDefault(32)

  val PARALLEL_PARTITION_DISCOVERY_PARALLELISM =
    buildConf("spark.sql.sources.parallelPartitionDiscovery.parallelism")
      .doc("The number of parallelism to list a collection of path recursively, Set the " +
        "number to prevent file listing from generating too many tasks.")
      .internal()
      .intConf
      .createWithDefault(10000)

  val IGNORE_DATA_LOCALITY =
    buildConf("spark.sql.sources.ignoreDataLocality.enabled")
      .doc("If true, Spark will not fetch the block locations for each file on " +
        "listing files. This speeds up file listing, but the scheduler cannot " +
        "schedule tasks to take advantage of data locality. It can be particularly " +
        "useful if data is read from a remote cluster so the scheduler could never " +
        "take advantage of locality anyway.")
      .internal()
      .booleanConf
      .createWithDefault(false)

  // Whether to automatically resolve ambiguity in join conditions for self-joins.
  // See SPARK-6231.
  val DATAFRAME_SELF_JOIN_AUTO_RESOLVE_AMBIGUITY =
    buildConf("spark.sql.selfJoinAutoResolveAmbiguity")
      .internal()
      .booleanConf
      .createWithDefault(true)

  val FAIL_AMBIGUOUS_SELF_JOIN_ENABLED =
    buildConf("spark.sql.analyzer.failAmbiguousSelfJoin.enabled")
      .doc("When true, fail the Dataset query if it contains ambiguous self-join.")
      .internal()
      .booleanConf
      .createWithDefault(true)

  // Whether to retain group by columns or not in GroupedData.agg.
  val DATAFRAME_RETAIN_GROUP_COLUMNS = buildConf("spark.sql.retainGroupColumns")
    .internal()
    .booleanConf
    .createWithDefault(true)

  val DATAFRAME_PIVOT_MAX_VALUES = buildConf("spark.sql.pivotMaxValues")
    .doc("When doing a pivot without specifying values for the pivot column this is the maximum " +
      "number of (distinct) values that will be collected without error.")
    .intConf
    .createWithDefault(10000)

  val RUN_SQL_ON_FILES = buildConf("spark.sql.runSQLOnFiles")
    .internal()
    .doc("When true, we could use `datasource`.`path` as table in SQL query.")
    .booleanConf
    .createWithDefault(true)

  val WHOLESTAGE_CODEGEN_ENABLED = buildConf("spark.sql.codegen.wholeStage")
    .internal()
    .doc("When true, the whole stage (of multiple operators) will be compiled into single java" +
      " method.")
    .booleanConf
    .createWithDefault(true)

  val WHOLESTAGE_CODEGEN_USE_ID_IN_CLASS_NAME =
    buildConf("spark.sql.codegen.useIdInClassName")
    .internal()
    .doc("When true, embed the (whole-stage) codegen stage ID into " +
      "the class name of the generated class as a suffix")
    .booleanConf
    .createWithDefault(true)

  val WHOLESTAGE_MAX_NUM_FIELDS = buildConf("spark.sql.codegen.maxFields")
    .internal()
    .doc("The maximum number of fields (including nested fields) that will be supported before" +
      " deactivating whole-stage codegen.")
    .intConf
    .createWithDefault(100)

  val CODEGEN_FACTORY_MODE = buildConf("spark.sql.codegen.factoryMode")
    .doc("This config determines the fallback behavior of several codegen generators " +
      "during tests. `FALLBACK` means trying codegen first and then fallbacking to " +
      "interpreted if any compile error happens. Disabling fallback if `CODEGEN_ONLY`. " +
      "`NO_CODEGEN` skips codegen and goes interpreted path always. Note that " +
      "this config works only for tests.")
    .internal()
    .stringConf
    .checkValues(CodegenObjectFactoryMode.values.map(_.toString))
    .createWithDefault(CodegenObjectFactoryMode.FALLBACK.toString)

  val CODEGEN_FALLBACK = buildConf("spark.sql.codegen.fallback")
    .internal()
    .doc("When true, (whole stage) codegen could be temporary disabled for the part of query that" +
      " fail to compile generated code")
    .booleanConf
    .createWithDefault(true)

  val CODEGEN_LOGGING_MAX_LINES = buildConf("spark.sql.codegen.logging.maxLines")
    .internal()
    .doc("The maximum number of codegen lines to log when errors occur. Use -1 for unlimited.")
    .intConf
    .checkValue(maxLines => maxLines >= -1, "The maximum must be a positive integer, 0 to " +
      "disable logging or -1 to apply no limit.")
    .createWithDefault(1000)

  val WHOLESTAGE_HUGE_METHOD_LIMIT = buildConf("spark.sql.codegen.hugeMethodLimit")
    .internal()
    .doc("The maximum bytecode size of a single compiled Java function generated by whole-stage " +
      "codegen. When the compiled function exceeds this threshold, the whole-stage codegen is " +
      "deactivated for this subtree of the current query plan. The default value is 65535, which " +
      "is the largest bytecode size possible for a valid Java method. When running on HotSpot, " +
      s"it may be preferable to set the value to ${CodeGenerator.DEFAULT_JVM_HUGE_METHOD_LIMIT} " +
      "to match HotSpot's implementation.")
    .intConf
    .createWithDefault(65535)

  val CODEGEN_METHOD_SPLIT_THRESHOLD = buildConf("spark.sql.codegen.methodSplitThreshold")
    .internal()
    .doc("The threshold of source-code splitting in the codegen. When the number of characters " +
      "in a single Java function (without comment) exceeds the threshold, the function will be " +
      "automatically split to multiple smaller ones. We cannot know how many bytecode will be " +
      "generated, so use the code length as metric. When running on HotSpot, a function's " +
      "bytecode should not go beyond 8KB, otherwise it will not be JITted; it also should not " +
      "be too small, otherwise there will be many function calls.")
    .intConf
    .checkValue(threshold => threshold > 0, "The threshold must be a positive integer.")
    .createWithDefault(1024)

  val WHOLESTAGE_SPLIT_CONSUME_FUNC_BY_OPERATOR =
    buildConf("spark.sql.codegen.splitConsumeFuncByOperator")
      .internal()
      .doc("When true, whole stage codegen would put the logic of consuming rows of each " +
        "physical operator into individual methods, instead of a single big method. This can be " +
        "used to avoid oversized function that can miss the opportunity of JIT optimization.")
      .booleanConf
      .createWithDefault(true)

  val FILES_MAX_PARTITION_BYTES = buildConf("spark.sql.files.maxPartitionBytes")
    .doc("The maximum number of bytes to pack into a single partition when reading files. " +
      "This configuration is effective only when using file-based sources such as Parquet, JSON " +
      "and ORC.")
    .bytesConf(ByteUnit.BYTE)
    .createWithDefault(128 * 1024 * 1024) // parquet.block.size

  val FILES_OPEN_COST_IN_BYTES = buildConf("spark.sql.files.openCostInBytes")
    .internal()
    .doc("The estimated cost to open a file, measured by the number of bytes could be scanned in" +
      " the same time. This is used when putting multiple files into a partition. It's better to" +
      " over estimated, then the partitions with small files will be faster than partitions with" +
      " bigger files (which is scheduled first). This configuration is effective only when using" +
      " file-based sources such as Parquet, JSON and ORC.")
    .longConf
    .createWithDefault(4 * 1024 * 1024)

  val IGNORE_CORRUPT_FILES = buildConf("spark.sql.files.ignoreCorruptFiles")
    .doc("Whether to ignore corrupt files. If true, the Spark jobs will continue to run when " +
      "encountering corrupted files and the contents that have been read will still be returned. " +
      "This configuration is effective only when using file-based sources such as Parquet, JSON " +
      "and ORC.")
    .booleanConf
    .createWithDefault(false)

  val IGNORE_MISSING_FILES = buildConf("spark.sql.files.ignoreMissingFiles")
    .doc("Whether to ignore missing files. If true, the Spark jobs will continue to run when " +
      "encountering missing files and the contents that have been read will still be returned. " +
      "This configuration is effective only when using file-based sources such as Parquet, JSON " +
      "and ORC.")
    .booleanConf
    .createWithDefault(false)

  val MAX_RECORDS_PER_FILE = buildConf("spark.sql.files.maxRecordsPerFile")
    .doc("Maximum number of records to write out to a single file. " +
      "If this value is zero or negative, there is no limit.")
    .longConf
    .createWithDefault(0)

  val EXCHANGE_REUSE_ENABLED = buildConf("spark.sql.exchange.reuse")
    .internal()
    .doc("When true, the planner will try to find out duplicated exchanges and re-use them.")
    .booleanConf
    .createWithDefault(true)

  val SUBQUERY_REUSE_ENABLED = buildConf("spark.sql.execution.subquery.reuse.enabled")
    .internal()
    .doc("When true, the planner will try to find out duplicated subqueries and re-use them.")
    .booleanConf
    .createWithDefault(true)

  val STATE_STORE_PROVIDER_CLASS =
    buildConf("spark.sql.streaming.stateStore.providerClass")
      .internal()
      .doc(
        "The class used to manage state data in stateful streaming queries. This class must " +
          "be a subclass of StateStoreProvider, and must have a zero-arg constructor. " +
          "Note: For structured streaming, this configuration cannot be changed between query " +
          "restarts from the same checkpoint location.")
      .stringConf
      .createWithDefault(
        "org.apache.spark.sql.execution.streaming.state.HDFSBackedStateStoreProvider")

  val STATE_STORE_MIN_DELTAS_FOR_SNAPSHOT =
    buildConf("spark.sql.streaming.stateStore.minDeltasForSnapshot")
      .internal()
      .doc("Minimum number of state store delta files that needs to be generated before they " +
        "consolidated into snapshots.")
      .intConf
      .createWithDefault(10)

  val FLATMAPGROUPSWITHSTATE_STATE_FORMAT_VERSION =
    buildConf("spark.sql.streaming.flatMapGroupsWithState.stateFormatVersion")
      .internal()
      .doc("State format version used by flatMapGroupsWithState operation in a streaming query")
      .intConf
      .checkValue(v => Set(1, 2).contains(v), "Valid versions are 1 and 2")
      .createWithDefault(2)

  val CHECKPOINT_LOCATION = buildConf("spark.sql.streaming.checkpointLocation")
    .doc("The default location for storing checkpoint data for streaming queries.")
    .stringConf
    .createOptional

  val FORCE_DELETE_TEMP_CHECKPOINT_LOCATION =
    buildConf("spark.sql.streaming.forceDeleteTempCheckpointLocation.enabled")
      .doc("When true, enable temporary checkpoint locations force delete.")
      .booleanConf
      .createWithDefault(false)

  val MIN_BATCHES_TO_RETAIN = buildConf("spark.sql.streaming.minBatchesToRetain")
    .internal()
    .doc("The minimum number of batches that must be retained and made recoverable.")
    .intConf
    .createWithDefault(100)

  val MAX_BATCHES_TO_RETAIN_IN_MEMORY = buildConf("spark.sql.streaming.maxBatchesToRetainInMemory")
    .internal()
    .doc("The maximum number of batches which will be retained in memory to avoid " +
      "loading from files. The value adjusts a trade-off between memory usage vs cache miss: " +
      "'2' covers both success and direct failure cases, '1' covers only success case, " +
      "and '0' covers extreme case - disable cache to maximize memory size of executors.")
    .intConf
    .createWithDefault(2)

  val STREAMING_AGGREGATION_STATE_FORMAT_VERSION =
    buildConf("spark.sql.streaming.aggregation.stateFormatVersion")
      .internal()
      .doc("State format version used by streaming aggregation operations in a streaming query. " +
        "State between versions are tend to be incompatible, so state format version shouldn't " +
        "be modified after running.")
      .intConf
      .checkValue(v => Set(1, 2).contains(v), "Valid versions are 1 and 2")
      .createWithDefault(2)

  val STREAMING_STOP_ACTIVE_RUN_ON_RESTART =
    buildConf("spark.sql.streaming.stopActiveRunOnRestart")
    .doc("Running multiple runs of the same streaming query concurrently is not supported. " +
      "If we find a concurrent active run for a streaming query (in the same or different " +
      "SparkSessions on the same cluster) and this flag is true, we will stop the old streaming " +
      "query run to start the new one.")
    .booleanConf
    .createWithDefault(true)

  val STREAMING_JOIN_STATE_FORMAT_VERSION =
    buildConf("spark.sql.streaming.join.stateFormatVersion")
      .internal()
      .doc("State format version used by streaming join operations in a streaming query. " +
        "State between versions are tend to be incompatible, so state format version shouldn't " +
        "be modified after running.")
      .intConf
      .checkValue(v => Set(1, 2).contains(v), "Valid versions are 1 and 2")
      .createWithDefault(2)

  val UNSUPPORTED_OPERATION_CHECK_ENABLED =
    buildConf("spark.sql.streaming.unsupportedOperationCheck")
      .internal()
      .doc("When true, the logical plan for streaming query will be checked for unsupported" +
        " operations.")
      .booleanConf
      .createWithDefault(true)

  val STREAMING_UI_ENABLED =
    buildConf("spark.sql.streaming.ui.enabled")
      .doc("Whether to run the structured streaming UI for the Spark application.")
      .booleanConf
      .createWithDefault(true)

  val STREAMING_UI_INACTIVE_QUERY_RETENTION =
    buildConf("spark.sql.streaming.ui.numInactiveQueries")
      .doc("The number of inactive queries to retain for structured streaming ui.")
      .intConf
      .createWithDefault(100)

  val VARIABLE_SUBSTITUTE_ENABLED =
    buildConf("spark.sql.variable.substitute")
      .doc("This enables substitution using syntax like ${var} ${system:var} and ${env:var}.")
      .booleanConf
      .createWithDefault(true)

  val ENABLE_TWOLEVEL_AGG_MAP =
    buildConf("spark.sql.codegen.aggregate.map.twolevel.enabled")
      .internal()
      .doc("Enable two-level aggregate hash map. When enabled, records will first be " +
        "inserted/looked-up at a 1st-level, small, fast map, and then fallback to a " +
        "2nd-level, larger, slower map when 1st level is full or keys cannot be found. " +
        "When disabled, records go directly to the 2nd level. Defaults to true.")
      .booleanConf
      .createWithDefault(true)

  val ENABLE_VECTORIZED_HASH_MAP =
    buildConf("spark.sql.codegen.aggregate.map.vectorized.enable")
      .internal()
      .doc("Enable vectorized aggregate hash map. This is for testing/benchmarking only.")
      .booleanConf
      .createWithDefault(false)

  val CODEGEN_SPLIT_AGGREGATE_FUNC =
    buildConf("spark.sql.codegen.aggregate.splitAggregateFunc.enabled")
      .internal()
      .doc("When true, the code generator would split aggregate code into individual methods " +
        "instead of a single big method. This can be used to avoid oversized function that " +
        "can miss the opportunity of JIT optimization.")
      .booleanConf
      .createWithDefault(true)

  val MAX_NESTED_VIEW_DEPTH =
    buildConf("spark.sql.view.maxNestedViewDepth")
      .internal()
      .doc("The maximum depth of a view reference in a nested view. A nested view may reference " +
        "other nested views, the dependencies are organized in a directed acyclic graph (DAG). " +
        "However the DAG depth may become too large and cause unexpected behavior. This " +
        "configuration puts a limit on this: when the depth of a view exceeds this value during " +
        "analysis, we terminate the resolution to avoid potential errors.")
      .intConf
      .checkValue(depth => depth > 0, "The maximum depth of a view reference in a nested view " +
        "must be positive.")
      .createWithDefault(100)

  val STREAMING_FILE_COMMIT_PROTOCOL_CLASS =
    buildConf("spark.sql.streaming.commitProtocolClass")
      .internal()
      .stringConf
      .createWithDefault("org.apache.spark.sql.execution.streaming.ManifestFileCommitProtocol")

  val STREAMING_MULTIPLE_WATERMARK_POLICY =
    buildConf("spark.sql.streaming.multipleWatermarkPolicy")
      .doc("Policy to calculate the global watermark value when there are multiple watermark " +
        "operators in a streaming query. The default value is 'min' which chooses " +
        "the minimum watermark reported across multiple operators. Other alternative value is " +
        "'max' which chooses the maximum across multiple operators. " +
        "Note: This configuration cannot be changed between query restarts from the same " +
        "checkpoint location.")
      .stringConf
      .transform(_.toLowerCase(Locale.ROOT))
      .checkValue(
        str => Set("min", "max").contains(str),
        "Invalid value for 'spark.sql.streaming.multipleWatermarkPolicy'. " +
          "Valid values are 'min' and 'max'")
      .createWithDefault("min") // must be same as MultipleWatermarkPolicy.DEFAULT_POLICY_NAME

  val OBJECT_AGG_SORT_BASED_FALLBACK_THRESHOLD =
    buildConf("spark.sql.objectHashAggregate.sortBased.fallbackThreshold")
      .internal()
      .doc("In the case of ObjectHashAggregateExec, when the size of the in-memory hash map " +
        "grows too large, we will fall back to sort-based aggregation. This option sets a row " +
        "count threshold for the size of the hash map.")
      .intConf
      // We are trying to be conservative and use a relatively small default count threshold here
      // since the state object of some TypedImperativeAggregate function can be quite large (e.g.
      // percentile_approx).
      .createWithDefault(128)

  val USE_OBJECT_HASH_AGG = buildConf("spark.sql.execution.useObjectHashAggregateExec")
    .internal()
    .doc("Decides if we use ObjectHashAggregateExec")
    .booleanConf
    .createWithDefault(true)

  val JSON_GENERATOR_IGNORE_NULL_FIELDS =
    buildConf("spark.sql.jsonGenerator.ignoreNullFields")
      .doc("Whether to ignore null fields when generating JSON objects in JSON data source and " +
        "JSON functions such as to_json. " +
        "If false, it generates null for null fields in JSON objects.")
      .booleanConf
      .createWithDefault(true)

  val FILE_SINK_LOG_DELETION = buildConf("spark.sql.streaming.fileSink.log.deletion")
    .internal()
    .doc("Whether to delete the expired log files in file stream sink.")
    .booleanConf
    .createWithDefault(true)

  val FILE_SINK_LOG_COMPACT_INTERVAL =
    buildConf("spark.sql.streaming.fileSink.log.compactInterval")
      .internal()
      .doc("Number of log files after which all the previous files " +
        "are compacted into the next log file.")
      .intConf
      .createWithDefault(10)

  val FILE_SINK_LOG_CLEANUP_DELAY =
    buildConf("spark.sql.streaming.fileSink.log.cleanupDelay")
      .internal()
      .doc("How long that a file is guaranteed to be visible for all readers.")
      .timeConf(TimeUnit.MILLISECONDS)
      .createWithDefault(TimeUnit.MINUTES.toMillis(10)) // 10 minutes

  val FILE_SOURCE_LOG_DELETION = buildConf("spark.sql.streaming.fileSource.log.deletion")
    .internal()
    .doc("Whether to delete the expired log files in file stream source.")
    .booleanConf
    .createWithDefault(true)

  val FILE_SOURCE_LOG_COMPACT_INTERVAL =
    buildConf("spark.sql.streaming.fileSource.log.compactInterval")
      .internal()
      .doc("Number of log files after which all the previous files " +
        "are compacted into the next log file.")
      .intConf
      .createWithDefault(10)

  val FILE_SOURCE_LOG_CLEANUP_DELAY =
    buildConf("spark.sql.streaming.fileSource.log.cleanupDelay")
      .internal()
      .doc("How long in milliseconds a file is guaranteed to be visible for all readers.")
      .timeConf(TimeUnit.MILLISECONDS)
      .createWithDefault(TimeUnit.MINUTES.toMillis(10)) // 10 minutes

  val FILE_SOURCE_SCHEMA_FORCE_NULLABLE =
    buildConf("spark.sql.streaming.fileSource.schema.forceNullable")
      .internal()
      .doc("When true, force the schema of streaming file source to be nullable (including all " +
        "the fields). Otherwise, the schema might not be compatible with actual data, which " +
        "leads to corruptions.")
      .booleanConf
      .createWithDefault(true)

  val FILE_SOURCE_CLEANER_NUM_THREADS =
    buildConf("spark.sql.streaming.fileSource.cleaner.numThreads")
      .doc("Number of threads used in the file source completed file cleaner.")
      .intConf
      .createWithDefault(1)

  val STREAMING_SCHEMA_INFERENCE =
    buildConf("spark.sql.streaming.schemaInference")
      .internal()
      .doc("Whether file-based streaming sources will infer its own schema")
      .booleanConf
      .createWithDefault(false)

  val STREAMING_POLLING_DELAY =
    buildConf("spark.sql.streaming.pollingDelay")
      .internal()
      .doc("How long to delay polling new data when no data is available")
      .timeConf(TimeUnit.MILLISECONDS)
      .createWithDefault(10L)

  val STREAMING_STOP_TIMEOUT =
    buildConf("spark.sql.streaming.stopTimeout")
      .doc("How long to wait for the streaming execution thread to stop when calling the " +
        "streaming query's stop() method in milliseconds. 0 or negative values wait indefinitely.")
      .timeConf(TimeUnit.MILLISECONDS)
      .createWithDefault(0L)

  val STREAMING_NO_DATA_PROGRESS_EVENT_INTERVAL =
    buildConf("spark.sql.streaming.noDataProgressEventInterval")
      .internal()
      .doc("How long to wait between two progress events when there is no data")
      .timeConf(TimeUnit.MILLISECONDS)
      .createWithDefault(10000L)

  val STREAMING_NO_DATA_MICRO_BATCHES_ENABLED =
    buildConf("spark.sql.streaming.noDataMicroBatches.enabled")
      .doc(
        "Whether streaming micro-batch engine will execute batches without data " +
          "for eager state management for stateful streaming queries.")
      .booleanConf
      .createWithDefault(true)

  val STREAMING_METRICS_ENABLED =
    buildConf("spark.sql.streaming.metricsEnabled")
      .doc("Whether Dropwizard/Codahale metrics will be reported for active streaming queries.")
      .booleanConf
      .createWithDefault(false)

  val STREAMING_PROGRESS_RETENTION =
    buildConf("spark.sql.streaming.numRecentProgressUpdates")
      .doc("The number of progress updates to retain for a streaming query")
      .intConf
      .createWithDefault(100)

  val STREAMING_CHECKPOINT_FILE_MANAGER_CLASS =
    buildConf("spark.sql.streaming.checkpointFileManagerClass")
      .doc("The class used to write checkpoint files atomically. This class must be a subclass " +
        "of the interface CheckpointFileManager.")
      .internal()
      .stringConf

  val STREAMING_CHECKPOINT_ESCAPED_PATH_CHECK_ENABLED =
    buildConf("spark.sql.streaming.checkpoint.escapedPathCheck.enabled")
      .doc("Whether to detect a streaming query may pick up an incorrect checkpoint path due " +
        "to SPARK-26824.")
      .internal()
      .booleanConf
      .createWithDefault(true)

  val PARALLEL_FILE_LISTING_IN_STATS_COMPUTATION =
    buildConf("spark.sql.statistics.parallelFileListingInStatsComputation.enabled")
      .internal()
      .doc("When true, SQL commands use parallel file listing, " +
        "as opposed to single thread listing. " +
        "This usually speeds up commands that need to list many directories.")
      .booleanConf
      .createWithDefault(true)

  val DEFAULT_SIZE_IN_BYTES = buildConf("spark.sql.defaultSizeInBytes")
    .internal()
    .doc("The default table size used in query planning. By default, it is set to Long.MaxValue " +
      s"which is larger than `${AUTO_BROADCASTJOIN_THRESHOLD.key}` to be more conservative. " +
      "That is to say by default the optimizer will not choose to broadcast a table unless it " +
      "knows for sure its size is small enough.")
    .bytesConf(ByteUnit.BYTE)
    .createWithDefault(Long.MaxValue)

  val ENABLE_FALL_BACK_TO_HDFS_FOR_STATS = buildConf("spark.sql.statistics.fallBackToHdfs")
    .doc("When true, it will fall back to HDFS if the table statistics are not available from " +
      "table metadata. This is useful in determining if a table is small enough to use " +
      "broadcast joins. This flag is effective only for non-partitioned Hive tables. " +
      "For non-partitioned data source tables, it will be automatically recalculated if table " +
      "statistics are not available. For partitioned data source and partitioned Hive tables, " +
      s"It is '${DEFAULT_SIZE_IN_BYTES.key}' if table statistics are not available.")
    .booleanConf
    .createWithDefault(false)

  val NDV_MAX_ERROR =
    buildConf("spark.sql.statistics.ndv.maxError")
      .internal()
      .doc("The maximum estimation error allowed in HyperLogLog++ algorithm when generating " +
        "column level statistics.")
      .doubleConf
      .createWithDefault(0.05)

  val HISTOGRAM_ENABLED =
    buildConf("spark.sql.statistics.histogram.enabled")
      .doc("Generates histograms when computing column statistics if enabled. Histograms can " +
        "provide better estimation accuracy. Currently, Spark only supports equi-height " +
        "histogram. Note that collecting histograms takes extra cost. For example, collecting " +
        "column statistics usually takes only one table scan, but generating equi-height " +
        "histogram will cause an extra table scan.")
      .booleanConf
      .createWithDefault(false)

  val HISTOGRAM_NUM_BINS =
    buildConf("spark.sql.statistics.histogram.numBins")
      .internal()
      .doc("The number of bins when generating histograms.")
      .intConf
      .checkValue(num => num > 1, "The number of bins must be greater than 1.")
      .createWithDefault(254)

  val PERCENTILE_ACCURACY =
    buildConf("spark.sql.statistics.percentile.accuracy")
      .internal()
      .doc("Accuracy of percentile approximation when generating equi-height histograms. " +
        "Larger value means better accuracy. The relative error can be deduced by " +
        "1.0 / PERCENTILE_ACCURACY.")
      .intConf
      .createWithDefault(10000)

  val AUTO_SIZE_UPDATE_ENABLED =
    buildConf("spark.sql.statistics.size.autoUpdate.enabled")
      .doc("Enables automatic update for table size once table's data is changed. Note that if " +
        "the total number of files of the table is very large, this can be expensive and slow " +
        "down data change commands.")
      .booleanConf
      .createWithDefault(false)

  val CBO_ENABLED =
    buildConf("spark.sql.cbo.enabled")
      .doc("Enables CBO for estimation of plan statistics when set true.")
      .booleanConf
      .createWithDefault(false)

  val PLAN_STATS_ENABLED =
    buildConf("spark.sql.cbo.planStats.enabled")
      .doc("When true, the logical plan will fetch row counts and column statistics from catalog.")
      .booleanConf
      .createWithDefault(false)

  val JOIN_REORDER_ENABLED =
    buildConf("spark.sql.cbo.joinReorder.enabled")
      .doc("Enables join reorder in CBO.")
      .booleanConf
      .createWithDefault(false)

  val JOIN_REORDER_DP_THRESHOLD =
    buildConf("spark.sql.cbo.joinReorder.dp.threshold")
      .doc("The maximum number of joined nodes allowed in the dynamic programming algorithm.")
      .intConf
      .checkValue(number => number > 0, "The maximum number must be a positive integer.")
      .createWithDefault(12)

  val JOIN_REORDER_CARD_WEIGHT =
    buildConf("spark.sql.cbo.joinReorder.card.weight")
      .internal()
      .doc("The weight of cardinality (number of rows) for plan cost comparison in join reorder: " +
        "rows * weight + size * (1 - weight).")
      .doubleConf
      .checkValue(weight => weight >= 0 && weight <= 1, "The weight value must be in [0, 1].")
      .createWithDefault(0.7)

  val JOIN_REORDER_DP_STAR_FILTER =
    buildConf("spark.sql.cbo.joinReorder.dp.star.filter")
      .doc("Applies star-join filter heuristics to cost based join enumeration.")
      .booleanConf
      .createWithDefault(false)

  val STARSCHEMA_DETECTION = buildConf("spark.sql.cbo.starSchemaDetection")
    .doc("When true, it enables join reordering based on star schema detection. ")
    .booleanConf
    .createWithDefault(false)

  val STARSCHEMA_FACT_TABLE_RATIO = buildConf("spark.sql.cbo.starJoinFTRatio")
    .internal()
    .doc("Specifies the upper limit of the ratio between the largest fact tables" +
      " for a star join to be considered. ")
    .doubleConf
    .createWithDefault(0.9)

  val SESSION_LOCAL_TIMEZONE =
    buildConf("spark.sql.session.timeZone")
      .doc("""The ID of session local timezone, e.g. "GMT", "America/Los_Angeles", etc.""")
      .stringConf
      .createWithDefaultFunction(() => TimeZone.getDefault.getID)

  val WINDOW_EXEC_BUFFER_IN_MEMORY_THRESHOLD =
    buildConf("spark.sql.windowExec.buffer.in.memory.threshold")
      .internal()
      .doc("Threshold for number of rows guaranteed to be held in memory by the window operator")
      .intConf
      .createWithDefault(4096)

  val WINDOW_EXEC_BUFFER_SPILL_THRESHOLD =
    buildConf("spark.sql.windowExec.buffer.spill.threshold")
      .internal()
      .doc("Threshold for number of rows to be spilled by window operator")
      .intConf
      .createWithDefault(SHUFFLE_SPILL_NUM_ELEMENTS_FORCE_SPILL_THRESHOLD.defaultValue.get)

  val SORT_MERGE_JOIN_EXEC_BUFFER_IN_MEMORY_THRESHOLD =
    buildConf("spark.sql.sortMergeJoinExec.buffer.in.memory.threshold")
      .internal()
      .doc("Threshold for number of rows guaranteed to be held in memory by the sort merge " +
        "join operator")
      .intConf
      .createWithDefault(ByteArrayMethods.MAX_ROUNDED_ARRAY_LENGTH)

  val SORT_MERGE_JOIN_EXEC_BUFFER_SPILL_THRESHOLD =
    buildConf("spark.sql.sortMergeJoinExec.buffer.spill.threshold")
      .internal()
      .doc("Threshold for number of rows to be spilled by sort merge join operator")
      .intConf
      .createWithDefault(SHUFFLE_SPILL_NUM_ELEMENTS_FORCE_SPILL_THRESHOLD.defaultValue.get)

  val CARTESIAN_PRODUCT_EXEC_BUFFER_IN_MEMORY_THRESHOLD =
    buildConf("spark.sql.cartesianProductExec.buffer.in.memory.threshold")
      .internal()
      .doc("Threshold for number of rows guaranteed to be held in memory by the cartesian " +
        "product operator")
      .intConf
      .createWithDefault(4096)

  val CARTESIAN_PRODUCT_EXEC_BUFFER_SPILL_THRESHOLD =
    buildConf("spark.sql.cartesianProductExec.buffer.spill.threshold")
      .internal()
      .doc("Threshold for number of rows to be spilled by cartesian product operator")
      .intConf
      .createWithDefault(SHUFFLE_SPILL_NUM_ELEMENTS_FORCE_SPILL_THRESHOLD.defaultValue.get)

  val SUPPORT_QUOTED_REGEX_COLUMN_NAME = buildConf("spark.sql.parser.quotedRegexColumnNames")
    .doc("When true, quoted Identifiers (using backticks) in SELECT statement are interpreted" +
      " as regular expressions.")
    .booleanConf
    .createWithDefault(false)

  val RANGE_EXCHANGE_SAMPLE_SIZE_PER_PARTITION =
    buildConf("spark.sql.execution.rangeExchange.sampleSizePerPartition")
      .internal()
      .doc("Number of points to sample per partition in order to determine the range boundaries" +
          " for range partitioning, typically used in global sorting (without limit).")
      .intConf
      .createWithDefault(100)

  val ARROW_EXECUTION_ENABLED =
    buildConf("spark.sql.execution.arrow.enabled")
      .doc("(Deprecated since Spark 3.0, please set 'spark.sql.execution.arrow.pyspark.enabled'.)")
      .booleanConf
      .createWithDefault(false)

  val ARROW_PYSPARK_EXECUTION_ENABLED =
    buildConf("spark.sql.execution.arrow.pyspark.enabled")
      .doc("When true, make use of Apache Arrow for columnar data transfers in PySpark. " +
        "This optimization applies to: " +
        "1. pyspark.sql.DataFrame.toPandas " +
        "2. pyspark.sql.SparkSession.createDataFrame when its input is a Pandas DataFrame " +
        "The following data types are unsupported: " +
        "BinaryType, MapType, ArrayType of TimestampType, and nested StructType.")
      .fallbackConf(ARROW_EXECUTION_ENABLED)

  val ARROW_SPARKR_EXECUTION_ENABLED =
    buildConf("spark.sql.execution.arrow.sparkr.enabled")
      .doc("When true, make use of Apache Arrow for columnar data transfers in SparkR. " +
        "This optimization applies to: " +
        "1. createDataFrame when its input is an R DataFrame " +
        "2. collect " +
        "3. dapply " +
        "4. gapply " +
        "The following data types are unsupported: " +
        "FloatType, BinaryType, ArrayType, StructType and MapType.")
      .booleanConf
      .createWithDefault(false)

  val ARROW_FALLBACK_ENABLED =
    buildConf("spark.sql.execution.arrow.fallback.enabled")
      .doc("(Deprecated since Spark 3.0, please set " +
        "'spark.sql.execution.arrow.pyspark.fallback.enabled'.)")
      .booleanConf
      .createWithDefault(true)

  val ARROW_PYSPARK_FALLBACK_ENABLED =
    buildConf("spark.sql.execution.arrow.pyspark.fallback.enabled")
      .doc(s"When true, optimizations enabled by '${ARROW_PYSPARK_EXECUTION_ENABLED.key}' will " +
        "fallback automatically to non-optimized implementations if an error occurs.")
      .fallbackConf(ARROW_FALLBACK_ENABLED)

  val ARROW_EXECUTION_MAX_RECORDS_PER_BATCH =
    buildConf("spark.sql.execution.arrow.maxRecordsPerBatch")
      .doc("When using Apache Arrow, limit the maximum number of records that can be written " +
        "to a single ArrowRecordBatch in memory. If set to zero or negative there is no limit.")
      .intConf
      .createWithDefault(10000)

  val PANDAS_UDF_BUFFER_SIZE =
    buildConf("spark.sql.pandas.udf.buffer.size")
      .doc(
        s"Same as ${BUFFER_SIZE} but only applies to Pandas UDF executions. If it is not set, " +
        s"the fallback is ${BUFFER_SIZE}. Note that Pandas execution requires more than 4 bytes. " +
        "Lowering this value could make small Pandas UDF batch iterated and pipelined; however, " +
        "it might degrade performance. See SPARK-27870.")
      .fallbackConf(BUFFER_SIZE)

  val PANDAS_GROUPED_MAP_ASSIGN_COLUMNS_BY_NAME =
    buildConf("spark.sql.legacy.execution.pandas.groupedMap.assignColumnsByName")
      .internal()
      .doc("When true, columns will be looked up by name if labeled with a string and fallback " +
        "to use position if not. When false, a grouped map Pandas UDF will assign columns from " +
        "the returned Pandas DataFrame based on position, regardless of column label type. " +
        "This configuration will be deprecated in future releases.")
      .booleanConf
      .createWithDefault(true)

  val PANDAS_ARROW_SAFE_TYPE_CONVERSION =
    buildConf("spark.sql.execution.pandas.arrowSafeTypeConversion")
      .internal()
      .doc("When true, Arrow will perform safe type conversion when converting " +
        "Pandas.Series to Arrow array during serialization. Arrow will raise errors " +
        "when detecting unsafe type conversion like overflow. When false, disabling Arrow's type " +
        "check and do type conversions anyway. This config only works for Arrow 0.11.0+.")
      .booleanConf
      .createWithDefault(false)

  val REPLACE_EXCEPT_WITH_FILTER = buildConf("spark.sql.optimizer.replaceExceptWithFilter")
    .internal()
    .doc("When true, the apply function of the rule verifies whether the right node of the" +
      " except operation is of type Filter or Project followed by Filter. If yes, the rule" +
      " further verifies 1) Excluding the filter operations from the right (as well as the" +
      " left node, if any) on the top, whether both the nodes evaluates to a same result." +
      " 2) The left and right nodes don't contain any SubqueryExpressions. 3) The output" +
      " column names of the left node are distinct. If all the conditions are met, the" +
      " rule will replace the except operation with a Filter by flipping the filter" +
      " condition(s) of the right node.")
    .booleanConf
    .createWithDefault(true)

  val DECIMAL_OPERATIONS_ALLOW_PREC_LOSS =
    buildConf("spark.sql.decimalOperations.allowPrecisionLoss")
      .internal()
      .doc("When true (default), establishing the result type of an arithmetic operation " +
        "happens according to Hive behavior and SQL ANSI 2011 specification, ie. rounding the " +
        "decimal part of the result if an exact representation is not possible. Otherwise, NULL " +
        "is returned in those cases, as previously.")
      .booleanConf
      .createWithDefault(true)

  val LITERAL_PICK_MINIMUM_PRECISION =
    buildConf("spark.sql.legacy.literal.pickMinimumPrecision")
      .internal()
      .doc("When integral literal is used in decimal operations, pick a minimum precision " +
        "required by the literal if this config is true, to make the resulting precision and/or " +
        "scale smaller. This can reduce the possibility of precision lose and/or overflow.")
      .booleanConf
      .createWithDefault(true)

  val SQL_OPTIONS_REDACTION_PATTERN =
    buildConf("spark.sql.redaction.options.regex")
      .doc("Regex to decide which keys in a Spark SQL command's options map contain sensitive " +
        "information. The values of options whose names that match this regex will be redacted " +
        "in the explain output. This redaction is applied on top of the global redaction " +
        s"configuration defined by ${SECRET_REDACTION_PATTERN.key}.")
    .regexConf
    .createWithDefault("(?i)url".r)

  val SQL_STRING_REDACTION_PATTERN =
    buildConf("spark.sql.redaction.string.regex")
      .doc("Regex to decide which parts of strings produced by Spark contain sensitive " +
        "information. When this regex matches a string part, that string part is replaced by a " +
        "dummy value. This is currently used to redact the output of SQL explain commands. " +
        "When this conf is not set, the value from `spark.redaction.string.regex` is used.")
      .fallbackConf(org.apache.spark.internal.config.STRING_REDACTION_PATTERN)

  val CONCAT_BINARY_AS_STRING = buildConf("spark.sql.function.concatBinaryAsString")
    .doc("When this option is set to false and all inputs are binary, `functions.concat` returns " +
      "an output as binary. Otherwise, it returns as a string.")
    .booleanConf
    .createWithDefault(false)

  val ELT_OUTPUT_AS_STRING = buildConf("spark.sql.function.eltOutputAsString")
    .doc("When this option is set to false and all inputs are binary, `elt` returns " +
      "an output as binary. Otherwise, it returns as a string.")
    .booleanConf
    .createWithDefault(false)

  val VALIDATE_PARTITION_COLUMNS =
    buildConf("spark.sql.sources.validatePartitionColumns")
      .internal()
      .doc("When this option is set to true, partition column values will be validated with " +
        "user-specified schema. If the validation fails, a runtime exception is thrown. " +
        "When this option is set to false, the partition column value will be converted to null " +
        "if it can not be casted to corresponding user-specified schema.")
      .booleanConf
      .createWithDefault(true)

  val CONTINUOUS_STREAMING_EPOCH_BACKLOG_QUEUE_SIZE =
    buildConf("spark.sql.streaming.continuous.epochBacklogQueueSize")
      .doc("The max number of entries to be stored in queue to wait for late epochs. " +
        "If this parameter is exceeded by the size of the queue, stream will stop with an error.")
      .intConf
      .createWithDefault(10000)

  val CONTINUOUS_STREAMING_EXECUTOR_QUEUE_SIZE =
    buildConf("spark.sql.streaming.continuous.executorQueueSize")
    .internal()
    .doc("The size (measured in number of rows) of the queue used in continuous execution to" +
      " buffer the results of a ContinuousDataReader.")
    .intConf
    .createWithDefault(1024)

  val CONTINUOUS_STREAMING_EXECUTOR_POLL_INTERVAL_MS =
    buildConf("spark.sql.streaming.continuous.executorPollIntervalMs")
      .internal()
      .doc("The interval at which continuous execution readers will poll to check whether" +
        " the epoch has advanced on the driver.")
      .timeConf(TimeUnit.MILLISECONDS)
      .createWithDefault(100)

  val USE_V1_SOURCE_LIST = buildConf("spark.sql.sources.useV1SourceList")
    .internal()
    .doc("A comma-separated list of data source short names or fully qualified data source " +
      "implementation class names for which Data Source V2 code path is disabled. These data " +
      "sources will fallback to Data Source V1 code path.")
    .stringConf
    .createWithDefault("avro,csv,json,kafka,orc,parquet,text")

  val DISABLED_V2_STREAMING_WRITERS = buildConf("spark.sql.streaming.disabledV2Writers")
    .doc("A comma-separated list of fully qualified data source register class names for which" +
      " StreamWriteSupport is disabled. Writes to these sources will fall back to the V1 Sinks.")
    .stringConf
    .createWithDefault("")

  val DISABLED_V2_STREAMING_MICROBATCH_READERS =
    buildConf("spark.sql.streaming.disabledV2MicroBatchReaders")
      .internal()
      .doc(
        "A comma-separated list of fully qualified data source register class names for which " +
          "MicroBatchReadSupport is disabled. Reads from these sources will fall back to the " +
          "V1 Sources.")
      .stringConf
      .createWithDefault("")

  object PartitionOverwriteMode extends Enumeration {
    val STATIC, DYNAMIC = Value
  }

  val PARTITION_OVERWRITE_MODE =
    buildConf("spark.sql.sources.partitionOverwriteMode")
      .doc("When INSERT OVERWRITE a partitioned data source table, we currently support 2 modes: " +
        "static and dynamic. In static mode, Spark deletes all the partitions that match the " +
        "partition specification(e.g. PARTITION(a=1,b)) in the INSERT statement, before " +
        "overwriting. In dynamic mode, Spark doesn't delete partitions ahead, and only overwrite " +
        "those partitions that have data written into it at runtime. By default we use static " +
        "mode to keep the same behavior of Spark prior to 2.3. Note that this config doesn't " +
        "affect Hive serde tables, as they are always overwritten with dynamic mode. This can " +
        "also be set as an output option for a data source using key partitionOverwriteMode " +
        "(which takes precedence over this setting), e.g. " +
        "dataframe.write.option(\"partitionOverwriteMode\", \"dynamic\").save(path)."
      )
      .stringConf
      .transform(_.toUpperCase(Locale.ROOT))
      .checkValues(PartitionOverwriteMode.values.map(_.toString))
      .createWithDefault(PartitionOverwriteMode.STATIC.toString)

  object StoreAssignmentPolicy extends Enumeration {
    val ANSI, LEGACY, STRICT = Value
  }

  val STORE_ASSIGNMENT_POLICY =
    buildConf("spark.sql.storeAssignmentPolicy")
      .doc("When inserting a value into a column with different data type, Spark will perform " +
        "type coercion. Currently, we support 3 policies for the type coercion rules: ANSI, " +
        "legacy and strict. With ANSI policy, Spark performs the type coercion as per ANSI SQL. " +
        "In practice, the behavior is mostly the same as PostgreSQL. " +
        "It disallows certain unreasonable type conversions such as converting " +
        "`string` to `int` or `double` to `boolean`. " +
        "With legacy policy, Spark allows the type coercion as long as it is a valid `Cast`, " +
        "which is very loose. e.g. converting `string` to `int` or `double` to `boolean` is " +
        "allowed. It is also the only behavior in Spark 2.x and it is compatible with Hive. " +
        "With strict policy, Spark doesn't allow any possible precision loss or data truncation " +
        "in type coercion, e.g. converting `double` to `int` or `decimal` to `double` is " +
        "not allowed."
      )
      .stringConf
      .transform(_.toUpperCase(Locale.ROOT))
      .checkValues(StoreAssignmentPolicy.values.map(_.toString))
      .createWithDefault(StoreAssignmentPolicy.ANSI.toString)

  val ANSI_ENABLED = buildConf("spark.sql.ansi.enabled")
    .doc("When true, Spark tries to conform to the ANSI SQL specification: 1. Spark will " +
      "throw a runtime exception if an overflow occurs in any operation on integral/decimal " +
      "field. 2. Spark will forbid using the reserved keywords of ANSI SQL as identifiers in " +
      "the SQL parser.")
    .booleanConf
    .createWithDefault(false)

  val SORT_BEFORE_REPARTITION =
    buildConf("spark.sql.execution.sortBeforeRepartition")
      .internal()
      .doc("When perform a repartition following a shuffle, the output row ordering would be " +
        "nondeterministic. If some downstream stages fail and some tasks of the repartition " +
        "stage retry, these tasks may generate different data, and that can lead to correctness " +
        "issues. Turn on this config to insert a local sort before actually doing repartition " +
        "to generate consistent repartition results. The performance of repartition() may go " +
        "down since we insert extra local sort before it.")
        .booleanConf
        .createWithDefault(true)

  val NESTED_SCHEMA_PRUNING_ENABLED =
    buildConf("spark.sql.optimizer.nestedSchemaPruning.enabled")
      .internal()
      .doc("Prune nested fields from a logical relation's output which are unnecessary in " +
        "satisfying a query. This optimization allows columnar file format readers to avoid " +
        "reading unnecessary nested column data. Currently Parquet and ORC are the " +
        "data sources that implement this optimization.")
      .booleanConf
      .createWithDefault(true)

  val SERIALIZER_NESTED_SCHEMA_PRUNING_ENABLED =
    buildConf("spark.sql.optimizer.serializer.nestedSchemaPruning.enabled")
      .internal()
      .doc("Prune nested fields from object serialization operator which are unnecessary in " +
        "satisfying a query. This optimization allows object serializers to avoid " +
        "executing unnecessary nested expressions.")
      .booleanConf
      .createWithDefault(true)

  val NESTED_PRUNING_ON_EXPRESSIONS =
    buildConf("spark.sql.optimizer.expression.nestedPruning.enabled")
      .internal()
      .doc("Prune nested fields from expressions in an operator which are unnecessary in " +
        "satisfying a query. Note that this optimization doesn't prune nested fields from " +
        "physical data source scanning. For pruning nested fields from scanning, please use " +
        "`spark.sql.optimizer.nestedSchemaPruning.enabled` config.")
      .booleanConf
      .createWithDefault(true)

  val TOP_K_SORT_FALLBACK_THRESHOLD =
    buildConf("spark.sql.execution.topKSortFallbackThreshold")
      .internal()
      .doc("In SQL queries with a SORT followed by a LIMIT like " +
          "'SELECT x FROM t ORDER BY y LIMIT m', if m is under this threshold, do a top-K sort" +
          " in memory, otherwise do a global sort which spills to disk if necessary.")
      .intConf
      .createWithDefault(ByteArrayMethods.MAX_ROUNDED_ARRAY_LENGTH)

  object Deprecated {
    val MAPRED_REDUCE_TASKS = "mapred.reduce.tasks"
  }

  object Replaced {
    val MAPREDUCE_JOB_REDUCES = "mapreduce.job.reduces"
  }

  val CSV_PARSER_COLUMN_PRUNING = buildConf("spark.sql.csv.parser.columnPruning.enabled")
    .internal()
    .doc("If it is set to true, column names of the requested schema are passed to CSV parser. " +
      "Other column values can be ignored during parsing even if they are malformed.")
    .booleanConf
    .createWithDefault(true)

  val REPL_EAGER_EVAL_ENABLED = buildConf("spark.sql.repl.eagerEval.enabled")
    .doc("Enables eager evaluation or not. When true, the top K rows of Dataset will be " +
      "displayed if and only if the REPL supports the eager evaluation. Currently, the " +
      "eager evaluation is supported in PySpark and SparkR. In PySpark, for the notebooks like " +
      "Jupyter, the HTML table (generated by _repr_html_) will be returned. For plain Python " +
      "REPL, the returned outputs are formatted like dataframe.show(). In SparkR, the returned " +
      "outputs are showed similar to R data.frame would.")
    .booleanConf
    .createWithDefault(false)

  val REPL_EAGER_EVAL_MAX_NUM_ROWS = buildConf("spark.sql.repl.eagerEval.maxNumRows")
    .doc("The max number of rows that are returned by eager evaluation. This only takes " +
      s"effect when ${REPL_EAGER_EVAL_ENABLED.key} is set to true. The valid range of this " +
      "config is from 0 to (Int.MaxValue - 1), so the invalid config like negative and " +
      "greater than (Int.MaxValue - 1) will be normalized to 0 and (Int.MaxValue - 1).")
    .intConf
    .createWithDefault(20)

  val REPL_EAGER_EVAL_TRUNCATE = buildConf("spark.sql.repl.eagerEval.truncate")
    .doc("The max number of characters for each cell that is returned by eager evaluation. " +
      s"This only takes effect when ${REPL_EAGER_EVAL_ENABLED.key} is set to true.")
    .intConf
    .createWithDefault(20)

  val FAST_HASH_AGGREGATE_MAX_ROWS_CAPACITY_BIT =
    buildConf("spark.sql.codegen.aggregate.fastHashMap.capacityBit")
      .internal()
      .doc("Capacity for the max number of rows to be held in memory " +
        "by the fast hash aggregate product operator. The bit is not for actual value, " +
        "but the actual numBuckets is determined by loadFactor " +
        "(e.g: default bit value 16 , the actual numBuckets is ((1 << 16) / 0.5).")
      .intConf
      .checkValue(bit => bit >= 10 && bit <= 30, "The bit value must be in [10, 30].")
      .createWithDefault(16)

  val AVRO_COMPRESSION_CODEC = buildConf("spark.sql.avro.compression.codec")
    .doc("Compression codec used in writing of AVRO files. Supported codecs: " +
      "uncompressed, deflate, snappy, bzip2 and xz. Default codec is snappy.")
    .stringConf
    .checkValues(Set("uncompressed", "deflate", "snappy", "bzip2", "xz"))
    .createWithDefault("snappy")

  val AVRO_DEFLATE_LEVEL = buildConf("spark.sql.avro.deflate.level")
    .doc("Compression level for the deflate codec used in writing of AVRO files. " +
      "Valid value must be in the range of from 1 to 9 inclusive or -1. " +
      "The default value is -1 which corresponds to 6 level in the current implementation.")
    .intConf
    .checkValues((1 to 9).toSet + Deflater.DEFAULT_COMPRESSION)
    .createWithDefault(Deflater.DEFAULT_COMPRESSION)

  val LEGACY_SIZE_OF_NULL = buildConf("spark.sql.legacy.sizeOfNull")
    .doc("If it is set to true, size of null returns -1. This behavior was inherited from Hive. " +
      "The size function returns null for null input if the flag is disabled.")
    .booleanConf
    .createWithDefault(false)

  val LEGACY_REPLACE_DATABRICKS_SPARK_AVRO_ENABLED =
    buildConf("spark.sql.legacy.replaceDatabricksSparkAvro.enabled")
      .doc("If it is set to true, the data source provider com.databricks.spark.avro is mapped " +
        "to the built-in but external Avro data source module for backward compatibility.")
      .booleanConf
      .createWithDefault(true)

  val LEGACY_SETOPS_PRECEDENCE_ENABLED =
    buildConf("spark.sql.legacy.setopsPrecedence.enabled")
      .internal()
      .doc("When set to true and the order of evaluation is not specified by parentheses, the " +
        "set operations are performed from left to right as they appear in the query. When set " +
        "to false and order of evaluation is not specified by parentheses, INTERSECT operations " +
        "are performed before any UNION, EXCEPT and MINUS operations.")
      .booleanConf
      .createWithDefault(false)

  val LEGACY_EXPONENT_LITERAL_AS_DECIMAL_ENABLED =
    buildConf("spark.sql.legacy.exponentLiteralAsDecimal.enabled")
      .internal()
      .doc("When set to true, a literal with an exponent (e.g. 1E-30) would be parsed " +
        "as Decimal rather than Double.")
      .booleanConf
      .createWithDefault(false)

  val LEGACY_ALLOW_NEGATIVE_SCALE_OF_DECIMAL_ENABLED =
    buildConf("spark.sql.legacy.allowNegativeScaleOfDecimal.enabled")
      .internal()
      .doc("When set to true, negative scale of Decimal type is allowed. For example, " +
        "the type of number 1E10BD under legacy mode is DecimalType(2, -9), but is " +
        "Decimal(11, 0) in non legacy mode.")
      .booleanConf
      .createWithDefault(false)

  val LEGACY_CREATE_HIVE_TABLE_BY_DEFAULT_ENABLED =
    buildConf("spark.sql.legacy.createHiveTableByDefault.enabled")
      .internal()
      .doc("When set to true, CREATE TABLE syntax without a provider will use hive " +
        s"instead of the value of ${DEFAULT_DATA_SOURCE_NAME.key}.")
      .booleanConf
      .createWithDefault(false)


  val LEGACY_INTEGRALDIVIDE_RETURN_LONG = buildConf("spark.sql.legacy.integralDivide.returnBigint")
    .doc("If it is set to true, the div operator returns always a bigint. This behavior was " +
      "inherited from Hive. Otherwise, the return type is the data type of the operands.")
    .internal()
    .booleanConf
    .createWithDefault(false)

  val LEGACY_BUCKETED_TABLE_SCAN_OUTPUT_ORDERING =
    buildConf("spark.sql.legacy.bucketedTableScan.outputOrdering")
      .internal()
      .doc("When true, the bucketed table scan will list files during planning to figure out the " +
        "output ordering, which is expensive and may make the planning quite slow.")
    .booleanConf
    .createWithDefault(false)

  val LEGACY_HAVING_WITHOUT_GROUP_BY_AS_WHERE =
    buildConf("spark.sql.legacy.parser.havingWithoutGroupByAsWhere")
      .internal()
      .doc("If it is set to true, the parser will treat HAVING without GROUP BY as a normal " +
        "WHERE, which does not follow SQL standard.")
      .booleanConf
      .createWithDefault(false)

  val TRUNCATE_TABLE_IGNORE_PERMISSION_ACL =
    buildConf("spark.sql.truncateTable.ignorePermissionAcl.enabled")
      .internal()
      .doc("When set to true, TRUNCATE TABLE command will not try to set back original " +
        "permission and ACLs when re-creating the table/partition paths.")
      .booleanConf
      .createWithDefault(false)

  val NAME_NON_STRUCT_GROUPING_KEY_AS_VALUE =
    buildConf("spark.sql.legacy.dataset.nameNonStructGroupingKeyAsValue")
      .internal()
      .doc("When set to true, the key attribute resulted from running `Dataset.groupByKey` " +
        "for non-struct key type, will be named as `value`, following the behavior of Spark " +
        "version 2.4 and earlier.")
      .booleanConf
      .createWithDefault(false)

  val MAX_TO_STRING_FIELDS = buildConf("spark.sql.debug.maxToStringFields")
    .doc("Maximum number of fields of sequence-like entries can be converted to strings " +
      "in debug output. Any elements beyond the limit will be dropped and replaced by a" +
      """ "... N more fields" placeholder.""")
    .intConf
    .createWithDefault(25)

  val MAX_PLAN_STRING_LENGTH = buildConf("spark.sql.maxPlanStringLength")
    .doc("Maximum number of characters to output for a plan string.  If the plan is " +
      "longer, further output will be truncated.  The default setting always generates a full " +
      "plan.  Set this to a lower value such as 8k if plan strings are taking up too much " +
      "memory or are causing OutOfMemory errors in the driver or UI processes.")
    .bytesConf(ByteUnit.BYTE)
    .checkValue(i => i >= 0 && i <= ByteArrayMethods.MAX_ROUNDED_ARRAY_LENGTH, "Invalid " +
      "value for 'spark.sql.maxPlanStringLength'.  Length must be a valid string length " +
      "(nonnegative and shorter than the maximum size).")
    .createWithDefault(ByteArrayMethods.MAX_ROUNDED_ARRAY_LENGTH)

  val SET_COMMAND_REJECTS_SPARK_CORE_CONFS =
    buildConf("spark.sql.legacy.setCommandRejectsSparkCoreConfs")
      .internal()
      .doc("If it is set to true, SET command will fail when the key is registered as " +
        "a SparkConf entry.")
      .booleanConf
      .createWithDefault(true)

  val DATETIME_JAVA8API_ENABLED = buildConf("spark.sql.datetime.java8API.enabled")
    .doc("If the configuration property is set to true, java.time.Instant and " +
      "java.time.LocalDate classes of Java 8 API are used as external types for " +
      "Catalyst's TimestampType and DateType. If it is set to false, java.sql.Timestamp " +
      "and java.sql.Date are used for the same purpose.")
    .booleanConf
    .createWithDefault(false)

  val SOURCES_BINARY_FILE_MAX_LENGTH = buildConf("spark.sql.sources.binaryFile.maxLength")
    .doc("The max length of a file that can be read by the binary file data source. " +
      "Spark will fail fast and not attempt to read the file if its length exceeds this value. " +
      "The theoretical max is Int.MaxValue, though VMs might implement a smaller max.")
    .internal()
    .intConf
    .createWithDefault(Int.MaxValue)

  val LEGACY_CAST_DATETIME_TO_STRING =
    buildConf("spark.sql.legacy.typeCoercion.datetimeToString.enabled")
      .doc("If it is set to true, date/timestamp will cast to string in binary comparisons " +
        "with String")
    .booleanConf
    .createWithDefault(false)

  val DEFAULT_CATALOG = buildConf("spark.sql.defaultCatalog")
    .doc("Name of the default catalog. This will be the current catalog if users have not " +
      "explicitly set the current catalog yet.")
    .stringConf
    .createWithDefault(SESSION_CATALOG_NAME)

  val V2_SESSION_CATALOG_IMPLEMENTATION =
    buildConf(s"spark.sql.catalog.$SESSION_CATALOG_NAME")
      .doc("A catalog implementation that will be used as the v2 interface to Spark's built-in " +
        s"v1 catalog: $SESSION_CATALOG_NAME. This catalog shares its identifier namespace with " +
        s"the $SESSION_CATALOG_NAME and must be consistent with it; for example, if a table can " +
        s"be loaded by the $SESSION_CATALOG_NAME, this catalog must also return the table " +
        s"metadata. To delegate operations to the $SESSION_CATALOG_NAME, implementations can " +
        "extend 'CatalogExtension'.")
      .stringConf
      .createOptional

  val LEGACY_LOOSE_UPCAST = buildConf("spark.sql.legacy.looseUpcast")
    .doc("When true, the upcast will be loose and allows string to atomic types.")
    .booleanConf
    .createWithDefault(false)

  val LEGACY_CTE_PRECEDENCE_ENABLED = buildConf("spark.sql.legacy.ctePrecedence.enabled")
    .internal()
    .doc("When true, outer CTE definitions takes precedence over inner definitions.")
    .booleanConf
    .createWithDefault(false)

  val LEGACY_ARRAY_EXISTS_FOLLOWS_THREE_VALUED_LOGIC =
    buildConf("spark.sql.legacy.arrayExistsFollowsThreeValuedLogic")
      .doc("When true, the ArrayExists will follow the three-valued boolean logic.")
      .booleanConf
      .createWithDefault(true)

  val ADDITIONAL_REMOTE_REPOSITORIES =
    buildConf("spark.sql.maven.additionalRemoteRepositories")
      .doc("A comma-delimited string config of the optional additional remote Maven mirror " +
        "repositories. This is only used for downloading Hive jars in IsolatedClientLoader " +
        "if the default Maven Central repo is unreachable.")
      .stringConf
      .createWithDefault(
        "https://maven-central.storage-download.googleapis.com/repos/central/data/")

  val LEGACY_FROM_DAYTIME_STRING =
    buildConf("spark.sql.legacy.fromDayTimeString.enabled")
      .internal()
      .doc("When true, the `from` bound is not taken into account in conversion of " +
        "a day-time string to an interval, and the `to` bound is used to skip " +
        "all interval units out of the specified range. If it is set to `false`, " +
        "`ParseException` is thrown if the input does not match to the pattern " +
        "defined by `from` and `to`.")
      .booleanConf
      .createWithDefault(false)

  val LEGACY_PROPERTY_NON_RESERVED =
    buildConf("spark.sql.legacy.property.nonReserved")
      .internal()
      .doc("When true, all database and table properties are not reserved and available for " +
        "create/alter syntaxes. But please be aware that the reserved properties will be " +
        "silently removed.")
      .booleanConf
      .createWithDefault(false)

  val LEGACY_ADD_DIRECTORY_USING_RECURSIVE =
    buildConf("spark.sql.legacy.addDirectory.recursive.enabled")
      .internal()
      .doc("When true, users can add directory by passing path of a directory to ADD FILE " +
        "command of SQL. If false, then only a single file can be added.")
      .booleanConf
      .createWithDefault(true)

  val LEGACY_MSSQLSERVER_NUMERIC_MAPPING_ENABLED =
    buildConf("spark.sql.legacy.mssqlserver.numericMapping.enabled")
      .internal()
      .doc("When true, use legacy MySqlServer SMALLINT and REAL type mapping.")
      .booleanConf
      .createWithDefault(false)

  val CSV_FILTER_PUSHDOWN_ENABLED = buildConf("spark.sql.csv.filterPushdown.enabled")
    .doc("When true, enable filter pushdown to CSV datasource.")
    .booleanConf
    .createWithDefault(true)

<<<<<<< HEAD
=======
  val ADD_PARTITION_BATCH_SIZE =
    buildConf("spark.sql.addPartitionInBatch.size")
      .internal()
      .doc("The number of partitions to be handled in one turn when use " +
        "`AlterTableAddPartitionCommand` to add partitions into table. The smaller " +
        "batch size is, the less memory is required for the real handler, e.g. Hive Metastore.")
      .intConf
      .checkValue(_ > 0, "The value of spark.sql.addPartitionInBatch.size must be positive")
      .createWithDefault(100)

>>>>>>> 2d4b5eae
  /**
   * Holds information about keys that have been deprecated.
   *
   * @param key The deprecated key.
   * @param version Version of Spark where key was deprecated.
   * @param comment Additional info regarding to the removed config. For example,
   *                reasons of config deprecation, what users should use instead of it.
   */
  case class DeprecatedConfig(key: String, version: String, comment: String)

  /**
   * Maps deprecated SQL config keys to information about the deprecation.
   *
   * The extra information is logged as a warning when the SQL config is present
   * in the user's configuration.
   */
  val deprecatedSQLConfigs: Map[String, DeprecatedConfig] = {
    val configs = Seq(
      DeprecatedConfig(
        PANDAS_GROUPED_MAP_ASSIGN_COLUMNS_BY_NAME.key, "2.4",
        "The config allows to switch to the behaviour before Spark 2.4 " +
          "and will be removed in the future releases."),
      DeprecatedConfig(HIVE_VERIFY_PARTITION_PATH.key, "3.0",
        s"This config is replaced by '${SPARK_IGNORE_MISSING_FILES.key}'."),
      DeprecatedConfig(ARROW_EXECUTION_ENABLED.key, "3.0",
        s"Use '${ARROW_PYSPARK_EXECUTION_ENABLED.key}' instead of it."),
      DeprecatedConfig(ARROW_FALLBACK_ENABLED.key, "3.0",
        s"Use '${ARROW_PYSPARK_FALLBACK_ENABLED.key}' instead of it.")
    )

    Map(configs.map { cfg => cfg.key -> cfg } : _*)
  }

  /**
   * Holds information about keys that have been removed.
   *
   * @param key The removed config key.
   * @param version Version of Spark where key was removed.
   * @param defaultValue The default config value. It can be used to notice
   *                     users that they set non-default value to an already removed config.
   * @param comment Additional info regarding to the removed config.
   */
  case class RemovedConfig(key: String, version: String, defaultValue: String, comment: String)

  /**
   * The map contains info about removed SQL configs. Keys are SQL config names,
   * map values contain extra information like the version in which the config was removed,
   * config's default value and a comment.
   */
  val removedSQLConfigs: Map[String, RemovedConfig] = {
    val configs = Seq(
      RemovedConfig("spark.sql.fromJsonForceNullableSchema", "3.0.0", "true",
        "It was removed to prevent errors like SPARK-23173 for non-default value."),
      RemovedConfig(
        "spark.sql.legacy.allowCreatingManagedTableUsingNonemptyLocation", "3.0.0", "false",
        "It was removed to prevent loosing of users data for non-default value."),
      RemovedConfig("spark.sql.legacy.compareDateTimestampInTimestamp", "3.0.0", "true",
        "It was removed to prevent errors like SPARK-23549 for non-default value."),
      RemovedConfig("spark.sql.variable.substitute.depth", "3.0.0", "40",
        "It was deprecated since Spark 2.1, and not used in Spark 2.4."),
      RemovedConfig("spark.sql.parquet.int64AsTimestampMillis", "3.0.0", "false",
        "The config was deprecated since Spark 2.3." +
        s"Use '${PARQUET_OUTPUT_TIMESTAMP_TYPE.key}' instead of it."),
      RemovedConfig("spark.sql.execution.pandas.respectSessionTimeZone", "3.0.0", "true",
        "The non-default behavior is considered as a bug, see SPARK-22395. " +
        "The config was deprecated since Spark 2.3.")
    )

    Map(configs.map { cfg => cfg.key -> cfg } : _*)
  }
}

/**
 * A class that enables the setting and getting of mutable config parameters/hints.
 *
 * In the presence of a SQLContext, these can be set and queried by passing SET commands
 * into Spark SQL's query functions (i.e. sql()). Otherwise, users of this class can
 * modify the hints by programmatically calling the setters and getters of this class.
 *
 * SQLConf is thread-safe (internally synchronized, so safe to be used in multiple threads).
 */
class SQLConf extends Serializable with Logging {
  import SQLConf._

  /** Only low degree of contention is expected for conf, thus NOT using ConcurrentHashMap. */
  @transient protected[spark] val settings = java.util.Collections.synchronizedMap(
    new java.util.HashMap[String, String]())

  @transient protected val reader = new ConfigReader(settings)

  /** ************************ Spark SQL Params/Hints ******************* */

  def analyzerMaxIterations: Int = getConf(ANALYZER_MAX_ITERATIONS)

  def optimizerExcludedRules: Option[String] = getConf(OPTIMIZER_EXCLUDED_RULES)

  def optimizerMaxIterations: Int = getConf(OPTIMIZER_MAX_ITERATIONS)

  def optimizerInSetConversionThreshold: Int = getConf(OPTIMIZER_INSET_CONVERSION_THRESHOLD)

  def optimizerInSetSwitchThreshold: Int = getConf(OPTIMIZER_INSET_SWITCH_THRESHOLD)

  def optimizerPlanChangeLogLevel: String = getConf(OPTIMIZER_PLAN_CHANGE_LOG_LEVEL)

  def optimizerPlanChangeRules: Option[String] = getConf(OPTIMIZER_PLAN_CHANGE_LOG_RULES)

  def optimizerPlanChangeBatches: Option[String] = getConf(OPTIMIZER_PLAN_CHANGE_LOG_BATCHES)

  def dynamicPartitionPruningEnabled: Boolean = getConf(DYNAMIC_PARTITION_PRUNING_ENABLED)

  def dynamicPartitionPruningUseStats: Boolean = getConf(DYNAMIC_PARTITION_PRUNING_USE_STATS)

  def dynamicPartitionPruningFallbackFilterRatio: Double =
    getConf(DYNAMIC_PARTITION_PRUNING_FALLBACK_FILTER_RATIO)

  def dynamicPartitionPruningReuseBroadcast: Boolean =
    getConf(DYNAMIC_PARTITION_PRUNING_REUSE_BROADCAST)

  def stateStoreProviderClass: String = getConf(STATE_STORE_PROVIDER_CLASS)

  def stateStoreMinDeltasForSnapshot: Int = getConf(STATE_STORE_MIN_DELTAS_FOR_SNAPSHOT)

  def checkpointLocation: Option[String] = getConf(CHECKPOINT_LOCATION)

  def isUnsupportedOperationCheckEnabled: Boolean = getConf(UNSUPPORTED_OPERATION_CHECK_ENABLED)

  def isStreamingUIEnabled: Boolean = getConf(STREAMING_UI_ENABLED)

  def streamingUIInactiveQueryRetention: Int = getConf(STREAMING_UI_INACTIVE_QUERY_RETENTION)

  def streamingFileCommitProtocolClass: String = getConf(STREAMING_FILE_COMMIT_PROTOCOL_CLASS)

  def fileSinkLogDeletion: Boolean = getConf(FILE_SINK_LOG_DELETION)

  def fileSinkLogCompactInterval: Int = getConf(FILE_SINK_LOG_COMPACT_INTERVAL)

  def fileSinkLogCleanupDelay: Long = getConf(FILE_SINK_LOG_CLEANUP_DELAY)

  def fileSourceLogDeletion: Boolean = getConf(FILE_SOURCE_LOG_DELETION)

  def fileSourceLogCompactInterval: Int = getConf(FILE_SOURCE_LOG_COMPACT_INTERVAL)

  def fileSourceLogCleanupDelay: Long = getConf(FILE_SOURCE_LOG_CLEANUP_DELAY)

  def streamingSchemaInference: Boolean = getConf(STREAMING_SCHEMA_INFERENCE)

  def streamingPollingDelay: Long = getConf(STREAMING_POLLING_DELAY)

  def streamingNoDataProgressEventInterval: Long =
    getConf(STREAMING_NO_DATA_PROGRESS_EVENT_INTERVAL)

  def streamingNoDataMicroBatchesEnabled: Boolean =
    getConf(STREAMING_NO_DATA_MICRO_BATCHES_ENABLED)

  def streamingMetricsEnabled: Boolean = getConf(STREAMING_METRICS_ENABLED)

  def streamingProgressRetention: Int = getConf(STREAMING_PROGRESS_RETENTION)

  def filesMaxPartitionBytes: Long = getConf(FILES_MAX_PARTITION_BYTES)

  def filesOpenCostInBytes: Long = getConf(FILES_OPEN_COST_IN_BYTES)

  def ignoreCorruptFiles: Boolean = getConf(IGNORE_CORRUPT_FILES)

  def ignoreMissingFiles: Boolean = getConf(IGNORE_MISSING_FILES)

  def maxRecordsPerFile: Long = getConf(MAX_RECORDS_PER_FILE)

  def useCompression: Boolean = getConf(COMPRESS_CACHED)

  def orcCompressionCodec: String = getConf(ORC_COMPRESSION)

  def orcVectorizedReaderEnabled: Boolean = getConf(ORC_VECTORIZED_READER_ENABLED)

  def orcVectorizedReaderBatchSize: Int = getConf(ORC_VECTORIZED_READER_BATCH_SIZE)

  def parquetCompressionCodec: String = getConf(PARQUET_COMPRESSION)

  def parquetVectorizedReaderEnabled: Boolean = getConf(PARQUET_VECTORIZED_READER_ENABLED)

  def parquetVectorizedReaderBatchSize: Int = getConf(PARQUET_VECTORIZED_READER_BATCH_SIZE)

  def columnBatchSize: Int = getConf(COLUMN_BATCH_SIZE)

  def cacheVectorizedReaderEnabled: Boolean = getConf(CACHE_VECTORIZED_READER_ENABLED)

  def numShufflePartitions: Int = getConf(SHUFFLE_PARTITIONS)

  def adaptiveExecutionEnabled: Boolean = getConf(ADAPTIVE_EXECUTION_ENABLED)

  def targetPostShuffleInputSize: Long = getConf(SHUFFLE_TARGET_POSTSHUFFLE_INPUT_SIZE)

  def fetchShuffleBlocksInBatchEnabled: Boolean = getConf(FETCH_SHUFFLE_BLOCKS_IN_BATCH_ENABLED)

  def nonEmptyPartitionRatioForBroadcastJoin: Double =
    getConf(NON_EMPTY_PARTITION_RATIO_FOR_BROADCAST_JOIN)

  def reducePostShufflePartitionsEnabled: Boolean = getConf(REDUCE_POST_SHUFFLE_PARTITIONS_ENABLED)

  def minNumPostShufflePartitions: Int = getConf(SHUFFLE_MIN_NUM_POSTSHUFFLE_PARTITIONS)

  def maxNumPostShufflePartitions: Int =
    getConf(SHUFFLE_MAX_NUM_POSTSHUFFLE_PARTITIONS).getOrElse(numShufflePartitions)

  def minBatchesToRetain: Int = getConf(MIN_BATCHES_TO_RETAIN)

  def maxBatchesToRetainInMemory: Int = getConf(MAX_BATCHES_TO_RETAIN_IN_MEMORY)

  def parquetFilterPushDown: Boolean = getConf(PARQUET_FILTER_PUSHDOWN_ENABLED)

  def parquetFilterPushDownDate: Boolean = getConf(PARQUET_FILTER_PUSHDOWN_DATE_ENABLED)

  def parquetFilterPushDownTimestamp: Boolean = getConf(PARQUET_FILTER_PUSHDOWN_TIMESTAMP_ENABLED)

  def parquetFilterPushDownDecimal: Boolean = getConf(PARQUET_FILTER_PUSHDOWN_DECIMAL_ENABLED)

  def parquetFilterPushDownStringStartWith: Boolean =
    getConf(PARQUET_FILTER_PUSHDOWN_STRING_STARTSWITH_ENABLED)

  def parquetFilterPushDownInFilterThreshold: Int =
    getConf(PARQUET_FILTER_PUSHDOWN_INFILTERTHRESHOLD)

  def orcFilterPushDown: Boolean = getConf(ORC_FILTER_PUSHDOWN_ENABLED)

  def isOrcSchemaMergingEnabled: Boolean = getConf(ORC_SCHEMA_MERGING_ENABLED)

  def verifyPartitionPath: Boolean = getConf(HIVE_VERIFY_PARTITION_PATH)

  def metastorePartitionPruning: Boolean = getConf(HIVE_METASTORE_PARTITION_PRUNING)

  def manageFilesourcePartitions: Boolean = getConf(HIVE_MANAGE_FILESOURCE_PARTITIONS)

  def filesourcePartitionFileCacheSize: Long = getConf(HIVE_FILESOURCE_PARTITION_FILE_CACHE_SIZE)

  def caseSensitiveInferenceMode: HiveCaseSensitiveInferenceMode.Value =
    HiveCaseSensitiveInferenceMode.withName(getConf(HIVE_CASE_SENSITIVE_INFERENCE))

  def gatherFastStats: Boolean = getConf(GATHER_FASTSTAT)

  def optimizerMetadataOnly: Boolean = getConf(OPTIMIZER_METADATA_ONLY)

  def wholeStageEnabled: Boolean = getConf(WHOLESTAGE_CODEGEN_ENABLED)

  def wholeStageUseIdInClassName: Boolean = getConf(WHOLESTAGE_CODEGEN_USE_ID_IN_CLASS_NAME)

  def wholeStageMaxNumFields: Int = getConf(WHOLESTAGE_MAX_NUM_FIELDS)

  def codegenFallback: Boolean = getConf(CODEGEN_FALLBACK)

  def codegenComments: Boolean = getConf(StaticSQLConf.CODEGEN_COMMENTS)

  def loggingMaxLinesForCodegen: Int = getConf(CODEGEN_LOGGING_MAX_LINES)

  def hugeMethodLimit: Int = getConf(WHOLESTAGE_HUGE_METHOD_LIMIT)

  def methodSplitThreshold: Int = getConf(CODEGEN_METHOD_SPLIT_THRESHOLD)

  def wholeStageSplitConsumeFuncByOperator: Boolean =
    getConf(WHOLESTAGE_SPLIT_CONSUME_FUNC_BY_OPERATOR)

  def tableRelationCacheSize: Int =
    getConf(StaticSQLConf.FILESOURCE_TABLE_RELATION_CACHE_SIZE)

  def codegenCacheMaxEntries: Int = getConf(StaticSQLConf.CODEGEN_CACHE_MAX_ENTRIES)

  def exchangeReuseEnabled: Boolean = getConf(EXCHANGE_REUSE_ENABLED)

  def subqueryReuseEnabled: Boolean = getConf(SUBQUERY_REUSE_ENABLED)

  def caseSensitiveAnalysis: Boolean = getConf(SQLConf.CASE_SENSITIVE)

  def constraintPropagationEnabled: Boolean = getConf(CONSTRAINT_PROPAGATION_ENABLED)

  def escapedStringLiterals: Boolean = getConf(ESCAPED_STRING_LITERALS)

  def fileCompressionFactor: Double = getConf(FILE_COMPRESSION_FACTOR)

  def stringRedactionPattern: Option[Regex] = getConf(SQL_STRING_REDACTION_PATTERN)

  def sortBeforeRepartition: Boolean = getConf(SORT_BEFORE_REPARTITION)

  def topKSortFallbackThreshold: Int = getConf(TOP_K_SORT_FALLBACK_THRESHOLD)

  def fastHashAggregateRowMaxCapacityBit: Int = getConf(FAST_HASH_AGGREGATE_MAX_ROWS_CAPACITY_BIT)

  def datetimeJava8ApiEnabled: Boolean = getConf(DATETIME_JAVA8API_ENABLED)

  def addDirectoryRecursiveEnabled: Boolean = getConf(LEGACY_ADD_DIRECTORY_USING_RECURSIVE)

  def legacyMsSqlServerNumericMappingEnabled: Boolean =
    getConf(LEGACY_MSSQLSERVER_NUMERIC_MAPPING_ENABLED)

  /**
   * Returns the [[Resolver]] for the current configuration, which can be used to determine if two
   * identifiers are equal.
   */
  def resolver: Resolver = {
    if (caseSensitiveAnalysis) {
      org.apache.spark.sql.catalyst.analysis.caseSensitiveResolution
    } else {
      org.apache.spark.sql.catalyst.analysis.caseInsensitiveResolution
    }
  }

  /**
   * Returns the error handler for handling hint errors.
   */
  def hintErrorHandler: HintErrorHandler = HintErrorLogger

  def subexpressionEliminationEnabled: Boolean =
    getConf(SUBEXPRESSION_ELIMINATION_ENABLED)

  def autoBroadcastJoinThreshold: Long = getConf(AUTO_BROADCASTJOIN_THRESHOLD)

  def limitScaleUpFactor: Int = getConf(LIMIT_SCALE_UP_FACTOR)

  def advancedPartitionPredicatePushdownEnabled: Boolean =
    getConf(ADVANCED_PARTITION_PREDICATE_PUSHDOWN)

  def preferSortMergeJoin: Boolean = getConf(PREFER_SORTMERGEJOIN)

  def enableRadixSort: Boolean = getConf(RADIX_SORT_ENABLED)

  def isParquetSchemaMergingEnabled: Boolean = getConf(PARQUET_SCHEMA_MERGING_ENABLED)

  def isParquetSchemaRespectSummaries: Boolean = getConf(PARQUET_SCHEMA_RESPECT_SUMMARIES)

  def parquetOutputCommitterClass: String = getConf(PARQUET_OUTPUT_COMMITTER_CLASS)

  def isParquetBinaryAsString: Boolean = getConf(PARQUET_BINARY_AS_STRING)

  def isParquetINT96AsTimestamp: Boolean = getConf(PARQUET_INT96_AS_TIMESTAMP)

  def isParquetINT96TimestampConversion: Boolean = getConf(PARQUET_INT96_TIMESTAMP_CONVERSION)

  def parquetOutputTimestampType: ParquetOutputTimestampType.Value = {
    ParquetOutputTimestampType.withName(getConf(PARQUET_OUTPUT_TIMESTAMP_TYPE))
  }

  def writeLegacyParquetFormat: Boolean = getConf(PARQUET_WRITE_LEGACY_FORMAT)

  def parquetRecordFilterEnabled: Boolean = getConf(PARQUET_RECORD_FILTER_ENABLED)

  def inMemoryPartitionPruning: Boolean = getConf(IN_MEMORY_PARTITION_PRUNING)

  def inMemoryTableScanStatisticsEnabled: Boolean = getConf(IN_MEMORY_TABLE_SCAN_STATISTICS_ENABLED)

  def offHeapColumnVectorEnabled: Boolean = getConf(COLUMN_VECTOR_OFFHEAP_ENABLED)

  def columnNameOfCorruptRecord: String = getConf(COLUMN_NAME_OF_CORRUPT_RECORD)

  def broadcastTimeout: Long = {
    val timeoutValue = getConf(BROADCAST_TIMEOUT)
    if (timeoutValue < 0) Long.MaxValue else timeoutValue
  }

  def defaultDataSourceName: String = getConf(DEFAULT_DATA_SOURCE_NAME)

  def convertCTAS: Boolean = getConf(CONVERT_CTAS)

  def partitionColumnTypeInferenceEnabled: Boolean =
    getConf(SQLConf.PARTITION_COLUMN_TYPE_INFERENCE)

  def fileCommitProtocolClass: String = getConf(SQLConf.FILE_COMMIT_PROTOCOL_CLASS)

  def parallelPartitionDiscoveryThreshold: Int =
    getConf(SQLConf.PARALLEL_PARTITION_DISCOVERY_THRESHOLD)

  def parallelPartitionDiscoveryParallelism: Int =
    getConf(SQLConf.PARALLEL_PARTITION_DISCOVERY_PARALLELISM)

  def bucketingEnabled: Boolean = getConf(SQLConf.BUCKETING_ENABLED)

  def bucketingMaxBuckets: Int = getConf(SQLConf.BUCKETING_MAX_BUCKETS)

  def dataFrameSelfJoinAutoResolveAmbiguity: Boolean =
    getConf(DATAFRAME_SELF_JOIN_AUTO_RESOLVE_AMBIGUITY)

  def dataFrameRetainGroupColumns: Boolean = getConf(DATAFRAME_RETAIN_GROUP_COLUMNS)

  def dataFramePivotMaxValues: Int = getConf(DATAFRAME_PIVOT_MAX_VALUES)

  def runSQLonFile: Boolean = getConf(RUN_SQL_ON_FILES)

  def enableTwoLevelAggMap: Boolean = getConf(ENABLE_TWOLEVEL_AGG_MAP)

  def enableVectorizedHashMap: Boolean = getConf(ENABLE_VECTORIZED_HASH_MAP)

  def useObjectHashAggregation: Boolean = getConf(USE_OBJECT_HASH_AGG)

  def objectAggSortBasedFallbackThreshold: Int = getConf(OBJECT_AGG_SORT_BASED_FALLBACK_THRESHOLD)

  def variableSubstituteEnabled: Boolean = getConf(VARIABLE_SUBSTITUTE_ENABLED)

  def warehousePath: String = new Path(getConf(StaticSQLConf.WAREHOUSE_PATH)).toString

  def hiveThriftServerSingleSession: Boolean =
    getConf(StaticSQLConf.HIVE_THRIFT_SERVER_SINGLESESSION)

  def orderByOrdinal: Boolean = getConf(ORDER_BY_ORDINAL)

  def groupByOrdinal: Boolean = getConf(GROUP_BY_ORDINAL)

  def groupByAliases: Boolean = getConf(GROUP_BY_ALIASES)

  def crossJoinEnabled: Boolean = getConf(SQLConf.CROSS_JOINS_ENABLED)

  def sessionLocalTimeZone: String = getConf(SQLConf.SESSION_LOCAL_TIMEZONE)

  def jsonGeneratorIgnoreNullFields: Boolean = getConf(SQLConf.JSON_GENERATOR_IGNORE_NULL_FIELDS)

  def parallelFileListingInStatsComputation: Boolean =
    getConf(SQLConf.PARALLEL_FILE_LISTING_IN_STATS_COMPUTATION)

  def fallBackToHdfsForStatsEnabled: Boolean = getConf(ENABLE_FALL_BACK_TO_HDFS_FOR_STATS)

  def defaultSizeInBytes: Long = getConf(DEFAULT_SIZE_IN_BYTES)

  def ndvMaxError: Double = getConf(NDV_MAX_ERROR)

  def histogramEnabled: Boolean = getConf(HISTOGRAM_ENABLED)

  def histogramNumBins: Int = getConf(HISTOGRAM_NUM_BINS)

  def percentileAccuracy: Int = getConf(PERCENTILE_ACCURACY)

  def cboEnabled: Boolean = getConf(SQLConf.CBO_ENABLED)

  def planStatsEnabled: Boolean = getConf(SQLConf.PLAN_STATS_ENABLED)

  def autoSizeUpdateEnabled: Boolean = getConf(SQLConf.AUTO_SIZE_UPDATE_ENABLED)

  def joinReorderEnabled: Boolean = getConf(SQLConf.JOIN_REORDER_ENABLED)

  def joinReorderDPThreshold: Int = getConf(SQLConf.JOIN_REORDER_DP_THRESHOLD)

  def joinReorderCardWeight: Double = getConf(SQLConf.JOIN_REORDER_CARD_WEIGHT)

  def joinReorderDPStarFilter: Boolean = getConf(SQLConf.JOIN_REORDER_DP_STAR_FILTER)

  def windowExecBufferInMemoryThreshold: Int = getConf(WINDOW_EXEC_BUFFER_IN_MEMORY_THRESHOLD)

  def windowExecBufferSpillThreshold: Int = getConf(WINDOW_EXEC_BUFFER_SPILL_THRESHOLD)

  def sortMergeJoinExecBufferInMemoryThreshold: Int =
    getConf(SORT_MERGE_JOIN_EXEC_BUFFER_IN_MEMORY_THRESHOLD)

  def sortMergeJoinExecBufferSpillThreshold: Int =
    getConf(SORT_MERGE_JOIN_EXEC_BUFFER_SPILL_THRESHOLD)

  def cartesianProductExecBufferInMemoryThreshold: Int =
    getConf(CARTESIAN_PRODUCT_EXEC_BUFFER_IN_MEMORY_THRESHOLD)

  def cartesianProductExecBufferSpillThreshold: Int =
    getConf(CARTESIAN_PRODUCT_EXEC_BUFFER_SPILL_THRESHOLD)

  def codegenSplitAggregateFunc: Boolean = getConf(SQLConf.CODEGEN_SPLIT_AGGREGATE_FUNC)

  def maxNestedViewDepth: Int = getConf(SQLConf.MAX_NESTED_VIEW_DEPTH)

  def starSchemaDetection: Boolean = getConf(STARSCHEMA_DETECTION)

  def starSchemaFTRatio: Double = getConf(STARSCHEMA_FACT_TABLE_RATIO)

  def supportQuotedRegexColumnName: Boolean = getConf(SUPPORT_QUOTED_REGEX_COLUMN_NAME)

  def rangeExchangeSampleSizePerPartition: Int = getConf(RANGE_EXCHANGE_SAMPLE_SIZE_PER_PARTITION)

  def arrowPySparkEnabled: Boolean = getConf(ARROW_PYSPARK_EXECUTION_ENABLED)

  def arrowSparkREnabled: Boolean = getConf(ARROW_SPARKR_EXECUTION_ENABLED)

  def arrowPySparkFallbackEnabled: Boolean = getConf(ARROW_PYSPARK_FALLBACK_ENABLED)

  def arrowMaxRecordsPerBatch: Int = getConf(ARROW_EXECUTION_MAX_RECORDS_PER_BATCH)

  def pandasUDFBufferSize: Int = getConf(PANDAS_UDF_BUFFER_SIZE)

  def pandasGroupedMapAssignColumnsByName: Boolean =
    getConf(SQLConf.PANDAS_GROUPED_MAP_ASSIGN_COLUMNS_BY_NAME)

  def arrowSafeTypeConversion: Boolean = getConf(SQLConf.PANDAS_ARROW_SAFE_TYPE_CONVERSION)

  def replaceExceptWithFilter: Boolean = getConf(REPLACE_EXCEPT_WITH_FILTER)

  def decimalOperationsAllowPrecisionLoss: Boolean = getConf(DECIMAL_OPERATIONS_ALLOW_PREC_LOSS)

  def literalPickMinimumPrecision: Boolean = getConf(LITERAL_PICK_MINIMUM_PRECISION)

  def continuousStreamingEpochBacklogQueueSize: Int =
    getConf(CONTINUOUS_STREAMING_EPOCH_BACKLOG_QUEUE_SIZE)

  def continuousStreamingExecutorQueueSize: Int = getConf(CONTINUOUS_STREAMING_EXECUTOR_QUEUE_SIZE)

  def continuousStreamingExecutorPollIntervalMs: Long =
    getConf(CONTINUOUS_STREAMING_EXECUTOR_POLL_INTERVAL_MS)

  def disabledV2StreamingWriters: String = getConf(DISABLED_V2_STREAMING_WRITERS)

  def disabledV2StreamingMicroBatchReaders: String =
    getConf(DISABLED_V2_STREAMING_MICROBATCH_READERS)

  def concatBinaryAsString: Boolean = getConf(CONCAT_BINARY_AS_STRING)

  def eltOutputAsString: Boolean = getConf(ELT_OUTPUT_AS_STRING)

  def validatePartitionColumns: Boolean = getConf(VALIDATE_PARTITION_COLUMNS)

  def partitionOverwriteMode: PartitionOverwriteMode.Value =
    PartitionOverwriteMode.withName(getConf(PARTITION_OVERWRITE_MODE))

  def storeAssignmentPolicy: StoreAssignmentPolicy.Value =
    StoreAssignmentPolicy.withName(getConf(STORE_ASSIGNMENT_POLICY))

  def ansiEnabled: Boolean = getConf(ANSI_ENABLED)

  def nestedSchemaPruningEnabled: Boolean = getConf(NESTED_SCHEMA_PRUNING_ENABLED)

  def serializerNestedSchemaPruningEnabled: Boolean =
    getConf(SERIALIZER_NESTED_SCHEMA_PRUNING_ENABLED)

  def nestedPruningOnExpressions: Boolean = getConf(NESTED_PRUNING_ON_EXPRESSIONS)

  def csvColumnPruning: Boolean = getConf(SQLConf.CSV_PARSER_COLUMN_PRUNING)

  def legacySizeOfNull: Boolean = getConf(SQLConf.LEGACY_SIZE_OF_NULL)

  def isReplEagerEvalEnabled: Boolean = getConf(SQLConf.REPL_EAGER_EVAL_ENABLED)

  def replEagerEvalMaxNumRows: Int = getConf(SQLConf.REPL_EAGER_EVAL_MAX_NUM_ROWS)

  def replEagerEvalTruncate: Int = getConf(SQLConf.REPL_EAGER_EVAL_TRUNCATE)

  def avroCompressionCodec: String = getConf(SQLConf.AVRO_COMPRESSION_CODEC)

  def avroDeflateLevel: Int = getConf(SQLConf.AVRO_DEFLATE_LEVEL)

  def replaceDatabricksSparkAvroEnabled: Boolean =
    getConf(SQLConf.LEGACY_REPLACE_DATABRICKS_SPARK_AVRO_ENABLED)

  def setOpsPrecedenceEnforced: Boolean = getConf(SQLConf.LEGACY_SETOPS_PRECEDENCE_ENABLED)

  def exponentLiteralAsDecimalEnabled: Boolean =
    getConf(SQLConf.LEGACY_EXPONENT_LITERAL_AS_DECIMAL_ENABLED)

  def allowNegativeScaleOfDecimalEnabled: Boolean =
    getConf(SQLConf.LEGACY_ALLOW_NEGATIVE_SCALE_OF_DECIMAL_ENABLED)

  def createHiveTableByDefaultEnabled: Boolean =
    getConf(SQLConf.LEGACY_CREATE_HIVE_TABLE_BY_DEFAULT_ENABLED)

  def integralDivideReturnLong: Boolean = getConf(SQLConf.LEGACY_INTEGRALDIVIDE_RETURN_LONG)

  def truncateTableIgnorePermissionAcl: Boolean =
    getConf(SQLConf.TRUNCATE_TABLE_IGNORE_PERMISSION_ACL)

  def nameNonStructGroupingKeyAsValue: Boolean =
    getConf(SQLConf.NAME_NON_STRUCT_GROUPING_KEY_AS_VALUE)

  def maxToStringFields: Int = getConf(SQLConf.MAX_TO_STRING_FIELDS)

  def maxPlanStringLength: Int = getConf(SQLConf.MAX_PLAN_STRING_LENGTH).toInt

  def setCommandRejectsSparkCoreConfs: Boolean =
    getConf(SQLConf.SET_COMMAND_REJECTS_SPARK_CORE_CONFS)

  def castDatetimeToString: Boolean = getConf(SQLConf.LEGACY_CAST_DATETIME_TO_STRING)

  def ignoreDataLocality: Boolean = getConf(SQLConf.IGNORE_DATA_LOCALITY)

  def csvFilterPushDown: Boolean = getConf(CSV_FILTER_PUSHDOWN_ENABLED)

  /** ********************** SQLConf functionality methods ************ */

  /** Set Spark SQL configuration properties. */
  def setConf(props: Properties): Unit = settings.synchronized {
    props.asScala.foreach { case (k, v) => setConfString(k, v) }
  }

  /** Set the given Spark SQL configuration property using a `string` value. */
  def setConfString(key: String, value: String): Unit = {
    require(key != null, "key cannot be null")
    require(value != null, s"value cannot be null for key: $key")
    val entry = sqlConfEntries.get(key)
    if (entry != null) {
      // Only verify configs in the SQLConf object
      entry.valueConverter(value)
    }
    setConfWithCheck(key, value)
  }

  /** Set the given Spark SQL configuration property. */
  def setConf[T](entry: ConfigEntry[T], value: T): Unit = {
    require(entry != null, "entry cannot be null")
    require(value != null, s"value cannot be null for key: ${entry.key}")
    require(sqlConfEntries.get(entry.key) == entry, s"$entry is not registered")
    setConfWithCheck(entry.key, entry.stringConverter(value))
  }

  /** Return the value of Spark SQL configuration property for the given key. */
  @throws[NoSuchElementException]("if key is not set")
  def getConfString(key: String): String = {
    Option(settings.get(key)).
      orElse {
        // Try to use the default value
        Option(sqlConfEntries.get(key)).map { e => e.stringConverter(e.readFrom(reader)) }
      }.
      getOrElse(throw new NoSuchElementException(key))
  }

  /**
   * Return the value of Spark SQL configuration property for the given key. If the key is not set
   * yet, return `defaultValue`. This is useful when `defaultValue` in ConfigEntry is not the
   * desired one.
   */
  def getConf[T](entry: ConfigEntry[T], defaultValue: T): T = {
    require(sqlConfEntries.get(entry.key) == entry, s"$entry is not registered")
    Option(settings.get(entry.key)).map(entry.valueConverter).getOrElse(defaultValue)
  }

  /**
   * Return the value of Spark SQL configuration property for the given key. If the key is not set
   * yet, return `defaultValue` in [[ConfigEntry]].
   */
  def getConf[T](entry: ConfigEntry[T]): T = {
    require(sqlConfEntries.get(entry.key) == entry, s"$entry is not registered")
    entry.readFrom(reader)
  }

  /**
   * Return the value of an optional Spark SQL configuration property for the given key. If the key
   * is not set yet, returns None.
   */
  def getConf[T](entry: OptionalConfigEntry[T]): Option[T] = {
    require(sqlConfEntries.get(entry.key) == entry, s"$entry is not registered")
    entry.readFrom(reader)
  }

  /**
   * Return the `string` value of Spark SQL configuration property for the given key. If the key is
   * not set yet, return `defaultValue`.
   */
  def getConfString(key: String, defaultValue: String): String = {
    if (defaultValue != null && defaultValue != ConfigEntry.UNDEFINED) {
      val entry = sqlConfEntries.get(key)
      if (entry != null) {
        // Only verify configs in the SQLConf object
        entry.valueConverter(defaultValue)
      }
    }
    Option(settings.get(key)).getOrElse {
      // If the key is not set, need to check whether the config entry is registered and is
      // a fallback conf, so that we can check its parent.
      sqlConfEntries.get(key) match {
        case e: FallbackConfigEntry[_] => getConfString(e.fallback.key, defaultValue)
        case _ => defaultValue
      }
    }
  }

  /**
   * Return all the configuration properties that have been set (i.e. not the default).
   * This creates a new copy of the config properties in the form of a Map.
   */
  def getAllConfs: immutable.Map[String, String] =
    settings.synchronized { settings.asScala.toMap }

  /**
   * Return all the configuration definitions that have been defined in [[SQLConf]]. Each
   * definition contains key, defaultValue and doc.
   */
  def getAllDefinedConfs: Seq[(String, String, String)] = sqlConfEntries.synchronized {
    sqlConfEntries.values.asScala.filter(_.isPublic).map { entry =>
      val displayValue = Option(getConfString(entry.key, null)).getOrElse(entry.defaultValueString)
      (entry.key, displayValue, entry.doc)
    }.toSeq
  }

  /**
   * Redacts the given option map according to the description of SQL_OPTIONS_REDACTION_PATTERN.
   */
  def redactOptions[K, V](options: Map[K, V]): Map[K, V] = {
    val regexes = Seq(
      getConf(SQL_OPTIONS_REDACTION_PATTERN),
      SECRET_REDACTION_PATTERN.readFrom(reader))

    regexes.foldLeft(options.toSeq) { case (opts, r) => Utils.redact(Some(r), opts) }.toMap
  }

  /**
   * Return whether a given key is set in this [[SQLConf]].
   */
  def contains(key: String): Boolean = {
    settings.containsKey(key)
  }

  protected def setConfWithCheck(key: String, value: String): Unit = {
    settings.put(key, value)
  }

  def unsetConf(key: String): Unit = {
    settings.remove(key)
  }

  def unsetConf(entry: ConfigEntry[_]): Unit = {
    settings.remove(entry.key)
  }

  def clear(): Unit = {
    settings.clear()
  }

  override def clone(): SQLConf = {
    val result = new SQLConf
    getAllConfs.foreach {
      case(k, v) => if (v ne null) result.setConfString(k, v)
    }
    result
  }

  // For test only
  def copy(entries: (ConfigEntry[_], Any)*): SQLConf = {
    val cloned = clone()
    entries.foreach {
      case (entry, value) => cloned.setConfString(entry.key, value.toString)
    }
    cloned
  }

  def isModifiable(key: String): Boolean = {
    sqlConfEntries.containsKey(key) && !staticConfKeys.contains(key)
  }
}<|MERGE_RESOLUTION|>--- conflicted
+++ resolved
@@ -2148,8 +2148,6 @@
     .booleanConf
     .createWithDefault(true)
 
-<<<<<<< HEAD
-=======
   val ADD_PARTITION_BATCH_SIZE =
     buildConf("spark.sql.addPartitionInBatch.size")
       .internal()
@@ -2160,7 +2158,6 @@
       .checkValue(_ > 0, "The value of spark.sql.addPartitionInBatch.size must be positive")
       .createWithDefault(100)
 
->>>>>>> 2d4b5eae
   /**
    * Holds information about keys that have been deprecated.
    *
