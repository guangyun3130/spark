/*
 * Licensed to the Apache Software Foundation (ASF) under one or more
 * contributor license agreements.  See the NOTICE file distributed with
 * this work for additional information regarding copyright ownership.
 * The ASF licenses this file to You under the Apache License, Version 2.0
 * (the "License"); you may not use this file except in compliance with
 * the License.  You may obtain a copy of the License at
 *
 *    http://www.apache.org/licenses/LICENSE-2.0
 *
 * Unless required by applicable law or agreed to in writing, software
 * distributed under the License is distributed on an "AS IS" BASIS,
 * WITHOUT WARRANTIES OR CONDITIONS OF ANY KIND, either express or implied.
 * See the License for the specific language governing permissions and
 * limitations under the License.
 */

package org.apache.spark.sql.catalyst.expressions

import java.util.regex.Pattern

import org.apache.commons.lang3.StringUtils
import org.apache.spark.sql.catalyst.analysis.UnresolvedException
import org.apache.spark.sql.catalyst.expressions.codegen._
import org.apache.spark.sql.types._
import org.apache.spark.unsafe.types.UTF8String

trait StringRegexExpression extends ExpectsInputTypes {
  self: BinaryExpression =>

  def escape(v: String): String
  def matches(regex: Pattern, str: String): Boolean

  override def nullable: Boolean = left.nullable || right.nullable
  override def dataType: DataType = BooleanType
  override def inputTypes: Seq[DataType] = Seq(StringType, StringType)

  // try cache the pattern for Literal
  private lazy val cache: Pattern = right match {
    case x @ Literal(value: String, StringType) => compile(value)
    case _ => null
  }

  protected def compile(str: String): Pattern = if (str == null) {
    null
  } else {
    // Let it raise exception if couldn't compile the regex string
    Pattern.compile(escape(str))
  }

  protected def pattern(str: String) = if (cache == null) compile(str) else cache

  override def eval(input: InternalRow): Any = {
    val l = left.eval(input)
    if (l == null) {
      null
    } else {
      val r = right.eval(input)
      if(r == null) {
        null
      } else {
        val regex = pattern(r.asInstanceOf[UTF8String].toString())
        if(regex == null) {
          null
        } else {
          matches(regex, l.asInstanceOf[UTF8String].toString())
        }
      }
    }
  }
}

/**
 * Simple RegEx pattern matching function
 */
case class Like(left: Expression, right: Expression)
  extends BinaryExpression with StringRegexExpression {

  // replace the _ with .{1} exactly match 1 time of any character
  // replace the % with .*, match 0 or more times with any character
  override def escape(v: String): String =
    if (!v.isEmpty) {
      "(?s)" + (' ' +: v.init).zip(v).flatMap {
        case (prev, '\\') => ""
        case ('\\', c) =>
          c match {
            case '_' => "_"
            case '%' => "%"
            case _ => Pattern.quote("\\" + c)
          }
        case (prev, c) =>
          c match {
            case '_' => "."
            case '%' => ".*"
            case _ => Pattern.quote(Character.toString(c))
          }
      }.mkString
    } else {
      v
    }

  override def matches(regex: Pattern, str: String): Boolean = regex.matcher(str).matches()

  override def toString: String = s"$left LIKE $right"
}

case class RLike(left: Expression, right: Expression)
  extends BinaryExpression with StringRegexExpression {

  override def escape(v: String): String = v
  override def matches(regex: Pattern, str: String): Boolean = regex.matcher(str).find(0)
  override def toString: String = s"$left RLIKE $right"
}

trait CaseConversionExpression extends ExpectsInputTypes {
  self: UnaryExpression =>

  def convert(v: UTF8String): UTF8String

  override def dataType: DataType = StringType
  override def inputTypes: Seq[DataType] = Seq(StringType)

  override def eval(input: InternalRow): Any = {
    val evaluated = child.eval(input)
    if (evaluated == null) {
      null
    } else {
      convert(evaluated.asInstanceOf[UTF8String])
    }
  }
}

/**
 * A function that converts the characters of a string to uppercase.
 */
case class Upper(child: Expression) extends UnaryExpression with CaseConversionExpression {

  override def convert(v: UTF8String): UTF8String = v.toUpperCase

  override def genCode(ctx: CodeGenContext, ev: GeneratedExpressionCode): String = {
    defineCodeGen(ctx, ev, c => s"($c).toUpperCase()")
  }
}

/**
 * A function that converts the characters of a string to lowercase.
 */
case class Lower(child: Expression) extends UnaryExpression with CaseConversionExpression {

  override def convert(v: UTF8String): UTF8String = v.toLowerCase

  override def genCode(ctx: CodeGenContext, ev: GeneratedExpressionCode): String = {
    defineCodeGen(ctx, ev, c => s"($c).toLowerCase()")
  }
}

/** A base trait for functions that compare two strings, returning a boolean. */
trait StringComparison extends ExpectsInputTypes {
  self: BinaryExpression =>

  def compare(l: UTF8String, r: UTF8String): Boolean

  override def nullable: Boolean = left.nullable || right.nullable

  override def inputTypes: Seq[DataType] = Seq(StringType, StringType)

  override def eval(input: InternalRow): Any = {
    val leftEval = left.eval(input)
    if(leftEval == null) {
      null
    } else {
      val rightEval = right.eval(input)
      if (rightEval == null) null
      else compare(leftEval.asInstanceOf[UTF8String], rightEval.asInstanceOf[UTF8String])
    }
  }

  override def toString: String = s"$nodeName($left, $right)"
}

/**
 * A function that returns true if the string `left` contains the string `right`.
 */
case class Contains(left: Expression, right: Expression)
    extends BinaryExpression with Predicate with StringComparison {
  override def compare(l: UTF8String, r: UTF8String): Boolean = l.contains(r)
  override def genCode(ctx: CodeGenContext, ev: GeneratedExpressionCode): String = {
    defineCodeGen(ctx, ev, (c1, c2) => s"($c1).contains($c2)")
  }
}

/**
 * A function that returns true if the string `left` starts with the string `right`.
 */
case class StartsWith(left: Expression, right: Expression)
    extends BinaryExpression with Predicate with StringComparison {
  override def compare(l: UTF8String, r: UTF8String): Boolean = l.startsWith(r)
  override def genCode(ctx: CodeGenContext, ev: GeneratedExpressionCode): String = {
    defineCodeGen(ctx, ev, (c1, c2) => s"($c1).startsWith($c2)")
  }
}

/**
 * A function that returns true if the string `left` ends with the string `right`.
 */
case class EndsWith(left: Expression, right: Expression)
    extends BinaryExpression with Predicate with StringComparison {
  override def compare(l: UTF8String, r: UTF8String): Boolean = l.endsWith(r)
  override def genCode(ctx: CodeGenContext, ev: GeneratedExpressionCode): String = {
    defineCodeGen(ctx, ev, (c1, c2) => s"($c1).endsWith($c2)")
  }
}

/**
 * A function that takes a substring of its first argument starting at a given position.
 * Defined for String and Binary types.
 */
case class Substring(str: Expression, pos: Expression, len: Expression)
  extends Expression with ExpectsInputTypes {

  def this(str: Expression, pos: Expression) = {
    this(str, pos, Literal(Integer.MAX_VALUE))
  }

  override def foldable: Boolean = str.foldable && pos.foldable && len.foldable

  override  def nullable: Boolean = str.nullable || pos.nullable || len.nullable

  override def dataType: DataType = {
    if (!resolved) {
      throw new UnresolvedException(this, s"Cannot resolve since $children are not resolved")
    }
    if (str.dataType == BinaryType) str.dataType else StringType
  }

  override def inputTypes: Seq[DataType] = Seq(StringType, IntegerType, IntegerType)

  override def children: Seq[Expression] = str :: pos :: len :: Nil

  @inline
  def slicePos(startPos: Int, sliceLen: Int, length: () => Int): (Int, Int) = {
    // Hive and SQL use one-based indexing for SUBSTR arguments but also accept zero and
    // negative indices for start positions. If a start index i is greater than 0, it
    // refers to element i-1 in the sequence. If a start index i is less than 0, it refers
    // to the -ith element before the end of the sequence. If a start index i is 0, it
    // refers to the first element.

    val start = startPos match {
      case pos if pos > 0 => pos - 1
      case neg if neg < 0 => length() + neg
      case _ => 0
    }

    val end = sliceLen match {
      case max if max == Integer.MAX_VALUE => max
      case x => start + x
    }

    (start, end)
  }

  override def eval(input: InternalRow): Any = {
    val string = str.eval(input)
    val po = pos.eval(input)
    val ln = len.eval(input)

    if ((string == null) || (po == null) || (ln == null)) {
      null
    } else {
      val start = po.asInstanceOf[Int]
      val length = ln.asInstanceOf[Int]
      string match {
        case ba: Array[Byte] =>
          val (st, end) = slicePos(start, length, () => ba.length)
          ba.slice(st, end)
        case s: UTF8String =>
          val (st, end) = slicePos(start, length, () => s.length())
          s.substring(st, end)
      }
    }
  }
}

/**
 * A function that return the length of the given string expression.
 */
case class StringLength(child: Expression) extends UnaryExpression with ExpectsInputTypes {
  override def dataType: DataType = IntegerType
  override def inputTypes: Seq[DataType] = Seq(StringType)

  override def eval(input: InternalRow): Any = {
    val string = child.eval(input)
    if (string == null) null else string.asInstanceOf[UTF8String].length
  }

  override def genCode(ctx: CodeGenContext, ev: GeneratedExpressionCode): String = {
    defineCodeGen(ctx, ev, c => s"($c).length()")
  }

  override def prettyName: String = "length"
}

/**
<<<<<<< HEAD
 * A function that return the Levenshtein distance between the two given strings.
 */
case class Levenshtein(left: Expression, right: Expression) extends BinaryExpression
    with ExpectsInputTypes {

  override def inputTypes: Seq[AbstractDataType] = Seq(StringType, StringType)

  override def dataType: DataType = IntegerType

  override def eval(input: InternalRow): Any = {
    val leftValue = left.eval(input)
    if (leftValue == null) {
      null
    } else {
      val rightValue = right.eval(input)
      if(rightValue == null) {
        null
      } else {
        StringUtils.getLevenshteinDistance(leftValue.toString, rightValue.toString)
      }
    }
  }

  override def genCode(ctx: CodeGenContext, ev: GeneratedExpressionCode): String = {
    val stringUtils = classOf[StringUtils].getName
    nullSafeCodeGen(ctx, ev, (res, left, right) =>
      s"$res = $stringUtils.getLevenshteinDistance($left.toString(), $right.toString());")
  }
}
=======
 * Returns the numeric value of the first character of str.
 */
case class Ascii(child: Expression) extends UnaryExpression with ExpectsInputTypes {
  override def dataType: DataType = IntegerType
  override def inputTypes: Seq[DataType] = Seq(StringType)

  override def eval(input: InternalRow): Any = {
    val string = child.eval(input)
    if (string == null) {
      null
    } else {
      val bytes = string.asInstanceOf[UTF8String].getBytes
      if (bytes.length > 0) {
        bytes(0).asInstanceOf[Int]
      } else {
        0
      }
    }
  }
}

/**
 * Converts the argument from binary to a base 64 string.
 */
case class Base64(child: Expression) extends UnaryExpression with ExpectsInputTypes {
  override def dataType: DataType = StringType
  override def inputTypes: Seq[DataType] = Seq(BinaryType)

  override def eval(input: InternalRow): Any = {
    val bytes = child.eval(input)
    if (bytes == null) {
      null
    } else {
      UTF8String.fromBytes(
        org.apache.commons.codec.binary.Base64.encodeBase64(
          bytes.asInstanceOf[Array[Byte]]))
    }
  }
}

/**
 * Converts the argument from a base 64 string to BINARY.
 */
case class UnBase64(child: Expression) extends UnaryExpression with ExpectsInputTypes {
  override def dataType: DataType = BinaryType
  override def inputTypes: Seq[DataType] = Seq(StringType)

  override def eval(input: InternalRow): Any = {
    val string = child.eval(input)
    if (string == null) {
      null
    } else {
      org.apache.commons.codec.binary.Base64.decodeBase64(string.asInstanceOf[UTF8String].toString)
    }
  }
}

/**
 * Decodes the first argument into a String using the provided character set
 * (one of 'US-ASCII', 'ISO-8859-1', 'UTF-8', 'UTF-16BE', 'UTF-16LE', 'UTF-16').
 * If either argument is null, the result will also be null. (As of Hive 0.12.0.).
 */
case class Decode(bin: Expression, charset: Expression) extends Expression with ExpectsInputTypes {
  override def children: Seq[Expression] = bin :: charset :: Nil
  override def foldable: Boolean = bin.foldable && charset.foldable
  override def nullable: Boolean = bin.nullable || charset.nullable
  override def dataType: DataType = StringType
  override def inputTypes: Seq[DataType] = Seq(BinaryType, StringType)

  override def eval(input: InternalRow): Any = {
    val l = bin.eval(input)
    if (l == null) {
      null
    } else {
      val r = charset.eval(input)
      if (r == null) {
        null
      } else {
        val fromCharset = r.asInstanceOf[UTF8String].toString
        UTF8String.fromString(new String(l.asInstanceOf[Array[Byte]], fromCharset))
      }
    }
  }
}

/**
 * Encodes the first argument into a BINARY using the provided character set
 * (one of 'US-ASCII', 'ISO-8859-1', 'UTF-8', 'UTF-16BE', 'UTF-16LE', 'UTF-16').
 * If either argument is null, the result will also be null. (As of Hive 0.12.0.)
*/
case class Encode(value: Expression, charset: Expression)
  extends Expression with ExpectsInputTypes {
  override def children: Seq[Expression] = value :: charset :: Nil
  override def foldable: Boolean = value.foldable && charset.foldable
  override def nullable: Boolean = value.nullable || charset.nullable
  override def dataType: DataType = BinaryType
  override def inputTypes: Seq[DataType] = Seq(StringType, StringType)

  override def eval(input: InternalRow): Any = {
    val l = value.eval(input)
    if (l == null) {
      null
    } else {
      val r = charset.eval(input)
      if (r == null) {
        null
      } else {
        val toCharset = r.asInstanceOf[UTF8String].toString
        l.asInstanceOf[UTF8String].toString.getBytes(toCharset)
      }
    }
  }
}

>>>>>>> f35b0c34
<|MERGE_RESOLUTION|>--- conflicted
+++ resolved
@@ -301,7 +301,6 @@
 }
 
 /**
-<<<<<<< HEAD
  * A function that return the Levenshtein distance between the two given strings.
  */
 case class Levenshtein(left: Expression, right: Expression) extends BinaryExpression
@@ -331,7 +330,8 @@
       s"$res = $stringUtils.getLevenshteinDistance($left.toString(), $right.toString());")
   }
 }
-=======
+
+/**
  * Returns the numeric value of the first character of str.
  */
 case class Ascii(child: Expression) extends UnaryExpression with ExpectsInputTypes {
@@ -446,4 +446,3 @@
   }
 }
 
->>>>>>> f35b0c34
