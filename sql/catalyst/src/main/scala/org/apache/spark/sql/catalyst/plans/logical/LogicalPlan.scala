--- conflicted
+++ resolved
@@ -118,109 +118,7 @@
   def resolveQuoted(
       name: String,
       resolver: Resolver): Option[NamedExpression] = {
-<<<<<<< HEAD
     outputAttributes.resolve(UnresolvedAttribute.parseAttributeName(name), resolver)
-=======
-    resolve(UnresolvedAttribute.parseAttributeName(name), output, resolver)
-  }
-
-  /**
-   * Resolve the given `name` string against the given attribute, returning either 0 or 1 match.
-   *
-   * This assumes `name` has multiple parts, where the 1st part is a qualifier
-   * (i.e. table name, alias, or subquery alias).
-   * See the comment above `candidates` variable in resolve() for semantics the returned data.
-   */
-  private def resolveAsTableColumn(
-      nameParts: Seq[String],
-      resolver: Resolver,
-      attribute: Attribute): Option[(Attribute, List[String])] = {
-    assert(nameParts.length > 1)
-    if (attribute.qualifier.exists(resolver(_, nameParts.head))) {
-      // At least one qualifier matches. See if remaining parts match.
-      val remainingParts = nameParts.tail
-      resolveAsColumn(remainingParts, resolver, attribute)
-    } else {
-      None
-    }
-  }
-
-  /**
-   * Resolve the given `name` string against the given attribute, returning either 0 or 1 match.
-   *
-   * Different from resolveAsTableColumn, this assumes `name` does NOT start with a qualifier.
-   * See the comment above `candidates` variable in resolve() for semantics the returned data.
-   */
-  private def resolveAsColumn(
-      nameParts: Seq[String],
-      resolver: Resolver,
-      attribute: Attribute): Option[(Attribute, List[String])] = {
-    if (resolver(attribute.name, nameParts.head)) {
-      Option((attribute.withName(nameParts.head), nameParts.tail.toList))
-    } else {
-      None
-    }
-  }
-
-  /** Performs attribute resolution given a name and a sequence of possible attributes. */
-  protected def resolve(
-      nameParts: Seq[String],
-      input: Seq[Attribute],
-      resolver: Resolver): Option[NamedExpression] = {
-
-    // A sequence of possible candidate matches.
-    // Each candidate is a tuple. The first element is a resolved attribute, followed by a list
-    // of parts that are to be resolved.
-    // For example, consider an example where "a" is the table name, "b" is the column name,
-    // and "c" is the struct field name, i.e. "a.b.c". In this case, Attribute will be "a.b",
-    // and the second element will be List("c").
-    var candidates: Seq[(Attribute, List[String])] = {
-      // If the name has 2 or more parts, try to resolve it as `table.column` first.
-      if (nameParts.length > 1) {
-        input.flatMap { option =>
-          resolveAsTableColumn(nameParts, resolver, option)
-        }
-      } else {
-        Seq.empty
-      }
-    }
-
-    // If none of attributes match `table.column` pattern, we try to resolve it as a column.
-    if (candidates.isEmpty) {
-      candidates = input.flatMap { candidate =>
-        resolveAsColumn(nameParts, resolver, candidate)
-      }
-    }
-
-    def name = UnresolvedAttribute(nameParts).name
-
-    candidates.distinct match {
-      // One match, no nested fields, use it.
-      case Seq((a, Nil)) => Some(a)
-
-      // One match, but we also need to extract the requested nested field.
-      case Seq((a, nestedFields)) =>
-        // The foldLeft adds ExtractValues for every remaining parts of the identifier,
-        // and aliased it with the last part of the name.
-        // For example, consider "a.b.c", where "a" is resolved to an existing attribute.
-        // Then this will add ExtractValue("c", ExtractValue("b", a)), and alias the final
-        // expression as "c".
-        val fieldExprs = nestedFields.foldLeft(a: Expression)((expr, fieldName) =>
-          ExtractValue(expr, Literal(fieldName), resolver))
-        Some(Alias(fieldExprs, nestedFields.last)())
-
-      // No matches.
-      case Seq() =>
-        logTrace(s"Could not find $name in ${input.mkString(", ")}")
-        None
-
-      // More than one match.
-      case ambiguousReferences =>
-        val referenceNames = ambiguousReferences.map(_._1.qualifiedName).mkString(", ")
-        throw new AnalysisException(
-          s"Reference '$name' is ambiguous, could be: $referenceNames.")
-    }
->>>>>>> 0dd97f6e
   }
 
   /**
