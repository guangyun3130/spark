/*
 * Licensed to the Apache Software Foundation (ASF) under one or more
 * contributor license agreements.  See the NOTICE file distributed with
 * this work for additional information regarding copyright ownership.
 * The ASF licenses this file to You under the Apache License, Version 2.0
 * (the "License"); you may not use this file except in compliance with
 * the License.  You may obtain a copy of the License at
 *
 *    http://www.apache.org/licenses/LICENSE-2.0
 *
 * Unless required by applicable law or agreed to in writing, software
 * distributed under the License is distributed on an "AS IS" BASIS,
 * WITHOUT WARRANTIES OR CONDITIONS OF ANY KIND, either express or implied.
 * See the License for the specific language governing permissions and
 * limitations under the License.
 */

package org.apache.spark.sql.catalyst.plans.logical

import org.apache.spark.sql.catalyst.errors.TreeNodeException
import org.apache.spark.sql.catalyst.expressions._
import org.apache.spark.sql.catalyst.plans.QueryPlan
import org.apache.spark.sql.catalyst.types.{StringType, StructType}
import org.apache.spark.sql.catalyst.trees

abstract class LogicalPlan extends QueryPlan[LogicalPlan] {
  self: Product =>

  /**
   * Returns the set of attributes that are referenced by this node
   * during evaluation.
   */
  def references: Set[Attribute]

  /**
   * Returns the set of attributes that this node takes as
   * input from its children.
   */
  lazy val inputSet: Set[Attribute] = children.flatMap(_.output).toSet

  /**
   * Returns true if this expression and all its children have been resolved to a specific schema
   * and false if it is still contains any unresolved placeholders. Implementations of LogicalPlan
   * can override this (e.g. [[catalyst.analysis.UnresolvedRelation UnresolvedRelation]] should
   * return `false`).
   */
  lazy val resolved: Boolean = !expressions.exists(!_.resolved) && childrenResolved

  /**
   * Returns true if all its children of this query plan have been resolved.
   */
  def childrenResolved = !children.exists(!_.resolved)

  /**
   * Optionally resolves the given string to a
   * [[catalyst.expressions.NamedExpression NamedExpression]]. The attribute is expressed as
   * as string in the following form: `[scope].AttributeName.[nested].[fields]...`.
   */
  def resolve(name: String): Option[NamedExpression] = {
    val parts = name.split("\\.")
    // Collect all attributes that are output by this nodes children where either the first part
    // matches the name or where the first part matches the scope and the second part matches the
    // name.  Return these matches along with any remaining parts, which represent dotted access to
    // struct fields.
    val options = children.flatMap(_.output).flatMap { option =>
      // If the first part of the desired name matches a qualifier for this possible match, drop it.
      val remainingParts =
        if (option.qualifiers.contains(parts.head) && parts.size > 1) parts.drop(1) else parts
      if (option.name == remainingParts.head) (option, remainingParts.tail.toList) :: Nil else Nil
    }

    options.distinct match {
      case (a, Nil) :: Nil => Some(a) // One match, no nested fields, use it.
      // One match, but we also need to extract the requested nested field.
      case (a, nestedFields) :: Nil =>
        a.dataType match {
          case StructType(fields) =>
            Some(Alias(nestedFields.foldLeft(a: Expression)(GetField), nestedFields.last)())
          case _ => None // Don't know how to resolve these field references
        }
      case Nil => None         // No matches.
      case ambiguousReferences =>
        throw new TreeNodeException(
          this, s"Ambiguous references to $name: ${ambiguousReferences.mkString(",")}")
    }
  }
}

/**
 * A logical plan node with no children.
 */
abstract class LeafNode extends LogicalPlan with trees.LeafNode[LogicalPlan] {
  self: Product =>

  // Leaf nodes by definition cannot reference any input attributes.
  def references = Set.empty
}

/**
 * A logical node that represents a non-query command to be executed by the system.  For example,
 * commands can be used by parsers to represent DDL operations.
 */
abstract class Command extends LeafNode {
  self: Product =>
<<<<<<< HEAD
  def output: Seq[Attribute] = Seq.empty // TODO: Is Seq.empty the right thing to do?
=======
  def output: Seq[Attribute] = Seq.empty
>>>>>>> a9ec033c
}

/**
 * Returned for commands supported by a given parser, but not catalyst.  In general these are DDL
 * commands that are passed directly to another system.
 */
case class NativeCommand(cmd: String) extends Command

/**
 * Commands of the form "SET (key) (= value)".
 */
case class SetCommand(key: Option[String], value: Option[String]) extends Command {
  override def output = Seq(
    AttributeReference("key", StringType, nullable = false)(),
    AttributeReference("value", StringType, nullable = false)()
  )
}

/**
 * Returned by a parser when the users only wants to see what query plan would be executed, without
 * actually performing the execution.
 */
case class ExplainCommand(plan: LogicalPlan) extends Command {
  override def output = Seq(AttributeReference("plan", StringType, nullable = false)())
}

/**
 * A logical plan node with single child.
 */
abstract class UnaryNode extends LogicalPlan with trees.UnaryNode[LogicalPlan] {
  self: Product =>
}

/**
 * A logical plan node with a left and right child.
 */
abstract class BinaryNode extends LogicalPlan with trees.BinaryNode[LogicalPlan] {
  self: Product =>
}<|MERGE_RESOLUTION|>--- conflicted
+++ resolved
@@ -102,11 +102,7 @@
  */
 abstract class Command extends LeafNode {
   self: Product =>
-<<<<<<< HEAD
-  def output: Seq[Attribute] = Seq.empty // TODO: Is Seq.empty the right thing to do?
-=======
-  def output: Seq[Attribute] = Seq.empty
->>>>>>> a9ec033c
+  def output: Seq[Attribute] = Seq.empty  // TODO: SPARK-2081 should fix this
 }
 
 /**
