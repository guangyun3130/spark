--- conflicted
+++ resolved
@@ -297,11 +297,7 @@
     outerPointer: Option[() => AnyRef]) extends InvokeLike {
   private val className = cls.getName
 
-<<<<<<< HEAD
-  override def nullable: Boolean = propagateNull && arguments.exists(_.nullable)
-=======
   override def nullable: Boolean = needNullCheck
->>>>>>> b72b8521
 
   override def children: Seq[Expression] = arguments
 
@@ -325,22 +321,7 @@
 
     val outer = outerPointer.map(func => Literal.fromObject(func()).genCode(ctx))
 
-<<<<<<< HEAD
-    var isNull = ev.isNull
-    val setIsNull = if (nullable) {
-      s"""
-       boolean $isNull = false;
-       for (int idx = 0; idx < ${arguments.length}; idx++) {
-         if ($argIsNulls[idx]) { $isNull = true; break; }
-       }
-     """
-    } else {
-      isNull = "false"
-      ""
-    }
-=======
     ev.isNull = resultIsNull
->>>>>>> b72b8521
 
     val constructorCall = outer.map { gen =>
       s"${gen.value}.new ${cls.getSimpleName}($argString)"
@@ -531,12 +512,8 @@
     throw new UnsupportedOperationException("Only code-generated evaluation is supported")
 
   override def dataType: DataType =
-<<<<<<< HEAD
-    ArrayType(lambdaFunction.dataType, containsNull = lambdaFunction.nullable)
-=======
     customCollectionCls.map(ObjectType.apply).getOrElse(
       ArrayType(lambdaFunction.dataType, containsNull = lambdaFunction.nullable))
->>>>>>> b72b8521
 
   override def doGenCode(ctx: CodegenContext, ev: ExprCode): ExprCode = {
     val elementJavaType = ctx.javaType(loopVarDataType)
@@ -619,19 +596,6 @@
       case _ => s"$loopIsNull = $loopValue == null;"
     }
 
-<<<<<<< HEAD
-    val setValue = if (lambdaFunction.nullable) {
-      s"""
-        if (${genFunction.isNull}) {
-          $convertedArray[$loopIndex] = null;
-        } else {
-          $convertedArray[$loopIndex] = $genFunctionValue;
-        }
-      """
-    } else {
-      s"$convertedArray[$loopIndex] = $genFunctionValue;"
-    }
-=======
     val (initCollection, addElement, getResult): (String, String => String, String) =
       customCollectionCls match {
         case Some(cls) if classOf[Seq[_]].isAssignableFrom(cls) =>
@@ -671,7 +635,6 @@
             s"new ${classOf[GenericArrayData].getName}($convertedArray);"
           )
       }
->>>>>>> b72b8521
 
     val code = s"""
       ${genInputData.code}
@@ -688,15 +651,11 @@
           $loopNullCheck
 
           ${genFunction.code}
-<<<<<<< HEAD
-          $setValue
-=======
           if (${genFunction.isNull}) {
             ${addElement("null")}
           } else {
             ${addElement(genFunctionValue)}
           }
->>>>>>> b72b8521
 
           $loopIndex += 1;
         }
