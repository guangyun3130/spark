/*
 * Licensed to the Apache Software Foundation (ASF) under one or more
 * contributor license agreements.  See the NOTICE file distributed with
 * this work for additional information regarding copyright ownership.
 * The ASF licenses this file to You under the Apache License, Version 2.0
 * (the "License"); you may not use this file except in compliance with
 * the License.  You may obtain a copy of the License at
 *
 *    http://www.apache.org/licenses/LICENSE-2.0
 *
 * Unless required by applicable law or agreed to in writing, software
 * distributed under the License is distributed on an "AS IS" BASIS,
 * WITHOUT WARRANTIES OR CONDITIONS OF ANY KIND, either express or implied.
 * See the License for the specific language governing permissions and
 * limitations under the License.
 */

package org.apache.spark.sql.catalyst.expressions

import com.clearspring.analytics.stream.cardinality.HyperLogLog

import org.apache.spark.sql.types._
import org.apache.spark.sql.catalyst.trees
import org.apache.spark.sql.catalyst.errors.TreeNodeException
import org.apache.spark.util.collection.OpenHashSet

abstract class AggregateExpression extends Expression {
  self: Product =>

  /**
   * Creates a new instance that can be used to compute this aggregate expression for a group
   * of input rows/
   */
  def newInstance(): AggregateFunction

  /**
   * [[AggregateExpression.eval]] should never be invoked because [[AggregateExpression]]'s are
   * replaced with a physical aggregate operator at runtime.
   */
  override def eval(input: Row = null): EvaluatedType =
    throw new TreeNodeException(this, s"No function to evaluate expression. type: ${this.nodeName}")
}

/**
 * Represents an aggregation that has been rewritten to be performed in two steps.
 *
 * @param finalEvaluation an aggregate expression that evaluates to same final result as the
 *                        original aggregation.
 * @param partialEvaluations A sequence of [[NamedExpression]]s that can be computed on partial
 *                           data sets and are required to compute the `finalEvaluation`.
 */
case class SplitEvaluation(
    finalEvaluation: Expression,
    partialEvaluations: Seq[NamedExpression])

/**
 * An [[AggregateExpression]] that can be partially computed without seeing all relevant tuples.
 * These partial evaluations can then be combined to compute the actual answer.
 */
abstract class PartialAggregate extends AggregateExpression {
  self: Product =>

  /**
   * Returns a [[SplitEvaluation]] that computes this aggregation using partial aggregation.
   */
  def asPartial: SplitEvaluation
}

/**
 * A specific implementation of an aggregate function. Used to wrap a generic
 * [[AggregateExpression]] with an algorithm that will be used to compute one specific result.
 */
abstract class AggregateFunction
  extends AggregateExpression with Serializable with trees.LeafNode[Expression] {
  self: Product =>

  override type EvaluatedType = Any

  /** Base should return the generic aggregate expression that this function is computing */
  val base: AggregateExpression

  override def nullable: Boolean = base.nullable
  override def dataType: DataType = base.dataType

  def update(input: Row): Unit

  // Do we really need this?
  override def newInstance(): AggregateFunction = {
    makeCopy(productIterator.map { case a: AnyRef => a }.toArray)
  }
}

case class Min(child: Expression) extends PartialAggregate with trees.UnaryNode[Expression] {

  override def nullable: Boolean = true
  override def dataType: DataType = child.dataType
  override def toString: String = s"MIN($child)"

  override def asPartial: SplitEvaluation = {
    val partialMin = Alias(Min(child), "PartialMin")()
    SplitEvaluation(Min(partialMin.toAttribute), partialMin :: Nil)
  }

  override def newInstance(): MinFunction = new MinFunction(child, this)
}

case class MinFunction(expr: Expression, base: AggregateExpression) extends AggregateFunction {
  def this() = this(null, null) // Required for serialization.

  val currentMin: MutableLiteral = MutableLiteral(null, expr.dataType)
  val cmp = GreaterThan(currentMin, expr)

  override def update(input: Row): Unit = {
    if (currentMin.value == null) {
      currentMin.value = expr.eval(input)
    } else if(cmp.eval(input) == true) {
      currentMin.value = expr.eval(input)
    }
  }

  override def eval(input: Row): Any = currentMin.value
}

case class Max(child: Expression) extends PartialAggregate with trees.UnaryNode[Expression] {

  override def nullable: Boolean = true
  override def dataType: DataType = child.dataType
  override def toString: String = s"MAX($child)"

  override def asPartial: SplitEvaluation = {
    val partialMax = Alias(Max(child), "PartialMax")()
    SplitEvaluation(Max(partialMax.toAttribute), partialMax :: Nil)
  }

  override def newInstance(): MaxFunction = new MaxFunction(child, this)
}

case class MaxFunction(expr: Expression, base: AggregateExpression) extends AggregateFunction {
  def this() = this(null, null) // Required for serialization.

  val currentMax: MutableLiteral = MutableLiteral(null, expr.dataType)
  val cmp = LessThan(currentMax, expr)

  override def update(input: Row): Unit = {
    if (currentMax.value == null) {
      currentMax.value = expr.eval(input)
    } else if(cmp.eval(input) == true) {
      currentMax.value = expr.eval(input)
    }
  }

  override def eval(input: Row): Any = currentMax.value
}

case class Count(child: Expression) extends PartialAggregate with trees.UnaryNode[Expression] {

  override def nullable: Boolean = false
  override def dataType: LongType.type = LongType
  override def toString: String = s"COUNT($child)"

  override def asPartial: SplitEvaluation = {
    val partialCount = Alias(Count(child), "PartialCount")()
    SplitEvaluation(Coalesce(Seq(Sum(partialCount.toAttribute), Literal(0L))), partialCount :: Nil)
  }

  override def newInstance(): CountFunction = new CountFunction(child, this)
}

case class CountDistinct(expressions: Seq[Expression]) extends PartialAggregate {
  def this() = this(null)

  override def children: Seq[Expression] = expressions

  override def nullable: Boolean = false
  override def dataType: DataType = LongType
  override def toString: String = s"COUNT(DISTINCT ${expressions.mkString(",")})"
  override def newInstance(): CountDistinctFunction = new CountDistinctFunction(expressions, this)

  override def asPartial: SplitEvaluation = {
    val partialSet = Alias(CollectHashSet(expressions), "partialSets")()
    SplitEvaluation(
      CombineSetsAndCount(partialSet.toAttribute),
      partialSet :: Nil)
  }
}

case class CollectHashSet(expressions: Seq[Expression]) extends AggregateExpression {
  def this() = this(null)

<<<<<<< HEAD
  override def children = expressions
  override def nullable = false
  override def dataType = new OpenHashSetUDT(expressions.head.dataType)
  override def toString = s"AddToHashSet(${expressions.mkString(",")})"
  override def newInstance() = new CollectHashSetFunction(expressions, this)
=======
  override def children: Seq[Expression] = expressions
  override def nullable: Boolean = false
  override def dataType: ArrayType = ArrayType(expressions.head.dataType)
  override def toString: String = s"AddToHashSet(${expressions.mkString(",")})"
  override def newInstance(): CollectHashSetFunction = new CollectHashSetFunction(expressions, this)
>>>>>>> 39fb5796
}

case class CollectHashSetFunction(
    @transient expr: Seq[Expression],
    @transient base: AggregateExpression)
  extends AggregateFunction {

  def this() = this(null, null) // Required for serialization.

  val seen = new OpenHashSet[Any]()

  @transient
  val distinctValue = new InterpretedProjection(expr)

  override def update(input: Row): Unit = {
    val evaluatedExpr = distinctValue(input)
    if (!evaluatedExpr.anyNull) {
      seen.add(evaluatedExpr)
    }
  }

  override def eval(input: Row): Any = {
    seen
  }
}

case class CombineSetsAndCount(inputSet: Expression) extends AggregateExpression {
  def this() = this(null)

  override def children: Seq[Expression] = inputSet :: Nil
  override def nullable: Boolean = false
  override def dataType: DataType = LongType
  override def toString: String = s"CombineAndCount($inputSet)"
  override def newInstance(): CombineSetsAndCountFunction = {
    new CombineSetsAndCountFunction(inputSet, this)
  }
}

case class CombineSetsAndCountFunction(
    @transient inputSet: Expression,
    @transient base: AggregateExpression)
  extends AggregateFunction {

  def this() = this(null, null) // Required for serialization.

  val seen = new OpenHashSet[Any]()

  override def update(input: Row): Unit = {
    val inputSetEval = inputSet.eval(input).asInstanceOf[OpenHashSet[Any]]
    val inputIterator = inputSetEval.iterator
    while (inputIterator.hasNext) {
      seen.add(inputIterator.next)
    }
  }

  override def eval(input: Row): Any = seen.size.toLong
}

/** The data type of ApproxCountDistinctPartition since its output is a HyperLogLog object. */
private[sql] case object HyperLogLogUDT extends UserDefinedType[HyperLogLog] {

  override def sqlType: DataType = BinaryType

  /** Since we are using HyperLogLog internally, usually it will not be called. */
  override def serialize(obj: Any): Array[Byte] =
    obj.asInstanceOf[HyperLogLog].getBytes


  /** Since we are using HyperLogLog internally, usually it will not be called. */
  override def deserialize(datum: Any): HyperLogLog =
    HyperLogLog.Builder.build(datum.asInstanceOf[Array[Byte]])

  override def userClass = classOf[HyperLogLog]
}

case class ApproxCountDistinctPartition(child: Expression, relativeSD: Double)
  extends AggregateExpression with trees.UnaryNode[Expression] {

<<<<<<< HEAD
  override def nullable = false
  override def dataType = HyperLogLogUDT
  override def toString = s"APPROXIMATE COUNT(DISTINCT $child)"
  override def newInstance() = new ApproxCountDistinctPartitionFunction(child, this, relativeSD)
=======
  override def nullable: Boolean = false
  override def dataType: DataType = child.dataType
  override def toString: String = s"APPROXIMATE COUNT(DISTINCT $child)"
  override def newInstance(): ApproxCountDistinctPartitionFunction = {
    new ApproxCountDistinctPartitionFunction(child, this, relativeSD)
  }
>>>>>>> 39fb5796
}

case class ApproxCountDistinctMerge(child: Expression, relativeSD: Double)
  extends AggregateExpression with trees.UnaryNode[Expression] {

  override def nullable: Boolean = false
  override def dataType: LongType.type = LongType
  override def toString: String = s"APPROXIMATE COUNT(DISTINCT $child)"
  override def newInstance(): ApproxCountDistinctMergeFunction = {
    new ApproxCountDistinctMergeFunction(child, this, relativeSD)
  }
}

case class ApproxCountDistinct(child: Expression, relativeSD: Double = 0.05)
  extends PartialAggregate with trees.UnaryNode[Expression] {

  override def nullable: Boolean = false
  override def dataType: LongType.type = LongType
  override def toString: String = s"APPROXIMATE COUNT(DISTINCT $child)"

  override def asPartial: SplitEvaluation = {
    val partialCount =
      Alias(ApproxCountDistinctPartition(child, relativeSD), "PartialApproxCountDistinct")()

    SplitEvaluation(
      ApproxCountDistinctMerge(partialCount.toAttribute, relativeSD),
      partialCount :: Nil)
  }

  override def newInstance(): CountDistinctFunction = new CountDistinctFunction(child :: Nil, this)
}

case class Average(child: Expression) extends PartialAggregate with trees.UnaryNode[Expression] {

  override def nullable: Boolean = true

  override def dataType: DataType = child.dataType match {
    case DecimalType.Fixed(precision, scale) =>
      DecimalType(precision + 4, scale + 4)  // Add 4 digits after decimal point, like Hive
    case DecimalType.Unlimited =>
      DecimalType.Unlimited
    case _ =>
      DoubleType
  }

  override def toString: String = s"AVG($child)"

  override def asPartial: SplitEvaluation = {
    child.dataType match {
      case DecimalType.Fixed(_, _) =>
        // Turn the child to unlimited decimals for calculation, before going back to fixed
        val partialSum = Alias(Sum(Cast(child, DecimalType.Unlimited)), "PartialSum")()
        val partialCount = Alias(Count(child), "PartialCount")()

        val castedSum = Cast(Sum(partialSum.toAttribute), DecimalType.Unlimited)
        val castedCount = Cast(Sum(partialCount.toAttribute), DecimalType.Unlimited)
        SplitEvaluation(
          Cast(Divide(castedSum, castedCount), dataType),
          partialCount :: partialSum :: Nil)

      case _ =>
        val partialSum = Alias(Sum(child), "PartialSum")()
        val partialCount = Alias(Count(child), "PartialCount")()

        val castedSum = Cast(Sum(partialSum.toAttribute), dataType)
        val castedCount = Cast(Sum(partialCount.toAttribute), dataType)
        SplitEvaluation(
          Divide(castedSum, castedCount),
          partialCount :: partialSum :: Nil)
    }
  }

  override def newInstance(): AverageFunction = new AverageFunction(child, this)
}

case class Sum(child: Expression) extends PartialAggregate with trees.UnaryNode[Expression] {

  override def nullable: Boolean = true

  override def dataType: DataType = child.dataType match {
    case DecimalType.Fixed(precision, scale) =>
      DecimalType(precision + 10, scale)  // Add 10 digits left of decimal point, like Hive
    case DecimalType.Unlimited =>
      DecimalType.Unlimited
    case _ =>
      child.dataType
  }

  override def toString: String = s"SUM($child)"

  override def asPartial: SplitEvaluation = {
    child.dataType match {
      case DecimalType.Fixed(_, _) =>
        val partialSum = Alias(Sum(Cast(child, DecimalType.Unlimited)), "PartialSum")()
        SplitEvaluation(
          Cast(CombineSum(partialSum.toAttribute), dataType),
          partialSum :: Nil)

      case _ =>
        val partialSum = Alias(Sum(child), "PartialSum")()
        SplitEvaluation(
          CombineSum(partialSum.toAttribute),
          partialSum :: Nil)
    }
  }

  override def newInstance(): SumFunction = new SumFunction(child, this)
}

/**
 * Sum should satisfy 3 cases:
 * 1) sum of all null values = zero
 * 2) sum for table column with no data = null
 * 3) sum of column with null and not null values = sum of not null values
 * Require separate CombineSum Expression and function as it has to distinguish "No data" case
 * versus "data equals null" case, while aggregating results and at each partial expression.i.e.,
 * Combining    PartitionLevel   InputData
 *                           <-- null
 * Zero     <-- Zero         <-- null
 *                              
 *          <-- null         <-- no data
 * null     <-- null         <-- no data 
 */
case class CombineSum(child: Expression) extends AggregateExpression {
  def this() = this(null)
  
  override def children: Seq[Expression] = child :: Nil
  override def nullable: Boolean = true
  override def dataType: DataType = child.dataType
  override def toString: String = s"CombineSum($child)"
  override def newInstance(): CombineSumFunction = new CombineSumFunction(child, this)
}

case class SumDistinct(child: Expression)
  extends PartialAggregate with trees.UnaryNode[Expression] {

  def this() = this(null)
  override def nullable: Boolean = true
  override def dataType: DataType = child.dataType match {
    case DecimalType.Fixed(precision, scale) =>
      DecimalType(precision + 10, scale)  // Add 10 digits left of decimal point, like Hive
    case DecimalType.Unlimited =>
      DecimalType.Unlimited
    case _ =>
      child.dataType
  }
  override def toString: String = s"SUM(DISTINCT $child)"
  override def newInstance(): SumDistinctFunction = new SumDistinctFunction(child, this)

  override def asPartial: SplitEvaluation = {
    val partialSet = Alias(CollectHashSet(child :: Nil), "partialSets")()
    SplitEvaluation(
      CombineSetsAndSum(partialSet.toAttribute, this),
      partialSet :: Nil)
  }
}

case class CombineSetsAndSum(inputSet: Expression, base: Expression) extends AggregateExpression {
  def this() = this(null, null)

  override def children: Seq[Expression] = inputSet :: Nil
  override def nullable: Boolean = true
  override def dataType: DataType = base.dataType
  override def toString: String = s"CombineAndSum($inputSet)"
  override def newInstance(): CombineSetsAndSumFunction = {
    new CombineSetsAndSumFunction(inputSet, this)
  }
}

case class CombineSetsAndSumFunction(
    @transient inputSet: Expression,
    @transient base: AggregateExpression)
  extends AggregateFunction {

  def this() = this(null, null) // Required for serialization.

  val seen = new OpenHashSet[Any]()

  override def update(input: Row): Unit = {
    val inputSetEval = inputSet.eval(input).asInstanceOf[OpenHashSet[Any]]
    val inputIterator = inputSetEval.iterator
    while (inputIterator.hasNext) {
      seen.add(inputIterator.next)
    }
  }

  override def eval(input: Row): Any = {
    val casted = seen.asInstanceOf[OpenHashSet[Row]]
    if (casted.size == 0) {
      null
    } else {
      Cast(Literal(
        casted.iterator.map(f => f.apply(0)).reduceLeft(
          base.dataType.asInstanceOf[NumericType].numeric.asInstanceOf[Numeric[Any]].plus)),
        base.dataType).eval(null)
    }
  }
}

case class First(child: Expression) extends PartialAggregate with trees.UnaryNode[Expression] {
  override def nullable: Boolean = true
  override def dataType: DataType = child.dataType
  override def toString: String = s"FIRST($child)"

  override def asPartial: SplitEvaluation = {
    val partialFirst = Alias(First(child), "PartialFirst")()
    SplitEvaluation(
      First(partialFirst.toAttribute),
      partialFirst :: Nil)
  }
  override def newInstance(): FirstFunction = new FirstFunction(child, this)
}

case class Last(child: Expression) extends PartialAggregate with trees.UnaryNode[Expression] {
  override def references: AttributeSet = child.references
  override def nullable: Boolean = true
  override def dataType: DataType = child.dataType
  override def toString: String = s"LAST($child)"

  override def asPartial: SplitEvaluation = {
    val partialLast = Alias(Last(child), "PartialLast")()
    SplitEvaluation(
      Last(partialLast.toAttribute),
      partialLast :: Nil)
  }
  override def newInstance(): LastFunction = new LastFunction(child, this)
}

case class AverageFunction(expr: Expression, base: AggregateExpression)
  extends AggregateFunction {

  def this() = this(null, null) // Required for serialization.

  private val calcType =
    expr.dataType match {
      case DecimalType.Fixed(_, _) =>
        DecimalType.Unlimited
      case _ =>
        expr.dataType
    }

  private val zero = Cast(Literal(0), calcType)

  private var count: Long = _
  private val sum = MutableLiteral(zero.eval(null), calcType)

  private def addFunction(value: Any) = Add(sum, Cast(Literal(value, expr.dataType), calcType))

  override def eval(input: Row): Any = {
    if (count == 0L) {
      null
    } else {
      expr.dataType match {
        case DecimalType.Fixed(_, _) =>
          Cast(Divide(
            Cast(sum, DecimalType.Unlimited),
            Cast(Literal(count), DecimalType.Unlimited)), dataType).eval(null)
        case _ =>
          Divide(
            Cast(sum, dataType),
            Cast(Literal(count), dataType)).eval(null)
      }
    }
  }

  override def update(input: Row): Unit = {
    val evaluatedExpr = expr.eval(input)
    if (evaluatedExpr != null) {
      count += 1
      sum.update(addFunction(evaluatedExpr), input)
    }
  }
}

case class CountFunction(expr: Expression, base: AggregateExpression) extends AggregateFunction {
  def this() = this(null, null) // Required for serialization.

  var count: Long = _

  override def update(input: Row): Unit = {
    val evaluatedExpr = expr.eval(input)
    if (evaluatedExpr != null) {
      count += 1L
    }
  }

  override def eval(input: Row): Any = count
}

case class ApproxCountDistinctPartitionFunction(
    expr: Expression,
    base: AggregateExpression,
    relativeSD: Double)
  extends AggregateFunction {
  def this() = this(null, null, 0) // Required for serialization.

  private val hyperLogLog = new HyperLogLog(relativeSD)

  override def update(input: Row): Unit = {
    val evaluatedExpr = expr.eval(input)
    if (evaluatedExpr != null) {
      hyperLogLog.offer(evaluatedExpr)
    }
  }

  override def eval(input: Row): Any = hyperLogLog
}

case class ApproxCountDistinctMergeFunction(
    expr: Expression,
    base: AggregateExpression,
    relativeSD: Double)
  extends AggregateFunction {
  def this() = this(null, null, 0) // Required for serialization.

  private val hyperLogLog = new HyperLogLog(relativeSD)

  override def update(input: Row): Unit = {
    val evaluatedExpr = expr.eval(input)
    hyperLogLog.addAll(evaluatedExpr.asInstanceOf[HyperLogLog])
  }

  override def eval(input: Row): Any = hyperLogLog.cardinality()
}

case class SumFunction(expr: Expression, base: AggregateExpression) extends AggregateFunction {
  def this() = this(null, null) // Required for serialization.

  private val calcType =
    expr.dataType match {
      case DecimalType.Fixed(_, _) =>
        DecimalType.Unlimited
      case _ =>
        expr.dataType
    }

  private val zero = Cast(Literal(0), calcType)

  private val sum = MutableLiteral(null, calcType)

  private val addFunction = 
    Coalesce(Seq(Add(Coalesce(Seq(sum, zero)), Cast(expr, calcType)), sum, zero))

  override def update(input: Row): Unit = {
    sum.update(addFunction, input)
  }

  override def eval(input: Row): Any = {
    expr.dataType match {
      case DecimalType.Fixed(_, _) =>
        Cast(sum, dataType).eval(null)
      case _ => sum.eval(null)
    }
  }
}

case class CombineSumFunction(expr: Expression, base: AggregateExpression)
  extends AggregateFunction {
  
  def this() = this(null, null) // Required for serialization.

  private val calcType =
    expr.dataType match {
      case DecimalType.Fixed(_, _) =>
        DecimalType.Unlimited
      case _ =>
        expr.dataType
    }

  private val zero = Cast(Literal(0), calcType)

  private val sum = MutableLiteral(null, calcType)

  private val addFunction = 
    Coalesce(Seq(Add(Coalesce(Seq(sum, zero)), Cast(expr, calcType)), sum, zero))
  
  override def update(input: Row): Unit = {
    val result = expr.eval(input)
    // partial sum result can be null only when no input rows present 
    if(result != null) {
      sum.update(addFunction, input)
    }
  }

  override def eval(input: Row): Any = {
    expr.dataType match {
      case DecimalType.Fixed(_, _) =>
        Cast(sum, dataType).eval(null)
      case _ => sum.eval(null)
    }
  }
}

case class SumDistinctFunction(expr: Expression, base: AggregateExpression)
  extends AggregateFunction {

  def this() = this(null, null) // Required for serialization.

  private val seen = new scala.collection.mutable.HashSet[Any]()

  override def update(input: Row): Unit = {
    val evaluatedExpr = expr.eval(input)
    if (evaluatedExpr != null) {
      seen += evaluatedExpr
    }
  }

  override def eval(input: Row): Any = {
    if (seen.size == 0) {
      null
    } else {
      Cast(Literal(
        seen.reduceLeft(
          dataType.asInstanceOf[NumericType].numeric.asInstanceOf[Numeric[Any]].plus)),
        dataType).eval(null)
    }
  }
}

case class CountDistinctFunction(
    @transient expr: Seq[Expression],
    @transient base: AggregateExpression)
  extends AggregateFunction {

  def this() = this(null, null) // Required for serialization.

  val seen = new OpenHashSet[Any]()

  @transient
  val distinctValue = new InterpretedProjection(expr)

  override def update(input: Row): Unit = {
    val evaluatedExpr = distinctValue(input)
    if (!evaluatedExpr.anyNull) {
      seen.add(evaluatedExpr)
    }
  }

  override def eval(input: Row): Any = seen.size.toLong
}

case class FirstFunction(expr: Expression, base: AggregateExpression) extends AggregateFunction {
  def this() = this(null, null) // Required for serialization.

  var result: Any = null

  override def update(input: Row): Unit = {
    if (result == null) {
      result = expr.eval(input)
    }
  }

  override def eval(input: Row): Any = result
}

case class LastFunction(expr: Expression, base: AggregateExpression) extends AggregateFunction {
  def this() = this(null, null) // Required for serialization.

  var result: Any = null

  override def update(input: Row): Unit = {
    result = input
  }

  override def eval(input: Row): Any = {
    if (result != null) expr.eval(result.asInstanceOf[Row]) else null
  }
}<|MERGE_RESOLUTION|>--- conflicted
+++ resolved
@@ -187,19 +187,12 @@
 case class CollectHashSet(expressions: Seq[Expression]) extends AggregateExpression {
   def this() = this(null)
 
-<<<<<<< HEAD
-  override def children = expressions
-  override def nullable = false
-  override def dataType = new OpenHashSetUDT(expressions.head.dataType)
-  override def toString = s"AddToHashSet(${expressions.mkString(",")})"
-  override def newInstance() = new CollectHashSetFunction(expressions, this)
-=======
   override def children: Seq[Expression] = expressions
   override def nullable: Boolean = false
-  override def dataType: ArrayType = ArrayType(expressions.head.dataType)
+  override def dataType: OpenHashSetUDT = new OpenHashSetUDT(expressions.head.dataType)
   override def toString: String = s"AddToHashSet(${expressions.mkString(",")})"
-  override def newInstance(): CollectHashSetFunction = new CollectHashSetFunction(expressions, this)
->>>>>>> 39fb5796
+  override def newInstance(): CollectHashSetFunction =
+    new CollectHashSetFunction(expressions, this)
 }
 
 case class CollectHashSetFunction(
@@ -278,19 +271,12 @@
 case class ApproxCountDistinctPartition(child: Expression, relativeSD: Double)
   extends AggregateExpression with trees.UnaryNode[Expression] {
 
-<<<<<<< HEAD
-  override def nullable = false
-  override def dataType = HyperLogLogUDT
-  override def toString = s"APPROXIMATE COUNT(DISTINCT $child)"
-  override def newInstance() = new ApproxCountDistinctPartitionFunction(child, this, relativeSD)
-=======
   override def nullable: Boolean = false
-  override def dataType: DataType = child.dataType
+  override def dataType: DataType = HyperLogLogUDT
   override def toString: String = s"APPROXIMATE COUNT(DISTINCT $child)"
   override def newInstance(): ApproxCountDistinctPartitionFunction = {
     new ApproxCountDistinctPartitionFunction(child, this, relativeSD)
   }
->>>>>>> 39fb5796
 }
 
 case class ApproxCountDistinctMerge(child: Expression, relativeSD: Double)
