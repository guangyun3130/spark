--- conflicted
+++ resolved
@@ -226,15 +226,7 @@
     out.toByteArray
   }
 
-<<<<<<< HEAD
   final def deserialize(bytes: Array[Byte]): BloomFilter = BloomFilter.readFrom(bytes)
-=======
-  final def deserialize(bytes: Array[Byte]): BloomFilter = {
-    val in = new ByteArrayInputStream(bytes)
-    val bloomFilter = BloomFilter.readFrom(in)
-    in.close()
-    bloomFilter
-  }
 }
 
 private trait BloomFilterUpdater {
@@ -264,5 +256,4 @@
 private object BinaryUpdater extends BloomFilterUpdater with Serializable {
   override def update(bf: BloomFilter, v: Any): Boolean =
     bf.putBinary(v.asInstanceOf[UTF8String].getBytes)
->>>>>>> df63adf7
 }