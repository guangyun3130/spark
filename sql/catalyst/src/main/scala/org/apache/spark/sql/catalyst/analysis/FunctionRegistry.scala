/*
 * Licensed to the Apache Software Foundation (ASF) under one or more
 * contributor license agreements.  See the NOTICE file distributed with
 * this work for additional information regarding copyright ownership.
 * The ASF licenses this file to You under the Apache License, Version 2.0
 * (the "License"); you may not use this file except in compliance with
 * the License.  You may obtain a copy of the License at
 *
 *    http://www.apache.org/licenses/LICENSE-2.0
 *
 * Unless required by applicable law or agreed to in writing, software
 * distributed under the License is distributed on an "AS IS" BASIS,
 * WITHOUT WARRANTIES OR CONDITIONS OF ANY KIND, either express or implied.
 * See the License for the specific language governing permissions and
 * limitations under the License.
 */

package org.apache.spark.sql.catalyst.analysis

import java.util.Locale
import javax.annotation.concurrent.GuardedBy

import scala.collection.mutable
import scala.reflect.ClassTag

import org.apache.spark.SparkThrowable
import org.apache.spark.internal.Logging
import org.apache.spark.sql.AnalysisException
import org.apache.spark.sql.catalyst.FunctionIdentifier
import org.apache.spark.sql.catalyst.expressions._
import org.apache.spark.sql.catalyst.expressions.aggregate._
import org.apache.spark.sql.catalyst.expressions.xml._
import org.apache.spark.sql.catalyst.plans.logical.{LogicalPlan, Range}
import org.apache.spark.sql.catalyst.trees.TreeNodeTag
import org.apache.spark.sql.errors.QueryCompilationErrors
import org.apache.spark.sql.types._


/**
 * A catalog for looking up user defined functions, used by an [[Analyzer]].
 *
 * Note:
 *   1) The implementation should be thread-safe to allow concurrent access.
 *   2) the database name is always case-sensitive here, callers are responsible to
 *      format the database name w.r.t. case-sensitive config.
 */
trait FunctionRegistryBase[T] {

  type FunctionBuilder = Seq[Expression] => T

  final def registerFunction(
      name: FunctionIdentifier, builder: FunctionBuilder, source: String): Unit = {
    val info = new ExpressionInfo(
      builder.getClass.getCanonicalName,
      name.database.orNull,
      name.funcName,
      null,
      "",
      "",
      "",
      "",
      "",
      "",
      source)
    registerFunction(name, info, builder)
  }

  def registerFunction(
    name: FunctionIdentifier,
    info: ExpressionInfo,
    builder: FunctionBuilder): Unit

  /* Create or replace a temporary function. */
  final def createOrReplaceTempFunction(
      name: String, builder: FunctionBuilder, source: String): Unit = {
    registerFunction(
      FunctionIdentifier(name),
      builder,
      source)
  }

  @throws[AnalysisException]("If function does not exist")
  def lookupFunction(name: FunctionIdentifier, children: Seq[Expression]): T

  /* List all of the registered function names. */
  def listFunction(): Seq[FunctionIdentifier]

  /* Get the class of the registered function by specified name. */
  def lookupFunction(name: FunctionIdentifier): Option[ExpressionInfo]

  /* Get the builder of the registered function by specified name. */
  def lookupFunctionBuilder(name: FunctionIdentifier): Option[FunctionBuilder]

  /** Drop a function and return whether the function existed. */
  def dropFunction(name: FunctionIdentifier): Boolean

  /** Checks if a function with a given name exists. */
  def functionExists(name: FunctionIdentifier): Boolean = lookupFunction(name).isDefined

  /** Clear all registered functions. */
  def clear(): Unit
}

object FunctionRegistryBase {

  /**
   * Return an expression info and a function builder for the function as defined by
   * T using the given name.
   */
  def build[T : ClassTag](
      name: String,
      since: Option[String]): (ExpressionInfo, Seq[Expression] => T) = {
    val runtimeClass = scala.reflect.classTag[T].runtimeClass
    // For `InheritAnalysisRules`, skip the constructor with most arguments, which is the main
    // constructor and contains non-parameter `replacement` and should not be used as
    // function builder.
    val isRuntime = classOf[InheritAnalysisRules].isAssignableFrom(runtimeClass)
    val constructors = if (isRuntime) {
      val all = runtimeClass.getConstructors
      val maxNumArgs = all.map(_.getParameterCount).max
      all.filterNot(_.getParameterCount == maxNumArgs)
    } else {
      runtimeClass.getConstructors
    }
    // See if we can find a constructor that accepts Seq[Expression]
    val varargCtor = constructors.find(_.getParameterTypes.toSeq == Seq(classOf[Seq[_]]))
    val builder = (expressions: Seq[Expression]) => {
      if (varargCtor.isDefined) {
        // If there is an apply method that accepts Seq[Expression], use that one.
        try {
          varargCtor.get.newInstance(expressions).asInstanceOf[T]
        } catch {
          // the exception is an invocation exception. To get a meaningful message, we need the
          // cause.
          case e: Exception =>
            throw e.getCause match {
              case ae: SparkThrowable => ae
              case _ => new AnalysisException(e.getCause.getMessage)
            }
        }
      } else {
        // Otherwise, find a constructor method that matches the number of arguments, and use that.
        val params = Seq.fill(expressions.size)(classOf[Expression])
        val f = constructors.find(_.getParameterTypes.toSeq == params).getOrElse {
          val validParametersCount = constructors
            .filter(_.getParameterTypes.forall(_ == classOf[Expression]))
            .map(_.getParameterCount).distinct.sorted
          throw QueryCompilationErrors.invalidFunctionArgumentNumberError(
            validParametersCount, name, params.length)
        }
        try {
          f.newInstance(expressions : _*).asInstanceOf[T]
        } catch {
          // the exception is an invocation exception. To get a meaningful message, we need the
          // cause.
          case e: Exception => throw new AnalysisException(e.getCause.getMessage)
        }
      }
    }

    (expressionInfo(name, since), builder)
  }

  /**
   * Creates an [[ExpressionInfo]] for the function as defined by T using the given name.
   */
  def expressionInfo[T : ClassTag](name: String, since: Option[String]): ExpressionInfo = {
    val clazz = scala.reflect.classTag[T].runtimeClass
    val df = clazz.getAnnotation(classOf[ExpressionDescription])
    if (df != null) {
      if (df.extended().isEmpty) {
        new ExpressionInfo(
          clazz.getCanonicalName,
          null,
          name,
          df.usage(),
          df.arguments(),
          df.examples(),
          df.note(),
          df.group(),
          since.getOrElse(df.since()),
          df.deprecated(),
          df.source())
      } else {
        // This exists for the backward compatibility with old `ExpressionDescription`s defining
        // the extended description in `extended()`.
        new ExpressionInfo(clazz.getCanonicalName, null, name, df.usage(), df.extended())
      }
    } else {
      new ExpressionInfo(clazz.getCanonicalName, name)
    }
  }
}

trait SimpleFunctionRegistryBase[T] extends FunctionRegistryBase[T] with Logging {

  @GuardedBy("this")
  protected val functionBuilders =
    new mutable.HashMap[FunctionIdentifier, (ExpressionInfo, FunctionBuilder)]

  // Resolution of the function name is always case insensitive, but the database name
  // depends on the caller
  private def normalizeFuncName(name: FunctionIdentifier): FunctionIdentifier = {
    FunctionIdentifier(name.funcName.toLowerCase(Locale.ROOT), name.database)
  }

  override def registerFunction(
      name: FunctionIdentifier,
      info: ExpressionInfo,
      builder: FunctionBuilder): Unit = {
    val normalizedName = normalizeFuncName(name)
    internalRegisterFunction(normalizedName, info, builder)
  }

  /**
   * Perform function registry without any preprocessing.
   * This is used when registering built-in functions and doing `FunctionRegistry.clone()`
   */
  def internalRegisterFunction(
      name: FunctionIdentifier,
      info: ExpressionInfo,
      builder: FunctionBuilder): Unit = synchronized {
    val newFunction = (info, builder)
    functionBuilders.put(name, newFunction) match {
      case Some(previousFunction) if previousFunction != newFunction =>
        logWarning(s"The function $name replaced a previously registered function.")
      case _ =>
    }
  }

  override def lookupFunction(name: FunctionIdentifier, children: Seq[Expression]): T = {
    val func = synchronized {
      functionBuilders.get(normalizeFuncName(name)).map(_._2).getOrElse {
        throw QueryCompilationErrors.functionUndefinedError(name)
      }
    }
    func(children)
  }

  override def listFunction(): Seq[FunctionIdentifier] = synchronized {
    functionBuilders.iterator.map(_._1).toList
  }

  override def lookupFunction(name: FunctionIdentifier): Option[ExpressionInfo] = synchronized {
    functionBuilders.get(normalizeFuncName(name)).map(_._1)
  }

  override def lookupFunctionBuilder(
      name: FunctionIdentifier): Option[FunctionBuilder] = synchronized {
    functionBuilders.get(normalizeFuncName(name)).map(_._2)
  }

  override def dropFunction(name: FunctionIdentifier): Boolean = synchronized {
    functionBuilders.remove(normalizeFuncName(name)).isDefined
  }

  override def clear(): Unit = synchronized {
    functionBuilders.clear()
  }
}

/**
 * A trivial catalog that returns an error when a function is requested. Used for testing when all
 * functions are already filled in and the analyzer needs only to resolve attribute references.
 */
trait EmptyFunctionRegistryBase[T] extends FunctionRegistryBase[T] {
  override def registerFunction(
      name: FunctionIdentifier, info: ExpressionInfo, builder: FunctionBuilder): Unit = {
    throw new UnsupportedOperationException
  }

  override def lookupFunction(name: FunctionIdentifier, children: Seq[Expression]): T = {
    throw new UnsupportedOperationException
  }

  override def listFunction(): Seq[FunctionIdentifier] = {
    throw new UnsupportedOperationException
  }

  override def lookupFunction(name: FunctionIdentifier): Option[ExpressionInfo] = {
    throw new UnsupportedOperationException
  }

  override def lookupFunctionBuilder(name: FunctionIdentifier): Option[FunctionBuilder] = {
    throw new UnsupportedOperationException
  }

  override def dropFunction(name: FunctionIdentifier): Boolean = {
    throw new UnsupportedOperationException
  }

  override def clear(): Unit = {
    throw new UnsupportedOperationException
  }
}

trait FunctionRegistry extends FunctionRegistryBase[Expression] {

  /** Create a copy of this registry with identical functions as this registry. */
  override def clone(): FunctionRegistry = throw new CloneNotSupportedException()
}

class SimpleFunctionRegistry
    extends SimpleFunctionRegistryBase[Expression]
    with FunctionRegistry {

  override def clone(): SimpleFunctionRegistry = synchronized {
    val registry = new SimpleFunctionRegistry
    functionBuilders.iterator.foreach { case (name, (info, builder)) =>
      registry.internalRegisterFunction(name, info, builder)
    }
    registry
  }
}

object EmptyFunctionRegistry
    extends EmptyFunctionRegistryBase[Expression]
    with FunctionRegistry {

  override def clone(): FunctionRegistry = this
}

object FunctionRegistry {

  type FunctionBuilder = Seq[Expression] => Expression

  val FUNC_ALIAS = TreeNodeTag[String]("functionAliasName")

  // ==============================================================================================
  //                          The guideline for adding SQL functions
  // ==============================================================================================
  // To add a SQL function, we usually need to create a new `Expression` for the function, and
  // implement the function logic in both the interpretation code path and codegen code path of the
  // `Expression`. We also need to define the type coercion behavior for the function inputs, by
  // extending `ImplicitCastInputTypes` or updating type coercion rules directly.
  //
  // It's much simpler if the SQL function can be implemented with existing expression(s). There are
  // a few cases:
  //   - The function is simply an alias of another function. We can just register the same
  //     expression with a different function name, e.g. `expression[Rand]("random", true)`.
  //   - The function is mostly the same with another function, but has a different parameter list.
  //     We can use `RuntimeReplaceable` to create a new expression, which can customize the
  //     parameter list and analysis behavior (type coercion). The `RuntimeReplaceable` expression
  //     will be replaced by the actual expression at the end of analysis. See `Left` as an example.
  //   - The function can be implemented by combining some existing expressions. We can use
  //     `RuntimeReplaceable` to define the combination. See `ParseToDate` as an example.
  //     We can also inherit the analysis behavior from the replacement expression, by
  //     mixing `InheritAnalysisRules`. See `TryAdd` as an example.
  //   - Similarly, we can use `RuntimeReplaceableAggregate` to implement new aggregate functions.
  //
  // Sometimes, multiple functions share the same/similar expression replacement logic and it's
  // tedious to create many similar `RuntimeReplaceable` expressions. We can use `ExpressionBuilder`
  // to share the replacement logic. See `ParseToTimestampLTZExpressionBuilder` as an example.
  //
  // With these tools, we can even implement a new SQL function with a Java (static) method, and
  // then create a `RuntimeReplaceable` expression to call the Java method with `Invoke` or
  // `StaticInvoke` expression. By doing so we don't need to implement codegen for new functions
  // anymore. See `AesEncrypt`/`AesDecrypt` as an example.
  val expressions: Map[String, (ExpressionInfo, FunctionBuilder)] = Map(
    // misc non-aggregate functions
    expression[Abs]("abs"),
    expression[Coalesce]("coalesce"),
    expression[Explode]("explode"),
    expressionGeneratorOuter[Explode]("explode_outer"),
    expression[Greatest]("greatest"),
    expression[If]("if"),
    expression[Inline]("inline"),
    expressionGeneratorOuter[Inline]("inline_outer"),
    expression[IsNaN]("isnan"),
    expression[Nvl]("ifnull", setAlias = true),
    expression[IsNull]("isnull"),
    expression[IsNotNull]("isnotnull"),
    expression[Least]("least"),
    expression[NaNvl]("nanvl"),
    expression[NullIf]("nullif"),
    expression[Nvl]("nvl"),
    expression[Nvl2]("nvl2"),
    expression[PosExplode]("posexplode"),
    expressionGeneratorOuter[PosExplode]("posexplode_outer"),
    expression[Rand]("rand"),
    expression[Rand]("random", true),
    expression[Randn]("randn"),
    expression[Stack]("stack"),
    expression[CaseWhen]("when"),

    // math functions
    expression[Acos]("acos"),
    expression[Acosh]("acosh"),
    expression[Asin]("asin"),
    expression[Asinh]("asinh"),
    expression[Atan]("atan"),
    expression[Atan2]("atan2"),
    expression[Atanh]("atanh"),
    expression[Bin]("bin"),
    expression[BRound]("bround"),
    expression[Cbrt]("cbrt"),
    expressionBuilder("ceil", CeilExpressionBuilder),
    expressionBuilder("ceiling", CeilExpressionBuilder, true),
    expression[Cos]("cos"),
    expression[Sec]("sec"),
    expression[Cosh]("cosh"),
    expression[Conv]("conv"),
    expression[ToDegrees]("degrees"),
    expression[EulerNumber]("e"),
    expression[Exp]("exp"),
    expression[Expm1]("expm1"),
    expressionBuilder("floor", FloorExpressionBuilder),
    expression[Factorial]("factorial"),
    expression[Hex]("hex"),
    expression[Hypot]("hypot"),
    expression[Logarithm]("log"),
    expression[Log10]("log10"),
    expression[Log1p]("log1p"),
    expression[Log2]("log2"),
    expression[Log]("ln"),
    expression[Remainder]("mod", true),
    expression[UnaryMinus]("negative", true),
    expression[Pi]("pi"),
    expression[Pmod]("pmod"),
    expression[UnaryPositive]("positive"),
    expression[Pow]("pow", true),
    expression[Pow]("power"),
    expression[ToRadians]("radians"),
    expression[Rint]("rint"),
    expression[Round]("round"),
    expression[ShiftLeft]("shiftleft"),
    expression[ShiftRight]("shiftright"),
    expression[ShiftRightUnsigned]("shiftrightunsigned"),
    expression[Signum]("sign", true),
    expression[Signum]("signum"),
    expression[Sin]("sin"),
    expression[Csc]("csc"),
    expression[Sinh]("sinh"),
    expression[StringToMap]("str_to_map"),
    expression[Sqrt]("sqrt"),
    expression[Tan]("tan"),
    expression[Cot]("cot"),
    expression[Tanh]("tanh"),
    expression[WidthBucket]("width_bucket"),

    expression[Add]("+"),
    expression[Subtract]("-"),
    expression[Multiply]("*"),
    expression[Divide]("/"),
    expression[IntegralDivide]("div"),
    expression[Remainder]("%"),

    // "try_*" function which always return Null instead of runtime error.
    expression[TryAdd]("try_add"),
    expression[TryDivide]("try_divide"),
    expression[TrySubtract]("try_subtract"),
    expression[TryMultiply]("try_multiply"),
    expression[TryElementAt]("try_element_at"),

    // aggregate functions
    expression[HyperLogLogPlusPlus]("approx_count_distinct"),
    expression[Average]("avg"),
    expression[Corr]("corr"),
    expression[Count]("count"),
    expression[CountIf]("count_if"),
    expression[CovPopulation]("covar_pop"),
    expression[CovSample]("covar_samp"),
    expression[First]("first"),
    expression[First]("first_value", true),
    expression[Kurtosis]("kurtosis"),
    expression[Last]("last"),
    expression[Last]("last_value", true),
    expression[Max]("max"),
    expression[MaxBy]("max_by"),
    expression[Average]("mean", true),
    expression[Min]("min"),
    expression[MinBy]("min_by"),
    expression[Percentile]("percentile"),
    expression[Skewness]("skewness"),
    expression[ApproximatePercentile]("percentile_approx"),
    expression[ApproximatePercentile]("approx_percentile", true),
    expression[HistogramNumeric]("histogram_numeric"),
    expression[StddevSamp]("std", true),
    expression[StddevSamp]("stddev", true),
    expression[StddevPop]("stddev_pop"),
    expression[StddevSamp]("stddev_samp"),
    expression[Sum]("sum"),
    expression[VarianceSamp]("variance", true),
    expression[VariancePop]("var_pop"),
    expression[VarianceSamp]("var_samp"),
    expression[CollectList]("collect_list"),
    expression[CollectList]("array_agg", true),
    expression[CollectSet]("collect_set"),
    expression[CountMinSketchAgg]("count_min_sketch"),
    expression[BoolAnd]("every", true),
    expression[BoolAnd]("bool_and"),
    expression[BoolOr]("any", true),
    expression[BoolOr]("some", true),
    expression[BoolOr]("bool_or"),
    expression[RegrCount]("regr_count"),

    // string functions
    expression[Ascii]("ascii"),
    expression[Chr]("char", true),
    expression[Chr]("chr"),
    expression[Contains]("contains"),
    expression[StartsWith]("startswith"),
    expression[EndsWith]("endswith"),
    expression[Base64]("base64"),
    expression[BitLength]("bit_length"),
    expression[Length]("char_length", true),
    expression[Length]("character_length", true),
    expression[ConcatWs]("concat_ws"),
    expression[Decode]("decode"),
    expression[Elt]("elt"),
    expression[Encode]("encode"),
    expression[FindInSet]("find_in_set"),
    expression[FormatNumber]("format_number"),
    expression[FormatString]("format_string"),
    expression[ToNumber]("to_number"),
    expression[GetJsonObject]("get_json_object"),
    expression[InitCap]("initcap"),
    expression[StringInstr]("instr"),
    expression[Lower]("lcase", true),
    expression[Length]("length"),
    expression[Levenshtein]("levenshtein"),
    expression[Like]("like"),
    expression[ILike]("ilike"),
    expression[Lower]("lower"),
    expression[OctetLength]("octet_length"),
    expression[StringLocate]("locate"),
    expressionBuilder("lpad", LPadExpressionBuilder),
    expression[StringTrimLeft]("ltrim"),
    expression[JsonTuple]("json_tuple"),
    expression[ParseUrl]("parse_url"),
    expression[StringLocate]("position", true),
    expression[FormatString]("printf", true),
    expression[RegExpExtract]("regexp_extract"),
    expression[RegExpExtractAll]("regexp_extract_all"),
    expression[RegExpReplace]("regexp_replace"),
    expression[StringRepeat]("repeat"),
    expression[StringReplace]("replace"),
    expression[Overlay]("overlay"),
    expression[RLike]("rlike"),
    expression[RLike]("regexp_like", true, Some("3.2.0")),
    expression[RLike]("regexp", true, Some("3.2.0")),
    expressionBuilder("rpad", RPadExpressionBuilder),
    expression[StringTrimRight]("rtrim"),
    expression[Sentences]("sentences"),
    expression[SoundEx]("soundex"),
    expression[StringSpace]("space"),
    expression[StringSplit]("split"),
    expression[Substring]("substr", true),
    expression[Substring]("substring"),
    expression[Left]("left"),
    expression[Right]("right"),
    expression[SubstringIndex]("substring_index"),
    expression[StringTranslate]("translate"),
    expression[StringTrim]("trim"),
    expression[StringTrimBoth]("btrim"),
    expression[Upper]("ucase", true),
    expression[UnBase64]("unbase64"),
    expression[Unhex]("unhex"),
    expression[Upper]("upper"),
    expression[XPathList]("xpath"),
    expression[XPathBoolean]("xpath_boolean"),
    expression[XPathDouble]("xpath_double"),
    expression[XPathDouble]("xpath_number", true),
    expression[XPathFloat]("xpath_float"),
    expression[XPathInt]("xpath_int"),
    expression[XPathLong]("xpath_long"),
    expression[XPathShort]("xpath_short"),
    expression[XPathString]("xpath_string"),

    // datetime functions
    expression[AddMonths]("add_months"),
    expression[CurrentDate]("current_date"),
    expression[CurrentTimestamp]("current_timestamp"),
    expression[CurrentTimeZone]("current_timezone"),
    expression[LocalTimestamp]("localtimestamp"),
    expression[DateDiff]("datediff"),
    expression[DateAdd]("date_add"),
    expression[DateFormatClass]("date_format"),
    expression[DateSub]("date_sub"),
    expression[DayOfMonth]("day", true),
    expression[DayOfYear]("dayofyear"),
    expression[DayOfMonth]("dayofmonth"),
    expression[FromUnixTime]("from_unixtime"),
    expression[FromUTCTimestamp]("from_utc_timestamp"),
    expression[Hour]("hour"),
    expression[LastDay]("last_day"),
    expression[Minute]("minute"),
    expression[Month]("month"),
    expression[MonthsBetween]("months_between"),
    expression[NextDay]("next_day"),
    expression[Now]("now"),
    expression[Quarter]("quarter"),
    expression[Second]("second"),
    expression[ParseToTimestamp]("to_timestamp"),
    expression[ParseToDate]("to_date"),
    expression[ToBinary]("to_binary"),
    expression[ToUnixTimestamp]("to_unix_timestamp"),
    expression[ToUTCTimestamp]("to_utc_timestamp"),
    // We keep the 2 expression builders below to have different function docs.
    expressionBuilder("to_timestamp_ntz", ParseToTimestampNTZExpressionBuilder, setAlias = true),
    expressionBuilder("to_timestamp_ltz", ParseToTimestampLTZExpressionBuilder, setAlias = true),
    expression[TruncDate]("trunc"),
    expression[TruncTimestamp]("date_trunc"),
    expression[UnixTimestamp]("unix_timestamp"),
    expression[DayOfWeek]("dayofweek"),
    expression[WeekDay]("weekday"),
    expression[WeekOfYear]("weekofyear"),
    expression[Year]("year"),
    expression[TimeWindow]("window"),
    expression[SessionWindow]("session_window"),
    expression[MakeDate]("make_date"),
    expression[MakeTimestamp]("make_timestamp"),
    // We keep the 2 expression builders below to have different function docs.
    expressionBuilder("make_timestamp_ntz", MakeTimestampNTZExpressionBuilder, setAlias = true),
    expressionBuilder("make_timestamp_ltz", MakeTimestampLTZExpressionBuilder, setAlias = true),
    expression[MakeInterval]("make_interval"),
    expression[MakeDTInterval]("make_dt_interval"),
    expression[MakeYMInterval]("make_ym_interval"),
    expression[Extract]("extract"),
    // We keep the `DatePartExpressionBuilder` to have different function docs.
    expressionBuilder("date_part", DatePartExpressionBuilder, setAlias = true),
    expression[DateFromUnixDate]("date_from_unix_date"),
    expression[UnixDate]("unix_date"),
    expression[SecondsToTimestamp]("timestamp_seconds"),
    expression[MillisToTimestamp]("timestamp_millis"),
    expression[MicrosToTimestamp]("timestamp_micros"),
    expression[UnixSeconds]("unix_seconds"),
    expression[UnixMillis]("unix_millis"),
    expression[UnixMicros]("unix_micros"),
    expression[ConvertTimezone]("convert_timezone"),
    expression[TimestampAdd]("timestampadd"),

    // collection functions
    expression[CreateArray]("array"),
    expression[ArrayContains]("array_contains"),
    expression[ArraysOverlap]("arrays_overlap"),
    expression[ArrayIntersect]("array_intersect"),
    expression[ArrayJoin]("array_join"),
    expression[ArrayPosition]("array_position"),
    expression[ArraySort]("array_sort"),
    expression[ArrayExcept]("array_except"),
    expression[ArrayUnion]("array_union"),
    expression[CreateMap]("map"),
    expression[CreateNamedStruct]("named_struct"),
    expression[ElementAt]("element_at"),
    expression[MapContainsKey]("map_contains_key"),
    expression[MapFromArrays]("map_from_arrays"),
    expression[MapKeys]("map_keys"),
    expression[MapValues]("map_values"),
    expression[MapEntries]("map_entries"),
    expression[MapFromEntries]("map_from_entries"),
    expression[MapConcat]("map_concat"),
    expression[Size]("size"),
    expression[Slice]("slice"),
    expression[Size]("cardinality", true),
    expression[ArraysZip]("arrays_zip"),
    expression[SortArray]("sort_array"),
    expression[Shuffle]("shuffle"),
    expression[ArrayMin]("array_min"),
    expression[ArrayMax]("array_max"),
    expression[Reverse]("reverse"),
    expression[Concat]("concat"),
    expression[Flatten]("flatten"),
    expression[Sequence]("sequence"),
    expression[ArrayRepeat]("array_repeat"),
    expression[ArrayRemove]("array_remove"),
    expression[ArrayDistinct]("array_distinct"),
    expression[ArrayTransform]("transform"),
    expression[MapFilter]("map_filter"),
    expression[ArrayFilter]("filter"),
    expression[ArrayExists]("exists"),
    expression[ArrayForAll]("forall"),
    expression[ArrayAggregate]("aggregate"),
    expression[TransformValues]("transform_values"),
    expression[TransformKeys]("transform_keys"),
    expression[MapZipWith]("map_zip_with"),
    expression[ZipWith]("zip_with"),

    CreateStruct.registryEntry,

    // misc functions
    expression[AssertTrue]("assert_true"),
    expression[RaiseError]("raise_error"),
    expression[Crc32]("crc32"),
    expression[Md5]("md5"),
    expression[Uuid]("uuid"),
    expression[Murmur3Hash]("hash"),
    expression[XxHash64]("xxhash64"),
    expression[Sha1]("sha", true),
    expression[Sha1]("sha1"),
    expression[Sha2]("sha2"),
    expression[AesEncrypt]("aes_encrypt"),
    expression[AesDecrypt]("aes_decrypt"),
    expression[SparkPartitionID]("spark_partition_id"),
    expression[InputFileName]("input_file_name"),
    expression[InputFileBlockStart]("input_file_block_start"),
    expression[InputFileBlockLength]("input_file_block_length"),
    expression[MonotonicallyIncreasingID]("monotonically_increasing_id"),
    expression[CurrentDatabase]("current_database"),
    expression[CurrentCatalog]("current_catalog"),
    expression[CurrentUser]("current_user"),
    expression[CallMethodViaReflection]("reflect"),
    expression[CallMethodViaReflection]("java_method", true),
    expression[SparkVersion]("version"),
    expression[TypeOf]("typeof"),

    // grouping sets
    expression[Grouping]("grouping"),
    expression[GroupingID]("grouping_id"),

    // window functions
    expression[Lead]("lead"),
    expression[Lag]("lag"),
    expression[RowNumber]("row_number"),
    expression[CumeDist]("cume_dist"),
    expression[NthValue]("nth_value"),
    expression[NTile]("ntile"),
    expression[Rank]("rank"),
    expression[DenseRank]("dense_rank"),
    expression[PercentRank]("percent_rank"),

    // predicates
    expression[And]("and"),
    expression[In]("in"),
    expression[Not]("not"),
    expression[Or]("or"),

    // comparison operators
    expression[EqualNullSafe]("<=>"),
    expression[EqualTo]("="),
    expression[EqualTo]("=="),
    expression[GreaterThan](">"),
    expression[GreaterThanOrEqual](">="),
    expression[LessThan]("<"),
    expression[LessThanOrEqual]("<="),
    expression[Not]("!"),

    // bitwise
    expression[BitwiseAnd]("&"),
    expression[BitwiseNot]("~"),
    expression[BitwiseOr]("|"),
    expression[BitwiseXor]("^"),
    expression[BitwiseCount]("bit_count"),
    expression[BitAndAgg]("bit_and"),
    expression[BitOrAgg]("bit_or"),
    expression[BitXorAgg]("bit_xor"),
    expression[BitwiseGet]("bit_get"),
    expression[BitwiseGet]("getbit", true),

    // json
    expression[StructsToJson]("to_json"),
    expression[JsonToStructs]("from_json"),
    expression[SchemaOfJson]("schema_of_json"),
    expression[LengthOfJsonArray]("json_array_length"),
    expression[JsonObjectKeys]("json_object_keys"),

    // cast
    expression[Cast]("cast"),
    // Cast aliases (SPARK-16730)
    castAlias("boolean", BooleanType),
    castAlias("tinyint", ByteType),
    castAlias("smallint", ShortType),
    castAlias("int", IntegerType),
    castAlias("bigint", LongType),
    castAlias("float", FloatType),
    castAlias("double", DoubleType),
    castAlias("decimal", DecimalType.USER_DEFAULT),
    castAlias("date", DateType),
    castAlias("timestamp", TimestampType),
    castAlias("binary", BinaryType),
    castAlias("string", StringType),

    // csv
    expression[CsvToStructs]("from_csv"),
    expression[SchemaOfCsv]("schema_of_csv"),
    expression[StructsToCsv]("to_csv")
  )

  val builtin: SimpleFunctionRegistry = {
    val fr = new SimpleFunctionRegistry
    expressions.foreach {
      case (name, (info, builder)) =>
        fr.internalRegisterFunction(FunctionIdentifier(name), info, builder)
    }
    fr
  }

  val functionSet: Set[FunctionIdentifier] = builtin.listFunction().toSet

  private def makeExprInfoForVirtualOperator(name: String, usage: String): ExpressionInfo = {
    new ExpressionInfo(
      null,
      null,
      name,
      usage,
      "",
      "",
      "",
      "",
      "",
      "",
      "built-in")
  }

  val builtinOperators: Map[String, ExpressionInfo] = Map(
    "<>" -> makeExprInfoForVirtualOperator("<>",
      "expr1 <> expr2 - Returns true if `expr1` is not equal to `expr2`."),
    "!=" -> makeExprInfoForVirtualOperator("!=",
      "expr1 != expr2 - Returns true if `expr1` is not equal to `expr2`."),
    "between" -> makeExprInfoForVirtualOperator("between",
      "expr1 [NOT] BETWEEN expr2 AND expr3 - " +
        "evaluate if `expr1` is [not] in between `expr2` and `expr3`."),
    "case" -> makeExprInfoForVirtualOperator("case",
      "CASE expr1 WHEN expr2 THEN expr3 [WHEN expr4 THEN expr5]* [ELSE expr6] END " +
        "- When `expr1` = `expr2`, returns `expr3`; when `expr1` = `expr4`, return `expr5`; " +
        "else return `expr6`."),
    "||" -> makeExprInfoForVirtualOperator("||",
      "expr1 || expr2 - Returns the concatenation of `expr1` and `expr2`.")
  )

  /**
   * Create a SQL function builder and corresponding `ExpressionInfo`.
   * @param name The function name.
   * @param setAlias The alias name used in SQL representation string.
   * @param since The Spark version since the function is added.
   * @tparam T The actual expression class.
   * @return (function name, (expression information, function builder))
   */
  private def expression[T <: Expression : ClassTag](
      name: String,
      setAlias: Boolean = false,
      since: Option[String] = None): (String, (ExpressionInfo, FunctionBuilder)) = {
    val (expressionInfo, builder) = FunctionRegistryBase.build[T](name, since)
    val newBuilder = (expressions: Seq[Expression]) => {
      val expr = builder(expressions)
      if (setAlias) expr.setTagValue(FUNC_ALIAS, name)
      expr
    }
    (name, (expressionInfo, newBuilder))
  }

  private def expressionBuilder[T <: ExpressionBuilder : ClassTag](
<<<<<<< HEAD
      name: String,
      builder: T,
      setAlias: Boolean = false): (String, (ExpressionInfo, FunctionBuilder)) = {
    val info = FunctionRegistryBase.expressionInfo[T](name, None)
    val funcBuilder = (expressions: Seq[Expression]) => {
      assert(expressions.forall(_.resolved), "function arguments must be resolved.")
      val expr = builder.build(name, expressions)
=======
      name: String, builder: T, setAlias: Boolean = false)
  : (String, (ExpressionInfo, FunctionBuilder)) = {
    val info = FunctionRegistryBase.expressionInfo[T](name, None)
    val funcBuilder = (expressions: Seq[Expression]) => {
      assert(expressions.forall(_.resolved), "function arguments must be resolved.")
      val expr = builder.build(expressions)
>>>>>>> 62421455
      if (setAlias) expr.setTagValue(FUNC_ALIAS, name)
      expr
    }
    (name, (info, funcBuilder))
  }

  /**
   * Creates a function registry lookup entry for cast aliases (SPARK-16730).
   * For example, if name is "int", and dataType is IntegerType, this means int(x) would become
   * an alias for cast(x as IntegerType).
   * See usage above.
   */
  private def castAlias(
      name: String,
      dataType: DataType): (String, (ExpressionInfo, FunctionBuilder)) = {
    val builder = (args: Seq[Expression]) => {
      if (args.size != 1) {
        throw QueryCompilationErrors.functionAcceptsOnlyOneArgumentError(name)
      }
      Cast(args.head, dataType)
    }
    val clazz = scala.reflect.classTag[Cast].runtimeClass
    val usage = "_FUNC_(expr) - Casts the value `expr` to the target data type `_FUNC_`."
    val expressionInfo =
      new ExpressionInfo(clazz.getCanonicalName, null, name, usage, "", "", "",
        "conversion_funcs", "2.0.1", "", "built-in")
    (name, (expressionInfo, builder))
  }

  private def expressionGeneratorOuter[T <: Generator : ClassTag](name: String)
    : (String, (ExpressionInfo, FunctionBuilder)) = {
    val (_, (info, generatorBuilder)) = expression[T](name)
    val outerBuilder = (args: Seq[Expression]) => {
      GeneratorOuter(generatorBuilder(args).asInstanceOf[Generator])
    }
    (name, (info, outerBuilder))
  }
}

/**
 * A catalog for looking up table functions.
 */
trait TableFunctionRegistry extends FunctionRegistryBase[LogicalPlan] {

  /** Create a copy of this registry with identical functions as this registry. */
  override def clone(): TableFunctionRegistry = throw new CloneNotSupportedException()
}

class SimpleTableFunctionRegistry extends SimpleFunctionRegistryBase[LogicalPlan]
    with TableFunctionRegistry {

  override def clone(): SimpleTableFunctionRegistry = synchronized {
    val registry = new SimpleTableFunctionRegistry
    functionBuilders.iterator.foreach { case (name, (info, builder)) =>
      registry.internalRegisterFunction(name, info, builder)
    }
    registry
  }
}

object EmptyTableFunctionRegistry extends EmptyFunctionRegistryBase[LogicalPlan]
    with TableFunctionRegistry {

  override def clone(): TableFunctionRegistry = this
}

object TableFunctionRegistry {

  type TableFunctionBuilder = Seq[Expression] => LogicalPlan

  private def logicalPlan[T <: LogicalPlan : ClassTag](name: String)
      : (String, (ExpressionInfo, TableFunctionBuilder)) = {
    val (info, builder) = FunctionRegistryBase.build[T](name, since = None)
    val newBuilder = (expressions: Seq[Expression]) => {
      try {
        builder(expressions)
      } catch {
        case e: AnalysisException =>
          val argTypes = expressions.map(_.dataType.typeName).mkString(", ")
          throw QueryCompilationErrors.cannotApplyTableValuedFunctionError(
            name, argTypes, info.getUsage, e.getMessage)
      }
    }
    (name, (info, newBuilder))
  }

  val logicalPlans: Map[String, (ExpressionInfo, TableFunctionBuilder)] = Map(
    logicalPlan[Range]("range")
  )

  val builtin: SimpleTableFunctionRegistry = {
    val fr = new SimpleTableFunctionRegistry
    logicalPlans.foreach {
      case (name, (info, builder)) =>
        fr.internalRegisterFunction(FunctionIdentifier(name), info, builder)
    }
    fr
  }

  val functionSet: Set[FunctionIdentifier] = builtin.listFunction().toSet
}

trait ExpressionBuilder {
  def build(funcName: String, expressions: Seq[Expression]): Expression
}<|MERGE_RESOLUTION|>--- conflicted
+++ resolved
@@ -840,7 +840,6 @@
   }
 
   private def expressionBuilder[T <: ExpressionBuilder : ClassTag](
-<<<<<<< HEAD
       name: String,
       builder: T,
       setAlias: Boolean = false): (String, (ExpressionInfo, FunctionBuilder)) = {
@@ -848,14 +847,6 @@
     val funcBuilder = (expressions: Seq[Expression]) => {
       assert(expressions.forall(_.resolved), "function arguments must be resolved.")
       val expr = builder.build(name, expressions)
-=======
-      name: String, builder: T, setAlias: Boolean = false)
-  : (String, (ExpressionInfo, FunctionBuilder)) = {
-    val info = FunctionRegistryBase.expressionInfo[T](name, None)
-    val funcBuilder = (expressions: Seq[Expression]) => {
-      assert(expressions.forall(_.resolved), "function arguments must be resolved.")
-      val expr = builder.build(expressions)
->>>>>>> 62421455
       if (setAlias) expr.setTagValue(FUNC_ALIAS, name)
       expr
     }
