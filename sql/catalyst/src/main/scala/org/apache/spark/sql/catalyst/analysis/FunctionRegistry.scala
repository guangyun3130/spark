--- conflicted
+++ resolved
@@ -266,12 +266,8 @@
     expression[VarianceSamp]("var_samp"),
     expression[CollectList]("collect_list"),
     expression[CollectSet]("collect_set"),
-<<<<<<< HEAD
     expression[NumericHistogram]("histogram_numeric"),
-=======
     expression[CountMinSketchAgg]("count_min_sketch"),
-
->>>>>>> 2969fb43
     // string functions
     expression[Ascii]("ascii"),
     expression[Base64]("base64"),
