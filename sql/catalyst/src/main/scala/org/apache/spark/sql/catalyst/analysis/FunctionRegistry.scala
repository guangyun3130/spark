/*
 * Licensed to the Apache Software Foundation (ASF) under one or more
 * contributor license agreements.  See the NOTICE file distributed with
 * this work for additional information regarding copyright ownership.
 * The ASF licenses this file to You under the Apache License, Version 2.0
 * (the "License"); you may not use this file except in compliance with
 * the License.  You may obtain a copy of the License at
 *
 *    http://www.apache.org/licenses/LICENSE-2.0
 *
 * Unless required by applicable law or agreed to in writing, software
 * distributed under the License is distributed on an "AS IS" BASIS,
 * WITHOUT WARRANTIES OR CONDITIONS OF ANY KIND, either express or implied.
 * See the License for the specific language governing permissions and
 * limitations under the License.
 */

package org.apache.spark.sql.catalyst.analysis

import java.util.Locale
import javax.annotation.concurrent.GuardedBy

import scala.collection.mutable
import scala.language.existentials
import scala.reflect.ClassTag
import scala.util.{Failure, Success, Try}

import org.apache.spark.sql.AnalysisException
import org.apache.spark.sql.catalyst.FunctionIdentifier
import org.apache.spark.sql.catalyst.analysis.FunctionRegistry.FunctionBuilder
import org.apache.spark.sql.catalyst.expressions._
import org.apache.spark.sql.catalyst.expressions.aggregate._
import org.apache.spark.sql.catalyst.expressions.xml._
import org.apache.spark.sql.types._


/**
 * A catalog for looking up user defined functions, used by an [[Analyzer]].
 *
 * Note:
 *   1) The implementation should be thread-safe to allow concurrent access.
 *   2) the database name is always case-sensitive here, callers are responsible to
 *      format the database name w.r.t. case-sensitive config.
 */
trait FunctionRegistry {

  final def registerFunction(name: FunctionIdentifier, builder: FunctionBuilder): Unit = {
    val info = new ExpressionInfo(
      builder.getClass.getCanonicalName, name.database.orNull, name.funcName)
    registerFunction(name, info, builder)
  }

  def registerFunction(
    name: FunctionIdentifier,
    info: ExpressionInfo,
    builder: FunctionBuilder): Unit

  /* Create or replace a temporary function. */
  final def createOrReplaceTempFunction(name: String, builder: FunctionBuilder): Unit = {
    registerFunction(
      FunctionIdentifier(name),
      builder)
  }

  @throws[AnalysisException]("If function does not exist")
  def lookupFunction(name: FunctionIdentifier, children: Seq[Expression]): Expression

  /* List all of the registered function names. */
  def listFunction(): Seq[FunctionIdentifier]

  /* Get the class of the registered function by specified name. */
  def lookupFunction(name: FunctionIdentifier): Option[ExpressionInfo]

  /* Get the builder of the registered function by specified name. */
  def lookupFunctionBuilder(name: FunctionIdentifier): Option[FunctionBuilder]

  /** Drop a function and return whether the function existed. */
  def dropFunction(name: FunctionIdentifier): Boolean

  /** Checks if a function with a given name exists. */
  def functionExists(name: FunctionIdentifier): Boolean = lookupFunction(name).isDefined

  /** Clear all registered functions. */
  def clear(): Unit

  /** Create a copy of this registry with identical functions as this registry. */
  override def clone(): FunctionRegistry = throw new CloneNotSupportedException()
}

class SimpleFunctionRegistry extends FunctionRegistry {

  @GuardedBy("this")
  private val functionBuilders =
    new mutable.HashMap[FunctionIdentifier, (ExpressionInfo, FunctionBuilder)]

  // Resolution of the function name is always case insensitive, but the database name
  // depends on the caller
  private def normalizeFuncName(name: FunctionIdentifier): FunctionIdentifier = {
    FunctionIdentifier(name.funcName.toLowerCase(Locale.ROOT), name.database)
  }

  override def registerFunction(
      name: FunctionIdentifier,
      info: ExpressionInfo,
      builder: FunctionBuilder): Unit = synchronized {
    functionBuilders.put(normalizeFuncName(name), (info, builder))
  }

  override def lookupFunction(name: FunctionIdentifier, children: Seq[Expression]): Expression = {
    val func = synchronized {
      functionBuilders.get(normalizeFuncName(name)).map(_._2).getOrElse {
        throw new AnalysisException(s"undefined function $name")
      }
    }
    func(children)
  }

  override def listFunction(): Seq[FunctionIdentifier] = synchronized {
    functionBuilders.iterator.map(_._1).toList
  }

  override def lookupFunction(name: FunctionIdentifier): Option[ExpressionInfo] = synchronized {
    functionBuilders.get(normalizeFuncName(name)).map(_._1)
  }

  override def lookupFunctionBuilder(
      name: FunctionIdentifier): Option[FunctionBuilder] = synchronized {
    functionBuilders.get(normalizeFuncName(name)).map(_._2)
  }

  override def dropFunction(name: FunctionIdentifier): Boolean = synchronized {
    functionBuilders.remove(normalizeFuncName(name)).isDefined
  }

  override def clear(): Unit = synchronized {
    functionBuilders.clear()
  }

  override def clone(): SimpleFunctionRegistry = synchronized {
    val registry = new SimpleFunctionRegistry
    functionBuilders.iterator.foreach { case (name, (info, builder)) =>
      registry.registerFunction(name, info, builder)
    }
    registry
  }
}

/**
 * A trivial catalog that returns an error when a function is requested. Used for testing when all
 * functions are already filled in and the analyzer needs only to resolve attribute references.
 */
object EmptyFunctionRegistry extends FunctionRegistry {
  override def registerFunction(
      name: FunctionIdentifier, info: ExpressionInfo, builder: FunctionBuilder): Unit = {
    throw new UnsupportedOperationException
  }

  override def lookupFunction(name: FunctionIdentifier, children: Seq[Expression]): Expression = {
    throw new UnsupportedOperationException
  }

  override def listFunction(): Seq[FunctionIdentifier] = {
    throw new UnsupportedOperationException
  }

  override def lookupFunction(name: FunctionIdentifier): Option[ExpressionInfo] = {
    throw new UnsupportedOperationException
  }

  override def lookupFunctionBuilder(name: FunctionIdentifier): Option[FunctionBuilder] = {
    throw new UnsupportedOperationException
  }

  override def dropFunction(name: FunctionIdentifier): Boolean = {
    throw new UnsupportedOperationException
  }

  override def clear(): Unit = {
    throw new UnsupportedOperationException
  }

  override def clone(): FunctionRegistry = this
}


object FunctionRegistry {

  type FunctionBuilder = Seq[Expression] => Expression

  // Note: Whenever we add a new entry here, make sure we also update ExpressionToSQLSuite
  val expressions: Map[String, (ExpressionInfo, FunctionBuilder)] = Map(
    // misc non-aggregate functions
    expression[Abs]("abs"),
    expression[Coalesce]("coalesce"),
    expression[Explode]("explode"),
    expressionGeneratorOuter[Explode]("explode_outer"),
    expression[Greatest]("greatest"),
    expression[If]("if"),
    expression[Inline]("inline"),
    expressionGeneratorOuter[Inline]("inline_outer"),
    expression[IsNaN]("isnan"),
    expression[IfNull]("ifnull"),
    expression[IsNull]("isnull"),
    expression[IsNotNull]("isnotnull"),
    expression[Least]("least"),
    expression[NaNvl]("nanvl"),
    expression[NullIf]("nullif"),
    expression[Nvl]("nvl"),
    expression[Nvl2]("nvl2"),
    expression[PosExplode]("posexplode"),
    expressionGeneratorOuter[PosExplode]("posexplode_outer"),
    expression[Rand]("rand"),
    expression[Randn]("randn"),
    expression[Stack]("stack"),
    expression[CaseWhen]("when"),

    // math functions
    expression[Acos]("acos"),
    expression[Asin]("asin"),
    expression[Atan]("atan"),
    expression[Atan2]("atan2"),
    expression[Bin]("bin"),
    expression[BRound]("bround"),
    expression[Cbrt]("cbrt"),
    expression[Ceil]("ceil"),
    expression[Ceil]("ceiling"),
    expression[Cos]("cos"),
    expression[Cosh]("cosh"),
    expression[Conv]("conv"),
    expression[ToDegrees]("degrees"),
    expression[EulerNumber]("e"),
    expression[Exp]("exp"),
    expression[Expm1]("expm1"),
    expression[Floor]("floor"),
    expression[Factorial]("factorial"),
    expression[Hex]("hex"),
    expression[Hypot]("hypot"),
    expression[Logarithm]("log"),
    expression[Log10]("log10"),
    expression[Log1p]("log1p"),
    expression[Log2]("log2"),
    expression[Log]("ln"),
    expression[Remainder]("mod"),
    expression[UnaryMinus]("negative"),
    expression[Pi]("pi"),
    expression[Pmod]("pmod"),
    expression[UnaryPositive]("positive"),
    expression[Pow]("pow"),
    expression[Pow]("power"),
    expression[ToRadians]("radians"),
    expression[Rint]("rint"),
    expression[Round]("round"),
    expression[ShiftLeft]("shiftleft"),
    expression[ShiftRight]("shiftright"),
    expression[ShiftRightUnsigned]("shiftrightunsigned"),
    expression[Signum]("sign"),
    expression[Signum]("signum"),
    expression[Sin]("sin"),
    expression[Sinh]("sinh"),
    expression[StringToMap]("str_to_map"),
    expression[Sqrt]("sqrt"),
    expression[Tan]("tan"),
    expression[Cot]("cot"),
    expression[Tanh]("tanh"),

    expression[Add]("+"),
    expression[Subtract]("-"),
    expression[Multiply]("*"),
    expression[Divide]("/"),
    expression[Remainder]("%"),

    // aggregate functions
    expression[HyperLogLogPlusPlus]("approx_count_distinct"),
    expression[Average]("avg"),
    expression[Corr]("corr"),
    expression[Count]("count"),
    expression[CovPopulation]("covar_pop"),
    expression[CovSample]("covar_samp"),
    expression[First]("first"),
    expression[First]("first_value"),
    expression[Kurtosis]("kurtosis"),
    expression[Last]("last"),
    expression[Last]("last_value"),
    expression[Max]("max"),
    expression[Average]("mean"),
    expression[Min]("min"),
    expression[Percentile]("percentile"),
    expression[Skewness]("skewness"),
    expression[ApproximatePercentile]("percentile_approx"),
    expression[ApproximatePercentile]("approx_percentile"),
    expression[StddevSamp]("std"),
    expression[StddevSamp]("stddev"),
    expression[StddevPop]("stddev_pop"),
    expression[StddevSamp]("stddev_samp"),
    expression[Sum]("sum"),
    expression[VarianceSamp]("variance"),
    expression[VariancePop]("var_pop"),
    expression[VarianceSamp]("var_samp"),
    expression[CollectList]("collect_list"),
    expression[CollectSet]("collect_set"),
    expression[CountMinSketchAgg]("count_min_sketch"),

    // string functions
    expression[Ascii]("ascii"),
    expression[Chr]("char"),
    expression[Chr]("chr"),
    expression[Base64]("base64"),
    expression[BitLength]("bit_length"),
    expression[Length]("char_length"),
    expression[Length]("character_length"),
    expression[ConcatWs]("concat_ws"),
    expression[Decode]("decode"),
    expression[Elt]("elt"),
    expression[Encode]("encode"),
    expression[FindInSet]("find_in_set"),
    expression[FormatNumber]("format_number"),
    expression[FormatString]("format_string"),
    expression[GetJsonObject]("get_json_object"),
    expression[InitCap]("initcap"),
    expression[StringInstr]("instr"),
    expression[Lower]("lcase"),
    expression[Length]("length"),
    expression[Levenshtein]("levenshtein"),
    expression[Like]("like"),
    expression[Lower]("lower"),
    expression[OctetLength]("octet_length"),
    expression[StringLocate]("locate"),
    expression[StringLPad]("lpad"),
    expression[StringTrimLeft]("ltrim"),
    expression[JsonTuple]("json_tuple"),
    expression[ParseUrl]("parse_url"),
    expression[StringLocate]("position"),
    expression[FormatString]("printf"),
    expression[RegExpExtract]("regexp_extract"),
    expression[RegExpReplace]("regexp_replace"),
    expression[StringRepeat]("repeat"),
    expression[StringReplace]("replace"),
    expression[RLike]("rlike"),
    expression[StringRPad]("rpad"),
    expression[StringTrimRight]("rtrim"),
    expression[Sentences]("sentences"),
    expression[SoundEx]("soundex"),
    expression[StringSpace]("space"),
    expression[StringSplit]("split"),
    expression[Substring]("substr"),
    expression[Substring]("substring"),
    expression[Left]("left"),
    expression[Right]("right"),
    expression[SubstringIndex]("substring_index"),
    expression[StringTranslate]("translate"),
    expression[StringTrim]("trim"),
    expression[Upper]("ucase"),
    expression[UnBase64]("unbase64"),
    expression[Unhex]("unhex"),
    expression[Upper]("upper"),
    expression[XPathList]("xpath"),
    expression[XPathBoolean]("xpath_boolean"),
    expression[XPathDouble]("xpath_double"),
    expression[XPathDouble]("xpath_number"),
    expression[XPathFloat]("xpath_float"),
    expression[XPathInt]("xpath_int"),
    expression[XPathLong]("xpath_long"),
    expression[XPathShort]("xpath_short"),
    expression[XPathString]("xpath_string"),

    // datetime functions
    expression[AddMonths]("add_months"),
    expression[CurrentDate]("current_date"),
    expression[CurrentTimestamp]("current_timestamp"),
    expression[DateDiff]("datediff"),
    expression[DateAdd]("date_add"),
    expression[DateFormatClass]("date_format"),
    expression[DateSub]("date_sub"),
    expression[DayOfMonth]("day"),
    expression[DayOfYear]("dayofyear"),
    expression[DayOfMonth]("dayofmonth"),
    expression[FromUnixTime]("from_unixtime"),
    expression[FromUTCTimestamp]("from_utc_timestamp"),
    expression[Hour]("hour"),
    expression[LastDay]("last_day"),
    expression[Minute]("minute"),
    expression[Month]("month"),
    expression[MonthsBetween]("months_between"),
    expression[NextDay]("next_day"),
    expression[CurrentTimestamp]("now"),
    expression[Quarter]("quarter"),
    expression[Second]("second"),
    expression[ParseToTimestamp]("to_timestamp"),
    expression[ParseToDate]("to_date"),
    expression[ToUnixTimestamp]("to_unix_timestamp"),
    expression[ToUTCTimestamp]("to_utc_timestamp"),
    expression[TruncDate]("trunc"),
    expression[TruncTimestamp]("date_trunc"),
    expression[UnixTimestamp]("unix_timestamp"),
    expression[DayOfWeek]("dayofweek"),
    expression[WeekDay]("weekday"),
    expression[WeekOfYear]("weekofyear"),
    expression[Year]("year"),
    expression[TimeWindow]("window"),

    // collection functions
    expression[CreateArray]("array"),
    expression[ArrayContains]("array_contains"),
<<<<<<< HEAD
    expression[ArraysOverlap]("arrays_overlap"),
=======
    expression[ArrayJoin]("array_join"),
>>>>>>> 109935fc
    expression[ArrayPosition]("array_position"),
    expression[CreateMap]("map"),
    expression[CreateNamedStruct]("named_struct"),
    expression[ElementAt]("element_at"),
    expression[MapKeys]("map_keys"),
    expression[MapValues]("map_values"),
    expression[Size]("size"),
    expression[SortArray]("sort_array"),
    expression[ArrayMin]("array_min"),
    expression[ArrayMax]("array_max"),
    expression[Reverse]("reverse"),
    expression[Concat]("concat"),
    expression[Flatten]("flatten"),
    CreateStruct.registryEntry,

    // misc functions
    expression[AssertTrue]("assert_true"),
    expression[Crc32]("crc32"),
    expression[Md5]("md5"),
    expression[Uuid]("uuid"),
    expression[Murmur3Hash]("hash"),
    expression[Sha1]("sha"),
    expression[Sha1]("sha1"),
    expression[Sha2]("sha2"),
    expression[SparkPartitionID]("spark_partition_id"),
    expression[InputFileName]("input_file_name"),
    expression[InputFileBlockStart]("input_file_block_start"),
    expression[InputFileBlockLength]("input_file_block_length"),
    expression[MonotonicallyIncreasingID]("monotonically_increasing_id"),
    expression[CurrentDatabase]("current_database"),
    expression[CallMethodViaReflection]("reflect"),
    expression[CallMethodViaReflection]("java_method"),

    // grouping sets
    expression[Cube]("cube"),
    expression[Rollup]("rollup"),
    expression[Grouping]("grouping"),
    expression[GroupingID]("grouping_id"),

    // window functions
    expression[Lead]("lead"),
    expression[Lag]("lag"),
    expression[RowNumber]("row_number"),
    expression[CumeDist]("cume_dist"),
    expression[NTile]("ntile"),
    expression[Rank]("rank"),
    expression[DenseRank]("dense_rank"),
    expression[PercentRank]("percent_rank"),

    // predicates
    expression[And]("and"),
    expression[In]("in"),
    expression[Not]("not"),
    expression[Or]("or"),

    // comparison operators
    expression[EqualNullSafe]("<=>"),
    expression[EqualTo]("="),
    expression[EqualTo]("=="),
    expression[GreaterThan](">"),
    expression[GreaterThanOrEqual](">="),
    expression[LessThan]("<"),
    expression[LessThanOrEqual]("<="),
    expression[Not]("!"),

    // bitwise
    expression[BitwiseAnd]("&"),
    expression[BitwiseNot]("~"),
    expression[BitwiseOr]("|"),
    expression[BitwiseXor]("^"),

    // json
    expression[StructsToJson]("to_json"),
    expression[JsonToStructs]("from_json"),

    // cast
    expression[Cast]("cast"),
    // Cast aliases (SPARK-16730)
    castAlias("boolean", BooleanType),
    castAlias("tinyint", ByteType),
    castAlias("smallint", ShortType),
    castAlias("int", IntegerType),
    castAlias("bigint", LongType),
    castAlias("float", FloatType),
    castAlias("double", DoubleType),
    castAlias("decimal", DecimalType.USER_DEFAULT),
    castAlias("date", DateType),
    castAlias("timestamp", TimestampType),
    castAlias("binary", BinaryType),
    castAlias("string", StringType)
  )

  val builtin: SimpleFunctionRegistry = {
    val fr = new SimpleFunctionRegistry
    expressions.foreach {
      case (name, (info, builder)) => fr.registerFunction(FunctionIdentifier(name), info, builder)
    }
    fr
  }

  val functionSet: Set[FunctionIdentifier] = builtin.listFunction().toSet

  /** See usage above. */
  private def expression[T <: Expression](name: String)
      (implicit tag: ClassTag[T]): (String, (ExpressionInfo, FunctionBuilder)) = {

    // For `RuntimeReplaceable`, skip the constructor with most arguments, which is the main
    // constructor and contains non-parameter `child` and should not be used as function builder.
    val constructors = if (classOf[RuntimeReplaceable].isAssignableFrom(tag.runtimeClass)) {
      val all = tag.runtimeClass.getConstructors
      val maxNumArgs = all.map(_.getParameterCount).max
      all.filterNot(_.getParameterCount == maxNumArgs)
    } else {
      tag.runtimeClass.getConstructors
    }
    // See if we can find a constructor that accepts Seq[Expression]
    val varargCtor = constructors.find(_.getParameterTypes.toSeq == Seq(classOf[Seq[_]]))
    val builder = (expressions: Seq[Expression]) => {
      if (varargCtor.isDefined) {
        // If there is an apply method that accepts Seq[Expression], use that one.
        Try(varargCtor.get.newInstance(expressions).asInstanceOf[Expression]) match {
          case Success(e) => e
          case Failure(e) =>
            // the exception is an invocation exception. To get a meaningful message, we need the
            // cause.
            throw new AnalysisException(e.getCause.getMessage)
        }
      } else {
        // Otherwise, find a constructor method that matches the number of arguments, and use that.
        val params = Seq.fill(expressions.size)(classOf[Expression])
        val f = constructors.find(_.getParameterTypes.toSeq == params).getOrElse {
          val validParametersCount = constructors.map(_.getParameterCount).distinct.sorted
          val expectedNumberOfParameters = if (validParametersCount.length == 1) {
            validParametersCount.head.toString
          } else {
            validParametersCount.init.mkString("one of ", ", ", " and ") +
              validParametersCount.last
          }
          throw new AnalysisException(s"Invalid number of arguments for function $name. " +
            s"Expected: $expectedNumberOfParameters; Found: ${params.length}")
        }
        Try(f.newInstance(expressions : _*).asInstanceOf[Expression]) match {
          case Success(e) => e
          case Failure(e) =>
            // the exception is an invocation exception. To get a meaningful message, we need the
            // cause.
            throw new AnalysisException(e.getCause.getMessage)
        }
      }
    }

    (name, (expressionInfo[T](name), builder))
  }

  /**
   * Creates a function registry lookup entry for cast aliases (SPARK-16730).
   * For example, if name is "int", and dataType is IntegerType, this means int(x) would become
   * an alias for cast(x as IntegerType).
   * See usage above.
   */
  private def castAlias(
      name: String,
      dataType: DataType): (String, (ExpressionInfo, FunctionBuilder)) = {
    val builder = (args: Seq[Expression]) => {
      if (args.size != 1) {
        throw new AnalysisException(s"Function $name accepts only one argument")
      }
      Cast(args.head, dataType)
    }
    val clazz = scala.reflect.classTag[Cast].runtimeClass
    val usage = "_FUNC_(expr) - Casts the value `expr` to the target data type `_FUNC_`."
    val expressionInfo =
      new ExpressionInfo(clazz.getCanonicalName, null, name, usage, "", "", "", "")
    (name, (expressionInfo, builder))
  }

  /**
   * Creates an [[ExpressionInfo]] for the function as defined by expression T using the given name.
   */
  private def expressionInfo[T <: Expression : ClassTag](name: String): ExpressionInfo = {
    val clazz = scala.reflect.classTag[T].runtimeClass
    val df = clazz.getAnnotation(classOf[ExpressionDescription])
    if (df != null) {
      if (df.extended().isEmpty) {
        new ExpressionInfo(
          clazz.getCanonicalName,
          null,
          name,
          df.usage(),
          df.arguments(),
          df.examples(),
          df.note(),
          df.since())
      } else {
        // This exists for the backward compatibility with old `ExpressionDescription`s defining
        // the extended description in `extended()`.
        new ExpressionInfo(clazz.getCanonicalName, null, name, df.usage(), df.extended())
      }
    } else {
      new ExpressionInfo(clazz.getCanonicalName, name)
    }
  }

  private def expressionGeneratorOuter[T <: Generator : ClassTag](name: String)
    : (String, (ExpressionInfo, FunctionBuilder)) = {
    val (_, (info, generatorBuilder)) = expression[T](name)
    val outerBuilder = (args: Seq[Expression]) => {
      GeneratorOuter(generatorBuilder(args).asInstanceOf[Generator])
    }
    (name, (info, outerBuilder))
  }
}<|MERGE_RESOLUTION|>--- conflicted
+++ resolved
@@ -401,11 +401,8 @@
     // collection functions
     expression[CreateArray]("array"),
     expression[ArrayContains]("array_contains"),
-<<<<<<< HEAD
     expression[ArraysOverlap]("arrays_overlap"),
-=======
     expression[ArrayJoin]("array_join"),
->>>>>>> 109935fc
     expression[ArrayPosition]("array_position"),
     expression[CreateMap]("map"),
     expression[CreateNamedStruct]("named_struct"),
