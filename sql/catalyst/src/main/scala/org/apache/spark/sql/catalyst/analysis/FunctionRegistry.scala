/*
 * Licensed to the Apache Software Foundation (ASF) under one or more
 * contributor license agreements.  See the NOTICE file distributed with
 * this work for additional information regarding copyright ownership.
 * The ASF licenses this file to You under the Apache License, Version 2.0
 * (the "License"); you may not use this file except in compliance with
 * the License.  You may obtain a copy of the License at
 *
 *    http://www.apache.org/licenses/LICENSE-2.0
 *
 * Unless required by applicable law or agreed to in writing, software
 * distributed under the License is distributed on an "AS IS" BASIS,
 * WITHOUT WARRANTIES OR CONDITIONS OF ANY KIND, either express or implied.
 * See the License for the specific language governing permissions and
 * limitations under the License.
 */

package org.apache.spark.sql.catalyst.analysis

import java.util.Locale
import javax.annotation.concurrent.GuardedBy

import scala.collection.mutable
import scala.reflect.ClassTag
import scala.util.{Failure, Success, Try}

import org.apache.spark.internal.Logging
import org.apache.spark.sql.AnalysisException
import org.apache.spark.sql.catalyst.FunctionIdentifier
import org.apache.spark.sql.catalyst.analysis.FunctionRegistry.FunctionBuilder
import org.apache.spark.sql.catalyst.expressions._
import org.apache.spark.sql.catalyst.expressions.aggregate._
import org.apache.spark.sql.catalyst.expressions.xml._
import org.apache.spark.sql.types._


/**
 * A catalog for looking up user defined functions, used by an [[Analyzer]].
 *
 * Note:
 *   1) The implementation should be thread-safe to allow concurrent access.
 *   2) the database name is always case-sensitive here, callers are responsible to
 *      format the database name w.r.t. case-sensitive config.
 */
trait FunctionRegistry {

  final def registerFunction(name: FunctionIdentifier, builder: FunctionBuilder): Unit = {
    val info = new ExpressionInfo(
      builder.getClass.getCanonicalName, name.database.orNull, name.funcName)
    registerFunction(name, info, builder)
  }

  def registerFunction(
    name: FunctionIdentifier,
    info: ExpressionInfo,
    builder: FunctionBuilder): Unit

  /* Create or replace a temporary function. */
  final def createOrReplaceTempFunction(name: String, builder: FunctionBuilder): Unit = {
    registerFunction(
      FunctionIdentifier(name),
      builder)
  }

  @throws[AnalysisException]("If function does not exist")
  def lookupFunction(name: FunctionIdentifier, children: Seq[Expression]): Expression

  /* List all of the registered function names. */
  def listFunction(): Seq[FunctionIdentifier]

  /* Get the class of the registered function by specified name. */
  def lookupFunction(name: FunctionIdentifier): Option[ExpressionInfo]

  /* Get the builder of the registered function by specified name. */
  def lookupFunctionBuilder(name: FunctionIdentifier): Option[FunctionBuilder]

  /** Drop a function and return whether the function existed. */
  def dropFunction(name: FunctionIdentifier): Boolean

  /** Checks if a function with a given name exists. */
  def functionExists(name: FunctionIdentifier): Boolean = lookupFunction(name).isDefined

  /** Clear all registered functions. */
  def clear(): Unit

  /** Create a copy of this registry with identical functions as this registry. */
  override def clone(): FunctionRegistry = throw new CloneNotSupportedException()
}

class SimpleFunctionRegistry extends FunctionRegistry with Logging {

  @GuardedBy("this")
  private val functionBuilders =
    new mutable.HashMap[FunctionIdentifier, (ExpressionInfo, FunctionBuilder)]

  // Resolution of the function name is always case insensitive, but the database name
  // depends on the caller
  private def normalizeFuncName(name: FunctionIdentifier): FunctionIdentifier = {
    FunctionIdentifier(name.funcName.toLowerCase(Locale.ROOT), name.database)
  }

  override def registerFunction(
      name: FunctionIdentifier,
      info: ExpressionInfo,
      builder: FunctionBuilder): Unit = synchronized {
    val normalizedName = normalizeFuncName(name)
    val newFunction = (info, builder)
    functionBuilders.put(normalizedName, newFunction) match {
      case Some(previousFunction) if previousFunction != newFunction =>
        logWarning(s"The function $normalizedName replaced a previously registered function.")
      case _ =>
    }
  }

  override def lookupFunction(name: FunctionIdentifier, children: Seq[Expression]): Expression = {
    val func = synchronized {
      functionBuilders.get(normalizeFuncName(name)).map(_._2).getOrElse {
        throw new AnalysisException(s"undefined function $name")
      }
    }
    func(children)
  }

  override def listFunction(): Seq[FunctionIdentifier] = synchronized {
    functionBuilders.iterator.map(_._1).toList
  }

  override def lookupFunction(name: FunctionIdentifier): Option[ExpressionInfo] = synchronized {
    functionBuilders.get(normalizeFuncName(name)).map(_._1)
  }

  override def lookupFunctionBuilder(
      name: FunctionIdentifier): Option[FunctionBuilder] = synchronized {
    functionBuilders.get(normalizeFuncName(name)).map(_._2)
  }

  override def dropFunction(name: FunctionIdentifier): Boolean = synchronized {
    functionBuilders.remove(normalizeFuncName(name)).isDefined
  }

  override def clear(): Unit = synchronized {
    functionBuilders.clear()
  }

  override def clone(): SimpleFunctionRegistry = synchronized {
    val registry = new SimpleFunctionRegistry
    functionBuilders.iterator.foreach { case (name, (info, builder)) =>
      registry.registerFunction(name, info, builder)
    }
    registry
  }
}

/**
 * A trivial catalog that returns an error when a function is requested. Used for testing when all
 * functions are already filled in and the analyzer needs only to resolve attribute references.
 */
object EmptyFunctionRegistry extends FunctionRegistry {
  override def registerFunction(
      name: FunctionIdentifier, info: ExpressionInfo, builder: FunctionBuilder): Unit = {
    throw new UnsupportedOperationException
  }

  override def lookupFunction(name: FunctionIdentifier, children: Seq[Expression]): Expression = {
    throw new UnsupportedOperationException
  }

  override def listFunction(): Seq[FunctionIdentifier] = {
    throw new UnsupportedOperationException
  }

  override def lookupFunction(name: FunctionIdentifier): Option[ExpressionInfo] = {
    throw new UnsupportedOperationException
  }

  override def lookupFunctionBuilder(name: FunctionIdentifier): Option[FunctionBuilder] = {
    throw new UnsupportedOperationException
  }

  override def dropFunction(name: FunctionIdentifier): Boolean = {
    throw new UnsupportedOperationException
  }

  override def clear(): Unit = {
    throw new UnsupportedOperationException
  }

  override def clone(): FunctionRegistry = this
}


object FunctionRegistry {

  type FunctionBuilder = Seq[Expression] => Expression

  // Note: Whenever we add a new entry here, make sure we also update ExpressionToSQLSuite
  val expressions: Map[String, (ExpressionInfo, FunctionBuilder)] = Map(
    // misc non-aggregate functions
    expression[Abs]("abs"),
    expression[Coalesce]("coalesce"),
    expression[Explode]("explode"),
    expressionGeneratorOuter[Explode]("explode_outer"),
    expression[Greatest]("greatest"),
    expression[If]("if"),
    expression[Inline]("inline"),
    expressionGeneratorOuter[Inline]("inline_outer"),
    expression[IsNaN]("isnan"),
    expression[IfNull]("ifnull"),
    expression[IsNull]("isnull"),
    expression[IsNotNull]("isnotnull"),
    expression[Least]("least"),
    expression[NaNvl]("nanvl"),
    expression[NullIf]("nullif"),
    expression[Nvl]("nvl"),
    expression[Nvl2]("nvl2"),
    expression[PosExplode]("posexplode"),
    expressionGeneratorOuter[PosExplode]("posexplode_outer"),
    expression[Rand]("rand"),
    expression[Randn]("randn"),
    expression[Stack]("stack"),
    expression[CaseWhen]("when"),

    // math functions
    expression[Acos]("acos"),
    expression[Acosh]("acosh"),
    expression[Asin]("asin"),
    expression[Asinh]("asinh"),
    expression[Atan]("atan"),
    expression[Atan2]("atan2"),
    expression[Atanh]("atanh"),
    expression[Bin]("bin"),
    expression[BRound]("bround"),
    expression[Cbrt]("cbrt"),
    expression[Ceil]("ceil"),
    expression[Ceil]("ceiling"),
    expression[Cos]("cos"),
    expression[Cosh]("cosh"),
    expression[Conv]("conv"),
    expression[ToDegrees]("degrees"),
    expression[EulerNumber]("e"),
    expression[Exp]("exp"),
    expression[Expm1]("expm1"),
    expression[Floor]("floor"),
    expression[Factorial]("factorial"),
    expression[Hex]("hex"),
    expression[Hypot]("hypot"),
    expression[Logarithm]("log"),
    expression[Log10]("log10"),
    expression[Log1p]("log1p"),
    expression[Log2]("log2"),
    expression[Log]("ln"),
    expression[Remainder]("mod"),
    expression[UnaryMinus]("negative"),
    expression[Pi]("pi"),
    expression[Pmod]("pmod"),
    expression[UnaryPositive]("positive"),
    expression[Pow]("pow"),
    expression[Pow]("power"),
    expression[ToRadians]("radians"),
    expression[Rint]("rint"),
    expression[Round]("round"),
    expression[ShiftLeft]("shiftleft"),
    expression[ShiftRight]("shiftright"),
    expression[ShiftRightUnsigned]("shiftrightunsigned"),
    expression[Signum]("sign"),
    expression[Signum]("signum"),
    expression[Sin]("sin"),
    expression[Sinh]("sinh"),
    expression[StringToMap]("str_to_map"),
    expression[Sqrt]("sqrt"),
    expression[Tan]("tan"),
    expression[Cot]("cot"),
    expression[Tanh]("tanh"),

    expression[Add]("+"),
    expression[Subtract]("-"),
    expression[Multiply]("*"),
    expression[Divide]("/"),
    expression[IntegralDivide]("div"),
    expression[Remainder]("%"),

    // aggregate functions
    expression[HyperLogLogPlusPlus]("approx_count_distinct"),
    expression[Average]("avg"),
    expression[Corr]("corr"),
    expression[Count]("count"),
    expression[CountIf]("count_if"),
    expression[CovPopulation]("covar_pop"),
    expression[CovSample]("covar_samp"),
    expression[First]("first"),
    expression[First]("first_value"),
    expression[Kurtosis]("kurtosis"),
    expression[Last]("last"),
    expression[Last]("last_value"),
    expression[Max]("max"),
    expression[MaxBy]("max_by"),
    expression[Average]("mean"),
    expression[Min]("min"),
    expression[MinBy]("min_by"),
    expression[Percentile]("percentile"),
    expression[Skewness]("skewness"),
    expression[ApproximatePercentile]("percentile_approx"),
    expression[ApproximatePercentile]("approx_percentile"),
    expression[StddevSamp]("std"),
    expression[StddevSamp]("stddev"),
    expression[StddevPop]("stddev_pop"),
    expression[StddevSamp]("stddev_samp"),
    expression[Sum]("sum"),
    expression[VarianceSamp]("variance"),
    expression[VariancePop]("var_pop"),
    expression[VarianceSamp]("var_samp"),
    expression[CollectList]("collect_list"),
    expression[CollectSet]("collect_set"),
    expression[CountMinSketchAgg]("count_min_sketch"),
    expression[EveryAgg]("every"),
    expression[AnyAgg]("any"),
    expression[SomeAgg]("some"),

    // string functions
    expression[Ascii]("ascii"),
    expression[Chr]("char"),
    expression[Chr]("chr"),
    expression[Base64]("base64"),
    expression[BitLength]("bit_length"),
    expression[Length]("char_length"),
    expression[Length]("character_length"),
    expression[ConcatWs]("concat_ws"),
    expression[Decode]("decode"),
    expression[Elt]("elt"),
    expression[Encode]("encode"),
    expression[FindInSet]("find_in_set"),
    expression[FormatNumber]("format_number"),
    expression[FormatString]("format_string"),
    expression[GetJsonObject]("get_json_object"),
    expression[InitCap]("initcap"),
    expression[StringInstr]("instr"),
    expression[Lower]("lcase"),
    expression[Length]("length"),
    expression[Levenshtein]("levenshtein"),
    expression[Like]("like"),
    expression[Lower]("lower"),
    expression[OctetLength]("octet_length"),
    expression[StringLocate]("locate"),
    expression[StringLPad]("lpad"),
    expression[StringTrimLeft]("ltrim"),
    expression[JsonTuple]("json_tuple"),
    expression[ParseUrl]("parse_url"),
    expression[StringLocate]("position"),
    expression[FormatString]("printf"),
    expression[RegExpExtract]("regexp_extract"),
    expression[RegExpReplace]("regexp_replace"),
    expression[StringRepeat]("repeat"),
    expression[StringReplace]("replace"),
    expression[Overlay]("overlay"),
    expression[RLike]("rlike"),
    expression[StringRPad]("rpad"),
    expression[StringTrimRight]("rtrim"),
    expression[Sentences]("sentences"),
    expression[SoundEx]("soundex"),
    expression[StringSpace]("space"),
    expression[StringSplit]("split"),
    expression[Substring]("substr"),
    expression[Substring]("substring"),
    expression[Left]("left"),
    expression[Right]("right"),
    expression[SubstringIndex]("substring_index"),
    expression[StringTranslate]("translate"),
    expression[StringTrim]("trim"),
    expression[Upper]("ucase"),
    expression[UnBase64]("unbase64"),
    expression[Unhex]("unhex"),
    expression[Upper]("upper"),
    expression[XPathList]("xpath"),
    expression[XPathBoolean]("xpath_boolean"),
    expression[XPathDouble]("xpath_double"),
    expression[XPathDouble]("xpath_number"),
    expression[XPathFloat]("xpath_float"),
    expression[XPathInt]("xpath_int"),
    expression[XPathLong]("xpath_long"),
    expression[XPathShort]("xpath_short"),
    expression[XPathString]("xpath_string"),

    // datetime functions
    expression[AddMonths]("add_months"),
    expression[CurrentDate]("current_date"),
    expression[CurrentTimestamp]("current_timestamp"),
    expression[DateDiff]("datediff"),
    expression[DateAdd]("date_add"),
    expression[DateFormatClass]("date_format"),
    expression[DateSub]("date_sub"),
    expression[DayOfMonth]("day"),
    expression[DayOfYear]("dayofyear"),
    expression[DayOfMonth]("dayofmonth"),
    expression[FromUnixTime]("from_unixtime"),
    expression[FromUTCTimestamp]("from_utc_timestamp"),
    expression[Hour]("hour"),
    expression[LastDay]("last_day"),
    expression[Minute]("minute"),
    expression[Month]("month"),
    expression[MonthsBetween]("months_between"),
    expression[NextDay]("next_day"),
    expression[CurrentTimestamp]("now"),
    expression[Quarter]("quarter"),
    expression[Second]("second"),
    expression[ParseToTimestamp]("to_timestamp"),
    expression[ParseToDate]("to_date"),
    expression[ToUnixTimestamp]("to_unix_timestamp"),
    expression[ToUTCTimestamp]("to_utc_timestamp"),
    expression[TruncDate]("trunc"),
    expression[TruncTimestamp]("date_trunc"),
    expression[UnixTimestamp]("unix_timestamp"),
    expression[DayOfWeek]("dayofweek"),
    expression[WeekDay]("weekday"),
    expression[WeekOfYear]("weekofyear"),
    expression[Year]("year"),
    expression[TimeWindow]("window"),
<<<<<<< HEAD
    expression[MakeTimestamp]("make_timestamp"),
=======
    expression[MakeDate]("make_date"),
>>>>>>> 022667ce

    // collection functions
    expression[CreateArray]("array"),
    expression[ArrayContains]("array_contains"),
    expression[ArraysOverlap]("arrays_overlap"),
    expression[ArrayIntersect]("array_intersect"),
    expression[ArrayJoin]("array_join"),
    expression[ArrayPosition]("array_position"),
    expression[ArraySort]("array_sort"),
    expression[ArrayExcept]("array_except"),
    expression[ArrayUnion]("array_union"),
    expression[CreateMap]("map"),
    expression[CreateNamedStruct]("named_struct"),
    expression[ElementAt]("element_at"),
    expression[MapFromArrays]("map_from_arrays"),
    expression[MapKeys]("map_keys"),
    expression[MapValues]("map_values"),
    expression[MapEntries]("map_entries"),
    expression[MapFromEntries]("map_from_entries"),
    expression[MapConcat]("map_concat"),
    expression[Size]("size"),
    expression[Slice]("slice"),
    expression[Size]("cardinality"),
    expression[ArraysZip]("arrays_zip"),
    expression[SortArray]("sort_array"),
    expression[Shuffle]("shuffle"),
    expression[ArrayMin]("array_min"),
    expression[ArrayMax]("array_max"),
    expression[Reverse]("reverse"),
    expression[Concat]("concat"),
    expression[Flatten]("flatten"),
    expression[Sequence]("sequence"),
    expression[ArrayRepeat]("array_repeat"),
    expression[ArrayRemove]("array_remove"),
    expression[ArrayDistinct]("array_distinct"),
    expression[ArrayTransform]("transform"),
    expression[MapFilter]("map_filter"),
    expression[ArrayFilter]("filter"),
    expression[ArrayExists]("exists"),
    expression[ArrayAggregate]("aggregate"),
    expression[TransformValues]("transform_values"),
    expression[TransformKeys]("transform_keys"),
    expression[MapZipWith]("map_zip_with"),
    expression[ZipWith]("zip_with"),

    CreateStruct.registryEntry,

    // misc functions
    expression[AssertTrue]("assert_true"),
    expression[Crc32]("crc32"),
    expression[Md5]("md5"),
    expression[Uuid]("uuid"),
    expression[Murmur3Hash]("hash"),
    expression[XxHash64]("xxhash64"),
    expression[Sha1]("sha"),
    expression[Sha1]("sha1"),
    expression[Sha2]("sha2"),
    expression[SparkPartitionID]("spark_partition_id"),
    expression[InputFileName]("input_file_name"),
    expression[InputFileBlockStart]("input_file_block_start"),
    expression[InputFileBlockLength]("input_file_block_length"),
    expression[MonotonicallyIncreasingID]("monotonically_increasing_id"),
    expression[CurrentDatabase]("current_database"),
    expression[CallMethodViaReflection]("reflect"),
    expression[CallMethodViaReflection]("java_method"),

    // grouping sets
    expression[Cube]("cube"),
    expression[Rollup]("rollup"),
    expression[Grouping]("grouping"),
    expression[GroupingID]("grouping_id"),

    // window functions
    expression[Lead]("lead"),
    expression[Lag]("lag"),
    expression[RowNumber]("row_number"),
    expression[CumeDist]("cume_dist"),
    expression[NTile]("ntile"),
    expression[Rank]("rank"),
    expression[DenseRank]("dense_rank"),
    expression[PercentRank]("percent_rank"),

    // predicates
    expression[And]("and"),
    expression[In]("in"),
    expression[Not]("not"),
    expression[Or]("or"),

    // comparison operators
    expression[EqualNullSafe]("<=>"),
    expression[EqualTo]("="),
    expression[EqualTo]("=="),
    expression[GreaterThan](">"),
    expression[GreaterThanOrEqual](">="),
    expression[LessThan]("<"),
    expression[LessThanOrEqual]("<="),
    expression[Not]("!"),

    // bitwise
    expression[BitwiseAnd]("&"),
    expression[BitwiseNot]("~"),
    expression[BitwiseOr]("|"),
    expression[BitwiseXor]("^"),

    // json
    expression[StructsToJson]("to_json"),
    expression[JsonToStructs]("from_json"),
    expression[SchemaOfJson]("schema_of_json"),

    // cast
    expression[Cast]("cast"),
    // Cast aliases (SPARK-16730)
    castAlias("boolean", BooleanType),
    castAlias("tinyint", ByteType),
    castAlias("smallint", ShortType),
    castAlias("int", IntegerType),
    castAlias("bigint", LongType),
    castAlias("float", FloatType),
    castAlias("double", DoubleType),
    castAlias("decimal", DecimalType.USER_DEFAULT),
    castAlias("date", DateType),
    castAlias("timestamp", TimestampType),
    castAlias("binary", BinaryType),
    castAlias("string", StringType),

    // csv
    expression[CsvToStructs]("from_csv"),
    expression[SchemaOfCsv]("schema_of_csv"),
    expression[StructsToCsv]("to_csv")
  )

  val builtin: SimpleFunctionRegistry = {
    val fr = new SimpleFunctionRegistry
    expressions.foreach {
      case (name, (info, builder)) => fr.registerFunction(FunctionIdentifier(name), info, builder)
    }
    fr
  }

  val functionSet: Set[FunctionIdentifier] = builtin.listFunction().toSet

  /** See usage above. */
  private def expression[T <: Expression](name: String)
      (implicit tag: ClassTag[T]): (String, (ExpressionInfo, FunctionBuilder)) = {

    // For `RuntimeReplaceable`, skip the constructor with most arguments, which is the main
    // constructor and contains non-parameter `child` and should not be used as function builder.
    val constructors = if (classOf[RuntimeReplaceable].isAssignableFrom(tag.runtimeClass)) {
      val all = tag.runtimeClass.getConstructors
      val maxNumArgs = all.map(_.getParameterCount).max
      all.filterNot(_.getParameterCount == maxNumArgs)
    } else {
      tag.runtimeClass.getConstructors
    }
    // See if we can find a constructor that accepts Seq[Expression]
    val varargCtor = constructors.find(_.getParameterTypes.toSeq == Seq(classOf[Seq[_]]))
    val builder = (expressions: Seq[Expression]) => {
      if (varargCtor.isDefined) {
        // If there is an apply method that accepts Seq[Expression], use that one.
        Try(varargCtor.get.newInstance(expressions).asInstanceOf[Expression]) match {
          case Success(e) => e
          case Failure(e) =>
            // the exception is an invocation exception. To get a meaningful message, we need the
            // cause.
            throw new AnalysisException(e.getCause.getMessage)
        }
      } else {
        // Otherwise, find a constructor method that matches the number of arguments, and use that.
        val params = Seq.fill(expressions.size)(classOf[Expression])
        val f = constructors.find(_.getParameterTypes.toSeq == params).getOrElse {
          val validParametersCount = constructors
            .filter(_.getParameterTypes.forall(_ == classOf[Expression]))
            .map(_.getParameterCount).distinct.sorted
          val expectedNumberOfParameters = if (validParametersCount.length == 1) {
            validParametersCount.head.toString
          } else {
            validParametersCount.init.mkString("one of ", ", ", " and ") +
              validParametersCount.last
          }
          throw new AnalysisException(s"Invalid number of arguments for function $name. " +
            s"Expected: $expectedNumberOfParameters; Found: ${params.length}")
        }
        Try(f.newInstance(expressions : _*).asInstanceOf[Expression]) match {
          case Success(e) => e
          case Failure(e) =>
            // the exception is an invocation exception. To get a meaningful message, we need the
            // cause.
            throw new AnalysisException(e.getCause.getMessage)
        }
      }
    }

    (name, (expressionInfo[T](name), builder))
  }

  /**
   * Creates a function registry lookup entry for cast aliases (SPARK-16730).
   * For example, if name is "int", and dataType is IntegerType, this means int(x) would become
   * an alias for cast(x as IntegerType).
   * See usage above.
   */
  private def castAlias(
      name: String,
      dataType: DataType): (String, (ExpressionInfo, FunctionBuilder)) = {
    val builder = (args: Seq[Expression]) => {
      if (args.size != 1) {
        throw new AnalysisException(s"Function $name accepts only one argument")
      }
      Cast(args.head, dataType)
    }
    val clazz = scala.reflect.classTag[Cast].runtimeClass
    val usage = "_FUNC_(expr) - Casts the value `expr` to the target data type `_FUNC_`."
    val expressionInfo =
      new ExpressionInfo(clazz.getCanonicalName, null, name, usage, "", "", "", "", "")
    (name, (expressionInfo, builder))
  }

  /**
   * Creates an [[ExpressionInfo]] for the function as defined by expression T using the given name.
   */
  private def expressionInfo[T <: Expression : ClassTag](name: String): ExpressionInfo = {
    val clazz = scala.reflect.classTag[T].runtimeClass
    val df = clazz.getAnnotation(classOf[ExpressionDescription])
    if (df != null) {
      if (df.extended().isEmpty) {
        new ExpressionInfo(
          clazz.getCanonicalName,
          null,
          name,
          df.usage(),
          df.arguments(),
          df.examples(),
          df.note(),
          df.since(),
          df.deprecated())
      } else {
        // This exists for the backward compatibility with old `ExpressionDescription`s defining
        // the extended description in `extended()`.
        new ExpressionInfo(clazz.getCanonicalName, null, name, df.usage(), df.extended())
      }
    } else {
      new ExpressionInfo(clazz.getCanonicalName, name)
    }
  }

  private def expressionGeneratorOuter[T <: Generator : ClassTag](name: String)
    : (String, (ExpressionInfo, FunctionBuilder)) = {
    val (_, (info, generatorBuilder)) = expression[T](name)
    val outerBuilder = (args: Seq[Expression]) => {
      GeneratorOuter(generatorBuilder(args).asInstanceOf[Generator])
    }
    (name, (info, outerBuilder))
  }
}<|MERGE_RESOLUTION|>--- conflicted
+++ resolved
@@ -414,11 +414,8 @@
     expression[WeekOfYear]("weekofyear"),
     expression[Year]("year"),
     expression[TimeWindow]("window"),
-<<<<<<< HEAD
+    expression[MakeDate]("make_date"),
     expression[MakeTimestamp]("make_timestamp"),
-=======
-    expression[MakeDate]("make_date"),
->>>>>>> 022667ce
 
     // collection functions
     expression[CreateArray]("array"),
