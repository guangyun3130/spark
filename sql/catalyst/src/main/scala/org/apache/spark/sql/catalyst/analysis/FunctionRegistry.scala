--- conflicted
+++ resolved
@@ -453,12 +453,9 @@
     expression[TrySubtract]("try_subtract"),
     expression[TryMultiply]("try_multiply"),
     expression[TryElementAt]("try_element_at"),
-<<<<<<< HEAD
     expression[TryAverage]("try_avg"),
-=======
     expression[TrySum]("try_sum"),
     expression[TryToBinary]("try_to_binary"),
->>>>>>> 564a16dd
 
     // aggregate functions
     expression[HyperLogLogPlusPlus]("approx_count_distinct"),
