/*
 * Licensed to the Apache Software Foundation (ASF) under one or more
 * contributor license agreements.  See the NOTICE file distributed with
 * this work for additional information regarding copyright ownership.
 * The ASF licenses this file to You under the Apache License, Version 2.0
 * (the "License"); you may not use this file except in compliance with
 * the License.  You may obtain a copy of the License at
 *
 *    http://www.apache.org/licenses/LICENSE-2.0
 *
 * Unless required by applicable law or agreed to in writing, software
 * distributed under the License is distributed on an "AS IS" BASIS,
 * WITHOUT WARRANTIES OR CONDITIONS OF ANY KIND, either express or implied.
 * See the License for the specific language governing permissions and
 * limitations under the License.
 */

package org.apache.spark.sql.catalyst.analysis

import scala.reflect.ClassTag
import scala.util.{Failure, Success, Try}

import org.apache.spark.sql.AnalysisException
import org.apache.spark.sql.catalyst.analysis.FunctionRegistry.FunctionBuilder
import org.apache.spark.sql.catalyst.expressions._
import org.apache.spark.sql.catalyst.util.StringKeyHashMap


/** A catalog for looking up user defined functions, used by an [[Analyzer]]. */
trait FunctionRegistry {

  def registerFunction(name: String, builder: FunctionBuilder): Unit

  @throws[AnalysisException]("If function does not exist")
  def lookupFunction(name: String, children: Seq[Expression]): Expression
}

class OverrideFunctionRegistry(underlying: FunctionRegistry) extends FunctionRegistry {

  private val functionBuilders = StringKeyHashMap[FunctionBuilder](caseSensitive = false)

  override def registerFunction(name: String, builder: FunctionBuilder): Unit = {
    functionBuilders.put(name, builder)
  }

  override def lookupFunction(name: String, children: Seq[Expression]): Expression = {
    functionBuilders.get(name).map(_(children)).getOrElse(underlying.lookupFunction(name, children))
  }
}

class SimpleFunctionRegistry extends FunctionRegistry {

  private val functionBuilders = StringKeyHashMap[FunctionBuilder](caseSensitive = false)

  override def registerFunction(name: String, builder: FunctionBuilder): Unit = {
    functionBuilders.put(name, builder)
  }

  override def lookupFunction(name: String, children: Seq[Expression]): Expression = {
    val func = functionBuilders.get(name).getOrElse {
      throw new AnalysisException(s"undefined function $name")
    }
    func(children)
  }
}

/**
 * A trivial catalog that returns an error when a function is requested. Used for testing when all
 * functions are already filled in and the analyzer needs only to resolve attribute references.
 */
object EmptyFunctionRegistry extends FunctionRegistry {
  override def registerFunction(name: String, builder: FunctionBuilder): Unit = {
    throw new UnsupportedOperationException
  }

  override def lookupFunction(name: String, children: Seq[Expression]): Expression = {
    throw new UnsupportedOperationException
  }
}


object FunctionRegistry {

  type FunctionBuilder = Seq[Expression] => Expression

  val expressions: Map[String, FunctionBuilder] = Map(
    // misc non-aggregate functions
    expression[Abs]("abs"),
    expression[CreateArray]("array"),
    expression[Coalesce]("coalesce"),
    expression[Explode]("explode"),
    expression[If]("if"),
    expression[IsNull]("isnull"),
    expression[IsNotNull]("isnotnull"),
    expression[Coalesce]("nvl"),
    expression[Rand]("rand"),
    expression[Randn]("randn"),
    expression[CreateStruct]("struct"),
    expression[CreateNamedStruct]("named_struct"),
    expression[Sqrt]("sqrt"),

    // math functions
    expression[Acos]("acos"),
    expression[Asin]("asin"),
    expression[Atan]("atan"),
    expression[Atan2]("atan2"),
    expression[Bin]("bin"),
    expression[Cbrt]("cbrt"),
    expression[Ceil]("ceil"),
    expression[Ceil]("ceiling"),
    expression[Cos]("cos"),
    expression[EulerNumber]("e"),
    expression[Exp]("exp"),
    expression[Expm1]("expm1"),
    expression[Floor]("floor"),
    expression[Factorial]("factorial"),
    expression[Hypot]("hypot"),
    expression[Hex]("hex"),
    expression[Logarithm]("log"),
    expression[Log]("ln"),
    expression[Log10]("log10"),
    expression[Log1p]("log1p"),
    expression[UnaryMinus]("negative"),
    expression[Pi]("pi"),
    expression[Log2]("log2"),
    expression[Pow]("pow"),
    expression[Pow]("power"),
    expression[UnaryPositive]("positive"),
    expression[Rint]("rint"),
    expression[ShiftLeft]("shiftleft"),
    expression[ShiftRight]("shiftright"),
    expression[ShiftRightUnsigned]("shiftrightunsigned"),
    expression[Signum]("sign"),
    expression[Signum]("signum"),
    expression[Sin]("sin"),
    expression[Sinh]("sinh"),
    expression[Tan]("tan"),
    expression[Tanh]("tanh"),
    expression[ToDegrees]("degrees"),
    expression[ToRadians]("radians"),

    // misc functions
    expression[Md5]("md5"),
    expression[Sha2]("sha2"),
    expression[Sha1]("sha1"),
    expression[Sha1]("sha"),
    expression[Crc32]("crc32"),

    // aggregate functions
    expression[Average]("avg"),
    expression[Count]("count"),
    expression[First]("first"),
    expression[Last]("last"),
    expression[Max]("max"),
    expression[Min]("min"),
    expression[Sum]("sum"),

    // string functions
    expression[Ascii]("ascii"),
    expression[Base64]("base64"),
    expression[Encode]("encode"),
    expression[Decode]("decode"),
    expression[Lower]("lcase"),
    expression[Lower]("lower"),
    expression[StringLength]("length"),
    expression[Substring]("substr"),
    expression[Substring]("substring"),
    expression[UnBase64]("unbase64"),
    expression[Upper]("ucase"),
<<<<<<< HEAD
    expression[Upper]("upper"),

    // datetime functions
    expression[DateFormatClass]("dateformat"),
    expression[Year]("year"),
    expression[Quarter]("quarter"),
    expression[Month]("month"),
    expression[Day]("day"),
    expression[Hour]("hour"),
    expression[Minute]("minute"),
    expression[Second]("second"),
    expression[WeekOfYear]("weekofyear")
=======
    expression[UnHex]("unhex"),
    expression[Upper]("upper"),

    // datetime functions
    expression[CurrentDate]("current_date"),
    expression[CurrentTimestamp]("current_timestamp")
>>>>>>> f35b0c34
  )

  val builtin: FunctionRegistry = {
    val fr = new SimpleFunctionRegistry
    expressions.foreach { case (name, builder) => fr.registerFunction(name, builder) }
    fr
  }

  /** See usage above. */
  private def expression[T <: Expression](name: String)
      (implicit tag: ClassTag[T]): (String, FunctionBuilder) = {

    // See if we can find a constructor that accepts Seq[Expression]
    val varargCtor = Try(tag.runtimeClass.getDeclaredConstructor(classOf[Seq[_]])).toOption
    val builder = (expressions: Seq[Expression]) => {
      if (varargCtor.isDefined) {
        // If there is an apply method that accepts Seq[Expression], use that one.
        varargCtor.get.newInstance(expressions).asInstanceOf[Expression]
      } else {
        // Otherwise, find an ctor method that matches the number of arguments, and use that.
        val params = Seq.fill(expressions.size)(classOf[Expression])
        val f = Try(tag.runtimeClass.getDeclaredConstructor(params : _*)) match {
          case Success(e) =>
            e
          case Failure(e) =>
            throw new AnalysisException(s"Invalid number of arguments for function $name")
        }
        f.newInstance(expressions : _*).asInstanceOf[Expression]
      }
    }
    (name, builder)
  }
}<|MERGE_RESOLUTION|>--- conflicted
+++ resolved
@@ -167,10 +167,12 @@
     expression[Substring]("substring"),
     expression[UnBase64]("unbase64"),
     expression[Upper]("ucase"),
-<<<<<<< HEAD
+    expression[UnHex]("unhex"),
     expression[Upper]("upper"),
 
     // datetime functions
+    expression[CurrentDate]("current_date"),
+    expression[CurrentTimestamp]("current_timestamp"),
     expression[DateFormatClass]("dateformat"),
     expression[Year]("year"),
     expression[Quarter]("quarter"),
@@ -180,14 +182,6 @@
     expression[Minute]("minute"),
     expression[Second]("second"),
     expression[WeekOfYear]("weekofyear")
-=======
-    expression[UnHex]("unhex"),
-    expression[Upper]("upper"),
-
-    // datetime functions
-    expression[CurrentDate]("current_date"),
-    expression[CurrentTimestamp]("current_timestamp")
->>>>>>> f35b0c34
   )
 
   val builtin: FunctionRegistry = {
