--- conflicted
+++ resolved
@@ -328,128 +328,6 @@
   override val evaluateExpression = min
 }
 
-<<<<<<< HEAD
-=======
-// Compute the sample standard deviation of a column
-case class Stddev(child: Expression) extends StddevAgg(child) {
-
-  override def isSample: Boolean = true
-  override def prettyName: String = "stddev"
-}
-
-// Compute the population standard deviation of a column
-case class StddevPop(child: Expression) extends StddevAgg(child) {
-
-  override def isSample: Boolean = false
-  override def prettyName: String = "stddev_pop"
-}
-
-// Compute the sample standard deviation of a column
-case class StddevSamp(child: Expression) extends StddevAgg(child) {
-
-  override def isSample: Boolean = true
-  override def prettyName: String = "stddev_samp"
-}
-
-// Compute standard deviation based on online algorithm specified here:
-// http://en.wikipedia.org/wiki/Algorithms_for_calculating_variance
-abstract class StddevAgg(child: Expression) extends DeclarativeAggregate {
-
-  override def children: Seq[Expression] = child :: Nil
-
-  override def nullable: Boolean = true
-
-  def isSample: Boolean
-
-  // Return data type.
-  override def dataType: DataType = resultType
-
-  // Expected input data type.
-  // TODO: Right now, we replace old aggregate functions (based on AggregateExpression1) to the
-  // new version at planning time (after analysis phase). For now, NullType is added at here
-  // to make it resolved when we have cases like `select stddev(null)`.
-  // We can use our analyzer to cast NullType to the default data type of the NumericType once
-  // we remove the old aggregate functions. Then, we will not need NullType at here.
-  override def inputTypes: Seq[AbstractDataType] = Seq(TypeCollection(NumericType, NullType))
-
-  private val resultType = DoubleType
-
-  private val count = AttributeReference("count", resultType)()
-  private val avg = AttributeReference("avg", resultType)()
-  private val mk = AttributeReference("mk", resultType)()
-
-  override val aggBufferAttributes = count :: avg :: mk :: Nil
-
-  override val initialValues = Seq(
-    /* count = */ Cast(Literal(0), resultType),
-    /* avg = */ Cast(Literal(0), resultType),
-    /* mk = */ Cast(Literal(0), resultType)
-  )
-
-  override val updateExpressions = {
-    val value = Cast(child, resultType)
-    val newCount = count + Cast(Literal(1), resultType)
-
-    // update average
-    // avg = avg + (value - avg)/count
-    val newAvg = avg + (value - avg) / newCount
-
-    // update sum of square of difference from mean
-    // Mk = Mk + (value - preAvg) * (value - updatedAvg)
-    val newMk = mk + (value - avg) * (value - newAvg)
-
-    Seq(
-      /* count = */ If(IsNull(child), count, newCount),
-      /* avg = */ If(IsNull(child), avg, newAvg),
-      /* mk = */ If(IsNull(child), mk, newMk)
-    )
-  }
-
-  override val mergeExpressions = {
-
-    // count merge
-    val newCount = count.left + count.right
-
-    // average merge
-    val newAvg = ((avg.left * count.left) + (avg.right * count.right)) / newCount
-
-    // update sum of square differences
-    val newMk = {
-      val avgDelta = avg.right - avg.left
-      val mkDelta = (avgDelta * avgDelta) * (count.left * count.right) / newCount
-      mk.left + mk.right + mkDelta
-    }
-
-    Seq(
-      /* count = */ If(IsNull(count.left), count.right,
-                       If(IsNull(count.right), count.left, newCount)),
-      /* avg = */ If(IsNull(avg.left), avg.right,
-                     If(IsNull(avg.right), avg.left, newAvg)),
-      /* mk = */ If(IsNull(mk.left), mk.right,
-                    If(IsNull(mk.right), mk.left, newMk))
-    )
-  }
-
-  override val evaluateExpression = {
-    // when count == 0, return null
-    // when count == 1, return 0
-    // when count >1
-    // stddev_samp = sqrt (mk/(count -1))
-    // stddev_pop = sqrt (mk/count)
-    val varCol =
-      if (isSample) {
-        mk / Cast((count - Cast(Literal(1), resultType)), resultType)
-      } else {
-        mk / count
-      }
-
-    If(EqualTo(count, Cast(Literal(0), resultType)), Cast(Literal(null), resultType),
-      If(EqualTo(count, Cast(Literal(1), resultType)), Cast(Literal(0), resultType),
-        Cast(Sqrt(varCol), resultType)))
-  }
-}
-
->>>>>>> a9676cc7
 case class Sum(child: Expression) extends DeclarativeAggregate {
 
   override def children: Seq[Expression] = child :: Nil
@@ -1255,7 +1133,7 @@
    * @param centralMoments Length `momentOrder + 1` array of central moments (un-normalized)
    *                       needed to compute the aggregate stat.
    */
-  def getStatistic(n: Double, mean: Double, centralMoments: Array[Double]): Double
+  def getStatistic(n: Double, mean: Double, centralMoments: Array[Double]): Any
 
   override final def eval(buffer: InternalRow): Any = {
     val n = buffer.getDouble(nOffset)
@@ -1273,9 +1151,7 @@
       moments(4) = buffer.getDouble(fourthMomentOffset)
     }
 
-    if (n == 0.0) null
-    else if (n == 1.0) 0.0
-    else getStatistic(n, mean, moments)
+    getStatistic(n, mean, moments)
   }
 }
 
@@ -1293,11 +1169,11 @@
 
   override protected val momentOrder = 2
 
-  override def getStatistic(n: Double, mean: Double, moments: Array[Double]): Double = {
+  override def getStatistic(n: Double, mean: Double, moments: Array[Double]): Any = {
     require(moments.length == momentOrder + 1,
       s"$prettyName requires ${momentOrder + 1} central moments, received: ${moments.length}")
 
-    if (n == 0.0) Double.NaN else math.sqrt(moments(2) / n)
+    if (n == 0.0) null else math.sqrt(moments(2) / n)
   }
 }
 
@@ -1316,11 +1192,11 @@
 
   override protected val momentOrder = 2
 
-  override def getStatistic(n: Double, mean: Double, moments: Array[Double]): Double = {
+  override def getStatistic(n: Double, mean: Double, moments: Array[Double]): Any = {
     require(moments.length == momentOrder + 1,
       s"$prettyName requires ${momentOrder + 1} central moments, received: ${moments.length}")
 
-    if (n == 0.0) Double.NaN else math.sqrt(moments(2) / n)
+    if (n == 0.0) null else math.sqrt(moments(2) / n)
   }
 }
 
@@ -1338,11 +1214,11 @@
 
   override protected val momentOrder = 2
 
-  override def getStatistic(n: Double, mean: Double, moments: Array[Double]): Double = {
+  override def getStatistic(n: Double, mean: Double, moments: Array[Double]): Any = {
     require(moments.length == momentOrder + 1,
       s"$prettyName requires ${momentOrder + 1} central moments, received: ${moments.length}")
 
-    if (n == 0.0 || n == 1.0) Double.NaN else math.sqrt(moments(2) / (n - 1.0))
+    if (n == 0.0 || n == 1.0) null else math.sqrt(moments(2) / (n - 1.0))
   }
 }
 
@@ -1360,11 +1236,11 @@
 
   override protected val momentOrder = 2
 
-  override def getStatistic(n: Double, mean: Double, moments: Array[Double]): Double = {
+  override def getStatistic(n: Double, mean: Double, moments: Array[Double]): Any = {
     require(moments.length == momentOrder + 1,
       s"$prettyName requires ${momentOrder + 1} central moments, received: ${moments.length}")
 
-    if (n == 0.0) Double.NaN else moments(2) / n
+    if (n == 0.0) null else moments(2) / n
   }
 }
 
@@ -1382,11 +1258,11 @@
 
   override protected val momentOrder = 2
 
-  override def getStatistic(n: Double, mean: Double, moments: Array[Double]): Double = {
+  override def getStatistic(n: Double, mean: Double, moments: Array[Double]): Any = {
     require(moments.length == momentOrder + 1,
       s"$prettyName requires ${momentOrder + 1} central moment, received: ${moments.length}")
 
-    if (n == 0.0 || n == 1.0) Double.NaN else moments(2) / (n - 1.0)
+    if (n == 0.0 || n == 1.0) null else moments(2) / (n - 1.0)
   }
 }
 
@@ -1404,11 +1280,11 @@
 
   override protected val momentOrder = 2
 
-  override def getStatistic(n: Double, mean: Double, moments: Array[Double]): Double = {
+  override def getStatistic(n: Double, mean: Double, moments: Array[Double]): Any = {
     require(moments.length == momentOrder + 1,
       s"$prettyName requires ${momentOrder + 1} central moment, received: ${moments.length}")
 
-    if (n == 0.0) Double.NaN else moments(2) / n
+    if (n == 0.0) null else moments(2) / n
   }
 }
 
@@ -1426,13 +1302,13 @@
 
   override protected val momentOrder = 3
 
-  override def getStatistic(n: Double, mean: Double, moments: Array[Double]): Double = {
+  override def getStatistic(n: Double, mean: Double, moments: Array[Double]): Any = {
     require(moments.length == momentOrder + 1,
       s"$prettyName requires ${momentOrder + 1} central moments, received: ${moments.length}")
     val m2 = moments(2)
     val m3 = moments(3)
     if (n == 0.0 || m2 == 0.0) {
-      Double.NaN
+      null 
     } else {
       math.sqrt(n) * m3 / math.sqrt(m2 * m2 * m2)
     }
@@ -1454,13 +1330,13 @@
   override protected val momentOrder = 4
 
   // NOTE: this is the formula for excess kurtosis, which is default for R and SciPy
-  override def getStatistic(n: Double, mean: Double, moments: Array[Double]): Double = {
+  override def getStatistic(n: Double, mean: Double, moments: Array[Double]): Any = {
     require(moments.length == momentOrder + 1,
       s"$prettyName requires ${momentOrder + 1} central moments, received: ${moments.length}")
     val m2 = moments(2)
     val m4 = moments(4)
     if (n == 0.0 || m2 == 0.0) {
-      Double.NaN
+      null 
     } else {
       n * m4 / (m2 * m2) - 3.0
     }
