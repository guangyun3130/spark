--- conflicted
+++ resolved
@@ -17,17 +17,14 @@
 
 package org.apache.spark.sql.catalyst.expressions.aggregate
 
-<<<<<<< HEAD
-import org.apache.spark.sql.catalyst._
-=======
 import java.lang.{Long => JLong}
 import java.util
 
 import com.clearspring.analytics.hash.MurmurHash
 
 import org.apache.spark.sql.AnalysisException
+import org.apache.spark.sql.catalyst._
 import org.apache.spark.sql.catalyst.InternalRow
->>>>>>> a37cd870
 import org.apache.spark.sql.catalyst.dsl.expressions._
 import org.apache.spark.sql.catalyst.expressions._
 import org.apache.spark.sql.types._
@@ -124,23 +121,7 @@
   override val evaluateExpression = Cast(currentCount, LongType)
 }
 
-/**
- * Returns the first value of `child` for a group of rows. If the first value of `child`
- * is `null`, it returns `null` (respecting nulls). Even if [[First]] is used on a already
- * sorted column, if we do partial aggregation and final aggregation (when mergeExpression
- * is used) its result will not be deterministic (unless the input table is sorted and has
- * a single partition, and we use a single reducer to do the aggregation.).
- * @param child
- */
-case class First(child: Expression, ignoreNullsExpr: Expression) extends DeclarativeAggregate {
-
-  def this(child: Expression) = this(child, Literal.create(false, BooleanType))
-
-  private val ignoreNulls: Boolean = ignoreNullsExpr match {
-    case Literal(b: Boolean, BooleanType) => b
-    case _ =>
-      throw new AnalysisException("The second argument of First should be a boolean literal.")
-  }
+case class First(child: Expression) extends DeclarativeAggregate {
 
   override def children: Seq[Expression] = child :: Nil
 
@@ -157,61 +138,24 @@
 
   private val first = AttributeReference("first", child.dataType)()
 
-  private val valueSet = AttributeReference("valueSet", BooleanType)()
-
-  override val aggBufferAttributes = first :: valueSet :: Nil
+  override val aggBufferAttributes = first :: Nil
 
   override val initialValues = Seq(
-    /* first = */ Literal.create(null, child.dataType),
-    /* valueSet = */ Literal.create(false, BooleanType)
-  )
-
-  override val updateExpressions = {
-    if (ignoreNulls) {
-      Seq(
-        /* first = */ If(Or(valueSet, IsNull(child)), first, child),
-        /* valueSet = */ Or(valueSet, IsNotNull(child))
-      )
-    } else {
-      Seq(
-        /* first = */ If(valueSet, first, child),
-        /* valueSet = */ Literal.create(true, BooleanType)
-      )
-    }
-  }
-
-  override val mergeExpressions = {
-    // For first, we can just check if valueSet.left is set to true. If it is set
-    // to true, we use first.right. If not, we use first.right (even if valueSet.right is
-    // false, we are safe to do so because first.right will be null in this case).
-    Seq(
-      /* first = */ If(valueSet.left, first.left, first.right),
-      /* valueSet = */ Or(valueSet.left, valueSet.right)
-    )
-  }
+    /* first = */ Literal.create(null, child.dataType)
+  )
+
+  override val updateExpressions = Seq(
+    /* first = */ If(IsNull(first), child, first)
+  )
+
+  override val mergeExpressions = Seq(
+    /* first = */ If(IsNull(first.left), first.right, first.left)
+  )
 
   override val evaluateExpression = first
-
-  override def toString: String = s"FIRST($child)${if (ignoreNulls) " IGNORE NULLS"}"
-}
-
-/**
- * Returns the last value of `child` for a group of rows. If the last value of `child`
- * is `null`, it returns `null` (respecting nulls). Even if [[Last]] is used on a already
- * sorted column, if we do partial aggregation and final aggregation (when mergeExpression
- * is used) its result will not be deterministic (unless the input table is sorted and has
- * a single partition, and we use a single reducer to do the aggregation.).
- * @param child
- */
-case class Last(child: Expression, ignoreNullsExpr: Expression) extends DeclarativeAggregate {
-
-  def this(child: Expression) = this(child, Literal.create(false, BooleanType))
-
-  private val ignoreNulls: Boolean = ignoreNullsExpr match {
-    case Literal(b: Boolean, BooleanType) => b
-    case _ =>
-      throw new AnalysisException("The second argument of First should be a boolean literal.")
-  }
+}
+
+case class Last(child: Expression) extends DeclarativeAggregate {
 
   override def children: Seq[Expression] = child :: Nil
 
@@ -234,33 +178,15 @@
     /* last = */ Literal.create(null, child.dataType)
   )
 
-  override val updateExpressions = {
-    if (ignoreNulls) {
-      Seq(
-        /* last = */ If(IsNull(child), last, child)
-      )
-    } else {
-      Seq(
-        /* last = */ child
-      )
-    }
-  }
-
-  override val mergeExpressions = {
-    if (ignoreNulls) {
-      Seq(
-        /* last = */ If(IsNull(last.right), last.left, last.right)
-      )
-    } else {
-      Seq(
-        /* last = */ last.right
-      )
-    }
-  }
+  override val updateExpressions = Seq(
+    /* last = */ If(IsNull(child), last, child)
+  )
+
+  override val mergeExpressions = Seq(
+    /* last = */ If(IsNull(last.right), last.left, last.right)
+  )
 
   override val evaluateExpression = last
-
-  override def toString: String = s"LAST($child)${if (ignoreNulls) " IGNORE NULLS"}"
 }
 
 case class Max(child: Expression) extends DeclarativeAggregate {
@@ -528,94 +454,116 @@
   override val evaluateExpression = Cast(currentSum, resultType)
 }
 
-<<<<<<< HEAD
-case class Corr(left: Expression, right: Expression) extends AlgebraicAggregate {
-
+case class Corr(
+    left: Expression,
+    right: Expression,
+    mutableAggBufferOffset: Int = 0,
+    inputAggBufferOffset: Int = 0)
+  extends ImperativeAggregate {
+  
   def children: Seq[Expression] = Seq(left, right)
-
+  
   def nullable: Boolean = false
-
+  
   def dataType: DataType = DoubleType
-
+  
   def inputTypes: Seq[AbstractDataType] = Seq(DoubleType)
-
-  private val xAvg = AttributeReference("xAvg", DoubleType)()
-  private val yAvg = AttributeReference("yAvg", DoubleType)()
-  private val ck = AttributeReference("Ck", DoubleType)()
-  private val mkX = AttributeReference("MkX", DoubleType)()
-  private val mkY = AttributeReference("MkY", DoubleType)()
-  private val count = AttributeReference("Count", DoubleType)()
-
-  override val bufferAttributes = ck :: mkX :: mkY :: xAvg :: yAvg :: count :: Nil
-
-  override val initialValues = {
-    Seq(
-    /* ck    = */ Literal(0.0),
-    /* MkX   = */ Literal(0.0),
-    /* MkY   = */ Literal(0.0),
-    /* xAvg  = */ Literal(0.0),
-    /* yAvg  = */ Literal(0.0),
-    /* Count = */ Literal(0.0)
-    )
-  }
-
-  override val updateExpressions = {
-    val x = Cast(left, DoubleType)
-    val y = Cast(right, DoubleType)
-    val deltaX = Subtract(x, xAvg)
-    val deltaY = Subtract(y, yAvg)
-    val newCount = Add(count, Literal(1.0))
-
-    val newXAvg = Add(xAvg, Divide(deltaX, newCount))
-    val newYAvg = Add(yAvg, Divide(deltaY, newCount))
-
-    Seq(
-      /* Ck = */
-      Add(ck, Multiply(deltaX, Subtract(y, newYAvg))),
-      /* MkX = */
-      Add(mkX, Multiply(deltaX, Subtract(x, newXAvg))),
-      /* MkY = */
-      Add(mkY, Multiply(deltaY, Subtract(y, newYAvg))),
-      /* xAvg = */
-      Add(xAvg, Divide(deltaX, newCount)),
-      /* yAvg = */
-      Add(yAvg, Divide(deltaY, newCount)),
-      /* Count = */
-      newCount
-    )
-  }
-
-  override val mergeExpressions = {
-    val totalCount = Add(count.left, count.right)
-    val deltaX = Subtract(xAvg.left, xAvg.right)
-    val deltaY = Subtract(yAvg.left, yAvg.right)
-
-    Seq(
-      /* Ck = */
-      If(GreaterThan(count.right, Literal(0.0)), Add(ck.left, Add(ck.right,
-        Divide(Multiply(Multiply(count.left, count.right), Multiply(deltaX, deltaY)), totalCount))),
-          ck.left),
-      /* MkX = */
-      If(GreaterThan(count.right, Literal(0.0)), Add(mkX.left, Add(mkX.right,
-        Divide(Multiply(Multiply(count.left, count.right), Multiply(deltaX, deltaX)), totalCount))),
-          mkX.left),
-      /* MkY = */
-      If(GreaterThan(count.right, Literal(0.0)), Add(mkY.left, Add(mkY.right,
-        Divide(Multiply(Multiply(count.left, count.right), Multiply(deltaY, deltaY)), totalCount))),
-          mkY.left),
-      /* xAvg = */
-      If(GreaterThan(count.right, Literal(0.0)), Divide(Add(Multiply(xAvg.left, count.left),
-        Multiply(xAvg.right, count.right)), totalCount), xAvg.left),
-      /* yAvg = */
-      If(GreaterThan(count.right, Literal(0.0)), Divide(Add(Multiply(yAvg.left, count.left),
-        Multiply(yAvg.right, count.right)), totalCount), yAvg.left),
-      /* Count = */
-      If(GreaterThan(count.right, Literal(0.0)), totalCount, count.left)
-    )
-  }
-
-  override val evaluateExpression = Divide(ck, Sqrt(Multiply(mkX , mkY)))
-=======
+  
+  def aggBufferSchema: StructType = StructType.fromAttributes(aggBufferAttributes)
+  
+  def inputAggBufferAttributes: Seq[AttributeReference] = aggBufferAttributes.map(_.newInstance())
+  
+  val aggBufferAttributes: Seq[AttributeReference] = Seq(
+    AttributeReference("xAvg", DoubleType)(),
+    AttributeReference("yAvg", DoubleType)(),
+    AttributeReference("Ck", DoubleType)(),
+    AttributeReference("MkX", DoubleType)(),
+    AttributeReference("MkY", DoubleType)(),
+    AttributeReference("count", LongType)())
+
+  override def withNewMutableAggBufferOffset(newMutableAggBufferOffset: Int): ImperativeAggregate =
+    copy(mutableAggBufferOffset = newMutableAggBufferOffset)
+
+  override def withNewInputAggBufferOffset(newInputAggBufferOffset: Int): ImperativeAggregate =
+    copy(inputAggBufferOffset = newInputAggBufferOffset)
+
+  override def initialize(buffer: MutableRow): Unit = {
+    (0 until 5).map(idx => buffer.setDouble(mutableAggBufferOffset + idx, 0.0))
+    buffer.setLong(mutableAggBufferOffset + 5, 0L)
+  }
+  
+  override def update(buffer: MutableRow, input: InternalRow): Unit = {
+    val x = left.eval(input).asInstanceOf[Double]
+    val y = right.eval(input).asInstanceOf[Double]
+  
+    var xAvg = buffer.getDouble(mutableAggBufferOffset)
+    var yAvg = buffer.getDouble(mutableAggBufferOffset + 1)
+    var Ck = buffer.getDouble(mutableAggBufferOffset + 2)
+    var MkX = buffer.getDouble(mutableAggBufferOffset + 3)
+    var MkY = buffer.getDouble(mutableAggBufferOffset + 4)
+    var count = buffer.getLong(mutableAggBufferOffset + 5)
+  
+    val deltaX = x - xAvg
+    val deltaY = y - yAvg
+    count += 1
+    xAvg += deltaX / count
+    yAvg += deltaY / count
+    Ck += deltaX * (y - yAvg)
+    MkX += deltaX * (x - xAvg)
+    MkY += deltaY * (y - yAvg)
+  
+    buffer.setDouble(mutableAggBufferOffset, xAvg)
+    buffer.setDouble(mutableAggBufferOffset + 1, yAvg)
+    buffer.setDouble(mutableAggBufferOffset + 2, Ck)
+    buffer.setDouble(mutableAggBufferOffset + 3, MkX)
+    buffer.setDouble(mutableAggBufferOffset + 4, MkY)
+    buffer.setLong(mutableAggBufferOffset + 5, count)
+  }
+  
+  override def merge(buffer1: MutableRow, buffer2: InternalRow): Unit = {
+    val count2 = buffer2.getLong(inputAggBufferOffset + 5)
+  
+    if (count2 > 0) {
+      var xAvg = buffer1.getDouble(mutableAggBufferOffset)
+      var yAvg = buffer1.getDouble(mutableAggBufferOffset + 1)
+      var Ck = buffer1.getDouble(mutableAggBufferOffset + 2)
+      var MkX = buffer1.getDouble(mutableAggBufferOffset + 3)
+      var MkY = buffer1.getDouble(mutableAggBufferOffset + 4)
+      var count = buffer1.getLong(mutableAggBufferOffset + 5)
+  
+      val xAvg2 = buffer2.getDouble(inputAggBufferOffset)
+      val yAvg2 = buffer2.getDouble(inputAggBufferOffset + 1)
+      val Ck2 = buffer2.getDouble(inputAggBufferOffset + 2)
+      val MkX2 = buffer2.getDouble(inputAggBufferOffset + 3)
+      val MkY2 = buffer2.getDouble(inputAggBufferOffset + 4)
+  
+      val totalCount = count + count2
+      val deltaX = xAvg - xAvg2
+      val deltaY = yAvg - yAvg2
+      Ck += Ck2 + deltaX * deltaY * count / totalCount * count2
+      xAvg = (xAvg * count + xAvg2 * count2) / totalCount
+      yAvg = (yAvg * count + yAvg2 * count2) / totalCount
+      MkX += MkX2 + deltaX * deltaX * count / totalCount * count2
+      MkY += MkY2 + deltaY * deltaY * count / totalCount * count2
+      count = totalCount
+  
+      buffer1.setDouble(mutableAggBufferOffset, xAvg)
+      buffer1.setDouble(mutableAggBufferOffset + 1, yAvg)
+      buffer1.setDouble(mutableAggBufferOffset + 2, Ck)
+      buffer1.setDouble(mutableAggBufferOffset + 3, MkX)
+      buffer1.setDouble(mutableAggBufferOffset + 4, MkY)
+      buffer1.setLong(mutableAggBufferOffset + 5, count)
+    }
+  }
+
+  override def eval(buffer: InternalRow): Any = {
+    val Ck = buffer.getDouble(mutableAggBufferOffset + 2)
+    val MkX = buffer.getDouble(mutableAggBufferOffset + 3)
+    val MkY = buffer.getDouble(mutableAggBufferOffset + 4)
+    Ck / math.sqrt(MkX * MkY)
+  }
+}
+
 // scalastyle:off
 /**
  * HyperLogLog++ (HLL++) is a state of the art cardinality estimation algorithm. This class
@@ -1021,5 +969,4 @@
     Array(189083, 185696.913, 182348.774, 179035.946, 175762.762, 172526.444, 169329.754, 166166.099, 163043.269, 159958.91, 156907.912, 153906.845, 150924.199, 147996.568, 145093.457, 142239.233, 139421.475, 136632.27, 133889.588, 131174.2, 128511.619, 125868.621, 123265.385, 120721.061, 118181.769, 115709.456, 113252.446, 110840.198, 108465.099, 106126.164, 103823.469, 101556.618, 99308.004, 97124.508, 94937.803, 92833.731, 90745.061, 88677.627, 86617.47, 84650.442, 82697.833, 80769.132, 78879.629, 77014.432, 75215.626, 73384.587, 71652.482, 69895.93, 68209.301, 66553.669, 64921.981, 63310.323, 61742.115, 60205.018, 58698.658, 57190.657, 55760.865, 54331.169, 52908.167, 51550.273, 50225.254, 48922.421, 47614.533, 46362.049, 45098.569, 43926.083, 42736.03, 41593.473, 40425.26, 39316.237, 38243.651, 37170.617, 36114.609, 35084.19, 34117.233, 33206.509, 32231.505, 31318.728, 30403.404, 29540.0550000001, 28679.236, 27825.862, 26965.216, 26179.148, 25462.08, 24645.952, 23922.523, 23198.144, 22529.128, 21762.4179999999, 21134.779, 20459.117, 19840.818, 19187.04, 18636.3689999999, 17982.831, 17439.7389999999, 16874.547, 16358.2169999999, 15835.684, 15352.914, 14823.681, 14329.313, 13816.897, 13342.874, 12880.882, 12491.648, 12021.254, 11625.392, 11293.7610000001, 10813.697, 10456.209, 10099.074, 9755.39000000001, 9393.18500000006, 9047.57900000003, 8657.98499999999, 8395.85900000005, 8033, 7736.95900000003, 7430.59699999995, 7258.47699999996, 6924.58200000005, 6691.29399999999, 6357.92500000005, 6202.05700000003, 5921.19700000004, 5628.28399999999, 5404.96799999999, 5226.71100000001, 4990.75600000005, 4799.77399999998, 4622.93099999998, 4472.478, 4171.78700000001, 3957.46299999999, 3868.95200000005, 3691.14300000004, 3474.63100000005, 3341.67200000002, 3109.14000000001, 3071.97400000005, 2796.40399999998, 2756.17799999996, 2611.46999999997, 2471.93000000005, 2382.26399999997, 2209.22400000005, 2142.28399999999, 2013.96100000001, 1911.18999999994, 1818.27099999995, 1668.47900000005, 1519.65800000005, 1469.67599999998, 1367.13800000004, 1248.52899999998, 1181.23600000003, 1022.71900000004, 1088.20700000005, 959.03600000008, 876.095999999903, 791.183999999892, 703.337000000058, 731.949999999953, 586.86400000006, 526.024999999907, 323.004999999888, 320.448000000091, 340.672999999952, 309.638999999966, 216.601999999955, 102.922999999952, 19.2399999999907, -0.114000000059605, -32.6240000000689, -89.3179999999702, -153.497999999905, -64.2970000000205, -143.695999999996, -259.497999999905, -253.017999999924, -213.948000000091, -397.590000000084, -434.006000000052, -403.475000000093, -297.958000000101, -404.317000000039, -528.898999999976, -506.621000000043, -513.205000000075, -479.351000000024, -596.139999999898, -527.016999999993, -664.681000000099, -680.306000000099, -704.050000000047, -850.486000000034, -757.43200000003, -713.308999999892)
   )
   // scalastyle:on
->>>>>>> a37cd870
 }