/*
 * Licensed to the Apache Software Foundation (ASF) under one or more
 * contributor license agreements.  See the NOTICE file distributed with
 * this work for additional information regarding copyright ownership.
 * The ASF licenses this file to You under the Apache License, Version 2.0
 * (the "License"); you may not use this file except in compliance with
 * the License.  You may obtain a copy of the License at
 *
 *    http://www.apache.org/licenses/LICENSE-2.0
 *
 * Unless required by applicable law or agreed to in writing, software
 * distributed under the License is distributed on an "AS IS" BASIS,
 * WITHOUT WARRANTIES OR CONDITIONS OF ANY KIND, either express or implied.
 * See the License for the specific language governing permissions and
 * limitations under the License.
 */

package org.apache.spark.sql.catalyst.plans.logical

import scala.collection.mutable.ArrayBuffer

<<<<<<< HEAD
=======
import org.apache.spark.sql.Encoder
import org.apache.spark.sql.catalyst.analysis.MultiInstanceRelation
import org.apache.spark.sql.catalyst.encoders._
>>>>>>> 4372170f
import org.apache.spark.sql.catalyst.expressions._
import org.apache.spark.sql.catalyst.expressions.aggregate.AggregateExpression
import org.apache.spark.sql.catalyst.plans._
import org.apache.spark.sql.types._

case class Project(projectList: Seq[NamedExpression], child: LogicalPlan) extends UnaryNode {
  override def output: Seq[Attribute] = projectList.map(_.toAttribute)

  override lazy val resolved: Boolean = {
    val hasSpecialExpressions = projectList.exists ( _.collect {
        case agg: AggregateExpression => agg
        case generator: Generator => generator
        case window: WindowExpression => window
      }.nonEmpty
    )

    !expressions.exists(!_.resolved) && childrenResolved && !hasSpecialExpressions
  }
}

/**
 * Applies a [[Generator]] to a stream of input rows, combining the
 * output of each into a new stream of rows.  This operation is similar to a `flatMap` in functional
 * programming with one important additional feature, which allows the input rows to be joined with
 * their output.
 * @param generator the generator expression
 * @param join  when true, each output row is implicitly joined with the input tuple that produced
 *              it.
 * @param outer when true, each input row will be output at least once, even if the output of the
 *              given `generator` is empty. `outer` has no effect when `join` is false.
 * @param qualifier Qualifier for the attributes of generator(UDTF)
 * @param generatorOutput The output schema of the Generator.
 * @param child Children logical plan node
 */
case class Generate(
    generator: Generator,
    join: Boolean,
    outer: Boolean,
    qualifier: Option[String],
    generatorOutput: Seq[Attribute],
    child: LogicalPlan)
  extends UnaryNode {

  /** The set of all attributes produced by this node. */
  def generatedSet: AttributeSet = AttributeSet(generatorOutput)

  override lazy val resolved: Boolean = {
    generator.resolved &&
      childrenResolved &&
      generator.elementTypes.length == generatorOutput.length &&
      generatorOutput.forall(_.resolved)
  }

  // we don't want the gOutput to be taken as part of the expressions
  // as that will cause exceptions like unresolved attributes etc.
  override def expressions: Seq[Expression] = generator :: Nil

  def output: Seq[Attribute] = {
    val qualified = qualifier.map(q =>
      // prepend the new qualifier to the existed one
      generatorOutput.map(a => a.withQualifiers(q +: a.qualifiers))
    ).getOrElse(generatorOutput)

    if (join) child.output ++ qualified else qualified
  }
}

case class Filter(condition: Expression, child: LogicalPlan) extends UnaryNode {
  override def output: Seq[Attribute] = child.output
}

abstract class SetOperation(left: LogicalPlan, right: LogicalPlan) extends BinaryNode {
<<<<<<< HEAD
  final override lazy val resolved: Boolean =
=======
  override def output: Seq[Attribute] =
    left.output.zip(right.output).map { case (leftAttr, rightAttr) =>
      leftAttr.withNullability(leftAttr.nullable || rightAttr.nullable)
    }

  override lazy val resolved: Boolean =
>>>>>>> 4372170f
    childrenResolved &&
      left.output.length == right.output.length &&
      left.output.zip(right.output).forall { case (l, r) => l.dataType == r.dataType } &&
      duplicateResolved
}

private[sql] object SetOperation {
  def unapply(p: SetOperation): Option[(LogicalPlan, LogicalPlan)] = Some((p.left, p.right))
}

case class Intersect(left: LogicalPlan, right: LogicalPlan) extends SetOperation(left, right) {

  override def output: Seq[Attribute] =
    left.output.zip(right.output).map { case (leftAttr, rightAttr) =>
      leftAttr.withNullability(leftAttr.nullable && rightAttr.nullable)
    }
}

case class Except(left: LogicalPlan, right: LogicalPlan) extends SetOperation(left, right) {
  /** We don't use right.output because those rows get excluded from the set. */
  override def output: Seq[Attribute] = left.output
}

/** Factory for constructing new `Union` nodes. */
object Union {
  def apply(left: LogicalPlan, right: LogicalPlan): Union = {
    Union (left :: right :: Nil)
  }
}

case class Union(children: Seq[LogicalPlan]) extends LogicalPlan {

  // updating nullability to make all the children consistent
  override def output: Seq[Attribute] =
    children.map(_.output).transpose.map(attrs =>
      attrs.head.withNullability(attrs.exists(_.nullable)))

  override lazy val resolved: Boolean = {
    // allChildrenCompatible needs to be evaluated after childrenResolved
    def allChildrenCompatible: Boolean =
      children.tail.forall( child =>
        // compare the attribute number with the first child
        child.output.length == children.head.output.length &&
        // compare the data types with the first child
        child.output.zip(children.head.output).forall {
          case (l, r) => l.dataType == r.dataType }
      )

    children.length > 1 && childrenResolved && allChildrenCompatible
  }

  override def statistics: Statistics = {
    val sizeInBytes = children.map(_.statistics.sizeInBytes).sum
    Statistics(sizeInBytes = sizeInBytes)
  }
}

case class Join(
  left: LogicalPlan,
  right: LogicalPlan,
  joinType: JoinType,
  condition: Option[Expression]) extends BinaryNode {

  override def output: Seq[Attribute] = {
    joinType match {
      case LeftSemi =>
        left.output
      case LeftOuter =>
        left.output ++ right.output.map(_.withNullability(true))
      case RightOuter =>
        left.output.map(_.withNullability(true)) ++ right.output
      case FullOuter =>
        left.output.map(_.withNullability(true)) ++ right.output.map(_.withNullability(true))
      case _ =>
        left.output ++ right.output
    }
  }

  // Joins are only resolved if they don't introduce ambiguous expression ids.
  override lazy val resolved: Boolean = {
    childrenResolved &&
      expressions.forall(_.resolved) &&
      duplicateResolved &&
      condition.forall(_.dataType == BooleanType)
  }
}

/**
 * A hint for the optimizer that we should broadcast the `child` if used in a join operator.
 */
case class BroadcastHint(child: LogicalPlan) extends UnaryNode {
  override def output: Seq[Attribute] = child.output
}

case class InsertIntoTable(
    table: LogicalPlan,
    partition: Map[String, Option[String]],
    child: LogicalPlan,
    overwrite: Boolean,
    ifNotExists: Boolean)
  extends LogicalPlan {

  override def children: Seq[LogicalPlan] = child :: Nil
  override def output: Seq[Attribute] = Seq.empty

  assert(overwrite || !ifNotExists)
  override lazy val resolved: Boolean = childrenResolved && child.output.zip(table.output).forall {
    case (childAttr, tableAttr) =>
      DataType.equalsIgnoreCompatibleNullability(childAttr.dataType, tableAttr.dataType)
  }
}

/**
 * A container for holding named common table expressions (CTEs) and a query plan.
 * This operator will be removed during analysis and the relations will be substituted into child.
 * @param child The final query of this CTE.
 * @param cteRelations Queries that this CTE defined,
 *                     key is the alias of the CTE definition,
 *                     value is the CTE definition.
 */
case class With(child: LogicalPlan, cteRelations: Map[String, Subquery]) extends UnaryNode {
  override def output: Seq[Attribute] = child.output
}

case class WithWindowDefinition(
    windowDefinitions: Map[String, WindowSpecDefinition],
    child: LogicalPlan) extends UnaryNode {
  override def output: Seq[Attribute] = child.output
}

/**
 * @param order  The ordering expressions
 * @param global True means global sorting apply for entire data set,
 *               False means sorting only apply within the partition.
 * @param child  Child logical plan
 */
case class Sort(
    order: Seq[SortOrder],
    global: Boolean,
    child: LogicalPlan) extends UnaryNode {
  override def output: Seq[Attribute] = child.output
}

/** Factory for constructing new `Range` nodes. */
object Range {
  def apply(start: Long, end: Long, step: Long, numSlices: Int): Range = {
    val output = StructType(StructField("id", LongType, nullable = false) :: Nil).toAttributes
    new Range(start, end, step, numSlices, output)
  }
}

case class Range(
    start: Long,
    end: Long,
    step: Long,
    numSlices: Int,
    output: Seq[Attribute]) extends LeafNode with MultiInstanceRelation {
  require(step != 0, "step cannot be 0")
  val numElements: BigInt = {
    val safeStart = BigInt(start)
    val safeEnd = BigInt(end)
    if ((safeEnd - safeStart) % step == 0 || (safeEnd > safeStart) != (step > 0)) {
      (safeEnd - safeStart) / step
    } else {
      // the remainder has the same sign with range, could add 1 more
      (safeEnd - safeStart) / step + 1
    }
  }

  override def newInstance(): Range =
    Range(start, end, step, numSlices, output.map(_.newInstance()))

  override def statistics: Statistics = {
    val sizeInBytes = LongType.defaultSize * numElements
    Statistics( sizeInBytes = sizeInBytes )
  }
}

case class Aggregate(
    groupingExpressions: Seq[Expression],
    aggregateExpressions: Seq[NamedExpression],
    child: LogicalPlan)
  extends UnaryNode {

  override lazy val resolved: Boolean = {
    val hasWindowExpressions = aggregateExpressions.exists ( _.collect {
        case window: WindowExpression => window
      }.nonEmpty
    )

    !expressions.exists(!_.resolved) && childrenResolved && !hasWindowExpressions
  }

  override def output: Seq[Attribute] = aggregateExpressions.map(_.toAttribute)
}

case class Window(
    projectList: Seq[Attribute],
    windowExpressions: Seq[NamedExpression],
    partitionSpec: Seq[Expression],
    orderSpec: Seq[SortOrder],
    child: LogicalPlan) extends UnaryNode {

  override def output: Seq[Attribute] =
    projectList ++ windowExpressions.map(_.toAttribute)
}

private[sql] object Expand {
  /**
   * Extract attribute set according to the grouping id.
   *
   * @param bitmask bitmask to represent the selected of the attribute sequence
   * @param exprs the attributes in sequence
   * @return the attributes of non selected specified via bitmask (with the bit set to 1)
   */
  private def buildNonSelectExprSet(
      bitmask: Int,
      exprs: Seq[Expression]): ArrayBuffer[Expression] = {
    val set = new ArrayBuffer[Expression](2)

    var bit = exprs.length - 1
    while (bit >= 0) {
      if (((bitmask >> bit) & 1) == 0) set += exprs(bit)
      bit -= 1
    }

    set
  }

  /**
   * Apply the all of the GroupExpressions to every input row, hence we will get
   * multiple output rows for a input row.
   *
   * @param bitmasks The bitmask set represents the grouping sets
   * @param groupByExprs The grouping by expressions
   * @param gid Attribute of the grouping id
   * @param child Child operator
   */
  def apply(
    bitmasks: Seq[Int],
    groupByExprs: Seq[Expression],
    gid: Attribute,
    child: LogicalPlan): Expand = {
    // Create an array of Projections for the child projection, and replace the projections'
    // expressions which equal GroupBy expressions with Literal(null), if those expressions
    // are not set for this grouping set (according to the bit mask).
    val projections = bitmasks.map { bitmask =>
      // get the non selected grouping attributes according to the bit mask
      val nonSelectedGroupExprSet = buildNonSelectExprSet(bitmask, groupByExprs)

      (child.output :+ gid).map(expr => expr transformDown {
        // TODO this causes a problem when a column is used both for grouping and aggregation.
        case x: Expression if nonSelectedGroupExprSet.exists(_.semanticEquals(x)) =>
          // if the input attribute in the Invalid Grouping Expression set of for this group
          // replace it with constant null
          Literal.create(null, expr.dataType)
        case x if x == gid =>
          // replace the groupingId with concrete value (the bit mask)
          Literal.create(bitmask, IntegerType)
      })
    }
    val output = child.output.map { attr =>
      if (groupByExprs.exists(_.semanticEquals(attr))) {
        attr.withNullability(true)
      } else {
        attr
      }
    }
    Expand(projections, output :+ gid, child)
  }
}

/**
 * Apply a number of projections to every input row, hence we will get multiple output rows for
 * a input row.
 *
 * @param projections to apply
 * @param output of all projections.
 * @param child operator.
 */
case class Expand(
    projections: Seq[Seq[Expression]],
    output: Seq[Attribute],
    child: LogicalPlan) extends UnaryNode {

  override def references: AttributeSet =
    AttributeSet(projections.flatten.flatMap(_.references))

  override def statistics: Statistics = {
    // TODO shouldn't we factor in the size of the projection versus the size of the backing child
    //      row?
    val sizeInBytes = child.statistics.sizeInBytes * projections.length
    Statistics(sizeInBytes = sizeInBytes)
  }
}

trait GroupingAnalytics extends UnaryNode {

  def groupByExprs: Seq[Expression]
  def aggregations: Seq[NamedExpression]

  override def output: Seq[Attribute] = aggregations.map(_.toAttribute)

  // Needs to be unresolved before its translated to Aggregate + Expand because output attributes
  // will change in analysis.
  override lazy val resolved: Boolean = false

  def withNewAggs(aggs: Seq[NamedExpression]): GroupingAnalytics
}

/**
 * A GROUP BY clause with GROUPING SETS can generate a result set equivalent
 * to generated by a UNION ALL of multiple simple GROUP BY clauses.
 *
 * We will transform GROUPING SETS into logical plan Aggregate(.., Expand) in Analyzer
 * @param bitmasks     A list of bitmasks, each of the bitmask indicates the selected
 *                     GroupBy expressions
 * @param groupByExprs The Group By expressions candidates, take effective only if the
 *                     associated bit in the bitmask set to 1.
 * @param child        Child operator
 * @param aggregations The Aggregation expressions, those non selected group by expressions
 *                     will be considered as constant null if it appears in the expressions
 */
case class GroupingSets(
    bitmasks: Seq[Int],
    groupByExprs: Seq[Expression],
    child: LogicalPlan,
    aggregations: Seq[NamedExpression]) extends GroupingAnalytics {

  def withNewAggs(aggs: Seq[NamedExpression]): GroupingAnalytics =
    this.copy(aggregations = aggs)
}

case class Pivot(
    groupByExprs: Seq[NamedExpression],
    pivotColumn: Expression,
    pivotValues: Seq[Literal],
    aggregates: Seq[Expression],
    child: LogicalPlan) extends UnaryNode {
  override def output: Seq[Attribute] = groupByExprs.map(_.toAttribute) ++ aggregates match {
    case agg :: Nil => pivotValues.map(value => AttributeReference(value.toString, agg.dataType)())
    case _ => pivotValues.flatMap{ value =>
      aggregates.map(agg => AttributeReference(value + "_" + agg.prettyString, agg.dataType)())
    }
  }
}

case class Limit(limitExpr: Expression, child: LogicalPlan) extends UnaryNode {
  override def output: Seq[Attribute] = child.output

  override lazy val statistics: Statistics = {
    val limit = limitExpr.eval().asInstanceOf[Int]
    val sizeInBytes = (limit: Long) * output.map(a => a.dataType.defaultSize).sum
    Statistics(sizeInBytes = sizeInBytes)
  }
}

case class Subquery(alias: String, child: LogicalPlan) extends UnaryNode {

  override def output: Seq[Attribute] = child.output.map(_.withQualifiers(alias :: Nil))
}

/**
 * Sample the dataset.
 *
 * @param lowerBound Lower-bound of the sampling probability (usually 0.0)
 * @param upperBound Upper-bound of the sampling probability. The expected fraction sampled
 *                   will be ub - lb.
 * @param withReplacement Whether to sample with replacement.
 * @param seed the random seed
 * @param child the LogicalPlan
 */
case class Sample(
    lowerBound: Double,
    upperBound: Double,
    withReplacement: Boolean,
    seed: Long,
    child: LogicalPlan) extends UnaryNode {

  override def output: Seq[Attribute] = child.output
}

/**
 * Returns a new logical plan that dedups input rows.
 */
case class Distinct(child: LogicalPlan) extends UnaryNode {
  override def output: Seq[Attribute] = child.output
}

/**
 * Returns a new RDD that has exactly `numPartitions` partitions. Differs from
 * [[RepartitionByExpression]] as this method is called directly by DataFrame's, because the user
 * asked for `coalesce` or `repartition`. [[RepartitionByExpression]] is used when the consumer
 * of the output requires some specific ordering or distribution of the data.
 */
case class Repartition(numPartitions: Int, shuffle: Boolean, child: LogicalPlan)
  extends UnaryNode {
  override def output: Seq[Attribute] = child.output
}

/**
 * A relation with one row. This is used in "SELECT ..." without a from clause.
 */
case object OneRowRelation extends LeafNode {
  override def output: Seq[Attribute] = Nil

  /**
   * Computes [[Statistics]] for this plan. The default implementation assumes the output
   * cardinality is the product of of all child plan's cardinality, i.e. applies in the case
   * of cartesian joins.
   *
   * [[LeafNode]]s must override this.
   */
  override def statistics: Statistics = Statistics(sizeInBytes = 1)
}<|MERGE_RESOLUTION|>--- conflicted
+++ resolved
@@ -19,12 +19,7 @@
 
 import scala.collection.mutable.ArrayBuffer
 
-<<<<<<< HEAD
-=======
-import org.apache.spark.sql.Encoder
 import org.apache.spark.sql.catalyst.analysis.MultiInstanceRelation
-import org.apache.spark.sql.catalyst.encoders._
->>>>>>> 4372170f
 import org.apache.spark.sql.catalyst.expressions._
 import org.apache.spark.sql.catalyst.expressions.aggregate.AggregateExpression
 import org.apache.spark.sql.catalyst.plans._
@@ -97,16 +92,8 @@
 }
 
 abstract class SetOperation(left: LogicalPlan, right: LogicalPlan) extends BinaryNode {
-<<<<<<< HEAD
+
   final override lazy val resolved: Boolean =
-=======
-  override def output: Seq[Attribute] =
-    left.output.zip(right.output).map { case (leftAttr, rightAttr) =>
-      leftAttr.withNullability(leftAttr.nullable || rightAttr.nullable)
-    }
-
-  override lazy val resolved: Boolean =
->>>>>>> 4372170f
     childrenResolved &&
       left.output.length == right.output.length &&
       left.output.zip(right.output).forall { case (l, r) => l.dataType == r.dataType } &&
@@ -157,6 +144,10 @@
 
     children.length > 1 && childrenResolved && allChildrenCompatible
   }
+
+  def duplicateResolved: Boolean =
+    children.tail.forall( child =>
+      child.outputSet.intersect(children.head.outputSet).isEmpty)
 
   override def statistics: Statistics = {
     val sizeInBytes = children.map(_.statistics.sizeInBytes).sum
