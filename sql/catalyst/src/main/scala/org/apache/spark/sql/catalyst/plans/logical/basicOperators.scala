/*
 * Licensed to the Apache Software Foundation (ASF) under one or more
 * contributor license agreements.  See the NOTICE file distributed with
 * this work for additional information regarding copyright ownership.
 * The ASF licenses this file to You under the Apache License, Version 2.0
 * (the "License"); you may not use this file except in compliance with
 * the License.  You may obtain a copy of the License at
 *
 *    http://www.apache.org/licenses/LICENSE-2.0
 *
 * Unless required by applicable law or agreed to in writing, software
 * distributed under the License is distributed on an "AS IS" BASIS,
 * WITHOUT WARRANTIES OR CONDITIONS OF ANY KIND, either express or implied.
 * See the License for the specific language governing permissions and
 * limitations under the License.
 */

package org.apache.spark.sql.catalyst.plans.logical

import org.apache.spark.sql.catalyst.expressions._
import org.apache.spark.sql.catalyst.plans._
import org.apache.spark.sql.types._

case class Project(projectList: Seq[NamedExpression], child: LogicalPlan) extends UnaryNode {
  override def output: Seq[Attribute] = projectList.map(_.toAttribute)

  override lazy val resolved: Boolean = {
    val containsAggregatesOrGenerators = projectList.exists ( _.collect {
        case agg: AggregateExpression => agg
        case generator: Generator => generator
      }.nonEmpty
    )

    !expressions.exists(!_.resolved) && childrenResolved && !containsAggregatesOrGenerators
  }
}

/**
 * Applies a [[Generator]] to a stream of input rows, combining the
 * output of each into a new stream of rows.  This operation is similar to a `flatMap` in functional
 * programming with one important additional feature, which allows the input rows to be joined with
 * their output.
 * @param join  when true, each output row is implicitly joined with the input tuple that produced
 *              it.
 * @param outer when true, each input row will be output at least once, even if the output of the
 *              given `generator` is empty. `outer` has no effect when `join` is false.
 * @param alias when set, this string is applied to the schema of the output of the transformation
 *              as a qualifier.
 */
case class Generate(
    generator: Generator,
    join: Boolean,
    outer: Boolean,
    alias: Option[String],
    child: LogicalPlan)
  extends UnaryNode {

  protected def generatorOutput: Seq[Attribute] = {
    val output = alias
      .map(a => generator.output.map(_.withQualifiers(a :: Nil)))
      .getOrElse(generator.output)
    if (join && outer) {
      output.map(_.withNullability(true))
    } else {
      output
    }
  }

  override def output: Seq[Attribute] =
    if (join) child.output ++ generatorOutput else generatorOutput
}

case class Filter(condition: Expression, child: LogicalPlan) extends UnaryNode {
  override def output: Seq[Attribute] = child.output
}

case class Union(left: LogicalPlan, right: LogicalPlan) extends BinaryNode {
  // TODO: These aren't really the same attributes as nullability etc might change.
  override def output: Seq[Attribute] = left.output

  override lazy val resolved: Boolean =
    childrenResolved &&
    !left.output.zip(right.output).exists { case (l,r) => l.dataType != r.dataType }

  override def statistics: Statistics = {
    val sizeInBytes = left.statistics.sizeInBytes + right.statistics.sizeInBytes
    Statistics(sizeInBytes = sizeInBytes)
  }
}

case class Join(
  left: LogicalPlan,
  right: LogicalPlan,
  joinType: JoinType,
  condition: Option[Expression]) extends BinaryNode {

  override def output: Seq[Attribute] = {
    joinType match {
      case LeftSemi =>
        left.output
      case LeftOuter =>
        left.output ++ right.output.map(_.withNullability(true))
      case RightOuter =>
        left.output.map(_.withNullability(true)) ++ right.output
      case FullOuter =>
        left.output.map(_.withNullability(true)) ++ right.output.map(_.withNullability(true))
<<<<<<< HEAD
      case Inner =>
        //val exp = condition.get.map(_ => _.name)
        val rightOutput = right.output
        condition match  {
          case Some(EqualTo(leftAttr:Attribute, rightAttr:Attribute)) =>
            if (leftAttr.name.equals(rightAttr.name)) {
              val idx = rightOutput.indexWhere(attr => attr.name.equals(leftAttr.name))
              if (0 <= idx) {
                rightOutput(idx).duplicateJoinKey = true;
              }
            }
          case _ =>
        }
        left.output ++ rightOutput
=======
>>>>>>> 40b3cdc1
      case _ =>
        left.output ++ right.output
    }
  }

  private def selfJoinResolved: Boolean = left.outputSet.intersect(right.outputSet).isEmpty

  // Joins are only resolved if they don't introduce ambiguious expression ids.
  override lazy val resolved: Boolean = {
    childrenResolved && !expressions.exists(!_.resolved) && selfJoinResolved
  }
}

case class Except(left: LogicalPlan, right: LogicalPlan) extends BinaryNode {
  override def output: Seq[Attribute] = left.output
}

case class InsertIntoTable(
    table: LogicalPlan,
    partition: Map[String, Option[String]],
    child: LogicalPlan,
    overwrite: Boolean)
  extends LogicalPlan {

  override def children: Seq[LogicalPlan] = child :: Nil
  override def output: Seq[Attribute] = child.output

  override lazy val resolved: Boolean = childrenResolved && child.output.zip(table.output).forall {
    case (childAttr, tableAttr) =>
      DataType.equalsIgnoreCompatibleNullability(childAttr.dataType, tableAttr.dataType)
  }
}

case class CreateTableAsSelect[T](
    databaseName: Option[String],
    tableName: String,
    child: LogicalPlan,
    allowExisting: Boolean,
    desc: Option[T] = None) extends UnaryNode {
  override def output: Seq[Attribute] = Seq.empty[Attribute]
  override lazy val resolved: Boolean = databaseName != None && childrenResolved
}

case class WriteToFile(
    path: String,
    child: LogicalPlan) extends UnaryNode {
  override def output: Seq[Attribute] = child.output
}

/**
 * @param order  The ordering expressions 
 * @param global True means global sorting apply for entire data set, 
 *               False means sorting only apply within the partition.
 * @param child  Child logical plan              
 */
case class Sort(
    order: Seq[SortOrder],
    global: Boolean,
    child: LogicalPlan) extends UnaryNode {
  override def output: Seq[Attribute] = child.output
}

case class Aggregate(
    groupingExpressions: Seq[Expression],
    aggregateExpressions: Seq[NamedExpression],
    child: LogicalPlan)
  extends UnaryNode {

  override def output: Seq[Attribute] = aggregateExpressions.map(_.toAttribute)
}

/**
 * Apply the all of the GroupExpressions to every input row, hence we will get
 * multiple output rows for a input row.
 * @param projections The group of expressions, all of the group expressions should
 *                    output the same schema specified by the parameter `output`
 * @param output      The output Schema
 * @param child       Child operator
 */
case class Expand(
    projections: Seq[GroupExpression],
    output: Seq[Attribute],
    child: LogicalPlan) extends UnaryNode {
  override def statistics: Statistics = {
    val sizeInBytes = child.statistics.sizeInBytes * projections.length
    Statistics(sizeInBytes = sizeInBytes)
  }
}

trait GroupingAnalytics extends UnaryNode {
  self: Product =>
  def gid: AttributeReference
  def groupByExprs: Seq[Expression]
  def aggregations: Seq[NamedExpression]

  override def output: Seq[Attribute] = aggregations.map(_.toAttribute)
}

/**
 * A GROUP BY clause with GROUPING SETS can generate a result set equivalent
 * to generated by a UNION ALL of multiple simple GROUP BY clauses.
 *
 * We will transform GROUPING SETS into logical plan Aggregate(.., Expand) in Analyzer
 * @param bitmasks     A list of bitmasks, each of the bitmask indicates the selected
 *                     GroupBy expressions
 * @param groupByExprs The Group By expressions candidates, take effective only if the
 *                     associated bit in the bitmask set to 1.
 * @param child        Child operator
 * @param aggregations The Aggregation expressions, those non selected group by expressions
 *                     will be considered as constant null if it appears in the expressions
 * @param gid          The attribute represents the virtual column GROUPING__ID, and it's also
 *                     the bitmask indicates the selected GroupBy Expressions for each
 *                     aggregating output row.
 *                     The associated output will be one of the value in `bitmasks`
 */
case class GroupingSets(
    bitmasks: Seq[Int],
    groupByExprs: Seq[Expression],
    child: LogicalPlan,
    aggregations: Seq[NamedExpression],
    gid: AttributeReference = VirtualColumn.newGroupingId) extends GroupingAnalytics

/**
 * Cube is a syntactic sugar for GROUPING SETS, and will be transformed to GroupingSets,
 * and eventually will be transformed to Aggregate(.., Expand) in Analyzer
 *
 * @param groupByExprs The Group By expressions candidates.
 * @param child        Child operator
 * @param aggregations The Aggregation expressions, those non selected group by expressions
 *                     will be considered as constant null if it appears in the expressions
 * @param gid          The attribute represents the virtual column GROUPING__ID, and it's also
 *                     the bitmask indicates the selected GroupBy Expressions for each
 *                     aggregating output row.
 */
case class Cube(
    groupByExprs: Seq[Expression],
    child: LogicalPlan,
    aggregations: Seq[NamedExpression],
    gid: AttributeReference = VirtualColumn.newGroupingId) extends GroupingAnalytics

/**
 * Rollup is a syntactic sugar for GROUPING SETS, and will be transformed to GroupingSets,
 * and eventually will be transformed to Aggregate(.., Expand) in Analyzer
 *
 * @param groupByExprs The Group By expressions candidates, take effective only if the
 *                     associated bit in the bitmask set to 1.
 * @param child        Child operator
 * @param aggregations The Aggregation expressions, those non selected group by expressions
 *                     will be considered as constant null if it appears in the expressions
 * @param gid          The attribute represents the virtual column GROUPING__ID, and it's also
 *                     the bitmask indicates the selected GroupBy Expressions for each
 *                     aggregating output row.
 */
case class Rollup(
    groupByExprs: Seq[Expression],
    child: LogicalPlan,
    aggregations: Seq[NamedExpression],
    gid: AttributeReference = VirtualColumn.newGroupingId) extends GroupingAnalytics

case class Limit(limitExpr: Expression, child: LogicalPlan) extends UnaryNode {
  override def output: Seq[Attribute] = child.output

  override lazy val statistics: Statistics = {
    val limit = limitExpr.eval(null).asInstanceOf[Int]
    val sizeInBytes = (limit: Long) * output.map(a => a.dataType.defaultSize).sum
    Statistics(sizeInBytes = sizeInBytes)
  }
}

case class Subquery(alias: String, child: LogicalPlan) extends UnaryNode {
  override def output: Seq[Attribute] = child.output.map(_.withQualifiers(alias :: Nil))
}

case class Sample(fraction: Double, withReplacement: Boolean, seed: Long, child: LogicalPlan)
    extends UnaryNode {

  override def output: Seq[Attribute] = child.output
}

case class Distinct(child: LogicalPlan) extends UnaryNode {
  override def output: Seq[Attribute] = child.output
}

case object NoRelation extends LeafNode {
  override def output: Seq[Attribute] = Nil

  /**
   * Computes [[Statistics]] for this plan. The default implementation assumes the output
   * cardinality is the product of of all child plan's cardinality, i.e. applies in the case
   * of cartesian joins.
   *
   * [[LeafNode]]s must override this.
   */
  override def statistics: Statistics = Statistics(sizeInBytes = 1)
}

case class Intersect(left: LogicalPlan, right: LogicalPlan) extends BinaryNode {
  override def output: Seq[Attribute] = left.output
}<|MERGE_RESOLUTION|>--- conflicted
+++ resolved
@@ -104,23 +104,6 @@
         left.output.map(_.withNullability(true)) ++ right.output
       case FullOuter =>
         left.output.map(_.withNullability(true)) ++ right.output.map(_.withNullability(true))
-<<<<<<< HEAD
-      case Inner =>
-        //val exp = condition.get.map(_ => _.name)
-        val rightOutput = right.output
-        condition match  {
-          case Some(EqualTo(leftAttr:Attribute, rightAttr:Attribute)) =>
-            if (leftAttr.name.equals(rightAttr.name)) {
-              val idx = rightOutput.indexWhere(attr => attr.name.equals(leftAttr.name))
-              if (0 <= idx) {
-                rightOutput(idx).duplicateJoinKey = true;
-              }
-            }
-          case _ =>
-        }
-        left.output ++ rightOutput
-=======
->>>>>>> 40b3cdc1
       case _ =>
         left.output ++ right.output
     }
