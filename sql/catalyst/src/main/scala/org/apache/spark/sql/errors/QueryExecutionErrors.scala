--- conflicted
+++ resolved
@@ -882,9 +882,6 @@
   def unsupportedTypeError(dataType: DataType): Throwable = {
     new Exception(s"Unsupported type: ${dataType.catalogString}")
   }
-<<<<<<< HEAD
-  
-=======
 
   def dictionaryOverflowError(): Throwable = {
     new SparkIllegalArgumentException(
@@ -892,7 +889,6 @@
       messageParameters = Array.empty)
   }
 
->>>>>>> c6eca450
   def endOfIteratorError(): Throwable = {
     new NoSuchElementException("End of the iterator")
   }
