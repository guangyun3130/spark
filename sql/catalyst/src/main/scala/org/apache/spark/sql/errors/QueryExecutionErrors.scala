--- conflicted
+++ resolved
@@ -1982,17 +1982,12 @@
   def invalidAesKeyLengthError(actualLength: Int): RuntimeException = {
     new SparkRuntimeException(
       errorClass = "INVALID_FUNCTION_ARGUMENTS",
+      errorSubClass = "INVALID_ARGUMENT_LENGTH",
       messageParameters = Array(
-        "INVALID_ARGUMENT_LENGTH",
-        s"$aesFuncName",
+        aesFuncName,
         "key",
-<<<<<<< HEAD
         "a binary value with 16, 24 or 32 bytes",
-        s"${actualLength.toString} bytes"))
-=======
-        aesFuncName,
-        s"expects a binary value with 16, 24 or 32 bytes, but got ${actualLength.toString} bytes."))
->>>>>>> e732232d
+        s"${actualLength.toString} bytes."))
   }
 
   def aesModeUnsupportedError(mode: String, padding: String): RuntimeException = {
@@ -2005,14 +2000,10 @@
   def aesCryptoError(detailMessage: String): RuntimeException = {
     new SparkRuntimeException(
       errorClass = "INVALID_FUNCTION_ARGUMENTS",
+      errorSubClass = "INVALID_ARGUMENT_VALUE",
       messageParameters = Array(
-        "INVALID_ARGUMENT_VALUE",
         aesFuncName,
         "expr, key",
-<<<<<<< HEAD
-=======
-        aesFuncName,
->>>>>>> e732232d
         s"Detail message: $detailMessage"))
   }
 
