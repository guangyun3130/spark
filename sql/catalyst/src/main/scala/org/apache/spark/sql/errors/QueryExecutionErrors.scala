/*
 * Licensed to the Apache Software Foundation (ASF) under one or more
 * contributor license agreements.  See the NOTICE file distributed with
 * this work for additional information regarding copyright ownership.
 * The ASF licenses this file to You under the Apache License, Version 2.0
 * (the "License"); you may not use this file except in compliance with
 * the License.  You may obtain a copy of the License at
 *
 *    http://www.apache.org/licenses/LICENSE-2.0
 *
 * Unless required by applicable law or agreed to in writing, software
 * distributed under the License is distributed on an "AS IS" BASIS,
 * WITHOUT WARRANTIES OR CONDITIONS OF ANY KIND, either express or implied.
 * See the License for the specific language governing permissions and
 * limitations under the License.
 */

package org.apache.spark.sql.errors

import java.io.{FileNotFoundException, IOException}
import java.lang.reflect.InvocationTargetException
import java.net.{URISyntaxException, URL}
import java.sql.{SQLException, SQLFeatureNotSupportedException}
import java.time.{DateTimeException, LocalDate}
import java.time.temporal.ChronoField
import java.util.ConcurrentModificationException
import java.util.concurrent.TimeoutException

import com.fasterxml.jackson.core.{JsonParser, JsonToken}
import org.apache.hadoop.fs.{FileAlreadyExistsException, FileStatus, Path}
import org.apache.hadoop.fs.permission.FsPermission
import org.codehaus.commons.compiler.CompileException
import org.codehaus.janino.InternalCompilerException

import org.apache.spark.{Partition, SparkArithmeticException, SparkArrayIndexOutOfBoundsException, SparkClassNotFoundException, SparkConcurrentModificationException, SparkDateTimeException, SparkException, SparkFileAlreadyExistsException, SparkFileNotFoundException, SparkIllegalArgumentException, SparkIllegalStateException, SparkIndexOutOfBoundsException, SparkNoSuchElementException, SparkNoSuchMethodException, SparkNumberFormatException, SparkRuntimeException, SparkSecurityException, SparkSQLException, SparkSQLFeatureNotSupportedException, SparkUnsupportedOperationException, SparkUpgradeException}
import org.apache.spark.executor.CommitDeniedException
import org.apache.spark.launcher.SparkLauncher
import org.apache.spark.memory.SparkOutOfMemoryError
import org.apache.spark.sql.catalyst.ScalaReflection.Schema
import org.apache.spark.sql.catalyst.WalkedTypePath
import org.apache.spark.sql.catalyst.analysis.UnresolvedGenerator
import org.apache.spark.sql.catalyst.catalog.{CatalogDatabase, CatalogTable}
import org.apache.spark.sql.catalyst.expressions.{AttributeReference, Expression, UnevaluableAggregate}
import org.apache.spark.sql.catalyst.parser.ParseException
import org.apache.spark.sql.catalyst.plans.JoinType
import org.apache.spark.sql.catalyst.plans.logical.{DomainJoin, LogicalPlan}
import org.apache.spark.sql.catalyst.plans.logical.statsEstimation.ValueInterval
import org.apache.spark.sql.catalyst.trees.TreeNode
import org.apache.spark.sql.catalyst.util.{sideBySide, BadRecordException, FailFastMode}
import org.apache.spark.sql.connector.catalog.{CatalogNotFoundException, Identifier, Table, TableProvider}
import org.apache.spark.sql.connector.catalog.CatalogV2Implicits._
import org.apache.spark.sql.connector.expressions.Transform
import org.apache.spark.sql.execution.QueryExecutionException
import org.apache.spark.sql.internal.SQLConf
import org.apache.spark.sql.internal.StaticSQLConf.GLOBAL_TEMP_DATABASE
import org.apache.spark.sql.streaming.OutputMode
import org.apache.spark.sql.types._
import org.apache.spark.unsafe.array.ByteArrayMethods
import org.apache.spark.unsafe.types.UTF8String
import org.apache.spark.util.CircularBuffer

/**
 * Object for grouping error messages from (most) exceptions thrown during query execution.
 * This does not include exceptions thrown during the eager execution of commands, which are
 * grouped into [[QueryCompilationErrors]].
 */
object QueryExecutionErrors {

  def columnChangeUnsupportedError(): Throwable = {
    new SparkUnsupportedOperationException(errorClass = "UNSUPPORTED_CHANGE_COLUMN",
      messageParameters = Array.empty)
  }

  def logicalHintOperatorNotRemovedDuringAnalysisError(): Throwable = {
    new SparkIllegalStateException(errorClass = "INTERNAL_ERROR",
      messageParameters = Array(
        "Internal error: logical hint operator should have been removed during analysis"))
  }

  def cannotEvaluateExpressionError(expression: Expression): Throwable = {
    new SparkUnsupportedOperationException(errorClass = "INTERNAL_ERROR",
      messageParameters = Array(s"Cannot evaluate expression: $expression"))
  }

  def cannotGenerateCodeForExpressionError(expression: Expression): Throwable = {
    new SparkUnsupportedOperationException(errorClass = "INTERNAL_ERROR",
      messageParameters = Array(s"Cannot generate code for expression: $expression"))
  }

  def cannotTerminateGeneratorError(generator: UnresolvedGenerator): Throwable = {
    new SparkUnsupportedOperationException(errorClass = "INTERNAL_ERROR",
      messageParameters = Array(s"Cannot terminate expression: $generator"))
  }

  def castingCauseOverflowError(t: Any, targetType: String): ArithmeticException = {
    new SparkArithmeticException (errorClass = "CAST_CAUSES_OVERFLOW",
      messageParameters = Array(t.toString, targetType))
  }

  def cannotChangeDecimalPrecisionError(
      value: Decimal, decimalPrecision: Int, decimalScale: Int): ArithmeticException = {
    new SparkArithmeticException(errorClass = "CANNOT_CHANGE_DECIMAL_PRECISION",
      messageParameters = Array(value.toDebugString,
        decimalPrecision.toString, decimalScale.toString))
  }

  def invalidInputSyntaxForNumericError(s: UTF8String): NumberFormatException = {
    new SparkNumberFormatException(errorClass = "INVALID_INPUT_SYNTAX_FOR_NUMERIC_TYPE",
      messageParameters = Array(s.toString))
  }

  def cannotCastFromNullTypeError(to: DataType): Throwable = {
    new SparkException(errorClass = "CANNOT_CAST_DATATYPE",
      messageParameters = Array(NullType.typeName, to.typeName), null)
  }

  def cannotCastError(from: DataType, to: DataType): Throwable = {
    new SparkException(errorClass = "CANNOT_CAST_DATATYPE",
      messageParameters = Array(from.typeName, to.typeName), null)
  }

  def cannotParseDecimalError(): Throwable = {
    new SparkIllegalStateException(errorClass = "CANNOT_PARSE_DECIMAL",
      messageParameters = Array.empty)
  }

  def simpleStringWithNodeIdUnsupportedError(nodeName: String): Throwable = {
    new SparkUnsupportedOperationException(errorClass = "UNSUPPORTED_SIMPLE_STRING_WITH_NODE_ID",
      messageParameters = Array(nodeName))
  }

  def evaluateUnevaluableAggregateUnsupportedError(
      methodName: String, unEvaluable: UnevaluableAggregate): Throwable = {
    new SparkUnsupportedOperationException(errorClass = "INTERNAL_ERROR",
      messageParameters = Array(s"Cannot evaluate expression: $methodName: $unEvaluable"))
  }

  def dataTypeUnsupportedError(dt: DataType): Throwable = {
    new SparkException(errorClass = "UNSUPPORTED_DATATYPE",
      messageParameters = Array(dt.typeName), null)
  }

  def dataTypeUnsupportedError(dataType: String, failure: String): Throwable = {
    new SparkIllegalArgumentException(errorClass = "UNSUPPORTED_DATATYPE",
      messageParameters = Array(dataType + failure))
  }

  def failedExecuteUserDefinedFunctionError(funcCls: String, inputTypes: String,
      outputType: String, e: Throwable): Throwable = {
    new SparkException(errorClass = "FAILED_EXECUTE_UDF",
      messageParameters = Array(funcCls, inputTypes, outputType), e)
  }

  def divideByZeroError(): ArithmeticException = {
    new SparkArithmeticException(errorClass = "DIVIDE_BY_ZERO", messageParameters = Array.empty)
  }

  def invalidArrayIndexError(index: Int, numElements: Int): ArrayIndexOutOfBoundsException = {
    new SparkArrayIndexOutOfBoundsException(errorClass = "INVALID_ARRAY_INDEX",
      messageParameters = Array(index.toString, numElements.toString))
  }

  def mapKeyNotExistError(key: Any): NoSuchElementException = {
    new SparkNoSuchElementException(errorClass = "MAP_KEY_DOES_NOT_EXIST",
      messageParameters = Array(key.toString))
  }

  def rowFromCSVParserNotExpectedError(): Throwable = {
    new SparkIllegalArgumentException(errorClass = "ROW_FROM_CSV_PARSER_NOT_EXPECTED",
      messageParameters = Array.empty)
  }

  def inputTypeUnsupportedError(dataType: DataType): Throwable = {
    new IllegalArgumentException(s"Unsupported input type ${dataType.catalogString}")
  }

  def invalidFractionOfSecondError(): DateTimeException = {
    new SparkDateTimeException(errorClass = "INVALID_FRACTION_OF_SECOND", Array.empty)
  }

  def overflowInSumOfDecimalError(): ArithmeticException = {
    new ArithmeticException("Overflow in sum of decimals.")
  }

  def overflowInIntegralDivideError(): ArithmeticException = {
    new ArithmeticException("Overflow in integral divide.")
  }

  def mapSizeExceedArraySizeWhenZipMapError(size: Int): RuntimeException = {
    new RuntimeException(s"Unsuccessful try to zip maps with $size " +
      "unique keys due to exceeding the array size limit " +
      s"${ByteArrayMethods.MAX_ROUNDED_ARRAY_LENGTH}.")
  }

  def copyNullFieldNotAllowedError(): Throwable = {
    new IllegalStateException("Do not attempt to copy a null field")
  }

  def literalTypeUnsupportedError(v: Any): RuntimeException = {
    new SparkRuntimeException("UNSUPPORTED_LITERAL_TYPE",
      Array(v.getClass.toString, v.toString))
  }

  def noDefaultForDataTypeError(dataType: DataType): RuntimeException = {
    new RuntimeException(s"no default for type $dataType")
  }

  def doGenCodeOfAliasShouldNotBeCalledError(): Throwable = {
    new IllegalStateException("Alias.doGenCode should not be called.")
  }

  def orderedOperationUnsupportedByDataTypeError(dataType: DataType): Throwable = {
    new IllegalArgumentException(s"Type $dataType does not support ordered operations")
  }

  def regexGroupIndexLessThanZeroError(): Throwable = {
    new IllegalArgumentException("The specified group index cannot be less than zero")
  }

  def regexGroupIndexExceedGroupCountError(
      groupCount: Int, groupIndex: Int): Throwable = {
    new IllegalArgumentException(
      s"Regex group count is $groupCount, but the specified group index is $groupIndex")
  }

  def invalidUrlError(url: UTF8String, e: URISyntaxException): Throwable = {
    new IllegalArgumentException(s"Find an invaild url string ${url.toString}", e)
  }

  def dataTypeOperationUnsupportedError(): Throwable = {
    new UnsupportedOperationException("dataType")
  }

  def mergeUnsupportedByWindowFunctionError(): Throwable = {
    new UnsupportedOperationException("Window Functions do not support merging.")
  }

  def dataTypeUnexpectedError(dataType: DataType): Throwable = {
    new UnsupportedOperationException(s"Unexpected data type ${dataType.catalogString}")
  }

  def typeUnsupportedError(dataType: DataType): Throwable = {
    new IllegalArgumentException(s"Unexpected type $dataType")
  }

  def negativeValueUnexpectedError(frequencyExpression : Expression): Throwable = {
    new SparkException(s"Negative values found in ${frequencyExpression.sql}")
  }

  def addNewFunctionMismatchedWithFunctionError(funcName: String): Throwable = {
    new IllegalArgumentException(s"$funcName is not matched at addNewFunction")
  }

  def cannotGenerateCodeForUncomparableTypeError(
      codeType: String, dataType: DataType): Throwable = {
    new IllegalArgumentException(
      s"cannot generate $codeType code for un-comparable type: ${dataType.catalogString}")
  }

  def cannotGenerateCodeForUnsupportedTypeError(dataType: DataType): Throwable = {
    new IllegalArgumentException(s"cannot generate code for unsupported type: $dataType")
  }

  def cannotInterpolateClassIntoCodeBlockError(arg: Any): Throwable = {
    new IllegalArgumentException(
      s"Can not interpolate ${arg.getClass.getName} into code block.")
  }

  def customCollectionClsNotResolvedError(): Throwable = {
    new UnsupportedOperationException("not resolved")
  }

  def classUnsupportedByMapObjectsError(cls: Class[_]): RuntimeException = {
    new RuntimeException(s"class `${cls.getName}` is not supported by `MapObjects` as " +
      "resulting collection.")
  }

  def nullAsMapKeyNotAllowedError(): RuntimeException = {
    new RuntimeException("Cannot use null as map key!")
  }

  def methodNotDeclaredError(name: String): Throwable = {
    new SparkNoSuchMethodException(errorClass = "INTERNAL_ERROR",
      messageParameters = Array(
        s"""A method named "$name" is not declared in any enclosing class nor any supertype"""))
  }

  def constructorNotFoundError(cls: String): Throwable = {
    new RuntimeException(s"Couldn't find a valid constructor on $cls")
  }

  def primaryConstructorNotFoundError(cls: Class[_]): Throwable = {
    new RuntimeException(s"Couldn't find a primary constructor on $cls")
  }

  def unsupportedNaturalJoinTypeError(joinType: JoinType): Throwable = {
    new RuntimeException("Unsupported natural join type " + joinType)
  }

  def notExpectedUnresolvedEncoderError(attr: AttributeReference): Throwable = {
    new RuntimeException(s"Unresolved encoder expected, but $attr was found.")
  }

  def unsupportedEncoderError(): Throwable = {
    new RuntimeException("Only expression encoders are supported for now.")
  }

  def notOverrideExpectedMethodsError(className: String, m1: String, m2: String): Throwable = {
    new RuntimeException(s"$className must override either $m1 or $m2")
  }

  def failToConvertValueToJsonError(value: AnyRef, cls: Class[_], dataType: DataType): Throwable = {
    new RuntimeException(s"Failed to convert value $value (class of $cls) " +
      s"with the type of $dataType to JSON.")
  }

  def unexpectedOperatorInCorrelatedSubquery(op: LogicalPlan, pos: String = ""): Throwable = {
    new RuntimeException(s"Unexpected operator $op in correlated subquery" + pos)
  }

  def unreachableError(err: String = ""): Throwable = {
    new RuntimeException("This line should be unreachable" + err)
  }

  def unsupportedRoundingMode(roundMode: BigDecimal.RoundingMode.Value): Throwable = {
    new RuntimeException(s"Not supported rounding mode: $roundMode")
  }

  def resolveCannotHandleNestedSchema(plan: LogicalPlan): Throwable = {
    new RuntimeException(s"Can not handle nested schema yet...  plan $plan")
  }

  def inputExternalRowCannotBeNullError(): RuntimeException = {
    new RuntimeException("The input external row cannot be null.")
  }

  def fieldCannotBeNullMsg(index: Int, fieldName: String): String = {
    s"The ${index}th field '$fieldName' of input row cannot be null."
  }

  def fieldCannotBeNullError(index: Int, fieldName: String): RuntimeException = {
    new RuntimeException(fieldCannotBeNullMsg(index, fieldName))
  }

  def unableToCreateDatabaseAsFailedToCreateDirectoryError(
      dbDefinition: CatalogDatabase, e: IOException): Throwable = {
    new SparkException(s"Unable to create database ${dbDefinition.name} as failed " +
      s"to create its directory ${dbDefinition.locationUri}", e)
  }

  def unableToDropDatabaseAsFailedToDeleteDirectoryError(
      dbDefinition: CatalogDatabase, e: IOException): Throwable = {
    new SparkException(s"Unable to drop database ${dbDefinition.name} as failed " +
      s"to delete its directory ${dbDefinition.locationUri}", e)
  }

  def unableToCreateTableAsFailedToCreateDirectoryError(
      table: String, defaultTableLocation: Path, e: IOException): Throwable = {
    new SparkException(s"Unable to create table $table as failed " +
      s"to create its directory $defaultTableLocation", e)
  }

  def unableToDeletePartitionPathError(partitionPath: Path, e: IOException): Throwable = {
    new SparkException(s"Unable to delete partition path $partitionPath", e)
  }

  def unableToDropTableAsFailedToDeleteDirectoryError(
      table: String, dir: Path, e: IOException): Throwable = {
    new SparkException(s"Unable to drop table $table as failed " +
      s"to delete its directory $dir", e)
  }

  def unableToRenameTableAsFailedToRenameDirectoryError(
      oldName: String, newName: String, oldDir: Path, e: IOException): Throwable = {
    new SparkException(s"Unable to rename table $oldName to $newName as failed " +
      s"to rename its directory $oldDir", e)
  }

  def unableToCreatePartitionPathError(partitionPath: Path, e: IOException): Throwable = {
    new SparkException(s"Unable to create partition path $partitionPath", e)
  }

  def unableToRenamePartitionPathError(oldPartPath: Path, e: IOException): Throwable = {
    new SparkException(s"Unable to rename partition path $oldPartPath", e)
  }

  def methodNotImplementedError(methodName: String): Throwable = {
    new UnsupportedOperationException(s"$methodName is not implemented")
  }

  def tableStatsNotSpecifiedError(): Throwable = {
    new IllegalStateException("table stats must be specified.")
  }

  def unaryMinusCauseOverflowError(originValue: AnyVal): ArithmeticException = {
    new ArithmeticException(s"- $originValue caused overflow.")
  }

  def binaryArithmeticCauseOverflowError(
      eval1: Short, symbol: String, eval2: Short): ArithmeticException = {
    new ArithmeticException(s"$eval1 $symbol $eval2 caused overflow.")
  }

  def failedSplitSubExpressionMsg(length: Int): String = {
    "Failed to split subexpression code into small functions because " +
      s"the parameter length of at least one split function went over the JVM limit: $length"
  }

  def failedSplitSubExpressionError(length: Int): Throwable = {
    new IllegalStateException(failedSplitSubExpressionMsg(length))
  }

  def failedToCompileMsg(e: Exception): String = {
    s"failed to compile: $e"
  }

  def internalCompilerError(e: InternalCompilerException): Throwable = {
    new InternalCompilerException(failedToCompileMsg(e), e)
  }

  def compilerError(e: CompileException): Throwable = {
    new CompileException(failedToCompileMsg(e), e.getLocation)
  }

  def unsupportedTableChangeError(e: IllegalArgumentException): Throwable = {
    new SparkException(s"Unsupported table change: ${e.getMessage}", e)
  }

  def notADatasourceRDDPartitionError(split: Partition): Throwable = {
    new SparkException(s"[BUG] Not a DataSourceRDDPartition: $split")
  }

  def dataPathNotSpecifiedError(): Throwable = {
    new IllegalArgumentException("'path' is not specified")
  }

  def createStreamingSourceNotSpecifySchemaError(): Throwable = {
    new IllegalArgumentException(
      s"""
         |Schema must be specified when creating a streaming source DataFrame. If some
         |files already exist in the directory, then depending on the file format you
         |may be able to create a static DataFrame on that directory with
         |'spark.read.load(directory)' and infer schema from it.
       """.stripMargin)
  }

  def streamedOperatorUnsupportedByDataSourceError(
      className: String, operator: String): Throwable = {
    new UnsupportedOperationException(
      s"Data source $className does not support streamed $operator")
  }

  def multiplePathsSpecifiedError(allPaths: Seq[String]): Throwable = {
    new IllegalArgumentException("Expected exactly one path to be specified, but " +
      s"got: ${allPaths.mkString(", ")}")
  }

  def failedToFindDataSourceError(provider: String, error: Throwable): Throwable = {
    new ClassNotFoundException(
      s"""
         |Failed to find data source: $provider. Please find packages at
         |http://spark.apache.org/third-party-projects.html
       """.stripMargin, error)
  }

  def removedClassInSpark2Error(className: String, e: Throwable): Throwable = {
    new ClassNotFoundException(s"$className was removed in Spark 2.0. " +
      "Please check if your library is compatible with Spark 2.0", e)
  }

  def incompatibleDataSourceRegisterError(e: Throwable): Throwable = {
    new SparkClassNotFoundException("INCOMPATIBLE_DATASOURCE_REGISTER", Array(e.getMessage), e)
  }

  def unrecognizedFileFormatError(format: String): Throwable = {
    new IllegalStateException(s"unrecognized format $format")
  }

  def sparkUpgradeInReadingDatesError(
      format: String, config: String, option: String): SparkUpgradeException = {
    new SparkUpgradeException("3.0",
      s"""
         |reading dates before 1582-10-15 or timestamps before 1900-01-01T00:00:00Z from $format
         |files can be ambiguous, as the files may be written by Spark 2.x or legacy versions of
         |Hive, which uses a legacy hybrid calendar that is different from Spark 3.0+'s Proleptic
         |Gregorian calendar. See more details in SPARK-31404. You can set the SQL config
         |'$config' or the datasource option '$option' to 'LEGACY' to rebase the datetime values
         |w.r.t. the calendar difference during reading. To read the datetime values as it is,
         |set the SQL config '$config' or the datasource option '$option' to 'CORRECTED'.
       """.stripMargin, null)
  }

  def sparkUpgradeInWritingDatesError(format: String, config: String): SparkUpgradeException = {
    new SparkUpgradeException("3.0",
      s"""
         |writing dates before 1582-10-15 or timestamps before 1900-01-01T00:00:00Z into $format
         |files can be dangerous, as the files may be read by Spark 2.x or legacy versions of Hive
         |later, which uses a legacy hybrid calendar that is different from Spark 3.0+'s Proleptic
         |Gregorian calendar. See more details in SPARK-31404. You can set $config to 'LEGACY' to
         |rebase the datetime values w.r.t. the calendar difference during writing, to get maximum
         |interoperability. Or set $config to 'CORRECTED' to write the datetime values as it is,
         |if you are 100% sure that the written files will only be read by Spark 3.0+ or other
         |systems that use Proleptic Gregorian calendar.
       """.stripMargin, null)
  }

  def buildReaderUnsupportedForFileFormatError(format: String): Throwable = {
    new UnsupportedOperationException(s"buildReader is not supported for $format")
  }

  def jobAbortedError(cause: Throwable): Throwable = {
    new SparkException("Job aborted.", cause)
  }

  def taskFailedWhileWritingRowsError(cause: Throwable): Throwable = {
    new SparkException("Task failed while writing rows.", cause)
  }

  def readCurrentFileNotFoundError(e: FileNotFoundException): Throwable = {
    new FileNotFoundException(
      s"""
         |${e.getMessage}\n
         |It is possible the underlying files have been updated. You can explicitly invalidate
         |the cache in Spark by running 'REFRESH TABLE tableName' command in SQL or by
         |recreating the Dataset/DataFrame involved.
       """.stripMargin)
  }

  def unsupportedSaveModeError(saveMode: String, pathExists: Boolean): Throwable = {
    new IllegalStateException(s"unsupported save mode $saveMode ($pathExists)")
  }

  def cannotClearOutputDirectoryError(staticPrefixPath: Path): Throwable = {
    new IOException(s"Unable to clear output directory $staticPrefixPath prior to writing to it")
  }

  def cannotClearPartitionDirectoryError(path: Path): Throwable = {
    new IOException(s"Unable to clear partition directory $path prior to writing to it")
  }

  def failedToCastValueToDataTypeForPartitionColumnError(
      value: String, dataType: DataType, columnName: String): Throwable = {
    new RuntimeException(s"Failed to cast value `$value` to " +
      s"`$dataType` for partition column `$columnName`")
  }

  def endOfStreamError(): Throwable = {
    new NoSuchElementException("End of stream")
  }

  def fallbackV1RelationReportsInconsistentSchemaError(
      v2Schema: StructType, v1Schema: StructType): Throwable = {
    new IllegalArgumentException(
      "The fallback v1 relation reports inconsistent schema:\n" +
        "Schema of v2 scan:     " + v2Schema + "\n" +
        "Schema of v1 relation: " + v1Schema)
  }

  def cannotDropNonemptyNamespaceError(namespace: Seq[String]): Throwable = {
    new SparkException(
      s"Cannot drop a non-empty namespace: ${namespace.quoted}. " +
        "Use CASCADE option to drop a non-empty namespace.")
  }

  def noRecordsFromEmptyDataReaderError(): Throwable = {
    new IOException("No records should be returned from EmptyDataReader")
  }

  def fileNotFoundError(e: FileNotFoundException): Throwable = {
    new FileNotFoundException(
      e.getMessage + "\n" +
        "It is possible the underlying files have been updated. " +
        "You can explicitly invalidate the cache in Spark by " +
        "recreating the Dataset/DataFrame involved.")
  }

  def unsupportedSchemaColumnConvertError(
      filePath: String,
      column: String,
      logicalType: String,
      physicalType: String,
      e: Exception): Throwable = {
    val message = "Parquet column cannot be converted in " +
      s"file $filePath. Column: $column, " +
      s"Expected: $logicalType, Found: $physicalType"
    new QueryExecutionException(message, e)
  }

  def cannotReadParquetFilesError(e: Exception): Throwable = {
    val message = "Encounter error while reading parquet files. " +
      "One possible cause: Parquet column cannot be converted in the " +
      "corresponding files. Details: "
    new QueryExecutionException(message, e)
  }

  def cannotCreateColumnarReaderError(): Throwable = {
    new UnsupportedOperationException("Cannot create columnar reader.")
  }

  def invalidNamespaceNameError(namespace: Array[String]): Throwable = {
    new IllegalArgumentException(s"Invalid namespace name: ${namespace.quoted}")
  }

  def unsupportedPartitionTransformError(transform: Transform): Throwable = {
    new UnsupportedOperationException(
      s"SessionCatalog does not support partition transform: $transform")
  }

  def missingDatabaseLocationError(): Throwable = {
    new IllegalArgumentException("Missing database location")
  }

  def cannotRemoveReservedPropertyError(property: String): Throwable = {
    new UnsupportedOperationException(s"Cannot remove reserved property: $property")
  }

  def namespaceNotEmptyError(namespace: Array[String]): Throwable = {
    new IllegalStateException(s"Namespace ${namespace.quoted} is not empty")
  }

  def writingJobFailedError(cause: Throwable): Throwable = {
    new SparkException("Writing job failed.", cause)
  }

  def writingJobAbortedError(e: Throwable): Throwable = {
    new SparkException(
      errorClass = "WRITING_JOB_ABORTED",
      messageParameters = Array.empty,
      cause = e)
  }

  def commitDeniedError(
      partId: Int, taskId: Long, attemptId: Int, stageId: Int, stageAttempt: Int): Throwable = {
    val message = s"Commit denied for partition $partId (task $taskId, attempt $attemptId, " +
      s"stage $stageId.$stageAttempt)"
    new CommitDeniedException(message, stageId, partId, attemptId)
  }

  def unsupportedTableWritesError(ident: Identifier): Throwable = {
    new SparkException(
      s"Table implementation does not support writes: ${ident.quoted}")
  }

  def cannotCreateJDBCTableWithPartitionsError(): Throwable = {
    new UnsupportedOperationException("Cannot create JDBC table with partition")
  }

  def unsupportedUserSpecifiedSchemaError(): Throwable = {
    new UnsupportedOperationException("user-specified schema")
  }

  def writeUnsupportedForBinaryFileDataSourceError(): Throwable = {
    new UnsupportedOperationException("Write is not supported for binary file data source")
  }

  def fileLengthExceedsMaxLengthError(status: FileStatus, maxLength: Int): Throwable = {
    new SparkException(
      s"The length of ${status.getPath} is ${status.getLen}, " +
        s"which exceeds the max length allowed: ${maxLength}.")
  }

  def unsupportedFieldNameError(fieldName: String): Throwable = {
    new RuntimeException(s"Unsupported field name: ${fieldName}")
  }

  def cannotSpecifyBothJdbcTableNameAndQueryError(
      jdbcTableName: String, jdbcQueryString: String): Throwable = {
    new IllegalArgumentException(
      s"Both '$jdbcTableName' and '$jdbcQueryString' can not be specified at the same time.")
  }

  def missingJdbcTableNameAndQueryError(
      jdbcTableName: String, jdbcQueryString: String): Throwable = {
    new IllegalArgumentException(
      s"Option '$jdbcTableName' or '$jdbcQueryString' is required."
    )
  }

  def emptyOptionError(optionName: String): Throwable = {
    new IllegalArgumentException(s"Option `$optionName` can not be empty.")
  }

  def invalidJdbcTxnIsolationLevelError(jdbcTxnIsolationLevel: String, value: String): Throwable = {
    new IllegalArgumentException(
      s"Invalid value `$value` for parameter `$jdbcTxnIsolationLevel`. This can be " +
        "`NONE`, `READ_UNCOMMITTED`, `READ_COMMITTED`, `REPEATABLE_READ` or `SERIALIZABLE`.")
  }

  def cannotGetJdbcTypeError(dt: DataType): Throwable = {
    new IllegalArgumentException(s"Can't get JDBC type for ${dt.catalogString}")
  }

  def unrecognizedSqlTypeError(sqlType: Int): Throwable = {
    new SparkSQLException(errorClass = "UNRECOGNIZED_SQL_TYPE", Array(sqlType.toString))
  }

  def unsupportedJdbcTypeError(content: String): Throwable = {
    new SQLException(s"Unsupported type $content")
  }

  def unsupportedArrayElementTypeBasedOnBinaryError(dt: DataType): Throwable = {
    new IllegalArgumentException(s"Unsupported array element " +
      s"type ${dt.catalogString} based on binary")
  }

  def nestedArraysUnsupportedError(): Throwable = {
    new IllegalArgumentException("Nested arrays unsupported")
  }

  def cannotTranslateNonNullValueForFieldError(pos: Int): Throwable = {
    new IllegalArgumentException(s"Can't translate non-null value for field $pos")
  }

  def invalidJdbcNumPartitionsError(n: Int, jdbcNumPartitions: String): Throwable = {
    new IllegalArgumentException(
      s"Invalid value `$n` for parameter `$jdbcNumPartitions` in table writing " +
        "via JDBC. The minimum value is 1.")
  }

  def transactionUnsupportedByJdbcServerError(): Throwable = {
    new SparkSQLFeatureNotSupportedException(errorClass = "UNSUPPORTED_TRANSACTION_BY_JDBC_SERVER",
      Array.empty)
  }

  def dataTypeUnsupportedYetError(dataType: DataType): Throwable = {
    new UnsupportedOperationException(s"$dataType is not supported yet.")
  }

  def unsupportedOperationForDataTypeError(dataType: DataType): Throwable = {
    new UnsupportedOperationException(s"DataType: ${dataType.catalogString}")
  }

  def inputFilterNotFullyConvertibleError(owner: String): Throwable = {
    new SparkException(s"The input filter of $owner should be fully convertible.")
  }

  def cannotReadFooterForFileError(file: Path, e: IOException): Throwable = {
    new SparkException(s"Could not read footer for file: $file", e)
  }

  def cannotReadFooterForFileError(file: FileStatus, e: RuntimeException): Throwable = {
    new IOException(s"Could not read footer for file: $file", e)
  }

  def foundDuplicateFieldInCaseInsensitiveModeError(
      requiredFieldName: String, matchedOrcFields: String): Throwable = {
    new RuntimeException(
      s"""
         |Found duplicate field(s) "$requiredFieldName": $matchedOrcFields
         |in case-insensitive mode
       """.stripMargin.replaceAll("\n", " "))
  }

  def failedToMergeIncompatibleSchemasError(
      left: StructType, right: StructType, e: Throwable): Throwable = {
    new SparkException(s"Failed to merge incompatible schemas $left and $right", e)
  }

  def ddlUnsupportedTemporarilyError(ddl: String): Throwable = {
    new UnsupportedOperationException(s"$ddl is not supported temporarily.")
  }

  def operatingOnCanonicalizationPlanError(): Throwable = {
    new IllegalStateException("operating on canonicalization plan")
  }

  def executeBroadcastTimeoutError(timeout: Long, ex: Option[TimeoutException]): Throwable = {
    new SparkException(
      s"""
         |Could not execute broadcast in $timeout secs. You can increase the timeout
         |for broadcasts via ${SQLConf.BROADCAST_TIMEOUT.key} or disable broadcast join
         |by setting ${SQLConf.AUTO_BROADCASTJOIN_THRESHOLD.key} to -1
       """.stripMargin.replaceAll("\n", " "), ex.getOrElse(null))
  }

  def cannotCompareCostWithTargetCostError(cost: String): Throwable = {
    new IllegalArgumentException(s"Could not compare cost with $cost")
  }

  def unsupportedDataTypeError(dt: String): Throwable = {
    new UnsupportedOperationException(s"Unsupported data type: ${dt}")
  }

  def notSupportTypeError(dataType: DataType): Throwable = {
    new Exception(s"not support type: $dataType")
  }

  def notSupportNonPrimitiveTypeError(): Throwable = {
    new RuntimeException("Not support non-primitive type now")
  }

  def unsupportedTypeError(dataType: DataType): Throwable = {
    new Exception(s"Unsupported type: ${dataType.catalogString}")
  }

  def useDictionaryEncodingWhenDictionaryOverflowError(): Throwable = {
    new IllegalStateException(
      "Dictionary encoding should not be used because of dictionary overflow.")
  }

  def endOfIteratorError(): Throwable = {
    new NoSuchElementException("End of the iterator")
  }

  def cannotAllocateMemoryToGrowBytesToBytesMapError(): Throwable = {
    new IOException("Could not allocate memory to grow BytesToBytesMap")
  }

  def cannotAcquireMemoryToBuildLongHashedRelationError(size: Long, got: Long): Throwable = {
    new SparkException(s"Can't acquire $size bytes memory to build hash relation, " +
      s"got $got bytes")
  }

  def cannotAcquireMemoryToBuildUnsafeHashedRelationError(): Throwable = {
    new SparkOutOfMemoryError("There is not enough memory to build hash map")
  }

  def rowLargerThan256MUnsupportedError(): Throwable = {
    new UnsupportedOperationException("Does not support row that is larger than 256M")
  }

  def cannotBuildHashedRelationWithUniqueKeysExceededError(): Throwable = {
    new UnsupportedOperationException(
      "Cannot build HashedRelation with more than 1/3 billions unique keys")
  }

  def cannotBuildHashedRelationLargerThan8GError(): Throwable = {
    new UnsupportedOperationException(
      "Can not build a HashedRelation that is larger than 8G")
  }

  def failedToPushRowIntoRowQueueError(rowQueue: String): Throwable = {
    new SparkException(s"failed to push a row into $rowQueue")
  }

  def unexpectedWindowFunctionFrameError(frame: String): Throwable = {
    new RuntimeException(s"Unexpected window function frame $frame.")
  }

  def cannotParseStatisticAsPercentileError(
      stats: String, e: NumberFormatException): Throwable = {
    new IllegalArgumentException(s"Unable to parse $stats as a percentile", e)
  }

  def statisticNotRecognizedError(stats: String): Throwable = {
    new IllegalArgumentException(s"$stats is not a recognised statistic")
  }

  def unknownColumnError(unknownColumn: String): Throwable = {
    new IllegalArgumentException(s"Unknown column: $unknownColumn")
  }

  def unexpectedAccumulableUpdateValueError(o: Any): Throwable = {
    new IllegalArgumentException(s"Unexpected: $o")
  }

  def unscaledValueTooLargeForPrecisionError(): Throwable = {
    new ArithmeticException("Unscaled value too large for precision")
  }

  def decimalPrecisionExceedsMaxPrecisionError(precision: Int, maxPrecision: Int): Throwable = {
    new ArithmeticException(
      s"Decimal precision $precision exceeds max precision $maxPrecision")
  }

  def outOfDecimalTypeRangeError(str: UTF8String): Throwable = {
    new ArithmeticException(s"out of decimal type range: $str")
  }

  def unsupportedArrayTypeError(clazz: Class[_]): Throwable = {
    new RuntimeException(s"Do not support array of type $clazz.")
  }

  def unsupportedJavaTypeError(clazz: Class[_]): Throwable = {
    new RuntimeException(s"Do not support type $clazz.")
  }

  def failedParsingStructTypeError(raw: String): Throwable = {
    new RuntimeException(s"Failed parsing ${StructType.simpleString}: $raw")
  }

  def failedMergingFieldsError(leftName: String, rightName: String, e: Throwable): Throwable = {
    new SparkException(s"Failed to merge fields '$leftName' and '$rightName'. ${e.getMessage}")
  }

  def cannotMergeDecimalTypesWithIncompatiblePrecisionAndScaleError(
      leftPrecision: Int, rightPrecision: Int, leftScale: Int, rightScale: Int): Throwable = {
    new SparkException("Failed to merge decimal types with incompatible " +
      s"precision $leftPrecision and $rightPrecision & scale $leftScale and $rightScale")
  }

  def cannotMergeDecimalTypesWithIncompatiblePrecisionError(
      leftPrecision: Int, rightPrecision: Int): Throwable = {
    new SparkException("Failed to merge decimal types with incompatible " +
      s"precision $leftPrecision and $rightPrecision")
  }

  def cannotMergeDecimalTypesWithIncompatibleScaleError(
      leftScale: Int, rightScale: Int): Throwable = {
    new SparkException("Failed to merge decimal types with incompatible " +
      s"scala $leftScale and $rightScale")
  }

  def cannotMergeIncompatibleDataTypesError(left: DataType, right: DataType): Throwable = {
    new SparkException(s"Failed to merge incompatible data types ${left.catalogString}" +
      s" and ${right.catalogString}")
  }

  def exceedMapSizeLimitError(size: Int): Throwable = {
    new RuntimeException(s"Unsuccessful attempt to build maps with $size elements " +
      s"due to exceeding the map size limit ${ByteArrayMethods.MAX_ROUNDED_ARRAY_LENGTH}.")
  }

  def duplicateMapKeyFoundError(key: Any): Throwable = {
    new RuntimeException(s"Duplicate map key $key was found, please check the input " +
      "data. If you want to remove the duplicated keys, you can set " +
      s"${SQLConf.MAP_KEY_DEDUP_POLICY.key} to ${SQLConf.MapKeyDedupPolicy.LAST_WIN} so that " +
      "the key inserted at last takes precedence.")
  }

  def mapDataKeyArrayLengthDiffersFromValueArrayLengthError(): Throwable = {
    new RuntimeException("The key array and value array of MapData must have the same length.")
  }

  def fieldDiffersFromDerivedLocalDateError(
      field: ChronoField, actual: Int, expected: Int, candidate: LocalDate): Throwable = {
    new DateTimeException(s"Conflict found: Field $field $actual differs from" +
      s" $field $expected derived from $candidate")
  }

  def failToParseDateTimeInNewParserError(s: String, e: Throwable): Throwable = {
    new SparkUpgradeException("3.0", s"Fail to parse '$s' in the new parser. You can " +
      s"set ${SQLConf.LEGACY_TIME_PARSER_POLICY.key} to LEGACY to restore the behavior " +
      s"before Spark 3.0, or set to CORRECTED and treat it as an invalid datetime string.", e)
  }

  def failToFormatDateTimeInNewFormatterError(
      resultCandidate: String, e: Throwable): Throwable = {
    new SparkUpgradeException("3.0",
      s"""
         |Fail to format it to '$resultCandidate' in the new formatter. You can set
         |${SQLConf.LEGACY_TIME_PARSER_POLICY.key} to LEGACY to restore the behavior before
         |Spark 3.0, or set to CORRECTED and treat it as an invalid datetime string.
       """.stripMargin.replaceAll("\n", " "), e)
  }

  def failToRecognizePatternAfterUpgradeError(pattern: String, e: Throwable): Throwable = {
    new SparkUpgradeException("3.0", s"Fail to recognize '$pattern' pattern in the" +
      s" DateTimeFormatter. 1) You can set ${SQLConf.LEGACY_TIME_PARSER_POLICY.key} to LEGACY" +
      s" to restore the behavior before Spark 3.0. 2) You can form a valid datetime pattern" +
      s" with the guide from https://spark.apache.org/docs/latest/sql-ref-datetime-pattern.html",
      e)
  }

  def failToRecognizePatternError(pattern: String, e: Throwable): Throwable = {
    new RuntimeException(s"Fail to recognize '$pattern' pattern in the" +
      " DateTimeFormatter. You can form a valid datetime pattern" +
      " with the guide from https://spark.apache.org/docs/latest/sql-ref-datetime-pattern.html",
      e)
  }

  def cannotCastUTF8StringToDataTypeError(s: UTF8String, to: DataType): Throwable = {
    new DateTimeException(s"Cannot cast $s to $to.")
  }

  def registeringStreamingQueryListenerError(e: Exception): Throwable = {
    new SparkException("Exception when registering StreamingQueryListener", e)
  }

  def concurrentQueryInstanceError(): Throwable = {
    new SparkConcurrentModificationException("CONCURRENT_QUERY", Array.empty)
  }

  def cannotParseJsonArraysAsStructsError(): Throwable = {
    new RuntimeException("Parsing JSON arrays as structs is forbidden.")
  }

  def cannotParseStringAsDataTypeError(parser: JsonParser, token: JsonToken, dataType: DataType)
  : Throwable = {
    new RuntimeException(
      s"Cannot parse field name ${parser.getCurrentName}, " +
        s"field value ${parser.getText}, " +
        s"[$token] as target spark data type [$dataType].")
  }

  def failToParseEmptyStringForDataTypeError(dataType: DataType): Throwable = {
    new RuntimeException(
      s"Failed to parse an empty string for data type ${dataType.catalogString}")
  }

  def failToParseValueForDataTypeError(parser: JsonParser, token: JsonToken, dataType: DataType)
  : Throwable = {
    new RuntimeException(
      s"Failed to parse field name ${parser.getCurrentName}, " +
        s"field value ${parser.getText}, " +
        s"[$token] to target spark data type [$dataType].")
  }

  def rootConverterReturnNullError(): Throwable = {
    new RuntimeException("Root converter returned null")
  }

  def cannotHaveCircularReferencesInBeanClassError(clazz: Class[_]): Throwable = {
    new UnsupportedOperationException(
      "Cannot have circular references in bean class, but got the circular reference " +
        s"of class $clazz")
  }

  def cannotHaveCircularReferencesInClassError(t: String): Throwable = {
    new UnsupportedOperationException(
      s"cannot have circular references in class, but got the circular reference of class $t")
  }

  def cannotUseInvalidJavaIdentifierAsFieldNameError(
      fieldName: String, walkedTypePath: WalkedTypePath): Throwable = {
    new UnsupportedOperationException(s"`$fieldName` is not a valid identifier of " +
      s"Java and cannot be used as field name\n$walkedTypePath")
  }

  def cannotFindEncoderForTypeError(
      tpe: String, walkedTypePath: WalkedTypePath): Throwable = {
    new UnsupportedOperationException(s"No Encoder found for $tpe\n$walkedTypePath")
  }

  def attributesForTypeUnsupportedError(schema: Schema): Throwable = {
    new UnsupportedOperationException(s"Attributes for type $schema is not supported")
  }

  def schemaForTypeUnsupportedError(tpe: String): Throwable = {
    new UnsupportedOperationException(s"Schema for type $tpe is not supported")
  }

  def cannotFindConstructorForTypeError(tpe: String): Throwable = {
    new UnsupportedOperationException(
      s"""
         |Unable to find constructor for $tpe.
         |This could happen if $tpe is an interface, or a trait without companion object
         |constructor.
       """.stripMargin.replaceAll("\n", " "))
  }

  def paramExceedOneCharError(paramName: String): Throwable = {
    new RuntimeException(s"$paramName cannot be more than one character")
  }

  def paramIsNotIntegerError(paramName: String, value: String): Throwable = {
    new RuntimeException(s"$paramName should be an integer. Found $value")
  }

  def paramIsNotBooleanValueError(paramName: String): Throwable = {
    new Exception(s"$paramName flag can be true or false")
  }

  def foundNullValueForNotNullableFieldError(name: String): Throwable = {
    new RuntimeException(s"null value found but field $name is not nullable.")
  }

  def malformedCSVRecordError(): Throwable = {
    new RuntimeException("Malformed CSV record")
  }

  def elementsOfTupleExceedLimitError(): Throwable = {
    new UnsupportedOperationException("Due to Scala's limited support of tuple, " +
      "tuple with more than 22 elements are not supported.")
  }

  def expressionDecodingError(e: Exception, expressions: Seq[Expression]): Throwable = {
    new RuntimeException(s"Error while decoding: $e\n" +
      s"${expressions.map(_.simpleString(SQLConf.get.maxToStringFields)).mkString("\n")}", e)
  }

  def expressionEncodingError(e: Exception, expressions: Seq[Expression]): Throwable = {
    new RuntimeException(s"Error while encoding: $e\n" +
      s"${expressions.map(_.simpleString(SQLConf.get.maxToStringFields)).mkString("\n")}", e)
  }

  def classHasUnexpectedSerializerError(clsName: String, objSerializer: Expression): Throwable = {
    new RuntimeException(s"class $clsName has unexpected serializer: $objSerializer")
  }

  def cannotGetOuterPointerForInnerClassError(innerCls: Class[_]): Throwable = {
    new RuntimeException(s"Failed to get outer pointer for ${innerCls.getName}")
  }

  def userDefinedTypeNotAnnotatedAndRegisteredError(udt: UserDefinedType[_]): Throwable = {
    new SparkException(s"${udt.userClass.getName} is not annotated with " +
      "SQLUserDefinedType nor registered with UDTRegistration.}")
  }

  def invalidInputSyntaxForBooleanError(s: UTF8String): UnsupportedOperationException = {
    new UnsupportedOperationException(s"invalid input syntax for type boolean: $s")
  }

  def unsupportedOperandTypeForSizeFunctionError(dataType: DataType): Throwable = {
    new UnsupportedOperationException(
      s"The size function doesn't support the operand type ${dataType.getClass.getCanonicalName}")
  }

  def unexpectedValueForStartInFunctionError(prettyName: String): RuntimeException = {
    new RuntimeException(
      s"Unexpected value for start in function $prettyName: SQL array indices start at 1.")
  }

  def unexpectedValueForLengthInFunctionError(prettyName: String): RuntimeException = {
    new RuntimeException(s"Unexpected value for length in function $prettyName: " +
      "length must be greater than or equal to 0.")
  }

  def sqlArrayIndexNotStartAtOneError(): ArrayIndexOutOfBoundsException = {
    new ArrayIndexOutOfBoundsException("SQL array indices start at 1")
  }

  def concatArraysWithElementsExceedLimitError(numberOfElements: Long): Throwable = {
    new RuntimeException(
      s"""
         |Unsuccessful try to concat arrays with $numberOfElements
         |elements due to exceeding the array size limit
         |${ByteArrayMethods.MAX_ROUNDED_ARRAY_LENGTH}.
       """.stripMargin.replaceAll("\n", " "))
  }

  def flattenArraysWithElementsExceedLimitError(numberOfElements: Long): Throwable = {
    new RuntimeException(
      s"""
         |Unsuccessful try to flatten an array of arrays with $numberOfElements
         |elements due to exceeding the array size limit
         |${ByteArrayMethods.MAX_ROUNDED_ARRAY_LENGTH}.
       """.stripMargin.replaceAll("\n", " "))
  }

  def createArrayWithElementsExceedLimitError(count: Any): RuntimeException = {
    new RuntimeException(
      s"""
         |Unsuccessful try to create array with $count elements
         |due to exceeding the array size limit
         |${ByteArrayMethods.MAX_ROUNDED_ARRAY_LENGTH}.
       """.stripMargin.replaceAll("\n", " "))
  }

  def unionArrayWithElementsExceedLimitError(length: Int): Throwable = {
    new RuntimeException(
      s"""
         |Unsuccessful try to union arrays with $length
         |elements due to exceeding the array size limit
         |${ByteArrayMethods.MAX_ROUNDED_ARRAY_LENGTH}.
       """.stripMargin.replaceAll("\n", " "))
  }

  def initialTypeNotTargetDataTypeError(dataType: DataType, target: String): Throwable = {
    new UnsupportedOperationException(s"Initial type ${dataType.catalogString} must be a $target")
  }

  def initialTypeNotTargetDataTypesError(dataType: DataType): Throwable = {
    new UnsupportedOperationException(
      s"Initial type ${dataType.catalogString} must be " +
        s"an ${ArrayType.simpleString}, a ${StructType.simpleString} or a ${MapType.simpleString}")
  }

  def cannotConvertColumnToJSONError(name: String, dataType: DataType): Throwable = {
    new UnsupportedOperationException(
      s"Unable to convert column $name of type ${dataType.catalogString} to JSON.")
  }

  def malformedRecordsDetectedInSchemaInferenceError(e: Throwable): Throwable = {
    new SparkException("Malformed records are detected in schema inference. " +
      s"Parse Mode: ${FailFastMode.name}.", e)
  }

  def malformedJSONError(): Throwable = {
    new SparkException("Malformed JSON")
  }

  def malformedRecordsDetectedInSchemaInferenceError(dataType: DataType): Throwable = {
    new SparkException(
      s"""
         |Malformed records are detected in schema inference.
         |Parse Mode: ${FailFastMode.name}. Reasons: Failed to infer a common schema.
         |Struct types are expected, but `${dataType.catalogString}` was found.
       """.stripMargin.replaceAll("\n", " "))
  }

  def cannotRewriteDomainJoinWithConditionsError(
      conditions: Seq[Expression], d: DomainJoin): Throwable = {
    new IllegalStateException(
      s"Unable to rewrite domain join with conditions: $conditions\n$d")
  }

  def decorrelateInnerQueryThroughPlanUnsupportedError(plan: LogicalPlan): Throwable = {
    new UnsupportedOperationException(
      s"Decorrelate inner query through ${plan.nodeName} is not supported.")
  }

  def methodCalledInAnalyzerNotAllowedError(): Throwable = {
    new RuntimeException("This method should not be called in the analyzer")
  }

  def cannotSafelyMergeSerdePropertiesError(
      props1: Map[String, String],
      props2: Map[String, String],
      conflictKeys: Set[String]): Throwable = {
    new UnsupportedOperationException(
      s"""
         |Cannot safely merge SERDEPROPERTIES:
         |${props1.map { case (k, v) => s"$k=$v" }.mkString("{", ",", "}")}
         |${props2.map { case (k, v) => s"$k=$v" }.mkString("{", ",", "}")}
         |The conflict keys: ${conflictKeys.mkString(", ")}
         |""".stripMargin)
  }

  def pairUnsupportedAtFunctionError(
      r1: ValueInterval, r2: ValueInterval, function: String): Throwable = {
    new UnsupportedOperationException(s"Not supported pair: $r1, $r2 at $function()")
  }

  def onceStrategyIdempotenceIsBrokenForBatchError[TreeType <: TreeNode[_]](
      batchName: String, plan: TreeType, reOptimized: TreeType): Throwable = {
    new RuntimeException(
      s"""
         |Once strategy's idempotence is broken for batch $batchName
         |${sideBySide(plan.treeString, reOptimized.treeString).mkString("\n")}
       """.stripMargin)
  }

  def structuralIntegrityOfInputPlanIsBrokenInClassError(className: String): Throwable = {
    new RuntimeException("The structural integrity of the input plan is broken in " +
      s"$className.")
  }

  def structuralIntegrityIsBrokenAfterApplyingRuleError(
      ruleName: String, batchName: String): Throwable = {
    new RuntimeException(s"After applying rule $ruleName in batch $batchName, " +
      "the structural integrity of the plan is broken.")
  }

  def ruleIdNotFoundForRuleError(ruleName: String): Throwable = {
    new NoSuchElementException(s"Rule id not found for $ruleName")
  }

  def cannotCreateArrayWithElementsExceedLimitError(
      numElements: Long, additionalErrorMessage: String): Throwable = {
    new RuntimeException(
      s"""
         |Cannot create array with $numElements
         |elements of data due to exceeding the limit
         |${ByteArrayMethods.MAX_ROUNDED_ARRAY_LENGTH} elements for ArrayData.
         |$additionalErrorMessage
       """.stripMargin.replaceAll("\n", " "))
  }

  def indexOutOfBoundsOfArrayDataError(idx: Int): Throwable = {
    new SparkIndexOutOfBoundsException(errorClass = "INDEX_OUT_OF_BOUNDS", Array(idx.toString))
  }

  def malformedRecordsDetectedInRecordParsingError(e: BadRecordException): Throwable = {
    new SparkException("Malformed records are detected in record parsing. " +
      s"Parse Mode: ${FailFastMode.name}. To process malformed records as null " +
      "result, try setting the option 'mode' as 'PERMISSIVE'.", e)
  }

  def remoteOperationsUnsupportedError(): Throwable = {
    new RuntimeException("Remote operations not supported")
  }

  def invalidKerberosConfigForHiveServer2Error(): Throwable = {
    new IOException(
      "HiveServer2 Kerberos principal or keytab is not correctly configured")
  }

  def parentSparkUIToAttachTabNotFoundError(): Throwable = {
    new SparkException("Parent SparkUI to attach this tab to not found!")
  }

  def inferSchemaUnsupportedForHiveError(): Throwable = {
    new UnsupportedOperationException("inferSchema is not supported for hive data source.")
  }

  def requestedPartitionsMismatchTablePartitionsError(
      table: CatalogTable, partition: Map[String, Option[String]]): Throwable = {
    new SparkException(
      s"""
         |Requested partitioning does not match the ${table.identifier.table} table:
         |Requested partitions: ${partition.keys.mkString(",")}
         |Table partitions: ${table.partitionColumnNames.mkString(",")}
       """.stripMargin)
  }

  def dynamicPartitionKeyNotAmongWrittenPartitionPathsError(key: String): Throwable = {
    new SparkException(s"Dynamic partition key $key is not among written partition paths.")
  }

  def cannotRemovePartitionDirError(partitionPath: Path): Throwable = {
    new RuntimeException(s"Cannot remove partition directory '$partitionPath'")
  }

  def cannotCreateStagingDirError(message: String, e: IOException): Throwable = {
    new RuntimeException(s"Cannot create staging directory: $message", e)
  }

  def serDeInterfaceNotFoundError(e: NoClassDefFoundError): Throwable = {
    new ClassNotFoundException("The SerDe interface removed since Hive 2.3(HIVE-15167)." +
      " Please migrate your custom SerDes to Hive 2.3. See HIVE-15167 for more details.", e)
  }

  def convertHiveTableToCatalogTableError(
      e: SparkException, dbName: String, tableName: String): Throwable = {
    new SparkException(s"${e.getMessage}, db: $dbName, table: $tableName", e)
  }

  def cannotRecognizeHiveTypeError(
      e: ParseException, fieldType: String, fieldName: String): Throwable = {
    new SparkException(
      s"Cannot recognize hive type string: $fieldType, column: $fieldName", e)
  }

  def getTablesByTypeUnsupportedByHiveVersionError(): Throwable = {
    new UnsupportedOperationException("Hive 2.2 and lower versions don't support " +
      "getTablesByType. Please use Hive 2.3 or higher version.")
  }

  def dropTableWithPurgeUnsupportedError(): Throwable = {
    new UnsupportedOperationException("DROP TABLE ... PURGE")
  }

  def alterTableWithDropPartitionAndPurgeUnsupportedError(): Throwable = {
    new UnsupportedOperationException("ALTER TABLE ... DROP PARTITION ... PURGE")
  }

  def invalidPartitionFilterError(): Throwable = {
    new UnsupportedOperationException(
      """Partition filter cannot have both `"` and `'` characters""")
  }

  def getPartitionMetadataByFilterError(e: InvocationTargetException): Throwable = {
    new RuntimeException(
      s"""
         |Caught Hive MetaException attempting to get partition metadata by filter
         |from Hive. You can set the Spark configuration setting
         |${SQLConf.HIVE_METASTORE_PARTITION_PRUNING_FALLBACK_ON_EXCEPTION} to true to work around
         |this problem, however this will result in degraded performance. Please
         |report a bug: https://issues.apache.org/jira/browse/SPARK
       """.stripMargin.replaceAll("\n", " "), e)
  }

  def unsupportedHiveMetastoreVersionError(version: String, key: String): Throwable = {
    new UnsupportedOperationException(s"Unsupported Hive Metastore version ($version). " +
      s"Please set $key with a valid version.")
  }

  def loadHiveClientCausesNoClassDefFoundError(
      cnf: NoClassDefFoundError,
      execJars: Seq[URL],
      key: String,
      e: InvocationTargetException): Throwable = {
    new ClassNotFoundException(
      s"""
         |$cnf when creating Hive client using classpath: ${execJars.mkString(", ")}\n
         |Please make sure that jars for your version of hive and hadoop are included in the
         |paths passed to $key.
       """.stripMargin.replaceAll("\n", " "), e)
  }

  def cannotFetchTablesOfDatabaseError(dbName: String, e: Exception): Throwable = {
    new SparkException(s"Unable to fetch tables of db $dbName", e)
  }

  def illegalLocationClauseForViewPartitionError(): Throwable = {
    new SparkException("LOCATION clause illegal for view partition")
  }

  def renamePathAsExistsPathError(srcPath: Path, dstPath: Path): Throwable = {
    new SparkFileAlreadyExistsException(errorClass = "FAILED_RENAME_PATH",
      Array(srcPath.toString, dstPath.toString))
  }

  def renameAsExistsPathError(dstPath: Path): Throwable = {
    new FileAlreadyExistsException(s"Failed to rename as $dstPath already exists")
  }

  def renameSrcPathNotFoundError(srcPath: Path): Throwable = {
    new SparkFileNotFoundException(errorClass = "RENAME_SRC_PATH_NOT_FOUND",
      Array(srcPath.toString))
  }

  def failedRenameTempFileError(srcPath: Path, dstPath: Path): Throwable = {
    new IOException(s"Failed to rename temp file $srcPath to $dstPath as rename returned false")
  }

  def legacyMetadataPathExistsError(metadataPath: Path, legacyMetadataPath: Path): Throwable = {
    new SparkException(
      s"""
         |Error: we detected a possible problem with the location of your "_spark_metadata"
         |directory and you likely need to move it before restarting this query.
         |
         |Earlier version of Spark incorrectly escaped paths when writing out the
         |"_spark_metadata" directory for structured streaming. While this was corrected in
         |Spark 3.0, it appears that your query was started using an earlier version that
         |incorrectly handled the "_spark_metadata" path.
         |
         |Correct "_spark_metadata" Directory: $metadataPath
         |Incorrect "_spark_metadata" Directory: $legacyMetadataPath
         |
         |Please move the data from the incorrect directory to the correct one, delete the
         |incorrect directory, and then restart this query. If you believe you are receiving
         |this message in error, you can disable it with the SQL conf
         |${SQLConf.STREAMING_CHECKPOINT_ESCAPED_PATH_CHECK_ENABLED.key}.
       """.stripMargin)
  }

  def partitionColumnNotFoundInSchemaError(col: String, schema: StructType): Throwable = {
    new RuntimeException(s"Partition column $col not found in schema $schema")
  }

  def stateNotDefinedOrAlreadyRemovedError(): Throwable = {
    new NoSuchElementException("State is either not defined or has already been removed")
  }

  def cannotSetTimeoutDurationError(): Throwable = {
    new UnsupportedOperationException(
      "Cannot set timeout duration without enabling processing time timeout in " +
        "[map|flatMap]GroupsWithState")
  }

  def cannotGetEventTimeWatermarkError(): Throwable = {
    new UnsupportedOperationException(
      "Cannot get event time watermark timestamp without setting watermark before " +
        "[map|flatMap]GroupsWithState")
  }

  def cannotSetTimeoutTimestampError(): Throwable = {
    new UnsupportedOperationException(
      "Cannot set timeout timestamp without enabling event time timeout in " +
        "[map|flatMapGroupsWithState")
  }

  def batchMetadataFileNotFoundError(batchMetadataFile: Path): Throwable = {
    new FileNotFoundException(s"Unable to find batch $batchMetadataFile")
  }

  def multiStreamingQueriesUsingPathConcurrentlyError(
      path: String, e: FileAlreadyExistsException): Throwable = {
    new ConcurrentModificationException(
      s"Multiple streaming queries are concurrently using $path", e)
  }

  def addFilesWithAbsolutePathUnsupportedError(commitProtocol: String): Throwable = {
    new UnsupportedOperationException(
      s"$commitProtocol does not support adding files with an absolute path")
  }

  def microBatchUnsupportedByDataSourceError(srcName: String): Throwable = {
    new UnsupportedOperationException(
      s"Data source $srcName does not support microbatch processing.")
  }

  def cannotExecuteStreamingRelationExecError(): Throwable = {
    new UnsupportedOperationException("StreamingRelationExec cannot be executed")
  }

  def invalidStreamingOutputModeError(outputMode: Option[OutputMode]): Throwable = {
    new UnsupportedOperationException(s"Invalid output mode: $outputMode")
  }

  def catalogPluginClassNotFoundError(name: String): Throwable = {
    new CatalogNotFoundException(
      s"Catalog '$name' plugin class not found: spark.sql.catalog.$name is not defined")
  }

  def catalogPluginClassNotImplementedError(name: String, pluginClassName: String): Throwable = {
    new SparkException(
      s"Plugin class for catalog '$name' does not implement CatalogPlugin: $pluginClassName")
  }

  def catalogPluginClassNotFoundForCatalogError(
      name: String,
      pluginClassName: String): Throwable = {
    new SparkException(s"Cannot find catalog plugin class for catalog '$name': $pluginClassName")
  }

  def catalogFailToFindPublicNoArgConstructorError(
      name: String,
      pluginClassName: String,
      e: Exception): Throwable = {
    new SparkException(
      s"Failed to find public no-arg constructor for catalog '$name': $pluginClassName)", e)
  }

  def catalogFailToCallPublicNoArgConstructorError(
      name: String,
      pluginClassName: String,
      e: Exception): Throwable = {
    new SparkException(
      s"Failed to call public no-arg constructor for catalog '$name': $pluginClassName)", e)
  }

  def cannotInstantiateAbstractCatalogPluginClassError(
      name: String,
      pluginClassName: String,
      e: Exception): Throwable = {
    new SparkException("Cannot instantiate abstract catalog plugin class for " +
      s"catalog '$name': $pluginClassName", e.getCause)
  }

  def failedToInstantiateConstructorForCatalogError(
      name: String,
      pluginClassName: String,
      e: Exception): Throwable = {
    new SparkException("Failed during instantiating constructor for catalog " +
      s"'$name': $pluginClassName", e.getCause)
  }

  def noSuchElementExceptionError(): Throwable = {
    new NoSuchElementException
  }

  def noSuchElementExceptionError(key: String): Throwable = {
    new NoSuchElementException(key)
  }

  def cannotMutateReadOnlySQLConfError(): Throwable = {
    new UnsupportedOperationException("Cannot mutate ReadOnlySQLConf.")
  }

  def cannotCloneOrCopyReadOnlySQLConfError(): Throwable = {
    new UnsupportedOperationException("Cannot clone/copy ReadOnlySQLConf.")
  }

  def cannotGetSQLConfInSchedulerEventLoopThreadError(): Throwable = {
    new RuntimeException("Cannot get SQLConf inside scheduler event loop thread.")
  }

  def unsupportedOperationExceptionError(): Throwable = {
    new UnsupportedOperationException
  }

  def nullLiteralsCannotBeCastedError(name: String): Throwable = {
    new UnsupportedOperationException(s"null literals can't be casted to $name")
  }

  def notUserDefinedTypeError(name: String, userClass: String): Throwable = {
    new SparkException(s"$name is not an UserDefinedType. Please make sure registering " +
        s"an UserDefinedType for ${userClass}")
  }

  def cannotLoadUserDefinedTypeError(name: String, userClass: String): Throwable = {
    new SparkException(s"Can not load in UserDefinedType ${name} for user class ${userClass}.")
  }

  def timeZoneIdNotSpecifiedForTimestampTypeError(): Throwable = {
    new UnsupportedOperationException(
      s"${TimestampType.catalogString} must supply timeZoneId parameter")
  }

  def notPublicClassError(name: String): Throwable = {
    new UnsupportedOperationException(
      s"$name is not a public class. Only public classes are supported.")
  }

  def primitiveTypesNotSupportedError(): Throwable = {
    new UnsupportedOperationException("Primitive types are not supported.")
  }

  def fieldIndexOnRowWithoutSchemaError(): Throwable = {
    new UnsupportedOperationException("fieldIndex on a Row without schema is undefined.")
  }

  def valueIsNullError(index: Int): Throwable = {
    new NullPointerException(s"Value at index $index is null")
  }

  def onlySupportDataSourcesProvidingFileFormatError(providingClass: String): Throwable = {
    new SparkException(s"Only Data Sources providing FileFormat are supported: $providingClass")
  }

  def failToSetOriginalPermissionBackError(
      permission: FsPermission,
      path: Path,
      e: Throwable): Throwable = {
    new SparkSecurityException(errorClass = "FAILED_SET_ORIGINAL_PERMISSION_BACK",
      Array(permission.toString, path.toString, e.getMessage))
  }

  def failToSetOriginalACLBackError(aclEntries: String, path: Path, e: Throwable): Throwable = {
    new SecurityException(s"Failed to set original ACL $aclEntries back to " +
      s"the created path: $path. Exception: ${e.getMessage}")
  }

  def multiFailuresInStageMaterializationError(error: Throwable): Throwable = {
    new SparkException("Multiple failures in stage materialization.", error)
  }

  def unrecognizedCompressionSchemaTypeIDError(typeId: Int): Throwable = {
    new UnsupportedOperationException(s"Unrecognized compression scheme type ID: $typeId")
  }

  def getParentLoggerNotImplementedError(className: String): Throwable = {
    new SQLFeatureNotSupportedException(s"$className.getParentLogger is not yet implemented.")
  }

  def cannotCreateParquetConverterForTypeError(t: DecimalType, parquetType: String): Throwable = {
    new RuntimeException(
      s"""
         |Unable to create Parquet converter for ${t.typeName}
         |whose Parquet type is $parquetType without decimal metadata. Please read this
         |column/field as Spark BINARY type.
       """.stripMargin.replaceAll("\n", " "))
  }

  def cannotCreateParquetConverterForDecimalTypeError(
      t: DecimalType, parquetType: String): Throwable = {
    new RuntimeException(
      s"""
         |Unable to create Parquet converter for decimal type ${t.json} whose Parquet type is
         |$parquetType.  Parquet DECIMAL type can only be backed by INT32, INT64,
         |FIXED_LEN_BYTE_ARRAY, or BINARY.
       """.stripMargin.replaceAll("\n", " "))
  }

  def cannotCreateParquetConverterForDataTypeError(
      t: DataType, parquetType: String): Throwable = {
    new RuntimeException(s"Unable to create Parquet converter for data type ${t.json} " +
      s"whose Parquet type is $parquetType")
  }

  def cannotAddMultiPartitionsOnNonatomicPartitionTableError(tableName: String): Throwable = {
    new UnsupportedOperationException(
      s"Nonatomic partition table $tableName can not add multiple partitions.")
  }

  def userSpecifiedSchemaUnsupportedByDataSourceError(provider: TableProvider): Throwable = {
    new UnsupportedOperationException(
      s"${provider.getClass.getSimpleName} source does not support user-specified schema.")
  }

  def cannotDropMultiPartitionsOnNonatomicPartitionTableError(tableName: String): Throwable = {
    new UnsupportedOperationException(
      s"Nonatomic partition table $tableName can not drop multiple partitions.")
  }

  def truncateMultiPartitionUnsupportedError(tableName: String): Throwable = {
    new UnsupportedOperationException(
      s"The table $tableName does not support truncation of multiple partition.")
  }

  def overwriteTableByUnsupportedExpressionError(table: Table): Throwable = {
    new SparkException(s"Table does not support overwrite by expression: $table")
  }

  def dynamicPartitionOverwriteUnsupportedByTableError(table: Table): Throwable = {
    new SparkException(s"Table does not support dynamic partition overwrite: $table")
  }

  def failedMergingSchemaError(schema: StructType, e: SparkException): Throwable = {
    new SparkException(s"Failed merging schema:\n${schema.treeString}", e)
  }

  def cannotBroadcastTableOverMaxTableRowsError(
      maxBroadcastTableRows: Long, numRows: Long): Throwable = {
    new SparkException(
      s"Cannot broadcast the table over $maxBroadcastTableRows rows: $numRows rows")
  }

  def cannotBroadcastTableOverMaxTableBytesError(
      maxBroadcastTableBytes: Long, dataSize: Long): Throwable = {
    new SparkException("Cannot broadcast the table that is larger than" +
      s" ${maxBroadcastTableBytes >> 30}GB: ${dataSize >> 30} GB")
  }

  def notEnoughMemoryToBuildAndBroadcastTableError(oe: OutOfMemoryError): Throwable = {
    new OutOfMemoryError("Not enough memory to build and broadcast the table to all " +
      "worker nodes. As a workaround, you can either disable broadcast by setting " +
      s"${SQLConf.AUTO_BROADCASTJOIN_THRESHOLD.key} to -1 or increase the spark " +
      s"driver memory by setting ${SparkLauncher.DRIVER_MEMORY} to a higher value.")
      .initCause(oe.getCause)
  }

  def executeCodePathUnsupportedError(execName: String): Throwable = {
    new UnsupportedOperationException(s"$execName does not support the execute() code path.")
  }

  def cannotMergeClassWithOtherClassError(className: String, otherClass: String): Throwable = {
    new UnsupportedOperationException(
      s"Cannot merge $className with $otherClass")
  }

  def continuousProcessingUnsupportedByDataSourceError(sourceName: String): Throwable = {
    new UnsupportedOperationException(
      s"Data source $sourceName does not support continuous processing.")
  }

  def failedToReadDataError(failureReason: Throwable): Throwable = {
    new SparkException("Data read failed", failureReason)
  }

  def failedToGenerateEpochMarkerError(failureReason: Throwable): Throwable = {
    new SparkException("Epoch marker generation failed", failureReason)
  }

  def foreachWriterAbortedDueToTaskFailureError(): Throwable = {
    new SparkException("Foreach writer has been aborted due to a task failure")
  }

  def integerOverflowError(message: String): Throwable = {
    new ArithmeticException(s"Integer overflow. $message")
  }

  def failedToReadDeltaFileError(fileToRead: Path, clazz: String, keySize: Int): Throwable = {
    new IOException(
      s"Error reading delta file $fileToRead of $clazz: key size cannot be $keySize")
  }

  def failedToReadSnapshotFileError(fileToRead: Path, clazz: String, message: String): Throwable = {
    new IOException(s"Error reading snapshot file $fileToRead of $clazz: $message")
  }

  def cannotPurgeAsBreakInternalStateError(): Throwable = {
    new UnsupportedOperationException("Cannot purge as it might break internal state.")
  }

  def cleanUpSourceFilesUnsupportedError(): Throwable = {
    new UnsupportedOperationException("Clean up source files is not supported when" +
      " reading from the output directory of FileStreamSink.")
  }

  def latestOffsetNotCalledError(): Throwable = {
    new UnsupportedOperationException(
      "latestOffset(Offset, ReadLimit) should be called instead of this method")
  }

  def legacyCheckpointDirectoryExistsError(
      checkpointPath: Path, legacyCheckpointDir: String): Throwable = {
    new SparkException(
      s"""
         |Error: we detected a possible problem with the location of your checkpoint and you
         |likely need to move it before restarting this query.
         |
         |Earlier version of Spark incorrectly escaped paths when writing out checkpoints for
         |structured streaming. While this was corrected in Spark 3.0, it appears that your
         |query was started using an earlier version that incorrectly handled the checkpoint
         |path.
         |
         |Correct Checkpoint Directory: $checkpointPath
         |Incorrect Checkpoint Directory: $legacyCheckpointDir
         |
         |Please move the data from the incorrect directory to the correct one, delete the
         |incorrect directory, and then restart this query. If you believe you are receiving
         |this message in error, you can disable it with the SQL conf
         |${SQLConf.STREAMING_CHECKPOINT_ESCAPED_PATH_CHECK_ENABLED.key}.
       """.stripMargin)
  }

  def subprocessExitedError(
      exitCode: Int, stderrBuffer: CircularBuffer, cause: Throwable): Throwable = {
    new SparkException(s"Subprocess exited with status $exitCode. " +
      s"Error: ${stderrBuffer.toString}", cause)
  }

  def outputDataTypeUnsupportedByNodeWithoutSerdeError(
      nodeName: String, dt: DataType): Throwable = {
    new SparkException(s"$nodeName without serde does not support " +
      s"${dt.getClass.getSimpleName} as output data type")
  }

  def invalidStartIndexError(numRows: Int, startIndex: Int): Throwable = {
    new ArrayIndexOutOfBoundsException(
      "Invalid `startIndex` provided for generating iterator over the array. " +
        s"Total elements: $numRows, requested `startIndex`: $startIndex")
  }

  def concurrentModificationOnExternalAppendOnlyUnsafeRowArrayError(
      className: String): Throwable = {
    new ConcurrentModificationException(
      s"The backing $className has been modified since the creation of this Iterator")
  }

  def doExecuteBroadcastNotImplementedError(nodeName: String): Throwable = {
    new UnsupportedOperationException(s"$nodeName does not implement doExecuteBroadcast")
  }

  def databaseNameConflictWithSystemPreservedDatabaseError(globalTempDB: String): Throwable = {
    new SparkException(
      s"""
         |$globalTempDB is a system preserved database, please rename your existing database
         |to resolve the name conflict, or set a different value for
         |${GLOBAL_TEMP_DATABASE.key}, and launch your Spark application again.
       """.stripMargin.split("\n").mkString(" "))
  }

  def commentOnTableUnsupportedError(): Throwable = {
    new SQLFeatureNotSupportedException("comment on table is not supported")
  }

  def unsupportedUpdateColumnNullabilityError(): Throwable = {
    new SQLFeatureNotSupportedException("UpdateColumnNullability is not supported")
  }

  def renameColumnUnsupportedForOlderMySQLError(): Throwable = {
    new SQLFeatureNotSupportedException(
      "Rename column is only supported for MySQL version 8.0 and above.")
  }

  def failedToExecuteQueryError(e: Throwable): QueryExecutionException = {
    val message = "Hit an error when executing a query" +
      (if (e.getMessage == null) "" else s": ${e.getMessage}")
    new QueryExecutionException(message, e)
  }

  def nestedFieldUnsupportedError(colName: String): Throwable = {
    new UnsupportedOperationException(s"Nested field $colName is not supported.")
  }

  def transformationsAndActionsNotInvokedByDriverError(): Throwable = {
    new SparkException(
      """
        |Dataset transformations and actions can only be invoked by the driver, not inside of
        |other Dataset transformations; for example, dataset1.map(x => dataset2.values.count()
        |* x) is invalid because the values transformation and count action cannot be
        |performed inside of the dataset1.map transformation. For more information,
        |see SPARK-28702.
      """.stripMargin.split("\n").mkString(" "))
  }

  def repeatedPivotsUnsupportedError(): Throwable = {
    new UnsupportedOperationException("repeated pivots are not supported")
  }

  def pivotNotAfterGroupByUnsupportedError(): Throwable = {
    new UnsupportedOperationException("pivot is only supported after a groupBy")
  }

<<<<<<< HEAD
  def invalidAesKeyLengthError(actualLength: Int): RuntimeException = {
    new RuntimeException(
      s"The key length of aes_encrypt/aes_decrypt should be " +
        "one of 16, 24 or 32 bytes, but got: $actualLength")
=======
  def hiveTableWithAnsiIntervalsError(tableName: String): Throwable = {
    new UnsupportedOperationException(s"Hive table $tableName with ANSI intervals is not supported")
>>>>>>> 1aa36110
  }
}<|MERGE_RESOLUTION|>--- conflicted
+++ resolved
@@ -1827,14 +1827,13 @@
     new UnsupportedOperationException("pivot is only supported after a groupBy")
   }
 
-<<<<<<< HEAD
   def invalidAesKeyLengthError(actualLength: Int): RuntimeException = {
     new RuntimeException(
       s"The key length of aes_encrypt/aes_decrypt should be " +
         "one of 16, 24 or 32 bytes, but got: $actualLength")
-=======
+  }
+
   def hiveTableWithAnsiIntervalsError(tableName: String): Throwable = {
     new UnsupportedOperationException(s"Hive table $tableName with ANSI intervals is not supported")
->>>>>>> 1aa36110
   }
 }