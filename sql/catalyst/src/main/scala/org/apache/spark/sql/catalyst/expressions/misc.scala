--- conflicted
+++ resolved
@@ -231,11 +231,7 @@
     }
   }
 
-<<<<<<< HEAD
   override def sql: String = s"$prettyName(${children.map(_.sql).mkString(", ")}, $seed)"
-=======
-  override def prettyName: String = "hash"
->>>>>>> 250832c7
 
   override def eval(input: InternalRow): Any = {
     var hash = seed
