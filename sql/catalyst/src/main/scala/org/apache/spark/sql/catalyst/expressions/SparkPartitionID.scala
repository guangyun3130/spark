/*
 * Licensed to the Apache Software Foundation (ASF) under one or more
 * contributor license agreements.  See the NOTICE file distributed with
 * this work for additional information regarding copyright ownership.
 * The ASF licenses this file to You under the Apache License, Version 2.0
 * (the "License"); you may not use this file except in compliance with
 * the License.  You may obtain a copy of the License at
 *
 *    http://www.apache.org/licenses/LICENSE-2.0
 *
 * Unless required by applicable law or agreed to in writing, software
 * distributed under the License is distributed on an "AS IS" BASIS,
 * WITHOUT WARRANTIES OR CONDITIONS OF ANY KIND, either express or implied.
 * See the License for the specific language governing permissions and
 * limitations under the License.
 */

package org.apache.spark.sql.catalyst.expressions

import org.apache.spark.sql.catalyst.InternalRow
<<<<<<< HEAD
import org.apache.spark.sql.catalyst.expressions.codegen.{CodegenContext, ExprCode, FalseLiteral}
=======
import org.apache.spark.sql.catalyst.expressions.codegen.{CodegenContext, CodeGenerator, ExprCode}
>>>>>>> 2ce37b50
import org.apache.spark.sql.types.{DataType, IntegerType}

/**
 * Expression that returns the current partition id.
 */
@ExpressionDescription(
  usage = "_FUNC_() - Returns the current partition id.")
case class SparkPartitionID() extends LeafExpression with Nondeterministic {

  override def nullable: Boolean = false

  override def dataType: DataType = IntegerType

  @transient private[this] var partitionId: Int = _

  override val prettyName = "SPARK_PARTITION_ID"

  override protected def initializeInternal(partitionIndex: Int): Unit = {
    partitionId = partitionIndex
  }

  override protected def evalInternal(input: InternalRow): Int = partitionId

  override def doGenCode(ctx: CodegenContext, ev: ExprCode): ExprCode = {
    val idTerm = "partitionId"
    ctx.addImmutableStateIfNotExists(CodeGenerator.JAVA_INT, idTerm)
    ctx.addPartitionInitializationStatement(s"$idTerm = partitionIndex;")
<<<<<<< HEAD
    ev.copy(code = s"final ${ctx.javaType(dataType)} ${ev.value} = $idTerm;",
      isNull = FalseLiteral)
=======
    ev.copy(code = s"final ${CodeGenerator.javaType(dataType)} ${ev.value} = $idTerm;",
      isNull = "false")
>>>>>>> 2ce37b50
  }
}<|MERGE_RESOLUTION|>--- conflicted
+++ resolved
@@ -18,11 +18,7 @@
 package org.apache.spark.sql.catalyst.expressions
 
 import org.apache.spark.sql.catalyst.InternalRow
-<<<<<<< HEAD
-import org.apache.spark.sql.catalyst.expressions.codegen.{CodegenContext, ExprCode, FalseLiteral}
-=======
-import org.apache.spark.sql.catalyst.expressions.codegen.{CodegenContext, CodeGenerator, ExprCode}
->>>>>>> 2ce37b50
+import org.apache.spark.sql.catalyst.expressions.codegen.{CodegenContext, CodeGenerator, ExprCode, FalseLiteral}
 import org.apache.spark.sql.types.{DataType, IntegerType}
 
 /**
@@ -50,12 +46,7 @@
     val idTerm = "partitionId"
     ctx.addImmutableStateIfNotExists(CodeGenerator.JAVA_INT, idTerm)
     ctx.addPartitionInitializationStatement(s"$idTerm = partitionIndex;")
-<<<<<<< HEAD
-    ev.copy(code = s"final ${ctx.javaType(dataType)} ${ev.value} = $idTerm;",
+    ev.copy(code = s"final ${CodeGenerator.javaType(dataType)} ${ev.value} = $idTerm;",
       isNull = FalseLiteral)
-=======
-    ev.copy(code = s"final ${CodeGenerator.javaType(dataType)} ${ev.value} = $idTerm;",
-      isNull = "false")
->>>>>>> 2ce37b50
   }
 }