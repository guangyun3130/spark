--- conflicted
+++ resolved
@@ -225,7 +225,6 @@
       }
       // Hive allow nanosecond precision interval
       var secondsFraction = parseNanos(m.group(9), seconds < 0)
-<<<<<<< HEAD
       val resetValuesUpToFrom = !SQLConf.get.usePostgreSQLDialect
       (from, to) match {
         case ("day", "second") => // No-op
@@ -247,18 +246,6 @@
             days = 0
             hours = 0
           }
-=======
-      to match {
-        case HOUR =>
-          minutes = 0
-          seconds = 0
-          secondsFraction = 0
-        case MINUTE =>
-          seconds = 0
-          secondsFraction = 0
-        case SECOND =>
-          // No-op
->>>>>>> 4de7131c
         case _ =>
           throw new IllegalArgumentException(
             s"Cannot support (interval '$input' $from to $to) expression")
