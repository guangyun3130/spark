/*
 * Licensed to the Apache Software Foundation (ASF) under one or more
 * contributor license agreements.  See the NOTICE file distributed with
 * this work for additional information regarding copyright ownership.
 * The ASF licenses this file to You under the Apache License, Version 2.0
 * (the "License"); you may not use this file except in compliance with
 * the License.  You may obtain a copy of the License at
 *
 *    http://www.apache.org/licenses/LICENSE-2.0
 *
 * Unless required by applicable law or agreed to in writing, software
 * distributed under the License is distributed on an "AS IS" BASIS,
 * WITHOUT WARRANTIES OR CONDITIONS OF ANY KIND, either express or implied.
 * See the License for the specific language governing permissions and
 * limitations under the License.
 */

package org.apache.spark.sql.catalyst.util

import java.util.regex.Pattern

import scala.util.control.NonFatal

import org.apache.spark.sql.catalyst.parser.{CatalystSqlParser, ParseException}
import org.apache.spark.sql.types.Decimal
import org.apache.spark.unsafe.types.{CalendarInterval, UTF8String}

object IntervalUtils {
  final val MONTHS_PER_YEAR: Int = 12
  final val MONTHS_PER_QUARTER: Byte = 3
  final val YEARS_PER_MILLENNIUM: Int = 1000
  final val YEARS_PER_CENTURY: Int = 100
  final val YEARS_PER_DECADE: Int = 10
  final val MICROS_PER_HOUR: Long =
    DateTimeUtils.MILLIS_PER_HOUR * DateTimeUtils.MICROS_PER_MILLIS
  final val MICROS_PER_MINUTE: Long =
    DateTimeUtils.MILLIS_PER_MINUTE * DateTimeUtils.MICROS_PER_MILLIS
  final val DAYS_PER_MONTH: Byte = 30
  final val MICROS_PER_MONTH: Long = DAYS_PER_MONTH * DateTimeUtils.SECONDS_PER_DAY
  /* 365.25 days per year assumes leap year every four years */
  final val MICROS_PER_YEAR: Long = (36525L * DateTimeUtils.MICROS_PER_DAY) / 100

  def getYears(interval: CalendarInterval): Int = {
    interval.months / MONTHS_PER_YEAR
  }

  def getMillenniums(interval: CalendarInterval): Int = {
    getYears(interval) / YEARS_PER_MILLENNIUM
  }

  def getCenturies(interval: CalendarInterval): Int = {
    getYears(interval) / YEARS_PER_CENTURY
  }

  def getDecades(interval: CalendarInterval): Int = {
    getYears(interval) / YEARS_PER_DECADE
  }

  def getMonths(interval: CalendarInterval): Byte = {
    (interval.months % MONTHS_PER_YEAR).toByte
  }

  def getQuarters(interval: CalendarInterval): Byte = {
    (getMonths(interval) / MONTHS_PER_QUARTER + 1).toByte
  }

  def getDays(interval: CalendarInterval): Long = {
    interval.microseconds / DateTimeUtils.MICROS_PER_DAY
  }

  def getHours(interval: CalendarInterval): Byte = {
    ((interval.microseconds % DateTimeUtils.MICROS_PER_DAY) / MICROS_PER_HOUR).toByte
  }

  def getMinutes(interval: CalendarInterval): Byte = {
    ((interval.microseconds % MICROS_PER_HOUR) / MICROS_PER_MINUTE).toByte
  }

  def getMicroseconds(interval: CalendarInterval): Long = {
    interval.microseconds % MICROS_PER_MINUTE
  }

  def getSeconds(interval: CalendarInterval): Decimal = {
    Decimal(getMicroseconds(interval), 8, 6)
  }

  def getMilliseconds(interval: CalendarInterval): Decimal = {
    Decimal(getMicroseconds(interval), 8, 3)
  }

  // Returns total number of seconds with microseconds fractional part in the given interval.
  def getEpoch(interval: CalendarInterval): Decimal = {
    var result = interval.microseconds
    result += MICROS_PER_YEAR * (interval.months / MONTHS_PER_YEAR)
    result += MICROS_PER_MONTH * (interval.months % MONTHS_PER_YEAR)
    Decimal(result, 18, 6)
  }

  /**
   * Converts a string to [[CalendarInterval]] case-insensitively.
   *
   * @throws IllegalArgumentException if the input string is not in valid interval format.
   */
  def fromString(str: String): CalendarInterval = {
    if (str == null) throw new IllegalArgumentException("Interval string cannot be null")
    try {
      CatalystSqlParser.parseInterval(str)
    } catch {
      case e: ParseException =>
        val ex = new IllegalArgumentException(s"Invalid interval string: $str\n" + e.message)
        ex.setStackTrace(e.getStackTrace)
        throw ex
    }
  }

  /**
   * A safe version of `fromString`. It returns null for invalid input string.
   */
  def safeFromString(str: String): CalendarInterval = {
    try {
      fromString(str)
    } catch {
      case _: IllegalArgumentException => null
    }
  }

<<<<<<< HEAD
  private object ParseState extends Enumeration {
    val PREFIX,
        BEGIN_VALUE,
        PARSE_SIGN,
        POSITIVE_VALUE_TO_LONG,
        NEGATIVE_VALUE_TO_LONG,
        BEGIN_UNIT_NAME,
        UNIT_NAME_SUFFIX,
        END_UNIT_NAME = Value
  }
  private final val intervalStr = UTF8String.fromString("interval")
  private final val yearStr = UTF8String.fromString("year")
  private final val monthStr = UTF8String.fromString("month")
  private final val weekStr = UTF8String.fromString("week")
  private final val dayStr = UTF8String.fromString("day")
  private final val hourStr = UTF8String.fromString("hour")
  private final val minuteStr = UTF8String.fromString("minute")
  private final val secondStr = UTF8String.fromString("second")
  private final val millisStr = UTF8String.fromString("millisecond")
  private final val microsStr = UTF8String.fromString("microsecond")

  def stringToInterval(input: UTF8String): Option[CalendarInterval] = {
    import ParseState._

    if (input == null) {
      return None
    }
    // scalastyle:off caselocale .toLowerCase
    val s = input.trim.toLowerCase
    // scalastyle:on
    val bytes = s.getBytes
    if (bytes.length == 0) {
      return None
    }
    var state = PREFIX
    var i = 0
    var currentValue: Long = 0
    var months: Long = 0
    var microseconds: Long = 0

    while (i < bytes.length) {
      val b = bytes(i)
      state match {
        case PREFIX =>
          if (s.startsWith(intervalStr)) {
            if (s.numBytes() == intervalStr.numBytes()) {
              return None
            } else {
              i += intervalStr.numBytes()
            }
          }
          state = BEGIN_VALUE
        case BEGIN_VALUE =>
          b match {
            case ' ' => i += 1
            case _ => state = PARSE_SIGN
          }
        case PARSE_SIGN =>
          b match {
            case '-' =>
              state = NEGATIVE_VALUE_TO_LONG
              i += 1
            case '+' =>
              state = POSITIVE_VALUE_TO_LONG
              i += 1
            case _ if '0' <= b && b <= '9' =>
              state = POSITIVE_VALUE_TO_LONG
            case _ => return None
          }
          currentValue = 0
        case POSITIVE_VALUE_TO_LONG | NEGATIVE_VALUE_TO_LONG =>
          if ('0' <= b && b <= '9') {
            try {
              currentValue = Math.addExact(Math.multiplyExact(10, currentValue), (b - '0'))
            } catch {
              case _: ArithmeticException => return None
            }
          } else if (b == ' ') {
            if (state == NEGATIVE_VALUE_TO_LONG) {
              currentValue = -currentValue
            }
            state = BEGIN_UNIT_NAME
          } else return None
          i += 1
        case BEGIN_UNIT_NAME =>
          if (b == ' ') {
            i += 1
          } else {
            try {
              b match {
                case 'y' if s.matchAt(yearStr, i) =>
                  months = Math.addExact(months, Math.multiplyExact(12, currentValue))
                  i += yearStr.numBytes()
                case 'w' if s.matchAt(weekStr, i) =>
                  val daysUs = Math.multiplyExact(
                    Math.multiplyExact(7, currentValue),
                    DateTimeUtils.MICROS_PER_DAY)
                  microseconds = Math.addExact(microseconds, daysUs)
                  i += weekStr.numBytes()
                case 'd' if s.matchAt(dayStr, i) =>
                  val daysUs = Math.multiplyExact(currentValue, DateTimeUtils.MICROS_PER_DAY)
                  microseconds = Math.addExact(microseconds, daysUs)
                  i += dayStr.numBytes()
                case 'h' if s.matchAt(hourStr, i) =>
                  val hoursUs = Math.multiplyExact(currentValue, MICROS_PER_HOUR)
                  microseconds = Math.addExact(microseconds, hoursUs)
                  i += hourStr.numBytes()
                case 's' if s.matchAt(secondStr, i) =>
                  val secondsUs = Math.multiplyExact(currentValue, DateTimeUtils.MICROS_PER_SECOND)
                  microseconds = Math.addExact(microseconds, secondsUs)
                  i += secondStr.numBytes()
                case 'm' =>
                  if (s.matchAt(monthStr, i)) {
                    months = Math.addExact(months, currentValue)
                    i += monthStr.numBytes()
                  } else if (s.matchAt(minuteStr, i)) {
                    val minutesUs = Math.multiplyExact(currentValue, MICROS_PER_MINUTE)
                    microseconds = Math.addExact(microseconds, minutesUs)
                    i += minuteStr.numBytes()
                  } else if (s.matchAt(millisStr, i)) {
                    val millisUs = Math.multiplyExact(
                      currentValue,
                      DateTimeUtils.MICROS_PER_MILLIS)
                    microseconds = Math.addExact(microseconds, millisUs)
                    i += millisStr.numBytes()
                  } else if (s.matchAt(microsStr, i)) {
                    microseconds = Math.addExact(microseconds, currentValue)
                    i += microsStr.numBytes()
                  } else return None
                case _ => return None
              }
            } catch {
              case _: ArithmeticException => return None
            }
            state = UNIT_NAME_SUFFIX
          }
        case UNIT_NAME_SUFFIX =>
          if (b == 's') {
            state = END_UNIT_NAME
          } else if (b == ' ') {
            state = BEGIN_VALUE
          } else {
            return None
          }
          i += 1
        case END_UNIT_NAME =>
          if (b == ' ') {
            i += 1
            state = BEGIN_VALUE
          } else {
            return None
          }
      }
    }

    val result = state match {
      case UNIT_NAME_SUFFIX | END_UNIT_NAME | BEGIN_VALUE =>
        Some(new CalendarInterval(Math.toIntExact(months), microseconds))
      case _ => None
    }

    result
=======
  private def toLongWithRange(
      fieldName: String,
      s: String,
      minValue: Long,
      maxValue: Long): Long = {
    val result = if (s == null) 0L else s.toLong
    require(minValue <= result && result <= maxValue,
      s"$fieldName $result outside range [$minValue, $maxValue]")

    result
  }

  private val yearMonthPattern = "^([+|-])?(\\d+)-(\\d+)$".r

  /**
   * Parse YearMonth string in form: [+|-]YYYY-MM
   *
   * adapted from HiveIntervalYearMonth.valueOf
   */
  def fromYearMonthString(input: String): CalendarInterval = {
    require(input != null, "Interval year-month string must be not null")
    def toInterval(yearStr: String, monthStr: String): CalendarInterval = {
      try {
        val years = toLongWithRange("year", yearStr, 0, Integer.MAX_VALUE).toInt
        val months = toLongWithRange("month", monthStr, 0, 11).toInt
        val totalMonths = Math.addExact(Math.multiplyExact(years, 12), months)
        new CalendarInterval(totalMonths, 0)
      } catch {
        case NonFatal(e) =>
          throw new IllegalArgumentException(
            s"Error parsing interval year-month string: ${e.getMessage}", e)
      }
    }
    assert(input.length == input.trim.length)
    input match {
      case yearMonthPattern("-", yearStr, monthStr) =>
        toInterval(yearStr, monthStr).negate()
      case yearMonthPattern(_, yearStr, monthStr) =>
        toInterval(yearStr, monthStr)
      case _ =>
        throw new IllegalArgumentException(
          s"Interval string does not match year-month format of 'y-m': $input")
    }
  }

  /**
   * Parse dayTime string in form: [-]d HH:mm:ss.nnnnnnnnn and [-]HH:mm:ss.nnnnnnnnn
   *
   * adapted from HiveIntervalDayTime.valueOf
   */
  def fromDayTimeString(s: String): CalendarInterval = {
    fromDayTimeString(s, "day", "second")
  }

  private val dayTimePattern =
    "^([+|-])?((\\d+) )?((\\d+):)?(\\d+):(\\d+)(\\.(\\d+))?$".r

  /**
   * Parse dayTime string in form: [-]d HH:mm:ss.nnnnnnnnn and [-]HH:mm:ss.nnnnnnnnn
   *
   * adapted from HiveIntervalDayTime.valueOf.
   * Below interval conversion patterns are supported:
   * - DAY TO (HOUR|MINUTE|SECOND)
   * - HOUR TO (MINUTE|SECOND)
   * - MINUTE TO SECOND
   */
  def fromDayTimeString(input: String, from: String, to: String): CalendarInterval = {
    require(input != null, "Interval day-time string must be not null")
    assert(input.length == input.trim.length)
    val m = dayTimePattern.pattern.matcher(input)
    require(m.matches, s"Interval string must match day-time format of 'd h:m:s.n': $input")

    try {
      val sign = if (m.group(1) != null && m.group(1) == "-") -1 else 1
      val days = if (m.group(2) == null) {
        0
      } else {
        toLongWithRange("day", m.group(3), 0, Integer.MAX_VALUE)
      }
      var hours: Long = 0L
      var minutes: Long = 0L
      var seconds: Long = 0L
      if (m.group(5) != null || from == "minute") { // 'HH:mm:ss' or 'mm:ss minute'
        hours = toLongWithRange("hour", m.group(5), 0, 23)
        minutes = toLongWithRange("minute", m.group(6), 0, 59)
        seconds = toLongWithRange("second", m.group(7), 0, 59)
      } else if (m.group(8) != null) { // 'mm:ss.nn'
        minutes = toLongWithRange("minute", m.group(6), 0, 59)
        seconds = toLongWithRange("second", m.group(7), 0, 59)
      } else { // 'HH:mm'
        hours = toLongWithRange("hour", m.group(6), 0, 23)
        minutes = toLongWithRange("second", m.group(7), 0, 59)
      }
      // Hive allow nanosecond precision interval
      val nanoStr = if (m.group(9) == null) {
        null
      } else {
        (m.group(9) + "000000000").substring(0, 9)
      }
      var nanos = toLongWithRange("nanosecond", nanoStr, 0L, 999999999L)
      to match {
        case "hour" =>
          minutes = 0
          seconds = 0
          nanos = 0
        case "minute" =>
          seconds = 0
          nanos = 0
        case "second" =>
          // No-op
        case _ =>
          throw new IllegalArgumentException(
            s"Cannot support (interval '$input' $from to $to) expression")
      }
      var micros = nanos / DateTimeUtils.NANOS_PER_MICROS
      micros = Math.addExact(micros, Math.multiplyExact(days, DateTimeUtils.MICROS_PER_DAY))
      micros = Math.addExact(micros, Math.multiplyExact(hours, MICROS_PER_HOUR))
      micros = Math.addExact(micros, Math.multiplyExact(minutes, MICROS_PER_MINUTE))
      micros = Math.addExact(micros, Math.multiplyExact(seconds, DateTimeUtils.MICROS_PER_SECOND))
      new CalendarInterval(0, sign * micros)
    } catch {
      case e: Exception =>
        throw new IllegalArgumentException(
          s"Error parsing interval day-time string: ${e.getMessage}", e)
    }
  }

  def fromUnitStrings(units: Array[String], values: Array[String]): CalendarInterval = {
    assert(units.length == values.length)
    var months: Int = 0
    var microseconds: Long = 0
    var i = 0
    while (i < units.length) {
      try {
        units(i) match {
          case "year" =>
            months = Math.addExact(months, Math.multiplyExact(values(i).toInt, 12))
          case "month" =>
            months = Math.addExact(months, values(i).toInt)
          case "week" =>
            val weeksUs = Math.multiplyExact(values(i).toLong, 7 * DateTimeUtils.MICROS_PER_DAY)
            microseconds = Math.addExact(microseconds, weeksUs)
          case "day" =>
            val daysUs = Math.multiplyExact(values(i).toLong, DateTimeUtils.MICROS_PER_DAY)
            microseconds = Math.addExact(microseconds, daysUs)
          case "hour" =>
            val hoursUs = Math.multiplyExact(values(i).toLong, MICROS_PER_HOUR)
            microseconds = Math.addExact(microseconds, hoursUs)
          case "minute" =>
            val minutesUs = Math.multiplyExact(values(i).toLong, MICROS_PER_MINUTE)
            microseconds = Math.addExact(microseconds, minutesUs)
          case "second" =>
            microseconds = Math.addExact(microseconds, parseSecondNano(values(i)))
          case "millisecond" =>
            val millisUs = Math.multiplyExact(values(i).toLong, DateTimeUtils.MICROS_PER_MILLIS)
            microseconds = Math.addExact(microseconds, millisUs)
          case "microsecond" =>
            microseconds = Math.addExact(microseconds, values(i).toLong)
        }
      } catch {
        case e: Exception =>
          throw new IllegalArgumentException(s"Error parsing interval string: ${e.getMessage}", e)
      }
      i += 1
    }
    new CalendarInterval(months, microseconds)
  }

  /**
   * Parse second_nano string in ss.nnnnnnnnn format to microseconds
   */
  private def parseSecondNano(secondNano: String): Long = {
    def parseSeconds(secondsStr: String): Long = {
      toLongWithRange(
        "second",
        secondsStr,
        Long.MinValue / DateTimeUtils.MICROS_PER_SECOND,
        Long.MaxValue / DateTimeUtils.MICROS_PER_SECOND) * DateTimeUtils.MICROS_PER_SECOND
    }
    def parseNanos(nanosStr: String): Long = {
      toLongWithRange("nanosecond", nanosStr, 0L, 999999999L) / DateTimeUtils.NANOS_PER_MICROS
    }

    secondNano.split("\\.") match {
      case Array(secondsStr) => parseSeconds(secondsStr)
      case Array("", nanosStr) => parseNanos(nanosStr)
      case Array(secondsStr, nanosStr) =>
        Math.addExact(parseSeconds(secondsStr), parseNanos(nanosStr))
      case _ =>
        throw new IllegalArgumentException(
          "Interval string does not match second-nano format of ss.nnnnnnnnn")
    }
>>>>>>> 44c1c039
  }
}<|MERGE_RESOLUTION|>--- conflicted
+++ resolved
@@ -124,7 +124,200 @@
     }
   }
 
-<<<<<<< HEAD
+  private def toLongWithRange(
+      fieldName: String,
+      s: String,
+      minValue: Long,
+      maxValue: Long): Long = {
+    val result = if (s == null) 0L else s.toLong
+    require(minValue <= result && result <= maxValue,
+      s"$fieldName $result outside range [$minValue, $maxValue]")
+
+    result
+  }
+
+  private val yearMonthPattern = "^([+|-])?(\\d+)-(\\d+)$".r
+
+  /**
+   * Parse YearMonth string in form: [+|-]YYYY-MM
+   *
+   * adapted from HiveIntervalYearMonth.valueOf
+   */
+  def fromYearMonthString(input: String): CalendarInterval = {
+    require(input != null, "Interval year-month string must be not null")
+    def toInterval(yearStr: String, monthStr: String): CalendarInterval = {
+      try {
+        val years = toLongWithRange("year", yearStr, 0, Integer.MAX_VALUE).toInt
+        val months = toLongWithRange("month", monthStr, 0, 11).toInt
+        val totalMonths = Math.addExact(Math.multiplyExact(years, 12), months)
+        new CalendarInterval(totalMonths, 0)
+      } catch {
+        case NonFatal(e) =>
+          throw new IllegalArgumentException(
+            s"Error parsing interval year-month string: ${e.getMessage}", e)
+      }
+    }
+    assert(input.length == input.trim.length)
+    input match {
+      case yearMonthPattern("-", yearStr, monthStr) =>
+        toInterval(yearStr, monthStr).negate()
+      case yearMonthPattern(_, yearStr, monthStr) =>
+        toInterval(yearStr, monthStr)
+      case _ =>
+        throw new IllegalArgumentException(
+          s"Interval string does not match year-month format of 'y-m': $input")
+    }
+  }
+
+  /**
+   * Parse dayTime string in form: [-]d HH:mm:ss.nnnnnnnnn and [-]HH:mm:ss.nnnnnnnnn
+   *
+   * adapted from HiveIntervalDayTime.valueOf
+   */
+  def fromDayTimeString(s: String): CalendarInterval = {
+    fromDayTimeString(s, "day", "second")
+  }
+
+  private val dayTimePattern =
+    "^([+|-])?((\\d+) )?((\\d+):)?(\\d+):(\\d+)(\\.(\\d+))?$".r
+
+  /**
+   * Parse dayTime string in form: [-]d HH:mm:ss.nnnnnnnnn and [-]HH:mm:ss.nnnnnnnnn
+   *
+   * adapted from HiveIntervalDayTime.valueOf.
+   * Below interval conversion patterns are supported:
+   * - DAY TO (HOUR|MINUTE|SECOND)
+   * - HOUR TO (MINUTE|SECOND)
+   * - MINUTE TO SECOND
+   */
+  def fromDayTimeString(input: String, from: String, to: String): CalendarInterval = {
+    require(input != null, "Interval day-time string must be not null")
+    assert(input.length == input.trim.length)
+    val m = dayTimePattern.pattern.matcher(input)
+    require(m.matches, s"Interval string must match day-time format of 'd h:m:s.n': $input")
+
+    try {
+      val sign = if (m.group(1) != null && m.group(1) == "-") -1 else 1
+      val days = if (m.group(2) == null) {
+        0
+      } else {
+        toLongWithRange("day", m.group(3), 0, Integer.MAX_VALUE)
+      }
+      var hours: Long = 0L
+      var minutes: Long = 0L
+      var seconds: Long = 0L
+      if (m.group(5) != null || from == "minute") { // 'HH:mm:ss' or 'mm:ss minute'
+        hours = toLongWithRange("hour", m.group(5), 0, 23)
+        minutes = toLongWithRange("minute", m.group(6), 0, 59)
+        seconds = toLongWithRange("second", m.group(7), 0, 59)
+      } else if (m.group(8) != null) { // 'mm:ss.nn'
+        minutes = toLongWithRange("minute", m.group(6), 0, 59)
+        seconds = toLongWithRange("second", m.group(7), 0, 59)
+      } else { // 'HH:mm'
+        hours = toLongWithRange("hour", m.group(6), 0, 23)
+        minutes = toLongWithRange("second", m.group(7), 0, 59)
+      }
+      // Hive allow nanosecond precision interval
+      val nanoStr = if (m.group(9) == null) {
+        null
+      } else {
+        (m.group(9) + "000000000").substring(0, 9)
+      }
+      var nanos = toLongWithRange("nanosecond", nanoStr, 0L, 999999999L)
+      to match {
+        case "hour" =>
+          minutes = 0
+          seconds = 0
+          nanos = 0
+        case "minute" =>
+          seconds = 0
+          nanos = 0
+        case "second" =>
+          // No-op
+        case _ =>
+          throw new IllegalArgumentException(
+            s"Cannot support (interval '$input' $from to $to) expression")
+      }
+      var micros = nanos / DateTimeUtils.NANOS_PER_MICROS
+      micros = Math.addExact(micros, Math.multiplyExact(days, DateTimeUtils.MICROS_PER_DAY))
+      micros = Math.addExact(micros, Math.multiplyExact(hours, MICROS_PER_HOUR))
+      micros = Math.addExact(micros, Math.multiplyExact(minutes, MICROS_PER_MINUTE))
+      micros = Math.addExact(micros, Math.multiplyExact(seconds, DateTimeUtils.MICROS_PER_SECOND))
+      new CalendarInterval(0, sign * micros)
+    } catch {
+      case e: Exception =>
+        throw new IllegalArgumentException(
+          s"Error parsing interval day-time string: ${e.getMessage}", e)
+    }
+  }
+
+  def fromUnitStrings(units: Array[String], values: Array[String]): CalendarInterval = {
+    assert(units.length == values.length)
+    var months: Int = 0
+    var microseconds: Long = 0
+    var i = 0
+    while (i < units.length) {
+      try {
+        units(i) match {
+          case "year" =>
+            months = Math.addExact(months, Math.multiplyExact(values(i).toInt, 12))
+          case "month" =>
+            months = Math.addExact(months, values(i).toInt)
+          case "week" =>
+            val weeksUs = Math.multiplyExact(values(i).toLong, 7 * DateTimeUtils.MICROS_PER_DAY)
+            microseconds = Math.addExact(microseconds, weeksUs)
+          case "day" =>
+            val daysUs = Math.multiplyExact(values(i).toLong, DateTimeUtils.MICROS_PER_DAY)
+            microseconds = Math.addExact(microseconds, daysUs)
+          case "hour" =>
+            val hoursUs = Math.multiplyExact(values(i).toLong, MICROS_PER_HOUR)
+            microseconds = Math.addExact(microseconds, hoursUs)
+          case "minute" =>
+            val minutesUs = Math.multiplyExact(values(i).toLong, MICROS_PER_MINUTE)
+            microseconds = Math.addExact(microseconds, minutesUs)
+          case "second" =>
+            microseconds = Math.addExact(microseconds, parseSecondNano(values(i)))
+          case "millisecond" =>
+            val millisUs = Math.multiplyExact(values(i).toLong, DateTimeUtils.MICROS_PER_MILLIS)
+            microseconds = Math.addExact(microseconds, millisUs)
+          case "microsecond" =>
+            microseconds = Math.addExact(microseconds, values(i).toLong)
+        }
+      } catch {
+        case e: Exception =>
+          throw new IllegalArgumentException(s"Error parsing interval string: ${e.getMessage}", e)
+      }
+      i += 1
+    }
+    new CalendarInterval(months, microseconds)
+  }
+
+  /**
+   * Parse second_nano string in ss.nnnnnnnnn format to microseconds
+   */
+  private def parseSecondNano(secondNano: String): Long = {
+    def parseSeconds(secondsStr: String): Long = {
+      toLongWithRange(
+        "second",
+        secondsStr,
+        Long.MinValue / DateTimeUtils.MICROS_PER_SECOND,
+        Long.MaxValue / DateTimeUtils.MICROS_PER_SECOND) * DateTimeUtils.MICROS_PER_SECOND
+    }
+    def parseNanos(nanosStr: String): Long = {
+      toLongWithRange("nanosecond", nanosStr, 0L, 999999999L) / DateTimeUtils.NANOS_PER_MICROS
+    }
+
+    secondNano.split("\\.") match {
+      case Array(secondsStr) => parseSeconds(secondsStr)
+      case Array("", nanosStr) => parseNanos(nanosStr)
+      case Array(secondsStr, nanosStr) =>
+        Math.addExact(parseSeconds(secondsStr), parseNanos(nanosStr))
+      case _ =>
+        throw new IllegalArgumentException(
+          "Interval string does not match second-nano format of ss.nnnnnnnnn")
+    }
+  }
+
   private object ParseState extends Enumeration {
     val PREFIX,
         BEGIN_VALUE,
@@ -287,199 +480,5 @@
     }
 
     result
-=======
-  private def toLongWithRange(
-      fieldName: String,
-      s: String,
-      minValue: Long,
-      maxValue: Long): Long = {
-    val result = if (s == null) 0L else s.toLong
-    require(minValue <= result && result <= maxValue,
-      s"$fieldName $result outside range [$minValue, $maxValue]")
-
-    result
-  }
-
-  private val yearMonthPattern = "^([+|-])?(\\d+)-(\\d+)$".r
-
-  /**
-   * Parse YearMonth string in form: [+|-]YYYY-MM
-   *
-   * adapted from HiveIntervalYearMonth.valueOf
-   */
-  def fromYearMonthString(input: String): CalendarInterval = {
-    require(input != null, "Interval year-month string must be not null")
-    def toInterval(yearStr: String, monthStr: String): CalendarInterval = {
-      try {
-        val years = toLongWithRange("year", yearStr, 0, Integer.MAX_VALUE).toInt
-        val months = toLongWithRange("month", monthStr, 0, 11).toInt
-        val totalMonths = Math.addExact(Math.multiplyExact(years, 12), months)
-        new CalendarInterval(totalMonths, 0)
-      } catch {
-        case NonFatal(e) =>
-          throw new IllegalArgumentException(
-            s"Error parsing interval year-month string: ${e.getMessage}", e)
-      }
-    }
-    assert(input.length == input.trim.length)
-    input match {
-      case yearMonthPattern("-", yearStr, monthStr) =>
-        toInterval(yearStr, monthStr).negate()
-      case yearMonthPattern(_, yearStr, monthStr) =>
-        toInterval(yearStr, monthStr)
-      case _ =>
-        throw new IllegalArgumentException(
-          s"Interval string does not match year-month format of 'y-m': $input")
-    }
-  }
-
-  /**
-   * Parse dayTime string in form: [-]d HH:mm:ss.nnnnnnnnn and [-]HH:mm:ss.nnnnnnnnn
-   *
-   * adapted from HiveIntervalDayTime.valueOf
-   */
-  def fromDayTimeString(s: String): CalendarInterval = {
-    fromDayTimeString(s, "day", "second")
-  }
-
-  private val dayTimePattern =
-    "^([+|-])?((\\d+) )?((\\d+):)?(\\d+):(\\d+)(\\.(\\d+))?$".r
-
-  /**
-   * Parse dayTime string in form: [-]d HH:mm:ss.nnnnnnnnn and [-]HH:mm:ss.nnnnnnnnn
-   *
-   * adapted from HiveIntervalDayTime.valueOf.
-   * Below interval conversion patterns are supported:
-   * - DAY TO (HOUR|MINUTE|SECOND)
-   * - HOUR TO (MINUTE|SECOND)
-   * - MINUTE TO SECOND
-   */
-  def fromDayTimeString(input: String, from: String, to: String): CalendarInterval = {
-    require(input != null, "Interval day-time string must be not null")
-    assert(input.length == input.trim.length)
-    val m = dayTimePattern.pattern.matcher(input)
-    require(m.matches, s"Interval string must match day-time format of 'd h:m:s.n': $input")
-
-    try {
-      val sign = if (m.group(1) != null && m.group(1) == "-") -1 else 1
-      val days = if (m.group(2) == null) {
-        0
-      } else {
-        toLongWithRange("day", m.group(3), 0, Integer.MAX_VALUE)
-      }
-      var hours: Long = 0L
-      var minutes: Long = 0L
-      var seconds: Long = 0L
-      if (m.group(5) != null || from == "minute") { // 'HH:mm:ss' or 'mm:ss minute'
-        hours = toLongWithRange("hour", m.group(5), 0, 23)
-        minutes = toLongWithRange("minute", m.group(6), 0, 59)
-        seconds = toLongWithRange("second", m.group(7), 0, 59)
-      } else if (m.group(8) != null) { // 'mm:ss.nn'
-        minutes = toLongWithRange("minute", m.group(6), 0, 59)
-        seconds = toLongWithRange("second", m.group(7), 0, 59)
-      } else { // 'HH:mm'
-        hours = toLongWithRange("hour", m.group(6), 0, 23)
-        minutes = toLongWithRange("second", m.group(7), 0, 59)
-      }
-      // Hive allow nanosecond precision interval
-      val nanoStr = if (m.group(9) == null) {
-        null
-      } else {
-        (m.group(9) + "000000000").substring(0, 9)
-      }
-      var nanos = toLongWithRange("nanosecond", nanoStr, 0L, 999999999L)
-      to match {
-        case "hour" =>
-          minutes = 0
-          seconds = 0
-          nanos = 0
-        case "minute" =>
-          seconds = 0
-          nanos = 0
-        case "second" =>
-          // No-op
-        case _ =>
-          throw new IllegalArgumentException(
-            s"Cannot support (interval '$input' $from to $to) expression")
-      }
-      var micros = nanos / DateTimeUtils.NANOS_PER_MICROS
-      micros = Math.addExact(micros, Math.multiplyExact(days, DateTimeUtils.MICROS_PER_DAY))
-      micros = Math.addExact(micros, Math.multiplyExact(hours, MICROS_PER_HOUR))
-      micros = Math.addExact(micros, Math.multiplyExact(minutes, MICROS_PER_MINUTE))
-      micros = Math.addExact(micros, Math.multiplyExact(seconds, DateTimeUtils.MICROS_PER_SECOND))
-      new CalendarInterval(0, sign * micros)
-    } catch {
-      case e: Exception =>
-        throw new IllegalArgumentException(
-          s"Error parsing interval day-time string: ${e.getMessage}", e)
-    }
-  }
-
-  def fromUnitStrings(units: Array[String], values: Array[String]): CalendarInterval = {
-    assert(units.length == values.length)
-    var months: Int = 0
-    var microseconds: Long = 0
-    var i = 0
-    while (i < units.length) {
-      try {
-        units(i) match {
-          case "year" =>
-            months = Math.addExact(months, Math.multiplyExact(values(i).toInt, 12))
-          case "month" =>
-            months = Math.addExact(months, values(i).toInt)
-          case "week" =>
-            val weeksUs = Math.multiplyExact(values(i).toLong, 7 * DateTimeUtils.MICROS_PER_DAY)
-            microseconds = Math.addExact(microseconds, weeksUs)
-          case "day" =>
-            val daysUs = Math.multiplyExact(values(i).toLong, DateTimeUtils.MICROS_PER_DAY)
-            microseconds = Math.addExact(microseconds, daysUs)
-          case "hour" =>
-            val hoursUs = Math.multiplyExact(values(i).toLong, MICROS_PER_HOUR)
-            microseconds = Math.addExact(microseconds, hoursUs)
-          case "minute" =>
-            val minutesUs = Math.multiplyExact(values(i).toLong, MICROS_PER_MINUTE)
-            microseconds = Math.addExact(microseconds, minutesUs)
-          case "second" =>
-            microseconds = Math.addExact(microseconds, parseSecondNano(values(i)))
-          case "millisecond" =>
-            val millisUs = Math.multiplyExact(values(i).toLong, DateTimeUtils.MICROS_PER_MILLIS)
-            microseconds = Math.addExact(microseconds, millisUs)
-          case "microsecond" =>
-            microseconds = Math.addExact(microseconds, values(i).toLong)
-        }
-      } catch {
-        case e: Exception =>
-          throw new IllegalArgumentException(s"Error parsing interval string: ${e.getMessage}", e)
-      }
-      i += 1
-    }
-    new CalendarInterval(months, microseconds)
-  }
-
-  /**
-   * Parse second_nano string in ss.nnnnnnnnn format to microseconds
-   */
-  private def parseSecondNano(secondNano: String): Long = {
-    def parseSeconds(secondsStr: String): Long = {
-      toLongWithRange(
-        "second",
-        secondsStr,
-        Long.MinValue / DateTimeUtils.MICROS_PER_SECOND,
-        Long.MaxValue / DateTimeUtils.MICROS_PER_SECOND) * DateTimeUtils.MICROS_PER_SECOND
-    }
-    def parseNanos(nanosStr: String): Long = {
-      toLongWithRange("nanosecond", nanosStr, 0L, 999999999L) / DateTimeUtils.NANOS_PER_MICROS
-    }
-
-    secondNano.split("\\.") match {
-      case Array(secondsStr) => parseSeconds(secondsStr)
-      case Array("", nanosStr) => parseNanos(nanosStr)
-      case Array(secondsStr, nanosStr) =>
-        Math.addExact(parseSeconds(secondsStr), parseNanos(nanosStr))
-      case _ =>
-        throw new IllegalArgumentException(
-          "Interval string does not match second-nano format of ss.nnnnnnnnn")
-    }
->>>>>>> 44c1c039
   }
 }