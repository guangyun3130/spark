--- conflicted
+++ resolved
@@ -52,7 +52,6 @@
  * to resolve attribute references.
  */
 object SimpleAnalyzer extends Analyzer(
-<<<<<<< HEAD
   new CatalogManager(
     new SQLConf().copy(SQLConf.CASE_SENSITIVE -> true),
     FakeV2SessionCatalog,
@@ -60,16 +59,10 @@
       new InMemoryCatalog,
       EmptyFunctionRegistry,
       new SQLConf().copy(SQLConf.CASE_SENSITIVE -> true)) {
-      override def createDatabase(dbDefinition: CatalogDatabase, ignoreIfExists: Boolean) {}
+      override def createDatabase(
+          dbDefinition: CatalogDatabase,
+          ignoreIfExists: Boolean): Unit = {}
     }),
-=======
-  new SessionCatalog(
-    new InMemoryCatalog,
-    EmptyFunctionRegistry,
-    new SQLConf().copy(SQLConf.CASE_SENSITIVE -> true)) {
-    override def createDatabase(dbDefinition: CatalogDatabase, ignoreIfExists: Boolean): Unit = {}
-  },
->>>>>>> 3b1674cb
   new SQLConf().copy(SQLConf.CASE_SENSITIVE -> true))
 
 object FakeV2SessionCatalog extends TableCatalog {
