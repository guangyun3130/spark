/*
 * Licensed to the Apache Software Foundation (ASF) under one or more
 * contributor license agreements.  See the NOTICE file distributed with
 * this work for additional information regarding copyright ownership.
 * The ASF licenses this file to You under the Apache License, Version 2.0
 * (the "License"); you may not use this file except in compliance with
 * the License.  You may obtain a copy of the License at
 *
 *    http://www.apache.org/licenses/LICENSE-2.0
 *
 * Unless required by applicable law or agreed to in writing, software
 * distributed under the License is distributed on an "AS IS" BASIS,
 * WITHOUT WARRANTIES OR CONDITIONS OF ANY KIND, either express or implied.
 * See the License for the specific language governing permissions and
 * limitations under the License.
 */

package org.apache.spark.sql.catalyst.analysis

import java.util.Locale

import scala.collection.mutable
import scala.collection.mutable.ArrayBuffer
import scala.util.Random

import org.apache.spark.sql.AnalysisException
import org.apache.spark.sql.catalyst._
import org.apache.spark.sql.catalyst.catalog._
import org.apache.spark.sql.catalyst.encoders.OuterScopes
import org.apache.spark.sql.catalyst.expressions._
import org.apache.spark.sql.catalyst.expressions.SubExprUtils._
import org.apache.spark.sql.catalyst.expressions.aggregate._
import org.apache.spark.sql.catalyst.expressions.objects._
import org.apache.spark.sql.catalyst.plans._
import org.apache.spark.sql.catalyst.plans.logical._
import org.apache.spark.sql.catalyst.rules._
import org.apache.spark.sql.catalyst.trees.TreeNodeRef
import org.apache.spark.sql.catalyst.util.toPrettySQL
import org.apache.spark.sql.internal.SQLConf
import org.apache.spark.sql.types._

/**
 * A trivial [[Analyzer]] with a dummy [[SessionCatalog]] and [[EmptyFunctionRegistry]].
 * Used for testing when all relations are already filled in and the analyzer needs only
 * to resolve attribute references.
 */
object SimpleAnalyzer extends Analyzer(
  new SessionCatalog(
    new InMemoryCatalog,
    EmptyFunctionRegistry,
    new SQLConf().copy(SQLConf.CASE_SENSITIVE -> true)) {
    override def createDatabase(dbDefinition: CatalogDatabase, ignoreIfExists: Boolean) {}
  },
  new SQLConf().copy(SQLConf.CASE_SENSITIVE -> true))

/**
 * Provides a way to keep state during the analysis, this enables us to decouple the concerns
 * of analysis environment from the catalog.
 * The state that is kept here is per-query.
 *
 * Note this is thread local.
 *
 * @param defaultDatabase The default database used in the view resolution, this overrules the
 *                        current catalog database.
 * @param nestedViewDepth The nested depth in the view resolution, this enables us to limit the
 *                        depth of nested views.
 */
case class AnalysisContext(
    defaultDatabase: Option[String] = None,
    nestedViewDepth: Int = 0)

object AnalysisContext {
  private val value = new ThreadLocal[AnalysisContext]() {
    override def initialValue: AnalysisContext = AnalysisContext()
  }

  def get: AnalysisContext = value.get()
  def reset(): Unit = value.remove()

  private def set(context: AnalysisContext): Unit = value.set(context)

  def withAnalysisContext[A](database: Option[String])(f: => A): A = {
    val originContext = value.get()
    val context = AnalysisContext(defaultDatabase = database,
      nestedViewDepth = originContext.nestedViewDepth + 1)
    set(context)
    try f finally { set(originContext) }
  }
}

/**
 * Provides a logical query plan analyzer, which translates [[UnresolvedAttribute]]s and
 * [[UnresolvedRelation]]s into fully typed objects using information in a [[SessionCatalog]].
 */
class Analyzer(
    catalog: SessionCatalog,
    conf: SQLConf,
    maxIterations: Int)
  extends RuleExecutor[LogicalPlan] with CheckAnalysis {

  def this(catalog: SessionCatalog, conf: SQLConf) = {
    this(catalog, conf, conf.optimizerMaxIterations)
  }

  def executeAndCheck(plan: LogicalPlan, tracker: QueryPlanningTracker): LogicalPlan = {
    AnalysisHelper.markInAnalyzer {
      val analyzed = executeAndTrack(plan, tracker)
      try {
        checkAnalysis(analyzed)
        analyzed
      } catch {
        case e: AnalysisException =>
          val ae = new AnalysisException(e.message, e.line, e.startPosition, Option(analyzed))
          ae.setStackTrace(e.getStackTrace)
          throw ae
      }
    }
  }

  override def execute(plan: LogicalPlan): LogicalPlan = {
    AnalysisContext.reset()
    try {
      executeSameContext(plan)
    } finally {
      AnalysisContext.reset()
    }
  }

  private def executeSameContext(plan: LogicalPlan): LogicalPlan = super.execute(plan)

  def resolver: Resolver = conf.resolver

  protected val fixedPoint = FixedPoint(maxIterations)

  /**
   * Override to provide additional rules for the "Resolution" batch.
   */
  val extendedResolutionRules: Seq[Rule[LogicalPlan]] = Nil

  /**
   * Override to provide rules to do post-hoc resolution. Note that these rules will be executed
   * in an individual batch. This batch is to run right after the normal resolution batch and
   * execute its rules in one pass.
   */
  val postHocResolutionRules: Seq[Rule[LogicalPlan]] = Nil

  lazy val batches: Seq[Batch] = Seq(
    Batch("Hints", fixedPoint,
      new ResolveHints.ResolveBroadcastHints(conf),
      ResolveHints.ResolveCoalesceHints,
      ResolveHints.RemoveAllHints),
    Batch("Simple Sanity Check", Once,
      LookupFunctions),
    Batch("Substitution", fixedPoint,
      CTESubstitution,
      WindowsSubstitution,
      EliminateUnions,
      new SubstituteUnresolvedOrdinals(conf)),
    Batch("Resolution", fixedPoint,
      ResolveTableValuedFunctions ::
      ResolveRelations ::
      ResolveReferences ::
      ResolveCreateNamedStruct ::
      ResolveDeserializer ::
      ResolveNewInstance ::
      ResolveUpCast ::
      ResolveGroupingAnalytics ::
      ResolvePivot ::
      ResolveOrdinalInOrderByAndGroupBy ::
      ResolveAggAliasInGroupBy ::
      ResolveMissingReferences ::
      ExtractGenerator ::
      ResolveGenerate ::
      ResolveFunctions ::
      ResolveAliases ::
      ResolveSubquery ::
      ResolveSubqueryColumnAliases ::
      ResolveWindowOrder ::
      ResolveWindowFrame ::
      ResolveNaturalAndUsingJoin ::
      ResolveOutputRelation ::
      ExtractWindowExpressions ::
      GlobalAggregates ::
      ResolveAggregateFunctions ::
      TimeWindowing ::
      ResolveInlineTables(conf) ::
      ResolveHigherOrderFunctions(catalog) ::
      ResolveLambdaVariables(conf) ::
      ResolveTimeZone(conf) ::
      ResolveRandomSeed ::
      TypeCoercion.typeCoercionRules(conf) ++
      extendedResolutionRules : _*),
    Batch("Post-Hoc Resolution", Once, postHocResolutionRules: _*),
    Batch("View", Once,
      AliasViewChild(conf)),
    Batch("Nondeterministic", Once,
      PullOutNondeterministic),
    Batch("UDF", Once,
      HandleNullInputsForUDF),
    Batch("FixNullability", Once,
      FixNullability),
    Batch("Subquery", Once,
      UpdateOuterReferences),
    Batch("Cleanup", fixedPoint,
      CleanupAliases)
  )

  /**
   * Analyze cte definitions and substitute child plan with analyzed cte definitions.
   */
  object CTESubstitution extends Rule[LogicalPlan] {
    def apply(plan: LogicalPlan): LogicalPlan = plan.resolveOperatorsUp {
      case With(child, relations) =>
        substituteCTE(child, relations.foldLeft(Seq.empty[(String, LogicalPlan)]) {
          case (resolved, (name, relation)) =>
            resolved :+ name -> executeSameContext(substituteCTE(relation, resolved))
        })
      case other => other
    }

    def substituteCTE(plan: LogicalPlan, cteRelations: Seq[(String, LogicalPlan)]): LogicalPlan = {
      plan resolveOperatorsDown {
        case u: UnresolvedRelation =>
          cteRelations.find(x => resolver(x._1, u.tableIdentifier.table))
            .map(_._2).getOrElse(u)
        case other =>
          // This cannot be done in ResolveSubquery because ResolveSubquery does not know the CTE.
          other transformExpressions {
            case e: SubqueryExpression =>
              e.withNewPlan(substituteCTE(e.plan, cteRelations))
          }
      }
    }
  }

  /**
   * Substitute child plan with WindowSpecDefinitions.
   */
  object WindowsSubstitution extends Rule[LogicalPlan] {
    def apply(plan: LogicalPlan): LogicalPlan = plan.resolveOperatorsUp {
      // Lookup WindowSpecDefinitions. This rule works with unresolved children.
      case WithWindowDefinition(windowDefinitions, child) => child.resolveExpressions {
        case UnresolvedWindowExpression(c, WindowSpecReference(windowName)) =>
          val errorMessage =
            s"Window specification $windowName is not defined in the WINDOW clause."
          val windowSpecDefinition =
            windowDefinitions.getOrElse(windowName, failAnalysis(errorMessage))
          WindowExpression(c, windowSpecDefinition)
      }
    }
  }

  /**
   * Replaces [[UnresolvedAlias]]s with concrete aliases.
   */
  object ResolveAliases extends Rule[LogicalPlan] {
    private def assignAliases(exprs: Seq[NamedExpression]) = {
      exprs.map(_.transformUp { case u @ UnresolvedAlias(child, optGenAliasFunc) =>
          child match {
            case ne: NamedExpression => ne
            case go @ GeneratorOuter(g: Generator) if g.resolved => MultiAlias(go, Nil)
            case e if !e.resolved => u
            case g: Generator => MultiAlias(g, Nil)
            case c @ Cast(ne: NamedExpression, _, _) => Alias(c, ne.name)()
            case e: ExtractValue => Alias(e, toPrettySQL(e))()
            case e if optGenAliasFunc.isDefined =>
              Alias(child, optGenAliasFunc.get.apply(e))()
            case e => Alias(e, toPrettySQL(e))()
          }
        }
      ).asInstanceOf[Seq[NamedExpression]]
    }

    private def hasUnresolvedAlias(exprs: Seq[NamedExpression]) =
      exprs.exists(_.find(_.isInstanceOf[UnresolvedAlias]).isDefined)

    def apply(plan: LogicalPlan): LogicalPlan = plan.resolveOperatorsUp {
      case Aggregate(groups, aggs, child) if child.resolved && hasUnresolvedAlias(aggs) =>
        Aggregate(groups, assignAliases(aggs), child)

      case g: GroupingSets if g.child.resolved && hasUnresolvedAlias(g.aggregations) =>
        g.copy(aggregations = assignAliases(g.aggregations))

      case Pivot(groupByOpt, pivotColumn, pivotValues, aggregates, child)
        if child.resolved && groupByOpt.isDefined && hasUnresolvedAlias(groupByOpt.get) =>
        Pivot(Some(assignAliases(groupByOpt.get)), pivotColumn, pivotValues, aggregates, child)

      case Project(projectList, child) if child.resolved && hasUnresolvedAlias(projectList) =>
        Project(assignAliases(projectList), child)
    }
  }

  object ResolveGroupingAnalytics extends Rule[LogicalPlan] {
    /*
     *  GROUP BY a, b, c WITH ROLLUP
     *  is equivalent to
     *  GROUP BY a, b, c GROUPING SETS ( (a, b, c), (a, b), (a), ( ) ).
     *  Group Count: N + 1 (N is the number of group expressions)
     *
     *  We need to get all of its subsets for the rule described above, the subset is
     *  represented as sequence of expressions.
     */
    def rollupExprs(exprs: Seq[Expression]): Seq[Seq[Expression]] = exprs.inits.toIndexedSeq

    /*
     *  GROUP BY a, b, c WITH CUBE
     *  is equivalent to
     *  GROUP BY a, b, c GROUPING SETS ( (a, b, c), (a, b), (b, c), (a, c), (a), (b), (c), ( ) ).
     *  Group Count: 2 ^ N (N is the number of group expressions)
     *
     *  We need to get all of its subsets for a given GROUPBY expression, the subsets are
     *  represented as sequence of expressions.
     */
    def cubeExprs(exprs: Seq[Expression]): Seq[Seq[Expression]] = {
      // `cubeExprs0` is recursive and returns a lazy Stream. Here we call `toIndexedSeq` to
      // materialize it and avoid serialization problems later on.
      cubeExprs0(exprs).toIndexedSeq
    }

    def cubeExprs0(exprs: Seq[Expression]): Seq[Seq[Expression]] = exprs.toList match {
      case x :: xs =>
        val initial = cubeExprs0(xs)
        initial.map(x +: _) ++ initial
      case Nil =>
        Seq(Seq.empty)
    }

    private[analysis] def hasGroupingFunction(e: Expression): Boolean = {
      e.collectFirst {
        case g: Grouping => g
        case g: GroupingID => g
      }.isDefined
    }

    private def replaceGroupingFunc(
        expr: Expression,
        groupByExprs: Seq[Expression],
        gid: Expression): Expression = {
      expr transform {
        case e: GroupingID =>
          if (e.groupByExprs.isEmpty || e.groupByExprs == groupByExprs) {
            Alias(gid, toPrettySQL(e))()
          } else {
            throw new AnalysisException(
              s"Columns of grouping_id (${e.groupByExprs.mkString(",")}) does not match " +
                s"grouping columns (${groupByExprs.mkString(",")})")
          }
        case e @ Grouping(col: Expression) =>
          val idx = groupByExprs.indexWhere(_.semanticEquals(col))
          if (idx >= 0) {
            Alias(Cast(BitwiseAnd(ShiftRight(gid, Literal(groupByExprs.length - 1 - idx)),
              Literal(1)), ByteType), toPrettySQL(e))()
          } else {
            throw new AnalysisException(s"Column of grouping ($col) can't be found " +
              s"in grouping columns ${groupByExprs.mkString(",")}")
          }
      }
    }

    /*
     * Create new alias for all group by expressions for `Expand` operator.
     */
    private def constructGroupByAlias(groupByExprs: Seq[Expression]): Seq[Alias] = {
      groupByExprs.map {
        case e: NamedExpression => Alias(e, e.name)()
        case other => Alias(other, other.toString)()
      }
    }

    /*
     * Construct [[Expand]] operator with grouping sets.
     */
    private def constructExpand(
        selectedGroupByExprs: Seq[Seq[Expression]],
        child: LogicalPlan,
        groupByAliases: Seq[Alias],
        gid: Attribute): LogicalPlan = {
      // Change the nullability of group by aliases if necessary. For example, if we have
      // GROUPING SETS ((a,b), a), we do not need to change the nullability of a, but we
      // should change the nullabilty of b to be TRUE.
      // TODO: For Cube/Rollup just set nullability to be `true`.
      val expandedAttributes = groupByAliases.map { alias =>
        if (selectedGroupByExprs.exists(!_.contains(alias.child))) {
          alias.toAttribute.withNullability(true)
        } else {
          alias.toAttribute
        }
      }

      val groupingSetsAttributes = selectedGroupByExprs.map { groupingSetExprs =>
        groupingSetExprs.map { expr =>
          val alias = groupByAliases.find(_.child.semanticEquals(expr)).getOrElse(
            failAnalysis(s"$expr doesn't show up in the GROUP BY list $groupByAliases"))
          // Map alias to expanded attribute.
          expandedAttributes.find(_.semanticEquals(alias.toAttribute)).getOrElse(
            alias.toAttribute)
        }
      }

      Expand(groupingSetsAttributes, groupByAliases, expandedAttributes, gid, child)
    }

    /*
     * Construct new aggregate expressions by replacing grouping functions.
     */
    private def constructAggregateExprs(
        groupByExprs: Seq[Expression],
        aggregations: Seq[NamedExpression],
        groupByAliases: Seq[Alias],
        groupingAttrs: Seq[Expression],
        gid: Attribute): Seq[NamedExpression] = aggregations.map {
      // collect all the found AggregateExpression, so we can check an expression is part of
      // any AggregateExpression or not.
      val aggsBuffer = ArrayBuffer[Expression]()
      // Returns whether the expression belongs to any expressions in `aggsBuffer` or not.
      def isPartOfAggregation(e: Expression): Boolean = {
        aggsBuffer.exists(a => a.find(_ eq e).isDefined)
      }
      replaceGroupingFunc(_, groupByExprs, gid).transformDown {
        // AggregateExpression should be computed on the unmodified value of its argument
        // expressions, so we should not replace any references to grouping expression
        // inside it.
        case e: AggregateExpression =>
          aggsBuffer += e
          e
        case e if isPartOfAggregation(e) => e
        case e =>
          // Replace expression by expand output attribute.
          val index = groupByAliases.indexWhere(_.child.semanticEquals(e))
          if (index == -1) {
            e
          } else {
            groupingAttrs(index)
          }
      }.asInstanceOf[NamedExpression]
    }

    /*
     * Construct [[Aggregate]] operator from Cube/Rollup/GroupingSets.
     */
    private def constructAggregate(
        selectedGroupByExprs: Seq[Seq[Expression]],
        groupByExprs: Seq[Expression],
        aggregationExprs: Seq[NamedExpression],
        child: LogicalPlan): LogicalPlan = {
      val gid = AttributeReference(VirtualColumn.groupingIdName, IntegerType, false)()

      // In case of ANSI-SQL compliant syntax for GROUPING SETS, groupByExprs is optional and
      // can be null. In such case, we derive the groupByExprs from the user supplied values for
      // grouping sets.
      val finalGroupByExpressions = if (groupByExprs == Nil) {
        selectedGroupByExprs.flatten.foldLeft(Seq.empty[Expression]) { (result, currentExpr) =>
          // Only unique expressions are included in the group by expressions and is determined
          // based on their semantic equality. Example. grouping sets ((a * b), (b * a)) results
          // in grouping expression (a * b)
          if (result.find(_.semanticEquals(currentExpr)).isDefined) {
            result
          } else {
            result :+ currentExpr
          }
        }
      } else {
        groupByExprs
      }

      // Expand works by setting grouping expressions to null as determined by the
      // `selectedGroupByExprs`. To prevent these null values from being used in an aggregate
      // instead of the original value we need to create new aliases for all group by expressions
      // that will only be used for the intended purpose.
      val groupByAliases = constructGroupByAlias(finalGroupByExpressions)

      val expand = constructExpand(selectedGroupByExprs, child, groupByAliases, gid)
      val groupingAttrs = expand.output.drop(child.output.length)

      val aggregations = constructAggregateExprs(
        finalGroupByExpressions, aggregationExprs, groupByAliases, groupingAttrs, gid)

      Aggregate(groupingAttrs, aggregations, expand)
    }

    private def findGroupingExprs(plan: LogicalPlan): Seq[Expression] = {
      plan.collectFirst {
        case a: Aggregate =>
          // this Aggregate should have grouping id as the last grouping key.
          val gid = a.groupingExpressions.last
          if (!gid.isInstanceOf[AttributeReference]
            || gid.asInstanceOf[AttributeReference].name != VirtualColumn.groupingIdName) {
            failAnalysis(s"grouping()/grouping_id() can only be used with GroupingSets/Cube/Rollup")
          }
          a.groupingExpressions.take(a.groupingExpressions.length - 1)
      }.getOrElse {
        failAnalysis(s"grouping()/grouping_id() can only be used with GroupingSets/Cube/Rollup")
      }
    }

    // This require transformUp to replace grouping()/grouping_id() in resolved Filter/Sort
    def apply(plan: LogicalPlan): LogicalPlan = plan resolveOperatorsUp {
      case a if !a.childrenResolved => a // be sure all of the children are resolved.

      // Ensure group by expressions and aggregate expressions have been resolved.
      case Aggregate(Seq(c @ Cube(groupByExprs)), aggregateExpressions, child)
        if (groupByExprs ++ aggregateExpressions).forall(_.resolved) =>
        constructAggregate(cubeExprs(groupByExprs), groupByExprs, aggregateExpressions, child)
      case Aggregate(Seq(r @ Rollup(groupByExprs)), aggregateExpressions, child)
        if (groupByExprs ++ aggregateExpressions).forall(_.resolved) =>
        constructAggregate(rollupExprs(groupByExprs), groupByExprs, aggregateExpressions, child)
      // Ensure all the expressions have been resolved.
      case x: GroupingSets if x.expressions.forall(_.resolved) =>
        constructAggregate(x.selectedGroupByExprs, x.groupByExprs, x.aggregations, x.child)

      // We should make sure all expressions in condition have been resolved.
      case f @ Filter(cond, child) if hasGroupingFunction(cond) && cond.resolved =>
        val groupingExprs = findGroupingExprs(child)
        // The unresolved grouping id will be resolved by ResolveMissingReferences
        val newCond = replaceGroupingFunc(cond, groupingExprs, VirtualColumn.groupingIdAttribute)
        f.copy(condition = newCond)

      // We should make sure all [[SortOrder]]s have been resolved.
      case s @ Sort(order, _, child)
        if order.exists(hasGroupingFunction) && order.forall(_.resolved) =>
        val groupingExprs = findGroupingExprs(child)
        val gid = VirtualColumn.groupingIdAttribute
        // The unresolved grouping id will be resolved by ResolveMissingReferences
        val newOrder = order.map(replaceGroupingFunc(_, groupingExprs, gid).asInstanceOf[SortOrder])
        s.copy(order = newOrder)
    }
  }

  object ResolvePivot extends Rule[LogicalPlan] {
    def apply(plan: LogicalPlan): LogicalPlan = plan resolveOperators {
      case p: Pivot if !p.childrenResolved || !p.aggregates.forall(_.resolved)
        || (p.groupByExprsOpt.isDefined && !p.groupByExprsOpt.get.forall(_.resolved))
        || !p.pivotColumn.resolved || !p.pivotValues.forall(_.resolved) => p
      case Pivot(groupByExprsOpt, pivotColumn, pivotValues, aggregates, child) =>
        if (!RowOrdering.isOrderable(pivotColumn.dataType)) {
          throw new AnalysisException(
            s"Invalid pivot column '${pivotColumn}'. Pivot columns must be comparable.")
        }
        // Check all aggregate expressions.
        aggregates.foreach(checkValidAggregateExpression)
        // Check all pivot values are literal and match pivot column data type.
        val evalPivotValues = pivotValues.map { value =>
          val foldable = value match {
            case Alias(v, _) => v.foldable
            case _ => value.foldable
          }
          if (!foldable) {
            throw new AnalysisException(
              s"Literal expressions required for pivot values, found '$value'")
          }
          if (!Cast.canCast(value.dataType, pivotColumn.dataType)) {
            throw new AnalysisException(s"Invalid pivot value '$value': " +
              s"value data type ${value.dataType.simpleString} does not match " +
              s"pivot column data type ${pivotColumn.dataType.catalogString}")
          }
          Cast(value, pivotColumn.dataType, Some(conf.sessionLocalTimeZone)).eval(EmptyRow)
        }
        // Group-by expressions coming from SQL are implicit and need to be deduced.
        val groupByExprs = groupByExprsOpt.getOrElse {
          val pivotColAndAggRefs = pivotColumn.references ++ AttributeSet(aggregates)
          child.output.filterNot(pivotColAndAggRefs.contains)
        }
        val singleAgg = aggregates.size == 1
        def outputName(value: Expression, aggregate: Expression): String = {
          val stringValue = value match {
            case n: NamedExpression => n.name
            case _ =>
              val utf8Value =
                Cast(value, StringType, Some(conf.sessionLocalTimeZone)).eval(EmptyRow)
              Option(utf8Value).map(_.toString).getOrElse("null")
          }
          if (singleAgg) {
            stringValue
          } else {
            val suffix = aggregate match {
              case n: NamedExpression => n.name
              case _ => toPrettySQL(aggregate)
            }
            stringValue + "_" + suffix
          }
        }
        if (aggregates.forall(a => PivotFirst.supportsDataType(a.dataType))) {
          // Since evaluating |pivotValues| if statements for each input row can get slow this is an
          // alternate plan that instead uses two steps of aggregation.
          val namedAggExps: Seq[NamedExpression] = aggregates.map(a => Alias(a, a.sql)())
          val namedPivotCol = pivotColumn match {
            case n: NamedExpression => n
            case _ => Alias(pivotColumn, "__pivot_col")()
          }
          val bigGroup = groupByExprs :+ namedPivotCol
          val firstAgg = Aggregate(bigGroup, bigGroup ++ namedAggExps, child)
          val pivotAggs = namedAggExps.map { a =>
            Alias(PivotFirst(namedPivotCol.toAttribute, a.toAttribute, evalPivotValues)
              .toAggregateExpression()
            , "__pivot_" + a.sql)()
          }
          val groupByExprsAttr = groupByExprs.map(_.toAttribute)
          val secondAgg = Aggregate(groupByExprsAttr, groupByExprsAttr ++ pivotAggs, firstAgg)
          val pivotAggAttribute = pivotAggs.map(_.toAttribute)
          val pivotOutputs = pivotValues.zipWithIndex.flatMap { case (value, i) =>
            aggregates.zip(pivotAggAttribute).map { case (aggregate, pivotAtt) =>
              Alias(ExtractValue(pivotAtt, Literal(i), resolver), outputName(value, aggregate))()
            }
          }
          Project(groupByExprsAttr ++ pivotOutputs, secondAgg)
        } else {
          val pivotAggregates: Seq[NamedExpression] = pivotValues.flatMap { value =>
            def ifExpr(e: Expression) = {
              If(
                EqualNullSafe(
                  pivotColumn,
                  Cast(value, pivotColumn.dataType, Some(conf.sessionLocalTimeZone))),
                e, Literal(null))
            }
            aggregates.map { aggregate =>
              val filteredAggregate = aggregate.transformDown {
                // Assumption is the aggregate function ignores nulls. This is true for all current
                // AggregateFunction's with the exception of First and Last in their default mode
                // (which we handle) and possibly some Hive UDAF's.
                case First(expr, _) =>
                  First(ifExpr(expr), Literal(true))
                case Last(expr, _) =>
                  Last(ifExpr(expr), Literal(true))
                case a: AggregateFunction =>
                  a.withNewChildren(a.children.map(ifExpr))
              }.transform {
                // We are duplicating aggregates that are now computing a different value for each
                // pivot value.
                // TODO: Don't construct the physical container until after analysis.
                case ae: AggregateExpression => ae.copy(resultId = NamedExpression.newExprId)
              }
              Alias(filteredAggregate, outputName(value, aggregate))()
            }
          }
          Aggregate(groupByExprs, groupByExprs ++ pivotAggregates, child)
        }
    }

    // Support any aggregate expression that can appear in an Aggregate plan except Pandas UDF.
    // TODO: Support Pandas UDF.
    private def checkValidAggregateExpression(expr: Expression): Unit = expr match {
      case _: AggregateExpression => // OK and leave the argument check to CheckAnalysis.
      case expr: PythonUDF if PythonUDF.isGroupedAggPandasUDF(expr) =>
        failAnalysis("Pandas UDF aggregate expressions are currently not supported in pivot.")
      case e: Attribute =>
        failAnalysis(
          s"Aggregate expression required for pivot, but '${e.sql}' " +
          s"did not appear in any aggregate function.")
      case e => e.children.foreach(checkValidAggregateExpression)
    }
  }

  /**
   * Replaces [[UnresolvedRelation]]s with concrete relations from the catalog.
   */
  object ResolveRelations extends Rule[LogicalPlan] {

    // If the unresolved relation is running directly on files, we just return the original
    // UnresolvedRelation, the plan will get resolved later. Else we look up the table from catalog
    // and change the default database name(in AnalysisContext) if it is a view.
    // We usually look up a table from the default database if the table identifier has an empty
    // database part, for a view the default database should be the currentDb when the view was
    // created. When the case comes to resolving a nested view, the view may have different default
    // database with that the referenced view has, so we need to use
    // `AnalysisContext.defaultDatabase` to track the current default database.
    // When the relation we resolve is a view, we fetch the view.desc(which is a CatalogTable), and
    // then set the value of `CatalogTable.viewDefaultDatabase` to
    // `AnalysisContext.defaultDatabase`, we look up the relations that the view references using
    // the default database.
    // For example:
    // |- view1 (defaultDatabase = db1)
    //   |- operator
    //     |- table2 (defaultDatabase = db1)
    //     |- view2 (defaultDatabase = db2)
    //        |- view3 (defaultDatabase = db3)
    //   |- view4 (defaultDatabase = db4)
    // In this case, the view `view1` is a nested view, it directly references `table2`, `view2`
    // and `view4`, the view `view2` references `view3`. On resolving the table, we look up the
    // relations `table2`, `view2`, `view4` using the default database `db1`, and look up the
    // relation `view3` using the default database `db2`.
    //
    // Note this is compatible with the views defined by older versions of Spark(before 2.2), which
    // have empty defaultDatabase and all the relations in viewText have database part defined.
    def resolveRelation(plan: LogicalPlan): LogicalPlan = plan match {
      case u: UnresolvedRelation if !isRunningDirectlyOnFiles(u.tableIdentifier) =>
        val defaultDatabase = AnalysisContext.get.defaultDatabase
        val foundRelation = lookupTableFromCatalog(u, defaultDatabase)
        resolveRelation(foundRelation)
      // The view's child should be a logical plan parsed from the `desc.viewText`, the variable
      // `viewText` should be defined, or else we throw an error on the generation of the View
      // operator.
      case view @ View(desc, _, child) if !child.resolved =>
        // Resolve all the UnresolvedRelations and Views in the child.
        val newChild = AnalysisContext.withAnalysisContext(desc.viewDefaultDatabase) {
          if (AnalysisContext.get.nestedViewDepth > conf.maxNestedViewDepth) {
            view.failAnalysis(s"The depth of view ${view.desc.identifier} exceeds the maximum " +
              s"view resolution depth (${conf.maxNestedViewDepth}). Analysis is aborted to " +
              s"avoid errors. Increase the value of ${SQLConf.MAX_NESTED_VIEW_DEPTH.key} to work " +
              "around this.")
          }
          executeSameContext(child)
        }
        view.copy(child = newChild)
      case p @ SubqueryAlias(_, view: View) =>
        val newChild = resolveRelation(view)
        p.copy(child = newChild)
      case _ => plan
    }

    def apply(plan: LogicalPlan): LogicalPlan = plan.resolveOperatorsUp {
      case i @ InsertIntoTable(u: UnresolvedRelation, parts, child, _, _) if child.resolved =>
        EliminateSubqueryAliases(lookupTableFromCatalog(u)) match {
          case v: View =>
            u.failAnalysis(s"Inserting into a view is not allowed. View: ${v.desc.identifier}.")
          case other => i.copy(table = other)
        }
      case u: UnresolvedRelation => resolveRelation(u)
    }

    // Look up the table with the given name from catalog. The database we used is decided by the
    // precedence:
    // 1. Use the database part of the table identifier, if it is defined;
    // 2. Use defaultDatabase, if it is defined(In this case, no temporary objects can be used,
    //    and the default database is only used to look up a view);
    // 3. Use the currentDb of the SessionCatalog.
    private def lookupTableFromCatalog(
        u: UnresolvedRelation,
        defaultDatabase: Option[String] = None): LogicalPlan = {
      val tableIdentWithDb = u.tableIdentifier.copy(
        database = u.tableIdentifier.database.orElse(defaultDatabase))
      try {
        catalog.lookupRelation(tableIdentWithDb)
      } catch {
        case e: NoSuchTableException =>
          u.failAnalysis(s"Table or view not found: ${tableIdentWithDb.unquotedString}", e)
        // If the database is defined and that database is not found, throw an AnalysisException.
        // Note that if the database is not defined, it is possible we are looking up a temp view.
        case e: NoSuchDatabaseException =>
          u.failAnalysis(s"Table or view not found: ${tableIdentWithDb.unquotedString}, the " +
            s"database ${e.db} doesn't exist.", e)
      }
    }

    // If the database part is specified, and we support running SQL directly on files, and
    // it's not a temporary view, and the table does not exist, then let's just return the
    // original UnresolvedRelation. It is possible we are matching a query like "select *
    // from parquet.`/path/to/query`". The plan will get resolved in the rule `ResolveDataSource`.
    // Note that we are testing (!db_exists || !table_exists) because the catalog throws
    // an exception from tableExists if the database does not exist.
    private def isRunningDirectlyOnFiles(table: TableIdentifier): Boolean = {
      table.database.isDefined && conf.runSQLonFile && !catalog.isTemporaryTable(table) &&
        (!catalog.databaseExists(table.database.get) || !catalog.tableExists(table))
    }
  }

  /**
   * Replaces [[UnresolvedAttribute]]s with concrete [[AttributeReference]]s from
   * a logical plan node's children.
   */
  object ResolveReferences extends Rule[LogicalPlan] {
    /**
     * Generate a new logical plan for the right child with different expression IDs
     * for all conflicting attributes.
     */
    private def dedupRight (left: LogicalPlan, right: LogicalPlan): LogicalPlan = {
      val conflictingAttributes = left.outputSet.intersect(right.outputSet)
      logDebug(s"Conflicting attributes ${conflictingAttributes.mkString(",")} " +
        s"between $left and $right")

      right.collect {
        // Handle base relations that might appear more than once.
        case oldVersion: MultiInstanceRelation
            if oldVersion.outputSet.intersect(conflictingAttributes).nonEmpty =>
          val newVersion = oldVersion.newInstance()
          (oldVersion, newVersion)

        case oldVersion: SerializeFromObject
            if oldVersion.outputSet.intersect(conflictingAttributes).nonEmpty =>
          (oldVersion, oldVersion.copy(serializer = oldVersion.serializer.map(_.newInstance())))

        // Handle projects that create conflicting aliases.
        case oldVersion @ Project(projectList, _)
            if findAliases(projectList).intersect(conflictingAttributes).nonEmpty =>
          (oldVersion, oldVersion.copy(projectList = newAliases(projectList)))

        case oldVersion @ Aggregate(_, aggregateExpressions, _)
            if findAliases(aggregateExpressions).intersect(conflictingAttributes).nonEmpty =>
          (oldVersion, oldVersion.copy(aggregateExpressions = newAliases(aggregateExpressions)))

        case oldVersion @ FlatMapGroupsInPandas(_, _, output, _)
            if oldVersion.outputSet.intersect(conflictingAttributes).nonEmpty =>
          (oldVersion, oldVersion.copy(output = output.map(_.newInstance())))

        case oldVersion: Generate
            if oldVersion.producedAttributes.intersect(conflictingAttributes).nonEmpty =>
          val newOutput = oldVersion.generatorOutput.map(_.newInstance())
          (oldVersion, oldVersion.copy(generatorOutput = newOutput))

        case oldVersion @ Window(windowExpressions, _, _, child)
            if AttributeSet(windowExpressions.map(_.toAttribute)).intersect(conflictingAttributes)
              .nonEmpty =>
          (oldVersion, oldVersion.copy(windowExpressions = newAliases(windowExpressions)))
      }
        // Only handle first case, others will be fixed on the next pass.
        .headOption match {
        case None =>
          /*
           * No result implies that there is a logical plan node that produces new references
           * that this rule cannot handle. When that is the case, there must be another rule
           * that resolves these conflicts. Otherwise, the analysis will fail.
           */
          right
        case Some((oldRelation, newRelation)) =>
          val attributeRewrites = AttributeMap(oldRelation.output.zip(newRelation.output))
          right transformUp {
            case r if r == oldRelation => newRelation
          } transformUp {
            case other => other transformExpressions {
              case a: Attribute =>
                dedupAttr(a, attributeRewrites)
              case s: SubqueryExpression =>
                s.withNewPlan(dedupOuterReferencesInSubquery(s.plan, attributeRewrites))
            }
          }
      }
    }

    private def dedupAttr(attr: Attribute, attrMap: AttributeMap[Attribute]): Attribute = {
      val exprId = attrMap.getOrElse(attr, attr).exprId
      attr.withExprId(exprId)
    }

    /**
     * The outer plan may have been de-duplicated and the function below updates the
     * outer references to refer to the de-duplicated attributes.
     *
     * For example (SQL):
     * {{{
     *   SELECT * FROM t1
     *   INTERSECT
     *   SELECT * FROM t1
     *   WHERE EXISTS (SELECT 1
     *                 FROM t2
     *                 WHERE t1.c1 = t2.c1)
     * }}}
     * Plan before resolveReference rule.
     *    'Intersect
     *    :- Project [c1#245, c2#246]
     *    :  +- SubqueryAlias t1
     *    :     +- Relation[c1#245,c2#246] parquet
     *    +- 'Project [*]
     *       +- Filter exists#257 [c1#245]
     *       :  +- Project [1 AS 1#258]
     *       :     +- Filter (outer(c1#245) = c1#251)
     *       :        +- SubqueryAlias t2
     *       :           +- Relation[c1#251,c2#252] parquet
     *       +- SubqueryAlias t1
     *          +- Relation[c1#245,c2#246] parquet
     * Plan after the resolveReference rule.
     *    Intersect
     *    :- Project [c1#245, c2#246]
     *    :  +- SubqueryAlias t1
     *    :     +- Relation[c1#245,c2#246] parquet
     *    +- Project [c1#259, c2#260]
     *       +- Filter exists#257 [c1#259]
     *       :  +- Project [1 AS 1#258]
     *       :     +- Filter (outer(c1#259) = c1#251) => Updated
     *       :        +- SubqueryAlias t2
     *       :           +- Relation[c1#251,c2#252] parquet
     *       +- SubqueryAlias t1
     *          +- Relation[c1#259,c2#260] parquet  => Outer plan's attributes are de-duplicated.
     */
    private def dedupOuterReferencesInSubquery(
        plan: LogicalPlan,
        attrMap: AttributeMap[Attribute]): LogicalPlan = {
      plan transformDown { case currentFragment =>
        currentFragment transformExpressions {
          case OuterReference(a: Attribute) =>
            OuterReference(dedupAttr(a, attrMap))
          case s: SubqueryExpression =>
            s.withNewPlan(dedupOuterReferencesInSubquery(s.plan, attrMap))
        }
      }
    }

    /**
     * Resolves the attribute and extract value expressions(s) by traversing the
     * input expression in top down manner. The traversal is done in top-down manner as
     * we need to skip over unbound lamda function expression. The lamda expressions are
     * resolved in a different rule [[ResolveLambdaVariables]]
     *
     * Example :
     * SELECT transform(array(1, 2, 3), (x, i) -> x + i)"
     *
     * In the case above, x and i are resolved as lamda variables in [[ResolveLambdaVariables]]
     *
     * Note : In this routine, the unresolved attributes are resolved from the input plan's
     * children attributes.
     */
    private def resolveExpressionTopDown(e: Expression, q: LogicalPlan): Expression = {
      if (e.resolved) return e
      e match {
        case f: LambdaFunction if !f.bound => f
        case u @ UnresolvedAttribute(nameParts) =>
          // Leave unchanged if resolution fails. Hopefully will be resolved next round.
          val result =
            withPosition(u) {
              q.resolveChildren(nameParts, resolver)
                .orElse(resolveLiteralFunction(nameParts, u, q))
                .getOrElse(u)
            }
          logDebug(s"Resolving $u to $result")
          result
        case UnresolvedExtractValue(child, fieldExpr) if child.resolved =>
          ExtractValue(child, fieldExpr, resolver)
        case _ => e.mapChildren(resolveExpressionTopDown(_, q))
      }
    }

    def apply(plan: LogicalPlan): LogicalPlan = plan.resolveOperatorsUp {
      case p: LogicalPlan if !p.childrenResolved => p

      // If the projection list contains Stars, expand it.
      case p: Project if containsStar(p.projectList) =>
        p.copy(projectList = buildExpandedProjectList(p.projectList, p.child))
      // If the aggregate function argument contains Stars, expand it.
      case a: Aggregate if containsStar(a.aggregateExpressions) =>
        if (a.groupingExpressions.exists(_.isInstanceOf[UnresolvedOrdinal])) {
          failAnalysis(
            "Star (*) is not allowed in select list when GROUP BY ordinal position is used")
        } else {
          a.copy(aggregateExpressions = buildExpandedProjectList(a.aggregateExpressions, a.child))
        }
      // If the script transformation input contains Stars, expand it.
      case t: ScriptTransformation if containsStar(t.input) =>
        t.copy(
          input = t.input.flatMap {
            case s: Star => s.expand(t.child, resolver)
            case o => o :: Nil
          }
        )
      case g: Generate if containsStar(g.generator.children) =>
        failAnalysis("Invalid usage of '*' in explode/json_tuple/UDTF")

      // To resolve duplicate expression IDs for Join and Intersect
      case j @ Join(left, right, _, _) if !j.duplicateResolved =>
        j.copy(right = dedupRight(left, right))
      case i @ Intersect(left, right, _) if !i.duplicateResolved =>
        i.copy(right = dedupRight(left, right))
      case e @ Except(left, right, _) if !e.duplicateResolved =>
        e.copy(right = dedupRight(left, right))
      // When resolve `SortOrder`s in Sort based on child, don't report errors as
      // we still have chance to resolve it based on its descendants
      case s @ Sort(ordering, global, child) if child.resolved && !s.resolved =>
        val newOrdering =
          ordering.map(order => resolveExpressionBottomUp(order, child).asInstanceOf[SortOrder])
        Sort(newOrdering, global, child)

      // A special case for Generate, because the output of Generate should not be resolved by
      // ResolveReferences. Attributes in the output will be resolved by ResolveGenerate.
      case g @ Generate(generator, _, _, _, _, _) if generator.resolved => g

      case g @ Generate(generator, join, outer, qualifier, output, child) =>
        val newG = resolveExpressionBottomUp(generator, child, throws = true)
        if (newG.fastEquals(generator)) {
          g
        } else {
          Generate(newG.asInstanceOf[Generator], join, outer, qualifier, output, child)
        }

      // Skips plan which contains deserializer expressions, as they should be resolved by another
      // rule: ResolveDeserializer.
      case plan if containsDeserializer(plan.expressions) => plan

      // SPARK-25942: Resolves aggregate expressions with `AppendColumns`'s children, instead of
      // `AppendColumns`, because `AppendColumns`'s serializer might produce conflict attribute
      // names leading to ambiguous references exception.
      case a @ Aggregate(groupingExprs, aggExprs, appendColumns: AppendColumns) =>
        a.mapExpressions(resolveExpressionTopDown(_, appendColumns))

      case q: LogicalPlan =>
<<<<<<< HEAD
        logTrace(s"Attempting to resolve ${q.simpleString(SQLConf.get.maxToStringFields)}")
        q.mapExpressions(resolve(_, q))
=======
        logTrace(s"Attempting to resolve ${q.simpleString}")
        q.mapExpressions(resolveExpressionTopDown(_, q))
>>>>>>> f982ca07
    }

    def newAliases(expressions: Seq[NamedExpression]): Seq[NamedExpression] = {
      expressions.map {
        case a: Alias => Alias(a.child, a.name)()
        case other => other
      }
    }

    def findAliases(projectList: Seq[NamedExpression]): AttributeSet = {
      AttributeSet(projectList.collect { case a: Alias => a.toAttribute })
    }

    /**
     * Build a project list for Project/Aggregate and expand the star if possible
     */
    private def buildExpandedProjectList(
      exprs: Seq[NamedExpression],
      child: LogicalPlan): Seq[NamedExpression] = {
      exprs.flatMap {
        // Using Dataframe/Dataset API: testData2.groupBy($"a", $"b").agg($"*")
        case s: Star => s.expand(child, resolver)
        // Using SQL API without running ResolveAlias: SELECT * FROM testData2 group by a, b
        case UnresolvedAlias(s: Star, _) => s.expand(child, resolver)
        case o if containsStar(o :: Nil) => expandStarExpression(o, child) :: Nil
        case o => o :: Nil
      }.map(_.asInstanceOf[NamedExpression])
    }

    /**
     * Returns true if `exprs` contains a [[Star]].
     */
    def containsStar(exprs: Seq[Expression]): Boolean =
      exprs.exists(_.collect { case _: Star => true }.nonEmpty)

    /**
     * Expands the matching attribute.*'s in `child`'s output.
     */
    def expandStarExpression(expr: Expression, child: LogicalPlan): Expression = {
      expr.transformUp {
        case f1: UnresolvedFunction if containsStar(f1.children) =>
          f1.copy(children = f1.children.flatMap {
            case s: Star => s.expand(child, resolver)
            case o => o :: Nil
          })
        case c: CreateNamedStruct if containsStar(c.valExprs) =>
          val newChildren = c.children.grouped(2).flatMap {
            case Seq(k, s : Star) => CreateStruct(s.expand(child, resolver)).children
            case kv => kv
          }
          c.copy(children = newChildren.toList )
        case c: CreateArray if containsStar(c.children) =>
          c.copy(children = c.children.flatMap {
            case s: Star => s.expand(child, resolver)
            case o => o :: Nil
          })
        case p: Murmur3Hash if containsStar(p.children) =>
          p.copy(children = p.children.flatMap {
            case s: Star => s.expand(child, resolver)
            case o => o :: Nil
          })
        // count(*) has been replaced by count(1)
        case o if containsStar(o.children) =>
          failAnalysis(s"Invalid usage of '*' in expression '${o.prettyName}'")
      }
    }
  }

  private def containsDeserializer(exprs: Seq[Expression]): Boolean = {
    exprs.exists(_.find(_.isInstanceOf[UnresolvedDeserializer]).isDefined)
  }

  /**
   * Literal functions do not require the user to specify braces when calling them
   * When an attributes is not resolvable, we try to resolve it as a literal function.
   */
  private def resolveLiteralFunction(
      nameParts: Seq[String],
      attribute: UnresolvedAttribute,
      plan: LogicalPlan): Option[Expression] = {
    if (nameParts.length != 1) return None
    val isNamedExpression = plan match {
      case Aggregate(_, aggregateExpressions, _) => aggregateExpressions.contains(attribute)
      case Project(projectList, _) => projectList.contains(attribute)
      case Window(windowExpressions, _, _, _) => windowExpressions.contains(attribute)
      case _ => false
    }
    val wrapper: Expression => Expression =
      if (isNamedExpression) f => Alias(f, toPrettySQL(f))() else identity
    // support CURRENT_DATE and CURRENT_TIMESTAMP
    val literalFunctions = Seq(CurrentDate(), CurrentTimestamp())
    val name = nameParts.head
    val func = literalFunctions.find(e => caseInsensitiveResolution(e.prettyName, name))
    func.map(wrapper)
  }

  /**
   * Resolves the attribute, column value and extract value expressions(s) by traversing the
   * input expression in bottom-up manner. In order to resolve the nested complex type fields
   * correctly, this function makes use of `throws` parameter to control when to raise an
   * AnalysisException.
   *
   * Example :
   * SELECT a.b FROM t ORDER BY b[0].d
   *
   * In the above example, in b needs to be resolved before d can be resolved. Given we are
   * doing a bottom up traversal, it will first attempt to resolve d and fail as b has not
   * been resolved yet. If `throws` is false, this function will handle the exception by
   * returning the original attribute. In this case `d` will be resolved in subsequent passes
   * after `b` is resolved.
   */
  protected[sql] def resolveExpressionBottomUp(
      expr: Expression,
      plan: LogicalPlan,
      throws: Boolean = false): Expression = {
    if (expr.resolved) return expr
    // Resolve expression in one round.
    // If throws == false or the desired attribute doesn't exist
    // (like try to resolve `a.b` but `a` doesn't exist), fail and return the origin one.
    // Else, throw exception.
    try {
      expr transformUp {
        case GetColumnByOrdinal(ordinal, _) => plan.output(ordinal)
        case u @ UnresolvedAttribute(nameParts) =>
          val result =
            withPosition(u) {
              plan.resolve(nameParts, resolver)
                .orElse(resolveLiteralFunction(nameParts, u, plan))
                .getOrElse(u)
            }
          logDebug(s"Resolving $u to $result")
          result
        case UnresolvedExtractValue(child, fieldName) if child.resolved =>
          ExtractValue(child, fieldName, resolver)
      }
    } catch {
      case a: AnalysisException if !throws => expr
    }
  }

  /**
   * In many dialects of SQL it is valid to use ordinal positions in order/sort by and group by
   * clauses. This rule is to convert ordinal positions to the corresponding expressions in the
   * select list. This support is introduced in Spark 2.0.
   *
   * - When the sort references or group by expressions are not integer but foldable expressions,
   * just ignore them.
   * - When spark.sql.orderByOrdinal/spark.sql.groupByOrdinal is set to false, ignore the position
   * numbers too.
   *
   * Before the release of Spark 2.0, the literals in order/sort by and group by clauses
   * have no effect on the results.
   */
  object ResolveOrdinalInOrderByAndGroupBy extends Rule[LogicalPlan] {
    def apply(plan: LogicalPlan): LogicalPlan = plan.resolveOperatorsUp {
      case p if !p.childrenResolved => p
      // Replace the index with the related attribute for ORDER BY,
      // which is a 1-base position of the projection list.
      case Sort(orders, global, child)
        if orders.exists(_.child.isInstanceOf[UnresolvedOrdinal]) =>
        val newOrders = orders map {
          case s @ SortOrder(UnresolvedOrdinal(index), direction, nullOrdering, _) =>
            if (index > 0 && index <= child.output.size) {
              SortOrder(child.output(index - 1), direction, nullOrdering, Set.empty)
            } else {
              s.failAnalysis(
                s"ORDER BY position $index is not in select list " +
                  s"(valid range is [1, ${child.output.size}])")
            }
          case o => o
        }
        Sort(newOrders, global, child)

      // Replace the index with the corresponding expression in aggregateExpressions. The index is
      // a 1-base position of aggregateExpressions, which is output columns (select expression)
      case Aggregate(groups, aggs, child) if aggs.forall(_.resolved) &&
        groups.exists(_.isInstanceOf[UnresolvedOrdinal]) =>
        val newGroups = groups.map {
          case u @ UnresolvedOrdinal(index) if index > 0 && index <= aggs.size =>
            aggs(index - 1)
          case ordinal @ UnresolvedOrdinal(index) =>
            ordinal.failAnalysis(
              s"GROUP BY position $index is not in select list " +
                s"(valid range is [1, ${aggs.size}])")
          case o => o
        }
        Aggregate(newGroups, aggs, child)
    }
  }

  /**
   * Replace unresolved expressions in grouping keys with resolved ones in SELECT clauses.
   * This rule is expected to run after [[ResolveReferences]] applied.
   */
  object ResolveAggAliasInGroupBy extends Rule[LogicalPlan] {

    // This is a strict check though, we put this to apply the rule only if the expression is not
    // resolvable by child.
    private def notResolvableByChild(attrName: String, child: LogicalPlan): Boolean = {
      !child.output.exists(a => resolver(a.name, attrName))
    }

    private def mayResolveAttrByAggregateExprs(
        exprs: Seq[Expression], aggs: Seq[NamedExpression], child: LogicalPlan): Seq[Expression] = {
      exprs.map { _.transform {
        case u: UnresolvedAttribute if notResolvableByChild(u.name, child) =>
          aggs.find(ne => resolver(ne.name, u.name)).getOrElse(u)
      }}
    }

    override def apply(plan: LogicalPlan): LogicalPlan = plan.resolveOperatorsUp {
      case agg @ Aggregate(groups, aggs, child)
          if conf.groupByAliases && child.resolved && aggs.forall(_.resolved) &&
            groups.exists(!_.resolved) =>
        agg.copy(groupingExpressions = mayResolveAttrByAggregateExprs(groups, aggs, child))

      case gs @ GroupingSets(selectedGroups, groups, child, aggs)
          if conf.groupByAliases && child.resolved && aggs.forall(_.resolved) &&
            groups.exists(_.isInstanceOf[UnresolvedAttribute]) =>
        gs.copy(
          selectedGroupByExprs = selectedGroups.map(mayResolveAttrByAggregateExprs(_, aggs, child)),
          groupByExprs = mayResolveAttrByAggregateExprs(groups, aggs, child))
    }
  }

  /**
   * In many dialects of SQL it is valid to sort by attributes that are not present in the SELECT
   * clause.  This rule detects such queries and adds the required attributes to the original
   * projection, so that they will be available during sorting. Another projection is added to
   * remove these attributes after sorting.
   *
   * The HAVING clause could also used a grouping columns that is not presented in the SELECT.
   */
  object ResolveMissingReferences extends Rule[LogicalPlan] {
    def apply(plan: LogicalPlan): LogicalPlan = plan.resolveOperatorsUp {
      // Skip sort with aggregate. This will be handled in ResolveAggregateFunctions
      case sa @ Sort(_, _, child: Aggregate) => sa

      case s @ Sort(order, _, child)
          if (!s.resolved || s.missingInput.nonEmpty) && child.resolved =>
        val (newOrder, newChild) = resolveExprsAndAddMissingAttrs(order, child)
        val ordering = newOrder.map(_.asInstanceOf[SortOrder])
        if (child.output == newChild.output) {
          s.copy(order = ordering)
        } else {
          // Add missing attributes and then project them away.
          val newSort = s.copy(order = ordering, child = newChild)
          Project(child.output, newSort)
        }

      case f @ Filter(cond, child) if (!f.resolved || f.missingInput.nonEmpty) && child.resolved =>
        val (newCond, newChild) = resolveExprsAndAddMissingAttrs(Seq(cond), child)
        if (child.output == newChild.output) {
          f.copy(condition = newCond.head)
        } else {
          // Add missing attributes and then project them away.
          val newFilter = Filter(newCond.head, newChild)
          Project(child.output, newFilter)
        }
    }

    /**
     * This method tries to resolve expressions and find missing attributes recursively. Specially,
     * when the expressions used in `Sort` or `Filter` contain unresolved attributes or resolved
     * attributes which are missed from child output. This method tries to find the missing
     * attributes out and add into the projection.
     */
    private def resolveExprsAndAddMissingAttrs(
        exprs: Seq[Expression], plan: LogicalPlan): (Seq[Expression], LogicalPlan) = {
      // Missing attributes can be unresolved attributes or resolved attributes which are not in
      // the output attributes of the plan.
      if (exprs.forall(e => e.resolved && e.references.subsetOf(plan.outputSet))) {
        (exprs, plan)
      } else {
        plan match {
          case p: Project =>
            // Resolving expressions against current plan.
            val maybeResolvedExprs = exprs.map(resolveExpressionBottomUp(_, p))
            // Recursively resolving expressions on the child of current plan.
            val (newExprs, newChild) = resolveExprsAndAddMissingAttrs(maybeResolvedExprs, p.child)
            // If some attributes used by expressions are resolvable only on the rewritten child
            // plan, we need to add them into original projection.
            val missingAttrs = (AttributeSet(newExprs) -- p.outputSet).intersect(newChild.outputSet)
            (newExprs, Project(p.projectList ++ missingAttrs, newChild))

          case a @ Aggregate(groupExprs, aggExprs, child) =>
            val maybeResolvedExprs = exprs.map(resolveExpressionBottomUp(_, a))
            val (newExprs, newChild) = resolveExprsAndAddMissingAttrs(maybeResolvedExprs, child)
            val missingAttrs = (AttributeSet(newExprs) -- a.outputSet).intersect(newChild.outputSet)
            if (missingAttrs.forall(attr => groupExprs.exists(_.semanticEquals(attr)))) {
              // All the missing attributes are grouping expressions, valid case.
              (newExprs, a.copy(aggregateExpressions = aggExprs ++ missingAttrs, child = newChild))
            } else {
              // Need to add non-grouping attributes, invalid case.
              (exprs, a)
            }

          case g: Generate =>
            val maybeResolvedExprs = exprs.map(resolveExpressionBottomUp(_, g))
            val (newExprs, newChild) = resolveExprsAndAddMissingAttrs(maybeResolvedExprs, g.child)
            (newExprs, g.copy(unrequiredChildIndex = Nil, child = newChild))

          // For `Distinct` and `SubqueryAlias`, we can't recursively resolve and add attributes
          // via its children.
          case u: UnaryNode if !u.isInstanceOf[Distinct] && !u.isInstanceOf[SubqueryAlias] =>
            val maybeResolvedExprs = exprs.map(resolveExpressionBottomUp(_, u))
            val (newExprs, newChild) = resolveExprsAndAddMissingAttrs(maybeResolvedExprs, u.child)
            (newExprs, u.withNewChildren(Seq(newChild)))

          // For other operators, we can't recursively resolve and add attributes via its children.
          case other =>
            (exprs.map(resolveExpressionBottomUp(_, other)), other)
        }
      }
    }
  }

  /**
   * Checks whether a function identifier referenced by an [[UnresolvedFunction]] is defined in the
   * function registry. Note that this rule doesn't try to resolve the [[UnresolvedFunction]]. It
   * only performs simple existence check according to the function identifier to quickly identify
   * undefined functions without triggering relation resolution, which may incur potentially
   * expensive partition/schema discovery process in some cases.
   * In order to avoid duplicate external functions lookup, the external function identifier will
   * store in the local hash set externalFunctionNameSet.
   * @see [[ResolveFunctions]]
   * @see https://issues.apache.org/jira/browse/SPARK-19737
   */
  object LookupFunctions extends Rule[LogicalPlan] {
    override def apply(plan: LogicalPlan): LogicalPlan = {
      val externalFunctionNameSet = new mutable.HashSet[FunctionIdentifier]()
      plan.resolveExpressions {
        case f: UnresolvedFunction
          if externalFunctionNameSet.contains(normalizeFuncName(f.name)) => f
        case f: UnresolvedFunction if catalog.isRegisteredFunction(f.name) => f
        case f: UnresolvedFunction if catalog.isPersistentFunction(f.name) =>
          externalFunctionNameSet.add(normalizeFuncName(f.name))
          f
        case f: UnresolvedFunction =>
          withPosition(f) {
            throw new NoSuchFunctionException(f.name.database.getOrElse(catalog.getCurrentDatabase),
              f.name.funcName)
          }
      }
    }

    def normalizeFuncName(name: FunctionIdentifier): FunctionIdentifier = {
      val funcName = if (conf.caseSensitiveAnalysis) {
        name.funcName
      } else {
        name.funcName.toLowerCase(Locale.ROOT)
      }

      val databaseName = name.database match {
        case Some(a) => formatDatabaseName(a)
        case None => catalog.getCurrentDatabase
      }

      FunctionIdentifier(funcName, Some(databaseName))
    }

    protected def formatDatabaseName(name: String): String = {
      if (conf.caseSensitiveAnalysis) name else name.toLowerCase(Locale.ROOT)
    }
  }

  /**
   * Replaces [[UnresolvedFunction]]s with concrete [[Expression]]s.
   */
  object ResolveFunctions extends Rule[LogicalPlan] {
    def apply(plan: LogicalPlan): LogicalPlan = plan.resolveOperatorsUp {
      case q: LogicalPlan =>
        q transformExpressions {
          case u if !u.childrenResolved => u // Skip until children are resolved.
          case u: UnresolvedAttribute if resolver(u.name, VirtualColumn.hiveGroupingIdName) =>
            withPosition(u) {
              Alias(GroupingID(Nil), VirtualColumn.hiveGroupingIdName)()
            }
          case u @ UnresolvedGenerator(name, children) =>
            withPosition(u) {
              catalog.lookupFunction(name, children) match {
                case generator: Generator => generator
                case other =>
                  failAnalysis(s"$name is expected to be a generator. However, " +
                    s"its class is ${other.getClass.getCanonicalName}, which is not a generator.")
              }
            }
          case u @ UnresolvedFunction(funcId, children, isDistinct) =>
            withPosition(u) {
              catalog.lookupFunction(funcId, children) match {
                // AggregateWindowFunctions are AggregateFunctions that can only be evaluated within
                // the context of a Window clause. They do not need to be wrapped in an
                // AggregateExpression.
                case wf: AggregateWindowFunction =>
                  if (isDistinct) {
                    failAnalysis(s"${wf.prettyName} does not support the modifier DISTINCT")
                  } else {
                    wf
                  }
                // We get an aggregate function, we need to wrap it in an AggregateExpression.
                case agg: AggregateFunction => AggregateExpression(agg, Complete, isDistinct)
                // This function is not an aggregate function, just return the resolved one.
                case other =>
                  if (isDistinct) {
                    failAnalysis(s"${other.prettyName} does not support the modifier DISTINCT")
                  } else {
                    other
                  }
              }
            }
        }
    }
  }

  /**
   * This rule resolves and rewrites subqueries inside expressions.
   *
   * Note: CTEs are handled in CTESubstitution.
   */
  object ResolveSubquery extends Rule[LogicalPlan] with PredicateHelper {
    /**
     * Resolve the correlated expressions in a subquery by using the an outer plans' references. All
     * resolved outer references are wrapped in an [[OuterReference]]
     */
    private def resolveOuterReferences(plan: LogicalPlan, outer: LogicalPlan): LogicalPlan = {
      plan resolveOperatorsDown {
        case q: LogicalPlan if q.childrenResolved && !q.resolved =>
          q transformExpressions {
            case u @ UnresolvedAttribute(nameParts) =>
              withPosition(u) {
                try {
                  outer.resolve(nameParts, resolver) match {
                    case Some(outerAttr) => OuterReference(outerAttr)
                    case None => u
                  }
                } catch {
                  case _: AnalysisException => u
                }
              }
          }
      }
    }

    /**
     * Resolves the subquery plan that is referenced in a subquery expression. The normal
     * attribute references are resolved using regular analyzer and the outer references are
     * resolved from the outer plans using the resolveOuterReferences method.
     *
     * Outer references from the correlated predicates are updated as children of
     * Subquery expression.
     */
    private def resolveSubQuery(
        e: SubqueryExpression,
        plans: Seq[LogicalPlan])(
        f: (LogicalPlan, Seq[Expression]) => SubqueryExpression): SubqueryExpression = {
      // Step 1: Resolve the outer expressions.
      var previous: LogicalPlan = null
      var current = e.plan
      do {
        // Try to resolve the subquery plan using the regular analyzer.
        previous = current
        current = executeSameContext(current)

        // Use the outer references to resolve the subquery plan if it isn't resolved yet.
        val i = plans.iterator
        val afterResolve = current
        while (!current.resolved && current.fastEquals(afterResolve) && i.hasNext) {
          current = resolveOuterReferences(current, i.next())
        }
      } while (!current.resolved && !current.fastEquals(previous))

      // Step 2: If the subquery plan is fully resolved, pull the outer references and record
      // them as children of SubqueryExpression.
      if (current.resolved) {
        // Record the outer references as children of subquery expression.
        f(current, SubExprUtils.getOuterReferences(current))
      } else {
        e.withNewPlan(current)
      }
    }

    /**
     * Resolves the subquery. Apart of resolving the subquery and outer references (if any)
     * in the subquery plan, the children of subquery expression are updated to record the
     * outer references. This is needed to make sure
     * (1) The column(s) referred from the outer query are not pruned from the plan during
     *     optimization.
     * (2) Any aggregate expression(s) that reference outer attributes are pushed down to
     *     outer plan to get evaluated.
     */
    private def resolveSubQueries(plan: LogicalPlan, plans: Seq[LogicalPlan]): LogicalPlan = {
      plan transformExpressions {
        case s @ ScalarSubquery(sub, _, exprId) if !sub.resolved =>
          resolveSubQuery(s, plans)(ScalarSubquery(_, _, exprId))
        case e @ Exists(sub, _, exprId) if !sub.resolved =>
          resolveSubQuery(e, plans)(Exists(_, _, exprId))
        case InSubquery(values, l @ ListQuery(_, _, exprId, _))
            if values.forall(_.resolved) && !l.resolved =>
          val expr = resolveSubQuery(l, plans)((plan, exprs) => {
            ListQuery(plan, exprs, exprId, plan.output)
          })
          InSubquery(values, expr.asInstanceOf[ListQuery])
      }
    }

    /**
     * Resolve and rewrite all subqueries in an operator tree..
     */
    def apply(plan: LogicalPlan): LogicalPlan = plan.resolveOperatorsUp {
      // In case of HAVING (a filter after an aggregate) we use both the aggregate and
      // its child for resolution.
      case f @ Filter(_, a: Aggregate) if f.childrenResolved =>
        resolveSubQueries(f, Seq(a, a.child))
      // Only a few unary nodes (Project/Filter/Aggregate) can contain subqueries.
      case q: UnaryNode if q.childrenResolved =>
        resolveSubQueries(q, q.children)
    }
  }

  /**
   * Replaces unresolved column aliases for a subquery with projections.
   */
  object ResolveSubqueryColumnAliases extends Rule[LogicalPlan] {

     def apply(plan: LogicalPlan): LogicalPlan = plan.resolveOperatorsUp {
      case u @ UnresolvedSubqueryColumnAliases(columnNames, child) if child.resolved =>
        // Resolves output attributes if a query has alias names in its subquery:
        // e.g., SELECT * FROM (SELECT 1 AS a, 1 AS b) t(col1, col2)
        val outputAttrs = child.output
        // Checks if the number of the aliases equals to the number of output columns
        // in the subquery.
        if (columnNames.size != outputAttrs.size) {
          u.failAnalysis("Number of column aliases does not match number of columns. " +
            s"Number of column aliases: ${columnNames.size}; " +
            s"number of columns: ${outputAttrs.size}.")
        }
        val aliases = outputAttrs.zip(columnNames).map { case (attr, aliasName) =>
          Alias(attr, aliasName)()
        }
        Project(aliases, child)
    }
  }

  /**
   * Turns projections that contain aggregate expressions into aggregations.
   */
  object GlobalAggregates extends Rule[LogicalPlan] {
    def apply(plan: LogicalPlan): LogicalPlan = plan.resolveOperators {
      case Project(projectList, child) if containsAggregates(projectList) =>
        Aggregate(Nil, projectList, child)
    }

    def containsAggregates(exprs: Seq[Expression]): Boolean = {
      // Collect all Windowed Aggregate Expressions.
      val windowedAggExprs = exprs.flatMap { expr =>
        expr.collect {
          case WindowExpression(ae: AggregateExpression, _) => ae
        }
      }.toSet

      // Find the first Aggregate Expression that is not Windowed.
      exprs.exists(_.collectFirst {
        case ae: AggregateExpression if !windowedAggExprs.contains(ae) => ae
      }.isDefined)
    }
  }

  /**
   * This rule finds aggregate expressions that are not in an aggregate operator.  For example,
   * those in a HAVING clause or ORDER BY clause.  These expressions are pushed down to the
   * underlying aggregate operator and then projected away after the original operator.
   */
  object ResolveAggregateFunctions extends Rule[LogicalPlan] {
    def apply(plan: LogicalPlan): LogicalPlan = plan.resolveOperatorsUp {
      case f @ Filter(cond, agg @ Aggregate(grouping, originalAggExprs, child)) if agg.resolved =>

        // Try resolving the condition of the filter as though it is in the aggregate clause
        try {
          val aggregatedCondition =
            Aggregate(
              grouping,
              Alias(cond, "havingCondition")() :: Nil,
              child)
          val resolvedOperator = executeSameContext(aggregatedCondition)
          def resolvedAggregateFilter =
            resolvedOperator
              .asInstanceOf[Aggregate]
              .aggregateExpressions.head

          // If resolution was successful and we see the filter has an aggregate in it, add it to
          // the original aggregate operator.
          if (resolvedOperator.resolved) {
            // Try to replace all aggregate expressions in the filter by an alias.
            val aggregateExpressions = ArrayBuffer.empty[NamedExpression]
            val transformedAggregateFilter = resolvedAggregateFilter.transform {
              case ae: AggregateExpression =>
                val alias = Alias(ae, ae.toString)()
                aggregateExpressions += alias
                alias.toAttribute
              // Grouping functions are handled in the rule [[ResolveGroupingAnalytics]].
              case e: Expression if grouping.exists(_.semanticEquals(e)) &&
                  !ResolveGroupingAnalytics.hasGroupingFunction(e) &&
                  !agg.output.exists(_.semanticEquals(e)) =>
                e match {
                  case ne: NamedExpression =>
                    aggregateExpressions += ne
                    ne.toAttribute
                  case _ =>
                    val alias = Alias(e, e.toString)()
                    aggregateExpressions += alias
                    alias.toAttribute
                }
            }

            // Push the aggregate expressions into the aggregate (if any).
            if (aggregateExpressions.nonEmpty) {
              Project(agg.output,
                Filter(transformedAggregateFilter,
                  agg.copy(aggregateExpressions = originalAggExprs ++ aggregateExpressions)))
            } else {
              f
            }
          } else {
            f
          }
        } catch {
          // Attempting to resolve in the aggregate can result in ambiguity.  When this happens,
          // just return the original plan.
          case ae: AnalysisException => f
        }

      case sort @ Sort(sortOrder, global, aggregate: Aggregate) if aggregate.resolved =>

        // Try resolving the ordering as though it is in the aggregate clause.
        try {
          // If a sort order is unresolved, containing references not in aggregate, or containing
          // `AggregateExpression`, we need to push down it to the underlying aggregate operator.
          val unresolvedSortOrders = sortOrder.filter { s =>
            !s.resolved || !s.references.subsetOf(aggregate.outputSet) || containsAggregate(s)
          }
          val aliasedOrdering =
            unresolvedSortOrders.map(o => Alias(o.child, "aggOrder")())
          val aggregatedOrdering = aggregate.copy(aggregateExpressions = aliasedOrdering)
          val resolvedAggregate: Aggregate =
            executeSameContext(aggregatedOrdering).asInstanceOf[Aggregate]
          val resolvedAliasedOrdering: Seq[Alias] =
            resolvedAggregate.aggregateExpressions.asInstanceOf[Seq[Alias]]

          // If we pass the analysis check, then the ordering expressions should only reference to
          // aggregate expressions or grouping expressions, and it's safe to push them down to
          // Aggregate.
          checkAnalysis(resolvedAggregate)

          val originalAggExprs = aggregate.aggregateExpressions.map(
            CleanupAliases.trimNonTopLevelAliases(_).asInstanceOf[NamedExpression])

          // If the ordering expression is same with original aggregate expression, we don't need
          // to push down this ordering expression and can reference the original aggregate
          // expression instead.
          val needsPushDown = ArrayBuffer.empty[NamedExpression]
          val evaluatedOrderings = resolvedAliasedOrdering.zip(unresolvedSortOrders).map {
            case (evaluated, order) =>
              val index = originalAggExprs.indexWhere {
                case Alias(child, _) => child semanticEquals evaluated.child
                case other => other semanticEquals evaluated.child
              }

              if (index == -1) {
                needsPushDown += evaluated
                order.copy(child = evaluated.toAttribute)
              } else {
                order.copy(child = originalAggExprs(index).toAttribute)
              }
          }

          val sortOrdersMap = unresolvedSortOrders
            .map(new TreeNodeRef(_))
            .zip(evaluatedOrderings)
            .toMap
          val finalSortOrders = sortOrder.map(s => sortOrdersMap.getOrElse(new TreeNodeRef(s), s))

          // Since we don't rely on sort.resolved as the stop condition for this rule,
          // we need to check this and prevent applying this rule multiple times
          if (sortOrder == finalSortOrders) {
            sort
          } else {
            Project(aggregate.output,
              Sort(finalSortOrders, global,
                aggregate.copy(aggregateExpressions = originalAggExprs ++ needsPushDown)))
          }
        } catch {
          // Attempting to resolve in the aggregate can result in ambiguity.  When this happens,
          // just return the original plan.
          case ae: AnalysisException => sort
        }
    }

    def containsAggregate(condition: Expression): Boolean = {
      condition.find(_.isInstanceOf[AggregateExpression]).isDefined
    }
  }

  /**
   * Extracts [[Generator]] from the projectList of a [[Project]] operator and creates [[Generate]]
   * operator under [[Project]].
   *
   * This rule will throw [[AnalysisException]] for following cases:
   * 1. [[Generator]] is nested in expressions, e.g. `SELECT explode(list) + 1 FROM tbl`
   * 2. more than one [[Generator]] is found in projectList,
   *    e.g. `SELECT explode(list), explode(list) FROM tbl`
   * 3. [[Generator]] is found in other operators that are not [[Project]] or [[Generate]],
   *    e.g. `SELECT * FROM tbl SORT BY explode(list)`
   */
  object ExtractGenerator extends Rule[LogicalPlan] {
    private def hasGenerator(expr: Expression): Boolean = {
      expr.find(_.isInstanceOf[Generator]).isDefined
    }

    private def hasNestedGenerator(expr: NamedExpression): Boolean = {
      CleanupAliases.trimNonTopLevelAliases(expr) match {
        case UnresolvedAlias(_: Generator, _) => false
        case Alias(_: Generator, _) => false
        case MultiAlias(_: Generator, _) => false
        case other => hasGenerator(other)
      }
    }

    private def trimAlias(expr: NamedExpression): Expression = expr match {
      case UnresolvedAlias(child, _) => child
      case Alias(child, _) => child
      case MultiAlias(child, _) => child
      case _ => expr
    }

    private object AliasedGenerator {
      /**
       * Extracts a [[Generator]] expression, any names assigned by aliases to the outputs
       * and the outer flag. The outer flag is used when joining the generator output.
       * @param e the [[Expression]]
       * @return (the [[Generator]], seq of output names, outer flag)
       */
      def unapply(e: Expression): Option[(Generator, Seq[String], Boolean)] = e match {
        case Alias(GeneratorOuter(g: Generator), name) if g.resolved => Some((g, name :: Nil, true))
        case MultiAlias(GeneratorOuter(g: Generator), names) if g.resolved => Some((g, names, true))
        case Alias(g: Generator, name) if g.resolved => Some((g, name :: Nil, false))
        case MultiAlias(g: Generator, names) if g.resolved => Some((g, names, false))
        case _ => None
      }
    }

    def apply(plan: LogicalPlan): LogicalPlan = plan.resolveOperatorsUp {
      case Project(projectList, _) if projectList.exists(hasNestedGenerator) =>
        val nestedGenerator = projectList.find(hasNestedGenerator).get
        throw new AnalysisException("Generators are not supported when it's nested in " +
          "expressions, but got: " + toPrettySQL(trimAlias(nestedGenerator)))

      case Project(projectList, _) if projectList.count(hasGenerator) > 1 =>
        val generators = projectList.filter(hasGenerator).map(trimAlias)
        throw new AnalysisException("Only one generator allowed per select clause but found " +
          generators.size + ": " + generators.map(toPrettySQL).mkString(", "))

      case p @ Project(projectList, child) =>
        // Holds the resolved generator, if one exists in the project list.
        var resolvedGenerator: Generate = null

        val newProjectList = projectList
          .map(CleanupAliases.trimNonTopLevelAliases(_).asInstanceOf[NamedExpression])
          .flatMap {
            case AliasedGenerator(generator, names, outer) if generator.childrenResolved =>
              // It's a sanity check, this should not happen as the previous case will throw
              // exception earlier.
              assert(resolvedGenerator == null, "More than one generator found in SELECT.")

              resolvedGenerator =
                Generate(
                  generator,
                  unrequiredChildIndex = Nil,
                  outer = outer,
                  qualifier = None,
                  generatorOutput = ResolveGenerate.makeGeneratorOutput(generator, names),
                  child)

              resolvedGenerator.generatorOutput
            case other => other :: Nil
          }

        if (resolvedGenerator != null) {
          Project(newProjectList, resolvedGenerator)
        } else {
          p
        }

      case g: Generate => g

      case p if p.expressions.exists(hasGenerator) =>
        throw new AnalysisException("Generators are not supported outside the SELECT clause, but " +
          "got: " + p.simpleString((SQLConf.get.maxToStringFields)))
    }
  }

  /**
   * Rewrites table generating expressions that either need one or more of the following in order
   * to be resolved:
   *  - concrete attribute references for their output.
   *  - to be relocated from a SELECT clause (i.e. from  a [[Project]]) into a [[Generate]]).
   *
   * Names for the output [[Attribute]]s are extracted from [[Alias]] or [[MultiAlias]] expressions
   * that wrap the [[Generator]].
   */
  object ResolveGenerate extends Rule[LogicalPlan] {
    def apply(plan: LogicalPlan): LogicalPlan = plan.resolveOperatorsUp {
      case g: Generate if !g.child.resolved || !g.generator.resolved => g
      case g: Generate if !g.resolved =>
        g.copy(generatorOutput = makeGeneratorOutput(g.generator, g.generatorOutput.map(_.name)))
    }

    /**
     * Construct the output attributes for a [[Generator]], given a list of names.  If the list of
     * names is empty names are assigned from field names in generator.
     */
    private[analysis] def makeGeneratorOutput(
        generator: Generator,
        names: Seq[String]): Seq[Attribute] = {
      val elementAttrs = generator.elementSchema.toAttributes

      if (names.length == elementAttrs.length) {
        names.zip(elementAttrs).map {
          case (name, attr) => attr.withName(name)
        }
      } else if (names.isEmpty) {
        elementAttrs
      } else {
        failAnalysis(
          "The number of aliases supplied in the AS clause does not match the number of columns " +
          s"output by the UDTF expected ${elementAttrs.size} aliases but got " +
          s"${names.mkString(",")} ")
      }
    }
  }

  /**
   * Fixes nullability of Attributes in a resolved LogicalPlan by using the nullability of
   * corresponding Attributes of its children output Attributes. This step is needed because
   * users can use a resolved AttributeReference in the Dataset API and outer joins
   * can change the nullability of an AttribtueReference. Without the fix, a nullable column's
   * nullable field can be actually set as non-nullable, which cause illegal optimization
   * (e.g., NULL propagation) and wrong answers.
   * See SPARK-13484 and SPARK-13801 for the concrete queries of this case.
   */
  object FixNullability extends Rule[LogicalPlan] {

    def apply(plan: LogicalPlan): LogicalPlan = plan resolveOperatorsUp {
      case p if !p.resolved => p // Skip unresolved nodes.
      case p: LogicalPlan if p.resolved =>
        val childrenOutput = p.children.flatMap(c => c.output).groupBy(_.exprId).flatMap {
          case (exprId, attributes) =>
            // If there are multiple Attributes having the same ExprId, we need to resolve
            // the conflict of nullable field. We do not really expect this happen.
            val nullable = attributes.exists(_.nullable)
            attributes.map(attr => attr.withNullability(nullable))
        }.toSeq
        // At here, we create an AttributeMap that only compare the exprId for the lookup
        // operation. So, we can find the corresponding input attribute's nullability.
        val attributeMap = AttributeMap[Attribute](childrenOutput.map(attr => attr -> attr))
        // For an Attribute used by the current LogicalPlan, if it is from its children,
        // we fix the nullable field by using the nullability setting of the corresponding
        // output Attribute from the children.
        p.transformExpressions {
          case attr: Attribute if attributeMap.contains(attr) =>
            attr.withNullability(attributeMap(attr).nullable)
        }
    }
  }

  /**
   * Extracts [[WindowExpression]]s from the projectList of a [[Project]] operator and
   * aggregateExpressions of an [[Aggregate]] operator and creates individual [[Window]]
   * operators for every distinct [[WindowSpecDefinition]].
   *
   * This rule handles three cases:
   *  - A [[Project]] having [[WindowExpression]]s in its projectList;
   *  - An [[Aggregate]] having [[WindowExpression]]s in its aggregateExpressions.
   *  - A [[Filter]]->[[Aggregate]] pattern representing GROUP BY with a HAVING
   *    clause and the [[Aggregate]] has [[WindowExpression]]s in its aggregateExpressions.
   * Note: If there is a GROUP BY clause in the query, aggregations and corresponding
   * filters (expressions in the HAVING clause) should be evaluated before any
   * [[WindowExpression]]. If a query has SELECT DISTINCT, the DISTINCT part should be
   * evaluated after all [[WindowExpression]]s.
   *
   * For every case, the transformation works as follows:
   * 1. For a list of [[Expression]]s (a projectList or an aggregateExpressions), partitions
   *    it two lists of [[Expression]]s, one for all [[WindowExpression]]s and another for
   *    all regular expressions.
   * 2. For all [[WindowExpression]]s, groups them based on their [[WindowSpecDefinition]]s
   *    and [[WindowFunctionType]]s.
   * 3. For every distinct [[WindowSpecDefinition]] and [[WindowFunctionType]], creates a
   *    [[Window]] operator and inserts it into the plan tree.
   */
  object ExtractWindowExpressions extends Rule[LogicalPlan] {
    private def hasWindowFunction(exprs: Seq[Expression]): Boolean =
      exprs.exists(hasWindowFunction)

    private def hasWindowFunction(expr: Expression): Boolean = {
      expr.find {
        case window: WindowExpression => true
        case _ => false
      }.isDefined
    }

    /**
     * From a Seq of [[NamedExpression]]s, extract expressions containing window expressions and
     * other regular expressions that do not contain any window expression. For example, for
     * `col1, Sum(col2 + col3) OVER (PARTITION BY col4 ORDER BY col5)`, we will extract
     * `col1`, `col2 + col3`, `col4`, and `col5` out and replace their appearances in
     * the window expression as attribute references. So, the first returned value will be
     * `[Sum(_w0) OVER (PARTITION BY _w1 ORDER BY _w2)]` and the second returned value will be
     * [col1, col2 + col3 as _w0, col4 as _w1, col5 as _w2].
     *
     * @return (seq of expressions containing at least one window expression,
     *          seq of non-window expressions)
     */
    private def extract(
        expressions: Seq[NamedExpression]): (Seq[NamedExpression], Seq[NamedExpression]) = {
      // First, we partition the input expressions to two part. For the first part,
      // every expression in it contain at least one WindowExpression.
      // Expressions in the second part do not have any WindowExpression.
      val (expressionsWithWindowFunctions, regularExpressions) =
        expressions.partition(hasWindowFunction)

      // Then, we need to extract those regular expressions used in the WindowExpression.
      // For example, when we have col1 - Sum(col2 + col3) OVER (PARTITION BY col4 ORDER BY col5),
      // we need to make sure that col1 to col5 are all projected from the child of the Window
      // operator.
      val extractedExprBuffer = new ArrayBuffer[NamedExpression]()
      def extractExpr(expr: Expression): Expression = expr match {
        case ne: NamedExpression =>
          // If a named expression is not in regularExpressions, add it to
          // extractedExprBuffer and replace it with an AttributeReference.
          val missingExpr =
            AttributeSet(Seq(expr)) -- (regularExpressions ++ extractedExprBuffer)
          if (missingExpr.nonEmpty) {
            extractedExprBuffer += ne
          }
          // alias will be cleaned in the rule CleanupAliases
          ne
        case e: Expression if e.foldable =>
          e // No need to create an attribute reference if it will be evaluated as a Literal.
        case e: Expression =>
          // For other expressions, we extract it and replace it with an AttributeReference (with
          // an internal column name, e.g. "_w0").
          val withName = Alias(e, s"_w${extractedExprBuffer.length}")()
          extractedExprBuffer += withName
          withName.toAttribute
      }

      // Now, we extract regular expressions from expressionsWithWindowFunctions
      // by using extractExpr.
      val seenWindowAggregates = new ArrayBuffer[AggregateExpression]
      val newExpressionsWithWindowFunctions = expressionsWithWindowFunctions.map {
        _.transform {
          // Extracts children expressions of a WindowFunction (input parameters of
          // a WindowFunction).
          case wf: WindowFunction =>
            val newChildren = wf.children.map(extractExpr)
            wf.withNewChildren(newChildren)

          // Extracts expressions from the partition spec and order spec.
          case wsc @ WindowSpecDefinition(partitionSpec, orderSpec, _) =>
            val newPartitionSpec = partitionSpec.map(extractExpr)
            val newOrderSpec = orderSpec.map { so =>
              val newChild = extractExpr(so.child)
              so.copy(child = newChild)
            }
            wsc.copy(partitionSpec = newPartitionSpec, orderSpec = newOrderSpec)

          // Extract Windowed AggregateExpression
          case we @ WindowExpression(
              ae @ AggregateExpression(function, _, _, _),
              spec: WindowSpecDefinition) =>
            val newChildren = function.children.map(extractExpr)
            val newFunction = function.withNewChildren(newChildren).asInstanceOf[AggregateFunction]
            val newAgg = ae.copy(aggregateFunction = newFunction)
            seenWindowAggregates += newAgg
            WindowExpression(newAgg, spec)

          case AggregateExpression(aggFunc, _, _, _) if hasWindowFunction(aggFunc.children) =>
            failAnalysis("It is not allowed to use a window function inside an aggregate " +
              "function. Please use the inner window function in a sub-query.")

          // Extracts AggregateExpression. For example, for SUM(x) - Sum(y) OVER (...),
          // we need to extract SUM(x).
          case agg: AggregateExpression if !seenWindowAggregates.contains(agg) =>
            val withName = Alias(agg, s"_w${extractedExprBuffer.length}")()
            extractedExprBuffer += withName
            withName.toAttribute

          // Extracts other attributes
          case attr: Attribute => extractExpr(attr)

        }.asInstanceOf[NamedExpression]
      }

      (newExpressionsWithWindowFunctions, regularExpressions ++ extractedExprBuffer)
    } // end of extract

    /**
     * Adds operators for Window Expressions. Every Window operator handles a single Window Spec.
     */
    private def addWindow(
        expressionsWithWindowFunctions: Seq[NamedExpression],
        child: LogicalPlan): LogicalPlan = {
      // First, we need to extract all WindowExpressions from expressionsWithWindowFunctions
      // and put those extracted WindowExpressions to extractedWindowExprBuffer.
      // This step is needed because it is possible that an expression contains multiple
      // WindowExpressions with different Window Specs.
      // After extracting WindowExpressions, we need to construct a project list to generate
      // expressionsWithWindowFunctions based on extractedWindowExprBuffer.
      // For example, for "sum(a) over (...) / sum(b) over (...)", we will first extract
      // "sum(a) over (...)" and "sum(b) over (...)" out, and assign "_we0" as the alias to
      // "sum(a) over (...)" and "_we1" as the alias to "sum(b) over (...)".
      // Then, the projectList will be [_we0/_we1].
      val extractedWindowExprBuffer = new ArrayBuffer[NamedExpression]()
      val newExpressionsWithWindowFunctions = expressionsWithWindowFunctions.map {
        // We need to use transformDown because we want to trigger
        // "case alias @ Alias(window: WindowExpression, _)" first.
        _.transformDown {
          case alias @ Alias(window: WindowExpression, _) =>
            // If a WindowExpression has an assigned alias, just use it.
            extractedWindowExprBuffer += alias
            alias.toAttribute
          case window: WindowExpression =>
            // If there is no alias assigned to the WindowExpressions. We create an
            // internal column.
            val withName = Alias(window, s"_we${extractedWindowExprBuffer.length}")()
            extractedWindowExprBuffer += withName
            withName.toAttribute
        }.asInstanceOf[NamedExpression]
      }

      // Second, we group extractedWindowExprBuffer based on their Partition and Order Specs.
      val groupedWindowExpressions = extractedWindowExprBuffer.groupBy { expr =>
        val distinctWindowSpec = expr.collect {
          case window: WindowExpression => window.windowSpec
        }.distinct

        // We do a final check and see if we only have a single Window Spec defined in an
        // expressions.
        if (distinctWindowSpec.isEmpty) {
          failAnalysis(s"$expr does not have any WindowExpression.")
        } else if (distinctWindowSpec.length > 1) {
          // newExpressionsWithWindowFunctions only have expressions with a single
          // WindowExpression. If we reach here, we have a bug.
          failAnalysis(s"$expr has multiple Window Specifications ($distinctWindowSpec)." +
            s"Please file a bug report with this error message, stack trace, and the query.")
        } else {
          val spec = distinctWindowSpec.head
          (spec.partitionSpec, spec.orderSpec, WindowFunctionType.functionType(expr))
        }
      }.toSeq

      // Third, we aggregate them by adding each Window operator for each Window Spec and then
      // setting this to the child of the next Window operator.
      val windowOps =
        groupedWindowExpressions.foldLeft(child) {
          case (last, ((partitionSpec, orderSpec, _), windowExpressions)) =>
            Window(windowExpressions, partitionSpec, orderSpec, last)
        }

      // Finally, we create a Project to output windowOps's output
      // newExpressionsWithWindowFunctions.
      Project(windowOps.output ++ newExpressionsWithWindowFunctions, windowOps)
    } // end of addWindow

    // We have to use transformDown at here to make sure the rule of
    // "Aggregate with Having clause" will be triggered.
    def apply(plan: LogicalPlan): LogicalPlan = plan resolveOperatorsDown {

      case Filter(condition, _) if hasWindowFunction(condition) =>
        failAnalysis("It is not allowed to use window functions inside WHERE and HAVING clauses")

      // Aggregate with Having clause. This rule works with an unresolved Aggregate because
      // a resolved Aggregate will not have Window Functions.
      case f @ Filter(condition, a @ Aggregate(groupingExprs, aggregateExprs, child))
        if child.resolved &&
           hasWindowFunction(aggregateExprs) &&
           a.expressions.forall(_.resolved) =>
        val (windowExpressions, aggregateExpressions) = extract(aggregateExprs)
        // Create an Aggregate operator to evaluate aggregation functions.
        val withAggregate = Aggregate(groupingExprs, aggregateExpressions, child)
        // Add a Filter operator for conditions in the Having clause.
        val withFilter = Filter(condition, withAggregate)
        val withWindow = addWindow(windowExpressions, withFilter)

        // Finally, generate output columns according to the original projectList.
        val finalProjectList = aggregateExprs.map(_.toAttribute)
        Project(finalProjectList, withWindow)

      case p: LogicalPlan if !p.childrenResolved => p

      // Aggregate without Having clause.
      case a @ Aggregate(groupingExprs, aggregateExprs, child)
        if hasWindowFunction(aggregateExprs) &&
           a.expressions.forall(_.resolved) =>
        val (windowExpressions, aggregateExpressions) = extract(aggregateExprs)
        // Create an Aggregate operator to evaluate aggregation functions.
        val withAggregate = Aggregate(groupingExprs, aggregateExpressions, child)
        // Add Window operators.
        val withWindow = addWindow(windowExpressions, withAggregate)

        // Finally, generate output columns according to the original projectList.
        val finalProjectList = aggregateExprs.map(_.toAttribute)
        Project(finalProjectList, withWindow)

      // We only extract Window Expressions after all expressions of the Project
      // have been resolved.
      case p @ Project(projectList, child)
        if hasWindowFunction(projectList) && !p.expressions.exists(!_.resolved) =>
        val (windowExpressions, regularExpressions) = extract(projectList)
        // We add a project to get all needed expressions for window expressions from the child
        // of the original Project operator.
        val withProject = Project(regularExpressions, child)
        // Add Window operators.
        val withWindow = addWindow(windowExpressions, withProject)

        // Finally, generate output columns according to the original projectList.
        val finalProjectList = projectList.map(_.toAttribute)
        Project(finalProjectList, withWindow)
    }
  }

  /**
   * Pulls out nondeterministic expressions from LogicalPlan which is not Project or Filter,
   * put them into an inner Project and finally project them away at the outer Project.
   */
  object PullOutNondeterministic extends Rule[LogicalPlan] {
    override def apply(plan: LogicalPlan): LogicalPlan = plan.resolveOperatorsUp {
      case p if !p.resolved => p // Skip unresolved nodes.
      case p: Project => p
      case f: Filter => f

      case a: Aggregate if a.groupingExpressions.exists(!_.deterministic) =>
        val nondeterToAttr = getNondeterToAttr(a.groupingExpressions)
        val newChild = Project(a.child.output ++ nondeterToAttr.values, a.child)
        a.transformExpressions { case e =>
          nondeterToAttr.get(e).map(_.toAttribute).getOrElse(e)
        }.copy(child = newChild)

      // todo: It's hard to write a general rule to pull out nondeterministic expressions
      // from LogicalPlan, currently we only do it for UnaryNode which has same output
      // schema with its child.
      case p: UnaryNode if p.output == p.child.output && p.expressions.exists(!_.deterministic) =>
        val nondeterToAttr = getNondeterToAttr(p.expressions)
        val newPlan = p.transformExpressions { case e =>
          nondeterToAttr.get(e).map(_.toAttribute).getOrElse(e)
        }
        val newChild = Project(p.child.output ++ nondeterToAttr.values, p.child)
        Project(p.output, newPlan.withNewChildren(newChild :: Nil))
    }

    private def getNondeterToAttr(exprs: Seq[Expression]): Map[Expression, NamedExpression] = {
      exprs.filterNot(_.deterministic).flatMap { expr =>
        val leafNondeterministic = expr.collect { case n: Nondeterministic => n }
        leafNondeterministic.distinct.map { e =>
          val ne = e match {
            case n: NamedExpression => n
            case _ => Alias(e, "_nondeterministic")()
          }
          e -> ne
        }
      }.toMap
    }
  }

  /**
   * Set the seed for random number generation.
   */
  object ResolveRandomSeed extends Rule[LogicalPlan] {
    private lazy val random = new Random()

    override def apply(plan: LogicalPlan): LogicalPlan = plan.resolveOperatorsUp {
      case p if p.resolved => p
      case p => p transformExpressionsUp {
        case Uuid(None) => Uuid(Some(random.nextLong()))
        case Shuffle(child, None) => Shuffle(child, Some(random.nextLong()))
      }
    }
  }

  /**
   * Correctly handle null primitive inputs for UDF by adding extra [[If]] expression to do the
   * null check.  When user defines a UDF with primitive parameters, there is no way to tell if the
   * primitive parameter is null or not, so here we assume the primitive input is null-propagatable
   * and we should return null if the input is null.
   */
  object HandleNullInputsForUDF extends Rule[LogicalPlan] {
    override def apply(plan: LogicalPlan): LogicalPlan = plan.resolveOperatorsUp {
      case p if !p.resolved => p // Skip unresolved nodes.

      case p => p transformExpressionsUp {

        case udf @ ScalaUDF(_, _, inputs, inputsNullSafe, _, _, _, _)
            if inputsNullSafe.contains(false) =>
          // Otherwise, add special handling of null for fields that can't accept null.
          // The result of operations like this, when passed null, is generally to return null.
          assert(inputsNullSafe.length == inputs.length)

          // TODO: skip null handling for not-nullable primitive inputs after we can completely
          // trust the `nullable` information.
          val inputsNullCheck = inputsNullSafe.zip(inputs)
            .filter { case (nullSafe, _) => !nullSafe }
            .map { case (_, expr) => IsNull(expr) }
            .reduceLeftOption[Expression]((e1, e2) => Or(e1, e2))
          // Once we add an `If` check above the udf, it is safe to mark those checked inputs
          // as null-safe (i.e., set `inputsNullSafe` all `true`), because the null-returning
          // branch of `If` will be called if any of these checked inputs is null. Thus we can
          // prevent this rule from being applied repeatedly.
          val newInputsNullSafe = inputsNullSafe.map(_ => true)
          inputsNullCheck
            .map(If(_, Literal.create(null, udf.dataType),
              udf.copy(inputsNullSafe = newInputsNullSafe)))
            .getOrElse(udf)
      }
    }
  }

  /**
   * Check and add proper window frames for all window functions.
   */
  object ResolveWindowFrame extends Rule[LogicalPlan] {
    def apply(plan: LogicalPlan): LogicalPlan = plan resolveExpressions {
      case WindowExpression(wf: WindowFunction, WindowSpecDefinition(_, _, f: SpecifiedWindowFrame))
          if wf.frame != UnspecifiedFrame && wf.frame != f =>
        failAnalysis(s"Window Frame $f must match the required frame ${wf.frame}")
      case WindowExpression(wf: WindowFunction, s @ WindowSpecDefinition(_, _, UnspecifiedFrame))
          if wf.frame != UnspecifiedFrame =>
        WindowExpression(wf, s.copy(frameSpecification = wf.frame))
      case we @ WindowExpression(e, s @ WindowSpecDefinition(_, o, UnspecifiedFrame))
          if e.resolved =>
        val frame = if (o.nonEmpty) {
          SpecifiedWindowFrame(RangeFrame, UnboundedPreceding, CurrentRow)
        } else {
          SpecifiedWindowFrame(RowFrame, UnboundedPreceding, UnboundedFollowing)
        }
        we.copy(windowSpec = s.copy(frameSpecification = frame))
    }
  }

  /**
   * Check and add order to [[AggregateWindowFunction]]s.
   */
  object ResolveWindowOrder extends Rule[LogicalPlan] {
    def apply(plan: LogicalPlan): LogicalPlan = plan resolveExpressions {
      case WindowExpression(wf: WindowFunction, spec) if spec.orderSpec.isEmpty =>
        failAnalysis(s"Window function $wf requires window to be ordered, please add ORDER BY " +
          s"clause. For example SELECT $wf(value_expr) OVER (PARTITION BY window_partition " +
          s"ORDER BY window_ordering) from table")
      case WindowExpression(rank: RankLike, spec) if spec.resolved =>
        val order = spec.orderSpec.map(_.child)
        WindowExpression(rank.withOrder(order), spec)
    }
  }

  /**
   * Removes natural or using joins by calculating output columns based on output from two sides,
   * Then apply a Project on a normal Join to eliminate natural or using join.
   */
  object ResolveNaturalAndUsingJoin extends Rule[LogicalPlan] {
    override def apply(plan: LogicalPlan): LogicalPlan = plan.resolveOperatorsUp {
      case j @ Join(left, right, UsingJoin(joinType, usingCols), _)
          if left.resolved && right.resolved && j.duplicateResolved =>
        commonNaturalJoinProcessing(left, right, joinType, usingCols, None)
      case j @ Join(left, right, NaturalJoin(joinType), condition) if j.resolvedExceptNatural =>
        // find common column names from both sides
        val joinNames = left.output.map(_.name).intersect(right.output.map(_.name))
        commonNaturalJoinProcessing(left, right, joinType, joinNames, condition)
    }
  }

  /**
   * Resolves columns of an output table from the data in a logical plan. This rule will:
   *
   * - Reorder columns when the write is by name
   * - Insert safe casts when data types do not match
   * - Insert aliases when column names do not match
   * - Detect plans that are not compatible with the output table and throw AnalysisException
   */
  object ResolveOutputRelation extends Rule[LogicalPlan] {
    override def apply(plan: LogicalPlan): LogicalPlan = plan.resolveOperators {
      case append @ AppendData(table, query, isByName)
          if table.resolved && query.resolved && !append.resolved =>
        val projection = resolveOutputColumns(table.name, table.output, query, isByName)

        if (projection != query) {
          append.copy(query = projection)
        } else {
          append
        }
    }

    def resolveOutputColumns(
        tableName: String,
        expected: Seq[Attribute],
        query: LogicalPlan,
        byName: Boolean): LogicalPlan = {

      if (expected.size < query.output.size) {
        throw new AnalysisException(
          s"""Cannot write to '$tableName', too many data columns:
             |Table columns: ${expected.map(c => s"'${c.name}'").mkString(", ")}
             |Data columns: ${query.output.map(c => s"'${c.name}'").mkString(", ")}""".stripMargin)
      }

      val errors = new mutable.ArrayBuffer[String]()
      val resolved: Seq[NamedExpression] = if (byName) {
        expected.flatMap { tableAttr =>
          query.resolveQuoted(tableAttr.name, resolver) match {
            case Some(queryExpr) =>
              checkField(tableAttr, queryExpr, err => errors += err)
            case None =>
              errors += s"Cannot find data for output column '${tableAttr.name}'"
              None
          }
        }

      } else {
        if (expected.size > query.output.size) {
          throw new AnalysisException(
            s"""Cannot write to '$tableName', not enough data columns:
               |Table columns: ${expected.map(c => s"'${c.name}'").mkString(", ")}
               |Data columns: ${query.output.map(c => s"'${c.name}'").mkString(", ")}"""
                .stripMargin)
        }

        query.output.zip(expected).flatMap {
          case (queryExpr, tableAttr) =>
            checkField(tableAttr, queryExpr, err => errors += err)
        }
      }

      if (errors.nonEmpty) {
        throw new AnalysisException(
          s"Cannot write incompatible data to table '$tableName':\n- ${errors.mkString("\n- ")}")
      }

      Project(resolved, query)
    }

    private def checkField(
        tableAttr: Attribute,
        queryExpr: NamedExpression,
        addError: String => Unit): Option[NamedExpression] = {

      // run the type check first to ensure type errors are present
      val canWrite = DataType.canWrite(
        queryExpr.dataType, tableAttr.dataType, resolver, tableAttr.name, addError)

      if (queryExpr.nullable && !tableAttr.nullable) {
        addError(s"Cannot write nullable values to non-null column '${tableAttr.name}'")
        None

      } else if (!canWrite) {
        None

      } else {
        // always add an UpCast. it will be removed in the optimizer if it is unnecessary.
        Some(Alias(
          UpCast(queryExpr, tableAttr.dataType, Seq()), tableAttr.name
        )(
          explicitMetadata = Option(tableAttr.metadata)
        ))
      }
    }
  }

  private def commonNaturalJoinProcessing(
      left: LogicalPlan,
      right: LogicalPlan,
      joinType: JoinType,
      joinNames: Seq[String],
      condition: Option[Expression]) = {
    val leftKeys = joinNames.map { keyName =>
      left.output.find(attr => resolver(attr.name, keyName)).getOrElse {
        throw new AnalysisException(s"USING column `$keyName` cannot be resolved on the left " +
          s"side of the join. The left-side columns: [${left.output.map(_.name).mkString(", ")}]")
      }
    }
    val rightKeys = joinNames.map { keyName =>
      right.output.find(attr => resolver(attr.name, keyName)).getOrElse {
        throw new AnalysisException(s"USING column `$keyName` cannot be resolved on the right " +
          s"side of the join. The right-side columns: [${right.output.map(_.name).mkString(", ")}]")
      }
    }
    val joinPairs = leftKeys.zip(rightKeys)

    val newCondition = (condition ++ joinPairs.map(EqualTo.tupled)).reduceOption(And)

    // columns not in joinPairs
    val lUniqueOutput = left.output.filterNot(att => leftKeys.contains(att))
    val rUniqueOutput = right.output.filterNot(att => rightKeys.contains(att))

    // the output list looks like: join keys, columns from left, columns from right
    val projectList = joinType match {
      case LeftOuter =>
        leftKeys ++ lUniqueOutput ++ rUniqueOutput.map(_.withNullability(true))
      case LeftExistence(_) =>
        leftKeys ++ lUniqueOutput
      case RightOuter =>
        rightKeys ++ lUniqueOutput.map(_.withNullability(true)) ++ rUniqueOutput
      case FullOuter =>
        // in full outer join, joinCols should be non-null if there is.
        val joinedCols = joinPairs.map { case (l, r) => Alias(Coalesce(Seq(l, r)), l.name)() }
        joinedCols ++
          lUniqueOutput.map(_.withNullability(true)) ++
          rUniqueOutput.map(_.withNullability(true))
      case _ : InnerLike =>
        leftKeys ++ lUniqueOutput ++ rUniqueOutput
      case _ =>
        sys.error("Unsupported natural join type " + joinType)
    }
    // use Project to trim unnecessary fields
    Project(projectList, Join(left, right, joinType, newCondition))
  }

  /**
   * Replaces [[UnresolvedDeserializer]] with the deserialization expression that has been resolved
   * to the given input attributes.
   */
  object ResolveDeserializer extends Rule[LogicalPlan] {
    def apply(plan: LogicalPlan): LogicalPlan = plan.resolveOperatorsUp {
      case p if !p.childrenResolved => p
      case p if p.resolved => p

      case p => p transformExpressions {
        case UnresolvedDeserializer(deserializer, inputAttributes) =>
          val inputs = if (inputAttributes.isEmpty) {
            p.children.flatMap(_.output)
          } else {
            inputAttributes
          }

          validateTopLevelTupleFields(deserializer, inputs)
          val resolved = resolveExpressionBottomUp(
            deserializer, LocalRelation(inputs), throws = true)
          val result = resolved transformDown {
            case UnresolvedMapObjects(func, inputData, cls) if inputData.resolved =>
              inputData.dataType match {
                case ArrayType(et, cn) =>
                  MapObjects(func, inputData, et, cn, cls) transformUp {
                    case UnresolvedExtractValue(child, fieldName) if child.resolved =>
                      ExtractValue(child, fieldName, resolver)
                  }
                case other =>
                  throw new AnalysisException("need an array field but got " + other.catalogString)
              }
            case u: UnresolvedCatalystToExternalMap if u.child.resolved =>
              u.child.dataType match {
                case _: MapType =>
                  CatalystToExternalMap(u) transformUp {
                    case UnresolvedExtractValue(child, fieldName) if child.resolved =>
                      ExtractValue(child, fieldName, resolver)
                  }
                case other =>
                  throw new AnalysisException("need a map field but got " + other.catalogString)
              }
          }
          validateNestedTupleFields(result)
          result
      }
    }

    private def fail(schema: StructType, maxOrdinal: Int): Unit = {
      throw new AnalysisException(s"Try to map ${schema.catalogString} to Tuple${maxOrdinal + 1}" +
        ", but failed as the number of fields does not line up.")
    }

    /**
     * For each top-level Tuple field, we use [[GetColumnByOrdinal]] to get its corresponding column
     * by position.  However, the actual number of columns may be different from the number of Tuple
     * fields.  This method is used to check the number of columns and fields, and throw an
     * exception if they do not match.
     */
    private def validateTopLevelTupleFields(
        deserializer: Expression, inputs: Seq[Attribute]): Unit = {
      val ordinals = deserializer.collect {
        case GetColumnByOrdinal(ordinal, _) => ordinal
      }.distinct.sorted

      if (ordinals.nonEmpty && ordinals != inputs.indices) {
        fail(inputs.toStructType, ordinals.last)
      }
    }

    /**
     * For each nested Tuple field, we use [[GetStructField]] to get its corresponding struct field
     * by position.  However, the actual number of struct fields may be different from the number
     * of nested Tuple fields.  This method is used to check the number of struct fields and nested
     * Tuple fields, and throw an exception if they do not match.
     */
    private def validateNestedTupleFields(deserializer: Expression): Unit = {
      val structChildToOrdinals = deserializer
        // There are 2 kinds of `GetStructField`:
        //   1. resolved from `UnresolvedExtractValue`, and it will have a `name` property.
        //   2. created when we build deserializer expression for nested tuple, no `name` property.
        // Here we want to validate the ordinals of nested tuple, so we should only catch
        // `GetStructField` without the name property.
        .collect { case g: GetStructField if g.name.isEmpty => g }
        .groupBy(_.child)
        .mapValues(_.map(_.ordinal).distinct.sorted)

      structChildToOrdinals.foreach { case (expr, ordinals) =>
        val schema = expr.dataType.asInstanceOf[StructType]
        if (ordinals != schema.indices) {
          fail(schema, ordinals.last)
        }
      }
    }
  }

  /**
   * Resolves [[NewInstance]] by finding and adding the outer scope to it if the object being
   * constructed is an inner class.
   */
  object ResolveNewInstance extends Rule[LogicalPlan] {
    def apply(plan: LogicalPlan): LogicalPlan = plan.resolveOperatorsUp {
      case p if !p.childrenResolved => p
      case p if p.resolved => p

      case p => p transformExpressions {
        case n: NewInstance if n.childrenResolved && !n.resolved =>
          val outer = OuterScopes.getOuterScope(n.cls)
          if (outer == null) {
            throw new AnalysisException(
              s"Unable to generate an encoder for inner class `${n.cls.getName}` without " +
                "access to the scope that this class was defined in.\n" +
                "Try moving this class out of its parent class.")
          }
          n.copy(outerPointer = Some(outer))
      }
    }
  }

  /**
   * Replace the [[UpCast]] expression by [[Cast]], and throw exceptions if the cast may truncate.
   */
  object ResolveUpCast extends Rule[LogicalPlan] {
    private def fail(from: Expression, to: DataType, walkedTypePath: Seq[String]) = {
      val fromStr = from match {
        case l: LambdaVariable => "array element"
        case e => e.sql
      }
      throw new AnalysisException(s"Cannot up cast $fromStr from " +
        s"${from.dataType.catalogString} to ${to.catalogString} as it may truncate\n" +
        "The type path of the target object is:\n" + walkedTypePath.mkString("", "\n", "\n") +
        "You can either add an explicit cast to the input data or choose a higher precision " +
        "type of the field in the target object")
    }

    def apply(plan: LogicalPlan): LogicalPlan = plan.resolveOperatorsUp {
      case p if !p.childrenResolved => p
      case p if p.resolved => p

      case p => p transformExpressions {
        case u @ UpCast(child, _, _) if !child.resolved => u

        case UpCast(child, dataType, walkedTypePath)
          if Cast.mayTruncate(child.dataType, dataType) =>
          fail(child, dataType, walkedTypePath)

        case UpCast(child, dataType, walkedTypePath) => Cast(child, dataType.asNullable)
      }
    }
  }
}

/**
 * Removes [[SubqueryAlias]] operators from the plan. Subqueries are only required to provide
 * scoping information for attributes and can be removed once analysis is complete.
 */
object EliminateSubqueryAliases extends Rule[LogicalPlan] {
  // This is also called in the beginning of the optimization phase, and as a result
  // is using transformUp rather than resolveOperators.
  def apply(plan: LogicalPlan): LogicalPlan = AnalysisHelper.allowInvokingTransformsInAnalyzer {
    plan transformUp {
      case SubqueryAlias(_, child) => child
    }
  }
}

/**
 * Removes [[Union]] operators from the plan if it just has one child.
 */
object EliminateUnions extends Rule[LogicalPlan] {
  def apply(plan: LogicalPlan): LogicalPlan = plan resolveOperators {
    case Union(children) if children.size == 1 => children.head
  }
}

/**
 * Cleans up unnecessary Aliases inside the plan. Basically we only need Alias as a top level
 * expression in Project(project list) or Aggregate(aggregate expressions) or
 * Window(window expressions). Notice that if an expression has other expression parameters which
 * are not in its `children`, e.g. `RuntimeReplaceable`, the transformation for Aliases in this
 * rule can't work for those parameters.
 */
object CleanupAliases extends Rule[LogicalPlan] {
  private def trimAliases(e: Expression): Expression = {
    e.transformDown {
      case Alias(child, _) => child
      case MultiAlias(child, _) => child
    }
  }

  def trimNonTopLevelAliases(e: Expression): Expression = e match {
    case a: Alias =>
      a.copy(child = trimAliases(a.child))(
        exprId = a.exprId,
        qualifier = a.qualifier,
        explicitMetadata = Some(a.metadata))
    case a: MultiAlias =>
      a.copy(child = trimAliases(a.child))
    case other => trimAliases(other)
  }

  override def apply(plan: LogicalPlan): LogicalPlan = plan.resolveOperatorsUp {
    case Project(projectList, child) =>
      val cleanedProjectList =
        projectList.map(trimNonTopLevelAliases(_).asInstanceOf[NamedExpression])
      Project(cleanedProjectList, child)

    case Aggregate(grouping, aggs, child) =>
      val cleanedAggs = aggs.map(trimNonTopLevelAliases(_).asInstanceOf[NamedExpression])
      Aggregate(grouping.map(trimAliases), cleanedAggs, child)

    case Window(windowExprs, partitionSpec, orderSpec, child) =>
      val cleanedWindowExprs =
        windowExprs.map(e => trimNonTopLevelAliases(e).asInstanceOf[NamedExpression])
      Window(cleanedWindowExprs, partitionSpec.map(trimAliases),
        orderSpec.map(trimAliases(_).asInstanceOf[SortOrder]), child)

    // Operators that operate on objects should only have expressions from encoders, which should
    // never have extra aliases.
    case o: ObjectConsumer => o
    case o: ObjectProducer => o
    case a: AppendColumns => a

    case other =>
      other transformExpressionsDown {
        case Alias(child, _) => child
      }
  }
}

/**
 * Ignore event time watermark in batch query, which is only supported in Structured Streaming.
 * TODO: add this rule into analyzer rule list.
 */
object EliminateEventTimeWatermark extends Rule[LogicalPlan] {
  override def apply(plan: LogicalPlan): LogicalPlan = plan resolveOperators {
    case EventTimeWatermark(_, _, child) if !child.isStreaming => child
  }
}

/**
 * Maps a time column to multiple time windows using the Expand operator. Since it's non-trivial to
 * figure out how many windows a time column can map to, we over-estimate the number of windows and
 * filter out the rows where the time column is not inside the time window.
 */
object TimeWindowing extends Rule[LogicalPlan] {
  import org.apache.spark.sql.catalyst.dsl.expressions._

  private final val WINDOW_COL_NAME = "window"
  private final val WINDOW_START = "start"
  private final val WINDOW_END = "end"

  /**
   * Generates the logical plan for generating window ranges on a timestamp column. Without
   * knowing what the timestamp value is, it's non-trivial to figure out deterministically how many
   * window ranges a timestamp will map to given all possible combinations of a window duration,
   * slide duration and start time (offset). Therefore, we express and over-estimate the number of
   * windows there may be, and filter the valid windows. We use last Project operator to group
   * the window columns into a struct so they can be accessed as `window.start` and `window.end`.
   *
   * The windows are calculated as below:
   * maxNumOverlapping <- ceil(windowDuration / slideDuration)
   * for (i <- 0 until maxNumOverlapping)
   *   windowId <- ceil((timestamp - startTime) / slideDuration)
   *   windowStart <- windowId * slideDuration + (i - maxNumOverlapping) * slideDuration + startTime
   *   windowEnd <- windowStart + windowDuration
   *   return windowStart, windowEnd
   *
   * This behaves as follows for the given parameters for the time: 12:05. The valid windows are
   * marked with a +, and invalid ones are marked with a x. The invalid ones are filtered using the
   * Filter operator.
   * window: 12m, slide: 5m, start: 0m :: window: 12m, slide: 5m, start: 2m
   *     11:55 - 12:07 +                      11:52 - 12:04 x
   *     12:00 - 12:12 +                      11:57 - 12:09 +
   *     12:05 - 12:17 +                      12:02 - 12:14 +
   *
   * @param plan The logical plan
   * @return the logical plan that will generate the time windows using the Expand operator, with
   *         the Filter operator for correctness and Project for usability.
   */
  def apply(plan: LogicalPlan): LogicalPlan = plan.resolveOperatorsUp {
    case p: LogicalPlan if p.children.size == 1 =>
      val child = p.children.head
      val windowExpressions =
        p.expressions.flatMap(_.collect { case t: TimeWindow => t }).toSet

      val numWindowExpr = windowExpressions.size
      // Only support a single window expression for now
      if (numWindowExpr == 1 &&
          windowExpressions.head.timeColumn.resolved &&
          windowExpressions.head.checkInputDataTypes().isSuccess) {

        val window = windowExpressions.head

        val metadata = window.timeColumn match {
          case a: Attribute => a.metadata
          case _ => Metadata.empty
        }

        def getWindow(i: Int, overlappingWindows: Int): Expression = {
          val division = (PreciseTimestampConversion(
            window.timeColumn, TimestampType, LongType) - window.startTime) / window.slideDuration
          val ceil = Ceil(division)
          // if the division is equal to the ceiling, our record is the start of a window
          val windowId = CaseWhen(Seq((ceil === division, ceil + 1)), Some(ceil))
          val windowStart = (windowId + i - overlappingWindows) *
            window.slideDuration + window.startTime
          val windowEnd = windowStart + window.windowDuration

          CreateNamedStruct(
            Literal(WINDOW_START) ::
              PreciseTimestampConversion(windowStart, LongType, TimestampType) ::
              Literal(WINDOW_END) ::
              PreciseTimestampConversion(windowEnd, LongType, TimestampType) ::
              Nil)
        }

        val windowAttr = AttributeReference(
          WINDOW_COL_NAME, window.dataType, metadata = metadata)()

        if (window.windowDuration == window.slideDuration) {
          val windowStruct = Alias(getWindow(0, 1), WINDOW_COL_NAME)(
            exprId = windowAttr.exprId, explicitMetadata = Some(metadata))

          val replacedPlan = p transformExpressions {
            case t: TimeWindow => windowAttr
          }

          // For backwards compatibility we add a filter to filter out nulls
          val filterExpr = IsNotNull(window.timeColumn)

          replacedPlan.withNewChildren(
            Filter(filterExpr,
              Project(windowStruct +: child.output, child)) :: Nil)
        } else {
          val overlappingWindows =
            math.ceil(window.windowDuration * 1.0 / window.slideDuration).toInt
          val windows =
            Seq.tabulate(overlappingWindows)(i => getWindow(i, overlappingWindows))

          val projections = windows.map(_ +: child.output)

          val filterExpr =
            window.timeColumn >= windowAttr.getField(WINDOW_START) &&
              window.timeColumn < windowAttr.getField(WINDOW_END)

          val substitutedPlan = Filter(filterExpr,
            Expand(projections, windowAttr +: child.output, child))

          val renamedPlan = p transformExpressions {
            case t: TimeWindow => windowAttr
          }

          renamedPlan.withNewChildren(substitutedPlan :: Nil)
        }
      } else if (numWindowExpr > 1) {
        p.failAnalysis("Multiple time window expressions would result in a cartesian product " +
          "of rows, therefore they are currently not supported.")
      } else {
        p // Return unchanged. Analyzer will throw exception later
      }
  }
}

/**
 * Resolve a [[CreateNamedStruct]] if it contains [[NamePlaceholder]]s.
 */
object ResolveCreateNamedStruct extends Rule[LogicalPlan] {
  override def apply(plan: LogicalPlan): LogicalPlan = plan.resolveExpressions {
    case e: CreateNamedStruct if !e.resolved =>
      val children = e.children.grouped(2).flatMap {
        case Seq(NamePlaceholder, e: NamedExpression) if e.resolved =>
          Seq(Literal(e.name), e)
        case kv =>
          kv
      }
      CreateNamedStruct(children.toList)
  }
}

/**
 * The aggregate expressions from subquery referencing outer query block are pushed
 * down to the outer query block for evaluation. This rule below updates such outer references
 * as AttributeReference referring attributes from the parent/outer query block.
 *
 * For example (SQL):
 * {{{
 *   SELECT l.a FROM l GROUP BY 1 HAVING EXISTS (SELECT 1 FROM r WHERE r.d < min(l.b))
 * }}}
 * Plan before the rule.
 *    Project [a#226]
 *    +- Filter exists#245 [min(b#227)#249]
 *       :  +- Project [1 AS 1#247]
 *       :     +- Filter (d#238 < min(outer(b#227)))       <-----
 *       :        +- SubqueryAlias r
 *       :           +- Project [_1#234 AS c#237, _2#235 AS d#238]
 *       :              +- LocalRelation [_1#234, _2#235]
 *       +- Aggregate [a#226], [a#226, min(b#227) AS min(b#227)#249]
 *          +- SubqueryAlias l
 *             +- Project [_1#223 AS a#226, _2#224 AS b#227]
 *                +- LocalRelation [_1#223, _2#224]
 * Plan after the rule.
 *    Project [a#226]
 *    +- Filter exists#245 [min(b#227)#249]
 *       :  +- Project [1 AS 1#247]
 *       :     +- Filter (d#238 < outer(min(b#227)#249))   <-----
 *       :        +- SubqueryAlias r
 *       :           +- Project [_1#234 AS c#237, _2#235 AS d#238]
 *       :              +- LocalRelation [_1#234, _2#235]
 *       +- Aggregate [a#226], [a#226, min(b#227) AS min(b#227)#249]
 *          +- SubqueryAlias l
 *             +- Project [_1#223 AS a#226, _2#224 AS b#227]
 *                +- LocalRelation [_1#223, _2#224]
 */
object UpdateOuterReferences extends Rule[LogicalPlan] {
  private def stripAlias(expr: Expression): Expression = expr match { case a: Alias => a.child }

  private def updateOuterReferenceInSubquery(
      plan: LogicalPlan,
      refExprs: Seq[Expression]): LogicalPlan = {
    plan resolveExpressions { case e =>
      val outerAlias =
        refExprs.find(stripAlias(_).semanticEquals(stripOuterReference(e)))
      outerAlias match {
        case Some(a: Alias) => OuterReference(a.toAttribute)
        case _ => e
      }
    }
  }

  def apply(plan: LogicalPlan): LogicalPlan = {
    plan resolveOperators {
      case f @ Filter(_, a: Aggregate) if f.resolved =>
        f transformExpressions {
          case s: SubqueryExpression if s.children.nonEmpty =>
            // Collect the aliases from output of aggregate.
            val outerAliases = a.aggregateExpressions collect { case a: Alias => a }
            // Update the subquery plan to record the OuterReference to point to outer query plan.
            s.withNewPlan(updateOuterReferenceInSubquery(s.plan, outerAliases))
      }
    }
  }
}<|MERGE_RESOLUTION|>--- conflicted
+++ resolved
@@ -979,13 +979,8 @@
         a.mapExpressions(resolveExpressionTopDown(_, appendColumns))
 
       case q: LogicalPlan =>
-<<<<<<< HEAD
         logTrace(s"Attempting to resolve ${q.simpleString(SQLConf.get.maxToStringFields)}")
-        q.mapExpressions(resolve(_, q))
-=======
-        logTrace(s"Attempting to resolve ${q.simpleString}")
         q.mapExpressions(resolveExpressionTopDown(_, q))
->>>>>>> f982ca07
     }
 
     def newAliases(expressions: Seq[NamedExpression]): Seq[NamedExpression] = {
