/*
 * Licensed to the Apache Software Foundation (ASF) under one or more
 * contributor license agreements.  See the NOTICE file distributed with
 * this work for additional information regarding copyright ownership.
 * The ASF licenses this file to You under the Apache License, Version 2.0
 * (the "License"); you may not use this file except in compliance with
 * the License.  You may obtain a copy of the License at
 *
 *    http://www.apache.org/licenses/LICENSE-2.0
 *
 * Unless required by applicable law or agreed to in writing, software
 * distributed under the License is distributed on an "AS IS" BASIS,
 * WITHOUT WARRANTIES OR CONDITIONS OF ANY KIND, either express or implied.
 * See the License for the specific language governing permissions and
 * limitations under the License.
 */

package org.apache.spark.sql.catalyst.analysis

import java.util
import java.util.Locale

import scala.collection.mutable
import scala.collection.mutable.ArrayBuffer
import scala.util.Random

import org.apache.spark.sql.AnalysisException
import org.apache.spark.sql.catalyst._
import org.apache.spark.sql.catalyst.catalog._
import org.apache.spark.sql.catalyst.encoders.OuterScopes
import org.apache.spark.sql.catalyst.expressions._
import org.apache.spark.sql.catalyst.expressions.SubExprUtils._
import org.apache.spark.sql.catalyst.expressions.aggregate._
import org.apache.spark.sql.catalyst.expressions.objects._
import org.apache.spark.sql.catalyst.plans._
import org.apache.spark.sql.catalyst.plans.logical._
import org.apache.spark.sql.catalyst.plans.logical.sql._
import org.apache.spark.sql.catalyst.rules._
import org.apache.spark.sql.catalyst.trees.TreeNodeRef
import org.apache.spark.sql.catalyst.util.toPrettySQL
import org.apache.spark.sql.connector.catalog.{CatalogManager, CatalogPlugin, CatalogV2Util, Identifier, LookupCatalog, Table, TableCatalog, TableChange, V1Table}
import org.apache.spark.sql.connector.expressions.{FieldReference, IdentityTransform, Transform}
import org.apache.spark.sql.execution.datasources.v2.DataSourceV2Relation
import org.apache.spark.sql.internal.SQLConf
import org.apache.spark.sql.internal.SQLConf.{PartitionOverwriteMode, StoreAssignmentPolicy}
import org.apache.spark.sql.types._
import org.apache.spark.sql.util.CaseInsensitiveStringMap

/**
 * A trivial [[Analyzer]] with a dummy [[SessionCatalog]] and [[EmptyFunctionRegistry]].
 * Used for testing when all relations are already filled in and the analyzer needs only
 * to resolve attribute references.
 */
object SimpleAnalyzer extends Analyzer(
  new CatalogManager(
    new SQLConf().copy(SQLConf.CASE_SENSITIVE -> true),
    FakeV2SessionCatalog,
    new SessionCatalog(
      new InMemoryCatalog,
      EmptyFunctionRegistry,
      new SQLConf().copy(SQLConf.CASE_SENSITIVE -> true)) {
      override def createDatabase(dbDefinition: CatalogDatabase, ignoreIfExists: Boolean): Unit = {}
    }),
  new SQLConf().copy(SQLConf.CASE_SENSITIVE -> true))

object FakeV2SessionCatalog extends TableCatalog {
  private def fail() = throw new UnsupportedOperationException
  override def listTables(namespace: Array[String]): Array[Identifier] = fail()
  override def loadTable(ident: Identifier): Table = {
    throw new NoSuchTableException(ident.toString)
  }
  override def createTable(
      ident: Identifier,
      schema: StructType,
      partitions: Array[Transform],
      properties: util.Map[String, String]): Table = fail()
  override def alterTable(ident: Identifier, changes: TableChange*): Table = fail()
  override def dropTable(ident: Identifier): Boolean = fail()
  override def renameTable(oldIdent: Identifier, newIdent: Identifier): Unit = fail()
  override def initialize(name: String, options: CaseInsensitiveStringMap): Unit = fail()
  override def name(): String = CatalogManager.SESSION_CATALOG_NAME
}

/**
 * Provides a way to keep state during the analysis, this enables us to decouple the concerns
 * of analysis environment from the catalog.
 * The state that is kept here is per-query.
 *
 * Note this is thread local.
 *
 * @param defaultDatabase The default database used in the view resolution, this overrules the
 *                        current catalog database.
 * @param nestedViewDepth The nested depth in the view resolution, this enables us to limit the
 *                        depth of nested views.
 */
case class AnalysisContext(
    defaultDatabase: Option[String] = None,
    nestedViewDepth: Int = 0)

object AnalysisContext {
  private val value = new ThreadLocal[AnalysisContext]() {
    override def initialValue: AnalysisContext = AnalysisContext()
  }

  def get: AnalysisContext = value.get()
  def reset(): Unit = value.remove()

  private def set(context: AnalysisContext): Unit = value.set(context)

  def withAnalysisContext[A](database: Option[String])(f: => A): A = {
    val originContext = value.get()
    val context = AnalysisContext(defaultDatabase = database,
      nestedViewDepth = originContext.nestedViewDepth + 1)
    set(context)
    try f finally { set(originContext) }
  }
}

/**
 * Provides a logical query plan analyzer, which translates [[UnresolvedAttribute]]s and
 * [[UnresolvedRelation]]s into fully typed objects using information in a [[SessionCatalog]].
 */
class Analyzer(
    override val catalogManager: CatalogManager,
    conf: SQLConf,
    maxIterations: Int)
  extends RuleExecutor[LogicalPlan] with CheckAnalysis with LookupCatalog {

  private val catalog: SessionCatalog = catalogManager.v1SessionCatalog

  // Only for tests.
  def this(catalog: SessionCatalog, conf: SQLConf) = {
    this(
      new CatalogManager(conf, FakeV2SessionCatalog, catalog),
      conf,
      conf.optimizerMaxIterations)
  }

  def this(catalogManager: CatalogManager, conf: SQLConf) = {
    this(catalogManager, conf, conf.optimizerMaxIterations)
  }

<<<<<<< HEAD
  override val catalogManager: CatalogManager = new CatalogManager(conf, v2SessionCatalog, catalog)

  override protected def isTempView(nameParts: Seq[String]): Boolean = catalog.isTempView(nameParts)

=======
>>>>>>> f2ead4d0
  def executeAndCheck(plan: LogicalPlan, tracker: QueryPlanningTracker): LogicalPlan = {
    AnalysisHelper.markInAnalyzer {
      val analyzed = executeAndTrack(plan, tracker)
      try {
        checkAnalysis(analyzed)
        analyzed
      } catch {
        case e: AnalysisException =>
          val ae = new AnalysisException(e.message, e.line, e.startPosition, Option(analyzed))
          ae.setStackTrace(e.getStackTrace)
          throw ae
      }
    }
  }

  override def execute(plan: LogicalPlan): LogicalPlan = {
    AnalysisContext.reset()
    try {
      executeSameContext(plan)
    } finally {
      AnalysisContext.reset()
    }
  }

  private def executeSameContext(plan: LogicalPlan): LogicalPlan = super.execute(plan)

  def resolver: Resolver = conf.resolver

  protected val fixedPoint = FixedPoint(maxIterations)

  /**
   * Override to provide additional rules for the "Resolution" batch.
   */
  val extendedResolutionRules: Seq[Rule[LogicalPlan]] = Nil

  /**
   * Override to provide rules to do post-hoc resolution. Note that these rules will be executed
   * in an individual batch. This batch is to run right after the normal resolution batch and
   * execute its rules in one pass.
   */
  val postHocResolutionRules: Seq[Rule[LogicalPlan]] = Nil

  lazy val batches: Seq[Batch] = Seq(
    Batch("Hints", fixedPoint,
      new ResolveHints.ResolveJoinStrategyHints(conf),
      ResolveHints.ResolveCoalesceHints),
    Batch("Simple Sanity Check", Once,
      LookupFunctions),
    Batch("Substitution", fixedPoint,
      CTESubstitution,
      WindowsSubstitution,
      EliminateUnions,
      new SubstituteUnresolvedOrdinals(conf)),
    Batch("Resolution", fixedPoint,
      ResolveTableValuedFunctions ::
      new ResolveCatalogs(catalogManager) ::
      new ResolveCatalogAndTables(catalogManager) ::
      ResolveInsertInto ::
      ResolveTables ::
      ResolveRelations ::
      ResolveReferences ::
      ResolveCreateNamedStruct ::
      ResolveDeserializer ::
      ResolveNewInstance ::
      ResolveUpCast ::
      ResolveGroupingAnalytics ::
      ResolvePivot ::
      ResolveOrdinalInOrderByAndGroupBy ::
      ResolveAggAliasInGroupBy ::
      ResolveMissingReferences ::
      ExtractGenerator ::
      ResolveGenerate ::
      ResolveFunctions ::
      ResolveAliases ::
      ResolveSubquery ::
      ResolveSubqueryColumnAliases ::
      ResolveWindowOrder ::
      ResolveWindowFrame ::
      ResolveNaturalAndUsingJoin ::
      ResolveOutputRelation ::
      ExtractWindowExpressions ::
      GlobalAggregates ::
      ResolveAggregateFunctions ::
      TimeWindowing ::
      ResolveInlineTables(conf) ::
      ResolveHigherOrderFunctions(catalog) ::
      ResolveLambdaVariables(conf) ::
      ResolveTimeZone(conf) ::
      ResolveRandomSeed ::
      TypeCoercion.typeCoercionRules(conf) ++
      extendedResolutionRules : _*),
    Batch("PostgreSQL Dialect", Once, PostgreSQLDialect.postgreSQLDialectRules: _*),
    Batch("Post-Hoc Resolution", Once, postHocResolutionRules: _*),
    Batch("Remove Unresolved Hints", Once,
      new ResolveHints.RemoveAllHints(conf)),
    Batch("Nondeterministic", Once,
      PullOutNondeterministic),
    Batch("UDF", Once,
      HandleNullInputsForUDF),
    Batch("UpdateNullability", Once,
      UpdateAttributeNullability),
    Batch("Subquery", Once,
      UpdateOuterReferences),
    Batch("Cleanup", fixedPoint,
      CleanupAliases)
  )

  /**
   * Substitute child plan with WindowSpecDefinitions.
   */
  object WindowsSubstitution extends Rule[LogicalPlan] {
    def apply(plan: LogicalPlan): LogicalPlan = plan.resolveOperatorsUp {
      // Lookup WindowSpecDefinitions. This rule works with unresolved children.
      case WithWindowDefinition(windowDefinitions, child) => child.resolveExpressions {
        case UnresolvedWindowExpression(c, WindowSpecReference(windowName)) =>
          val errorMessage =
            s"Window specification $windowName is not defined in the WINDOW clause."
          val windowSpecDefinition =
            windowDefinitions.getOrElse(windowName, failAnalysis(errorMessage))
          WindowExpression(c, windowSpecDefinition)
      }
    }
  }

  /**
   * Replaces [[UnresolvedAlias]]s with concrete aliases.
   */
  object ResolveAliases extends Rule[LogicalPlan] {
    private def assignAliases(exprs: Seq[NamedExpression]) = {
      exprs.map(_.transformUp { case u @ UnresolvedAlias(child, optGenAliasFunc) =>
          child match {
            case ne: NamedExpression => ne
            case go @ GeneratorOuter(g: Generator) if g.resolved => MultiAlias(go, Nil)
            case e if !e.resolved => u
            case g: Generator => MultiAlias(g, Nil)
            case c @ Cast(ne: NamedExpression, _, _) => Alias(c, ne.name)()
            case e: ExtractValue => Alias(e, toPrettySQL(e))()
            case e if optGenAliasFunc.isDefined =>
              Alias(child, optGenAliasFunc.get.apply(e))()
            case e => Alias(e, toPrettySQL(e))()
          }
        }
      ).asInstanceOf[Seq[NamedExpression]]
    }

    private def hasUnresolvedAlias(exprs: Seq[NamedExpression]) =
      exprs.exists(_.find(_.isInstanceOf[UnresolvedAlias]).isDefined)

    def apply(plan: LogicalPlan): LogicalPlan = plan.resolveOperatorsUp {
      case Aggregate(groups, aggs, child) if child.resolved && hasUnresolvedAlias(aggs) =>
        Aggregate(groups, assignAliases(aggs), child)

      case g: GroupingSets if g.child.resolved && hasUnresolvedAlias(g.aggregations) =>
        g.copy(aggregations = assignAliases(g.aggregations))

      case Pivot(groupByOpt, pivotColumn, pivotValues, aggregates, child)
        if child.resolved && groupByOpt.isDefined && hasUnresolvedAlias(groupByOpt.get) =>
        Pivot(Some(assignAliases(groupByOpt.get)), pivotColumn, pivotValues, aggregates, child)

      case Project(projectList, child) if child.resolved && hasUnresolvedAlias(projectList) =>
        Project(assignAliases(projectList), child)
    }
  }

  object ResolveGroupingAnalytics extends Rule[LogicalPlan] {
    /*
     *  GROUP BY a, b, c WITH ROLLUP
     *  is equivalent to
     *  GROUP BY a, b, c GROUPING SETS ( (a, b, c), (a, b), (a), ( ) ).
     *  Group Count: N + 1 (N is the number of group expressions)
     *
     *  We need to get all of its subsets for the rule described above, the subset is
     *  represented as sequence of expressions.
     */
    def rollupExprs(exprs: Seq[Expression]): Seq[Seq[Expression]] = exprs.inits.toIndexedSeq

    /*
     *  GROUP BY a, b, c WITH CUBE
     *  is equivalent to
     *  GROUP BY a, b, c GROUPING SETS ( (a, b, c), (a, b), (b, c), (a, c), (a), (b), (c), ( ) ).
     *  Group Count: 2 ^ N (N is the number of group expressions)
     *
     *  We need to get all of its subsets for a given GROUPBY expression, the subsets are
     *  represented as sequence of expressions.
     */
    def cubeExprs(exprs: Seq[Expression]): Seq[Seq[Expression]] = {
      // `cubeExprs0` is recursive and returns a lazy Stream. Here we call `toIndexedSeq` to
      // materialize it and avoid serialization problems later on.
      cubeExprs0(exprs).toIndexedSeq
    }

    def cubeExprs0(exprs: Seq[Expression]): Seq[Seq[Expression]] = exprs.toList match {
      case x :: xs =>
        val initial = cubeExprs0(xs)
        initial.map(x +: _) ++ initial
      case Nil =>
        Seq(Seq.empty)
    }

    private[analysis] def hasGroupingFunction(e: Expression): Boolean = {
      e.collectFirst {
        case g: Grouping => g
        case g: GroupingID => g
      }.isDefined
    }

    private def replaceGroupingFunc(
        expr: Expression,
        groupByExprs: Seq[Expression],
        gid: Expression): Expression = {
      expr transform {
        case e: GroupingID =>
          if (e.groupByExprs.isEmpty ||
              e.groupByExprs.map(_.canonicalized) == groupByExprs.map(_.canonicalized)) {
            Alias(gid, toPrettySQL(e))()
          } else {
            throw new AnalysisException(
              s"Columns of grouping_id (${e.groupByExprs.mkString(",")}) does not match " +
                s"grouping columns (${groupByExprs.mkString(",")})")
          }
        case e @ Grouping(col: Expression) =>
          val idx = groupByExprs.indexWhere(_.semanticEquals(col))
          if (idx >= 0) {
            Alias(Cast(BitwiseAnd(ShiftRight(gid, Literal(groupByExprs.length - 1 - idx)),
              Literal(1)), ByteType), toPrettySQL(e))()
          } else {
            throw new AnalysisException(s"Column of grouping ($col) can't be found " +
              s"in grouping columns ${groupByExprs.mkString(",")}")
          }
      }
    }

    /*
     * Create new alias for all group by expressions for `Expand` operator.
     */
    private def constructGroupByAlias(groupByExprs: Seq[Expression]): Seq[Alias] = {
      groupByExprs.map {
        case e: NamedExpression => Alias(e, e.name)()
        case other => Alias(other, other.toString)()
      }
    }

    /*
     * Construct [[Expand]] operator with grouping sets.
     */
    private def constructExpand(
        selectedGroupByExprs: Seq[Seq[Expression]],
        child: LogicalPlan,
        groupByAliases: Seq[Alias],
        gid: Attribute): LogicalPlan = {
      // Change the nullability of group by aliases if necessary. For example, if we have
      // GROUPING SETS ((a,b), a), we do not need to change the nullability of a, but we
      // should change the nullabilty of b to be TRUE.
      // TODO: For Cube/Rollup just set nullability to be `true`.
      val expandedAttributes = groupByAliases.map { alias =>
        if (selectedGroupByExprs.exists(!_.contains(alias.child))) {
          alias.toAttribute.withNullability(true)
        } else {
          alias.toAttribute
        }
      }

      val groupingSetsAttributes = selectedGroupByExprs.map { groupingSetExprs =>
        groupingSetExprs.map { expr =>
          val alias = groupByAliases.find(_.child.semanticEquals(expr)).getOrElse(
            failAnalysis(s"$expr doesn't show up in the GROUP BY list $groupByAliases"))
          // Map alias to expanded attribute.
          expandedAttributes.find(_.semanticEquals(alias.toAttribute)).getOrElse(
            alias.toAttribute)
        }
      }

      Expand(groupingSetsAttributes, groupByAliases, expandedAttributes, gid, child)
    }

    /*
     * Construct new aggregate expressions by replacing grouping functions.
     */
    private def constructAggregateExprs(
        groupByExprs: Seq[Expression],
        aggregations: Seq[NamedExpression],
        groupByAliases: Seq[Alias],
        groupingAttrs: Seq[Expression],
        gid: Attribute): Seq[NamedExpression] = aggregations.map {
      // collect all the found AggregateExpression, so we can check an expression is part of
      // any AggregateExpression or not.
      val aggsBuffer = ArrayBuffer[Expression]()
      // Returns whether the expression belongs to any expressions in `aggsBuffer` or not.
      def isPartOfAggregation(e: Expression): Boolean = {
        aggsBuffer.exists(a => a.find(_ eq e).isDefined)
      }
      replaceGroupingFunc(_, groupByExprs, gid).transformDown {
        // AggregateExpression should be computed on the unmodified value of its argument
        // expressions, so we should not replace any references to grouping expression
        // inside it.
        case e: AggregateExpression =>
          aggsBuffer += e
          e
        case e if isPartOfAggregation(e) => e
        case e =>
          // Replace expression by expand output attribute.
          val index = groupByAliases.indexWhere(_.child.semanticEquals(e))
          if (index == -1) {
            e
          } else {
            groupingAttrs(index)
          }
      }.asInstanceOf[NamedExpression]
    }

    /*
     * Construct [[Aggregate]] operator from Cube/Rollup/GroupingSets.
     */
    private def constructAggregate(
        selectedGroupByExprs: Seq[Seq[Expression]],
        groupByExprs: Seq[Expression],
        aggregationExprs: Seq[NamedExpression],
        child: LogicalPlan): LogicalPlan = {
      val gid = AttributeReference(VirtualColumn.groupingIdName, IntegerType, false)()

      // In case of ANSI-SQL compliant syntax for GROUPING SETS, groupByExprs is optional and
      // can be null. In such case, we derive the groupByExprs from the user supplied values for
      // grouping sets.
      val finalGroupByExpressions = if (groupByExprs == Nil) {
        selectedGroupByExprs.flatten.foldLeft(Seq.empty[Expression]) { (result, currentExpr) =>
          // Only unique expressions are included in the group by expressions and is determined
          // based on their semantic equality. Example. grouping sets ((a * b), (b * a)) results
          // in grouping expression (a * b)
          if (result.find(_.semanticEquals(currentExpr)).isDefined) {
            result
          } else {
            result :+ currentExpr
          }
        }
      } else {
        groupByExprs
      }

      // Expand works by setting grouping expressions to null as determined by the
      // `selectedGroupByExprs`. To prevent these null values from being used in an aggregate
      // instead of the original value we need to create new aliases for all group by expressions
      // that will only be used for the intended purpose.
      val groupByAliases = constructGroupByAlias(finalGroupByExpressions)

      val expand = constructExpand(selectedGroupByExprs, child, groupByAliases, gid)
      val groupingAttrs = expand.output.drop(child.output.length)

      val aggregations = constructAggregateExprs(
        finalGroupByExpressions, aggregationExprs, groupByAliases, groupingAttrs, gid)

      Aggregate(groupingAttrs, aggregations, expand)
    }

    private def findGroupingExprs(plan: LogicalPlan): Seq[Expression] = {
      plan.collectFirst {
        case a: Aggregate =>
          // this Aggregate should have grouping id as the last grouping key.
          val gid = a.groupingExpressions.last
          if (!gid.isInstanceOf[AttributeReference]
            || gid.asInstanceOf[AttributeReference].name != VirtualColumn.groupingIdName) {
            failAnalysis(s"grouping()/grouping_id() can only be used with GroupingSets/Cube/Rollup")
          }
          a.groupingExpressions.take(a.groupingExpressions.length - 1)
      }.getOrElse {
        failAnalysis(s"grouping()/grouping_id() can only be used with GroupingSets/Cube/Rollup")
      }
    }

    // This require transformUp to replace grouping()/grouping_id() in resolved Filter/Sort
    def apply(plan: LogicalPlan): LogicalPlan = plan resolveOperatorsUp {
      case a if !a.childrenResolved => a // be sure all of the children are resolved.

      // Ensure group by expressions and aggregate expressions have been resolved.
      case Aggregate(Seq(c @ Cube(groupByExprs)), aggregateExpressions, child)
        if (groupByExprs ++ aggregateExpressions).forall(_.resolved) =>
        constructAggregate(cubeExprs(groupByExprs), groupByExprs, aggregateExpressions, child)
      case Aggregate(Seq(r @ Rollup(groupByExprs)), aggregateExpressions, child)
        if (groupByExprs ++ aggregateExpressions).forall(_.resolved) =>
        constructAggregate(rollupExprs(groupByExprs), groupByExprs, aggregateExpressions, child)
      // Ensure all the expressions have been resolved.
      case x: GroupingSets if x.expressions.forall(_.resolved) =>
        constructAggregate(x.selectedGroupByExprs, x.groupByExprs, x.aggregations, x.child)

      // We should make sure all expressions in condition have been resolved.
      case f @ Filter(cond, child) if hasGroupingFunction(cond) && cond.resolved =>
        val groupingExprs = findGroupingExprs(child)
        // The unresolved grouping id will be resolved by ResolveMissingReferences
        val newCond = replaceGroupingFunc(cond, groupingExprs, VirtualColumn.groupingIdAttribute)
        f.copy(condition = newCond)

      // We should make sure all [[SortOrder]]s have been resolved.
      case s @ Sort(order, _, child)
        if order.exists(hasGroupingFunction) && order.forall(_.resolved) =>
        val groupingExprs = findGroupingExprs(child)
        val gid = VirtualColumn.groupingIdAttribute
        // The unresolved grouping id will be resolved by ResolveMissingReferences
        val newOrder = order.map(replaceGroupingFunc(_, groupingExprs, gid).asInstanceOf[SortOrder])
        s.copy(order = newOrder)
    }
  }

  object ResolvePivot extends Rule[LogicalPlan] {
    def apply(plan: LogicalPlan): LogicalPlan = plan resolveOperators {
      case p: Pivot if !p.childrenResolved || !p.aggregates.forall(_.resolved)
        || (p.groupByExprsOpt.isDefined && !p.groupByExprsOpt.get.forall(_.resolved))
        || !p.pivotColumn.resolved || !p.pivotValues.forall(_.resolved) => p
      case Pivot(groupByExprsOpt, pivotColumn, pivotValues, aggregates, child) =>
        if (!RowOrdering.isOrderable(pivotColumn.dataType)) {
          throw new AnalysisException(
            s"Invalid pivot column '${pivotColumn}'. Pivot columns must be comparable.")
        }
        // Check all aggregate expressions.
        aggregates.foreach(checkValidAggregateExpression)
        // Check all pivot values are literal and match pivot column data type.
        val evalPivotValues = pivotValues.map { value =>
          val foldable = value match {
            case Alias(v, _) => v.foldable
            case _ => value.foldable
          }
          if (!foldable) {
            throw new AnalysisException(
              s"Literal expressions required for pivot values, found '$value'")
          }
          if (!Cast.canCast(value.dataType, pivotColumn.dataType)) {
            throw new AnalysisException(s"Invalid pivot value '$value': " +
              s"value data type ${value.dataType.simpleString} does not match " +
              s"pivot column data type ${pivotColumn.dataType.catalogString}")
          }
          Cast(value, pivotColumn.dataType, Some(conf.sessionLocalTimeZone)).eval(EmptyRow)
        }
        // Group-by expressions coming from SQL are implicit and need to be deduced.
        val groupByExprs = groupByExprsOpt.getOrElse {
          val pivotColAndAggRefs = pivotColumn.references ++ AttributeSet(aggregates)
          child.output.filterNot(pivotColAndAggRefs.contains)
        }
        val singleAgg = aggregates.size == 1
        def outputName(value: Expression, aggregate: Expression): String = {
          val stringValue = value match {
            case n: NamedExpression => n.name
            case _ =>
              val utf8Value =
                Cast(value, StringType, Some(conf.sessionLocalTimeZone)).eval(EmptyRow)
              Option(utf8Value).map(_.toString).getOrElse("null")
          }
          if (singleAgg) {
            stringValue
          } else {
            val suffix = aggregate match {
              case n: NamedExpression => n.name
              case _ => toPrettySQL(aggregate)
            }
            stringValue + "_" + suffix
          }
        }
        if (aggregates.forall(a => PivotFirst.supportsDataType(a.dataType))) {
          // Since evaluating |pivotValues| if statements for each input row can get slow this is an
          // alternate plan that instead uses two steps of aggregation.
          val namedAggExps: Seq[NamedExpression] = aggregates.map(a => Alias(a, a.sql)())
          val namedPivotCol = pivotColumn match {
            case n: NamedExpression => n
            case _ => Alias(pivotColumn, "__pivot_col")()
          }
          val bigGroup = groupByExprs :+ namedPivotCol
          val firstAgg = Aggregate(bigGroup, bigGroup ++ namedAggExps, child)
          val pivotAggs = namedAggExps.map { a =>
            Alias(PivotFirst(namedPivotCol.toAttribute, a.toAttribute, evalPivotValues)
              .toAggregateExpression()
            , "__pivot_" + a.sql)()
          }
          val groupByExprsAttr = groupByExprs.map(_.toAttribute)
          val secondAgg = Aggregate(groupByExprsAttr, groupByExprsAttr ++ pivotAggs, firstAgg)
          val pivotAggAttribute = pivotAggs.map(_.toAttribute)
          val pivotOutputs = pivotValues.zipWithIndex.flatMap { case (value, i) =>
            aggregates.zip(pivotAggAttribute).map { case (aggregate, pivotAtt) =>
              Alias(ExtractValue(pivotAtt, Literal(i), resolver), outputName(value, aggregate))()
            }
          }
          Project(groupByExprsAttr ++ pivotOutputs, secondAgg)
        } else {
          val pivotAggregates: Seq[NamedExpression] = pivotValues.flatMap { value =>
            def ifExpr(e: Expression) = {
              If(
                EqualNullSafe(
                  pivotColumn,
                  Cast(value, pivotColumn.dataType, Some(conf.sessionLocalTimeZone))),
                e, Literal(null))
            }
            aggregates.map { aggregate =>
              val filteredAggregate = aggregate.transformDown {
                // Assumption is the aggregate function ignores nulls. This is true for all current
                // AggregateFunction's with the exception of First and Last in their default mode
                // (which we handle) and possibly some Hive UDAF's.
                case First(expr, _) =>
                  First(ifExpr(expr), Literal(true))
                case Last(expr, _) =>
                  Last(ifExpr(expr), Literal(true))
                case a: AggregateFunction =>
                  a.withNewChildren(a.children.map(ifExpr))
              }.transform {
                // We are duplicating aggregates that are now computing a different value for each
                // pivot value.
                // TODO: Don't construct the physical container until after analysis.
                case ae: AggregateExpression => ae.copy(resultId = NamedExpression.newExprId)
              }
              Alias(filteredAggregate, outputName(value, aggregate))()
            }
          }
          Aggregate(groupByExprs, groupByExprs ++ pivotAggregates, child)
        }
    }

    // Support any aggregate expression that can appear in an Aggregate plan except Pandas UDF.
    // TODO: Support Pandas UDF.
    private def checkValidAggregateExpression(expr: Expression): Unit = expr match {
      case _: AggregateExpression => // OK and leave the argument check to CheckAnalysis.
      case expr: PythonUDF if PythonUDF.isGroupedAggPandasUDF(expr) =>
        failAnalysis("Pandas UDF aggregate expressions are currently not supported in pivot.")
      case e: Attribute =>
        failAnalysis(
          s"Aggregate expression required for pivot, but '${e.sql}' " +
          s"did not appear in any aggregate function.")
      case e => e.children.foreach(checkValidAggregateExpression)
    }
  }

  /**
   * Resolve table relations with concrete relations from v2 catalog.
   *
   * [[ResolveRelations]] still resolves v1 tables.
   */
  object ResolveTables extends Rule[LogicalPlan] {
    def apply(plan: LogicalPlan): LogicalPlan = plan.resolveOperatorsUp {
      case u: UnresolvedRelation =>
        lookupV2Relation(u.multipartIdentifier)
          .getOrElse(u)

      case i @ InsertIntoStatement(u: UnresolvedRelation, _, _, _, _) if i.query.resolved =>
        lookupV2Relation(u.multipartIdentifier)
          .map(v2Relation => i.copy(table = v2Relation))
          .getOrElse(i)
    }
  }

  /**
   * Replaces [[UnresolvedRelation]]s with concrete relations from the catalog.
   */
  object ResolveRelations extends Rule[LogicalPlan] {

    // If the unresolved relation is running directly on files, we just return the original
    // UnresolvedRelation, the plan will get resolved later. Else we look up the table from catalog
    // and change the default database name(in AnalysisContext) if it is a view.
    // We usually look up a table from the default database if the table identifier has an empty
    // database part, for a view the default database should be the currentDb when the view was
    // created. When the case comes to resolving a nested view, the view may have different default
    // database with that the referenced view has, so we need to use
    // `AnalysisContext.defaultDatabase` to track the current default database.
    // When the relation we resolve is a view, we fetch the view.desc(which is a CatalogTable), and
    // then set the value of `CatalogTable.viewDefaultDatabase` to
    // `AnalysisContext.defaultDatabase`, we look up the relations that the view references using
    // the default database.
    // For example:
    // |- view1 (defaultDatabase = db1)
    //   |- operator
    //     |- table2 (defaultDatabase = db1)
    //     |- view2 (defaultDatabase = db2)
    //        |- view3 (defaultDatabase = db3)
    //   |- view4 (defaultDatabase = db4)
    // In this case, the view `view1` is a nested view, it directly references `table2`, `view2`
    // and `view4`, the view `view2` references `view3`. On resolving the table, we look up the
    // relations `table2`, `view2`, `view4` using the default database `db1`, and look up the
    // relation `view3` using the default database `db2`.
    //
    // Note this is compatible with the views defined by older versions of Spark(before 2.2), which
    // have empty defaultDatabase and all the relations in viewText have database part defined.
    def resolveRelation(plan: LogicalPlan): LogicalPlan = plan match {
      case u @ UnresolvedRelation(AsTemporaryViewIdentifier(ident))
        if catalog.isTemporaryTable(ident) =>
        resolveRelation(lookupTableFromCatalog(ident, u, AnalysisContext.get.defaultDatabase))

      case u @ UnresolvedRelation(AsTableIdentifier(ident)) if !isRunningDirectlyOnFiles(ident) =>
        val defaultDatabase = AnalysisContext.get.defaultDatabase
        val foundRelation = lookupTableFromCatalog(ident, u, defaultDatabase)
        if (foundRelation != u) {
          resolveRelation(foundRelation)
        } else {
          u
        }

      // The view's child should be a logical plan parsed from the `desc.viewText`, the variable
      // `viewText` should be defined, or else we throw an error on the generation of the View
      // operator.
      case view @ View(desc, _, child) if !child.resolved =>
        // Resolve all the UnresolvedRelations and Views in the child.
        val newChild = AnalysisContext.withAnalysisContext(desc.viewDefaultDatabase) {
          if (AnalysisContext.get.nestedViewDepth > conf.maxNestedViewDepth) {
            view.failAnalysis(s"The depth of view ${view.desc.identifier} exceeds the maximum " +
              s"view resolution depth (${conf.maxNestedViewDepth}). Analysis is aborted to " +
              s"avoid errors. Increase the value of ${SQLConf.MAX_NESTED_VIEW_DEPTH.key} to work " +
              "around this.")
          }
          executeSameContext(child)
        }
        view.copy(child = newChild)
      case p @ SubqueryAlias(_, view: View) =>
        val newChild = resolveRelation(view)
        p.copy(child = newChild)
      case _ => plan
    }

    def apply(plan: LogicalPlan): LogicalPlan = plan.resolveOperatorsUp {
      case i @ InsertIntoStatement(u @ UnresolvedRelation(AsTableIdentifier(ident)), _, child, _, _)
          if child.resolved =>
        EliminateSubqueryAliases(lookupTableFromCatalog(ident, u)) match {
          case v: View =>
            u.failAnalysis(s"Inserting into a view is not allowed. View: ${v.desc.identifier}.")
          case other => i.copy(table = other)
        }
      case u: UnresolvedRelation => resolveRelation(u)
    }

    // Look up the table with the given name from catalog. The database we used is decided by the
    // precedence:
    // 1. Use the database part of the table identifier, if it is defined;
    // 2. Use defaultDatabase, if it is defined(In this case, no temporary objects can be used,
    //    and the default database is only used to look up a view);
    // 3. Use the currentDb of the SessionCatalog.
    private def lookupTableFromCatalog(
        tableIdentifier: TableIdentifier,
        u: UnresolvedRelation,
        defaultDatabase: Option[String] = None): LogicalPlan = {
      val tableIdentWithDb = tableIdentifier.copy(
        database = tableIdentifier.database.orElse(defaultDatabase))
      try {
        catalog.lookupRelation(tableIdentWithDb)
      } catch {
        case _: NoSuchTableException | _: NoSuchDatabaseException =>
          u
      }
    }

    // If the database part is specified, and we support running SQL directly on files, and
    // it's not a temporary view, and the table does not exist, then let's just return the
    // original UnresolvedRelation. It is possible we are matching a query like "select *
    // from parquet.`/path/to/query`". The plan will get resolved in the rule `ResolveDataSource`.
    // Note that we are testing (!db_exists || !table_exists) because the catalog throws
    // an exception from tableExists if the database does not exist.
    private def isRunningDirectlyOnFiles(table: TableIdentifier): Boolean = {
      table.database.isDefined && conf.runSQLonFile && !catalog.isTemporaryTable(table) &&
        (!catalog.databaseExists(table.database.get) || !catalog.tableExists(table))
    }
  }

  object ResolveInsertInto extends Rule[LogicalPlan] {
    override def apply(plan: LogicalPlan): LogicalPlan = plan resolveOperators {
      case i @ InsertIntoStatement(r: DataSourceV2Relation, _, _, _, _) if i.query.resolved =>
        // ifPartitionNotExists is append with validation, but validation is not supported
        if (i.ifPartitionNotExists) {
          throw new AnalysisException(
            s"Cannot write, IF NOT EXISTS is not supported for table: ${r.table.name}")
        }

        val partCols = partitionColumnNames(r.table)
        validatePartitionSpec(partCols, i.partitionSpec)

        val staticPartitions = i.partitionSpec.filter(_._2.isDefined).mapValues(_.get)
        val query = addStaticPartitionColumns(r, i.query, staticPartitions)
        val dynamicPartitionOverwrite = partCols.size > staticPartitions.size &&
          conf.partitionOverwriteMode == PartitionOverwriteMode.DYNAMIC

        if (!i.overwrite) {
          AppendData.byPosition(r, query)
        } else if (dynamicPartitionOverwrite) {
          OverwritePartitionsDynamic.byPosition(r, query)
        } else {
          OverwriteByExpression.byPosition(r, query, staticDeleteExpression(r, staticPartitions))
        }
    }

    private def partitionColumnNames(table: Table): Seq[String] = {
      // get partition column names. in v2, partition columns are columns that are stored using an
      // identity partition transform because the partition values and the column values are
      // identical. otherwise, partition values are produced by transforming one or more source
      // columns and cannot be set directly in a query's PARTITION clause.
      table.partitioning.flatMap {
        case IdentityTransform(FieldReference(Seq(name))) => Some(name)
        case _ => None
      }
    }

    private def validatePartitionSpec(
        partitionColumnNames: Seq[String],
        partitionSpec: Map[String, Option[String]]): Unit = {
      // check that each partition name is a partition column. otherwise, it is not valid
      partitionSpec.keySet.foreach { partitionName =>
        partitionColumnNames.find(name => conf.resolver(name, partitionName)) match {
          case Some(_) =>
          case None =>
            throw new AnalysisException(
              s"PARTITION clause cannot contain a non-partition column name: $partitionName")
        }
      }
    }

    private def addStaticPartitionColumns(
        relation: DataSourceV2Relation,
        query: LogicalPlan,
        staticPartitions: Map[String, String]): LogicalPlan = {

      if (staticPartitions.isEmpty) {
        query

      } else {
        // add any static value as a literal column
        val withStaticPartitionValues = {
          // for each static name, find the column name it will replace and check for unknowns.
          val outputNameToStaticName = staticPartitions.keySet.map(staticName =>
            relation.output.find(col => conf.resolver(col.name, staticName)) match {
              case Some(attr) =>
                attr.name -> staticName
              case _ =>
                throw new AnalysisException(
                  s"Cannot add static value for unknown column: $staticName")
            }).toMap

          val queryColumns = query.output.iterator

          // for each output column, add the static value as a literal, or use the next input
          // column. this does not fail if input columns are exhausted and adds remaining columns
          // at the end. both cases will be caught by ResolveOutputRelation and will fail the
          // query with a helpful error message.
          relation.output.flatMap { col =>
            outputNameToStaticName.get(col.name).flatMap(staticPartitions.get) match {
              case Some(staticValue) =>
                Some(Alias(Cast(Literal(staticValue), col.dataType), col.name)())
              case _ if queryColumns.hasNext =>
                Some(queryColumns.next)
              case _ =>
                None
            }
          } ++ queryColumns
        }

        Project(withStaticPartitionValues, query)
      }
    }

    private def staticDeleteExpression(
        relation: DataSourceV2Relation,
        staticPartitions: Map[String, String]): Expression = {
      if (staticPartitions.isEmpty) {
        Literal(true)
      } else {
        staticPartitions.map { case (name, value) =>
          relation.output.find(col => conf.resolver(col.name, name)) match {
            case Some(attr) =>
              // the delete expression must reference the table's column names, but these attributes
              // are not available when CheckAnalysis runs because the relation is not a child of
              // the logical operation. instead, expressions are resolved after
              // ResolveOutputRelation runs, using the query's column names that will match the
              // table names at that point. because resolution happens after a future rule, create
              // an UnresolvedAttribute.
              EqualTo(UnresolvedAttribute(attr.name), Cast(Literal(value), attr.dataType))
            case None =>
              throw new AnalysisException(s"Unknown static partition column: $name")
          }
        }.reduce(And)
      }
    }
  }

  /**
   * Replaces [[UnresolvedAttribute]]s with concrete [[AttributeReference]]s from
   * a logical plan node's children.
   */
  object ResolveReferences extends Rule[LogicalPlan] {
    /**
     * Generate a new logical plan for the right child with different expression IDs
     * for all conflicting attributes.
     */
    private def dedupRight (left: LogicalPlan, right: LogicalPlan): LogicalPlan = {
      val conflictingAttributes = left.outputSet.intersect(right.outputSet)
      logDebug(s"Conflicting attributes ${conflictingAttributes.mkString(",")} " +
        s"between $left and $right")

      right.collect {
        // Handle base relations that might appear more than once.
        case oldVersion: MultiInstanceRelation
            if oldVersion.outputSet.intersect(conflictingAttributes).nonEmpty =>
          val newVersion = oldVersion.newInstance()
          (oldVersion, newVersion)

        case oldVersion: SerializeFromObject
            if oldVersion.outputSet.intersect(conflictingAttributes).nonEmpty =>
          (oldVersion, oldVersion.copy(serializer = oldVersion.serializer.map(_.newInstance())))

        // Handle projects that create conflicting aliases.
        case oldVersion @ Project(projectList, _)
            if findAliases(projectList).intersect(conflictingAttributes).nonEmpty =>
          (oldVersion, oldVersion.copy(projectList = newAliases(projectList)))

        case oldVersion @ Aggregate(_, aggregateExpressions, _)
            if findAliases(aggregateExpressions).intersect(conflictingAttributes).nonEmpty =>
          (oldVersion, oldVersion.copy(aggregateExpressions = newAliases(aggregateExpressions)))

        case oldVersion @ FlatMapGroupsInPandas(_, _, output, _)
            if oldVersion.outputSet.intersect(conflictingAttributes).nonEmpty =>
          (oldVersion, oldVersion.copy(output = output.map(_.newInstance())))

        case oldVersion: Generate
            if oldVersion.producedAttributes.intersect(conflictingAttributes).nonEmpty =>
          val newOutput = oldVersion.generatorOutput.map(_.newInstance())
          (oldVersion, oldVersion.copy(generatorOutput = newOutput))

        case oldVersion @ Window(windowExpressions, _, _, child)
            if AttributeSet(windowExpressions.map(_.toAttribute)).intersect(conflictingAttributes)
              .nonEmpty =>
          (oldVersion, oldVersion.copy(windowExpressions = newAliases(windowExpressions)))
      }
        // Only handle first case, others will be fixed on the next pass.
        .headOption match {
        case None =>
          /*
           * No result implies that there is a logical plan node that produces new references
           * that this rule cannot handle. When that is the case, there must be another rule
           * that resolves these conflicts. Otherwise, the analysis will fail.
           */
          right
        case Some((oldRelation, newRelation)) =>
          val attributeRewrites = AttributeMap(oldRelation.output.zip(newRelation.output))
          right transformUp {
            case r if r == oldRelation => newRelation
          } transformUp {
            case other => other transformExpressions {
              case a: Attribute =>
                dedupAttr(a, attributeRewrites)
              case s: SubqueryExpression =>
                s.withNewPlan(dedupOuterReferencesInSubquery(s.plan, attributeRewrites))
            }
          }
      }
    }

    private def dedupAttr(attr: Attribute, attrMap: AttributeMap[Attribute]): Attribute = {
      val exprId = attrMap.getOrElse(attr, attr).exprId
      attr.withExprId(exprId)
    }

    /**
     * The outer plan may have been de-duplicated and the function below updates the
     * outer references to refer to the de-duplicated attributes.
     *
     * For example (SQL):
     * {{{
     *   SELECT * FROM t1
     *   INTERSECT
     *   SELECT * FROM t1
     *   WHERE EXISTS (SELECT 1
     *                 FROM t2
     *                 WHERE t1.c1 = t2.c1)
     * }}}
     * Plan before resolveReference rule.
     *    'Intersect
     *    :- Project [c1#245, c2#246]
     *    :  +- SubqueryAlias t1
     *    :     +- Relation[c1#245,c2#246] parquet
     *    +- 'Project [*]
     *       +- Filter exists#257 [c1#245]
     *       :  +- Project [1 AS 1#258]
     *       :     +- Filter (outer(c1#245) = c1#251)
     *       :        +- SubqueryAlias t2
     *       :           +- Relation[c1#251,c2#252] parquet
     *       +- SubqueryAlias t1
     *          +- Relation[c1#245,c2#246] parquet
     * Plan after the resolveReference rule.
     *    Intersect
     *    :- Project [c1#245, c2#246]
     *    :  +- SubqueryAlias t1
     *    :     +- Relation[c1#245,c2#246] parquet
     *    +- Project [c1#259, c2#260]
     *       +- Filter exists#257 [c1#259]
     *       :  +- Project [1 AS 1#258]
     *       :     +- Filter (outer(c1#259) = c1#251) => Updated
     *       :        +- SubqueryAlias t2
     *       :           +- Relation[c1#251,c2#252] parquet
     *       +- SubqueryAlias t1
     *          +- Relation[c1#259,c2#260] parquet  => Outer plan's attributes are de-duplicated.
     */
    private def dedupOuterReferencesInSubquery(
        plan: LogicalPlan,
        attrMap: AttributeMap[Attribute]): LogicalPlan = {
      plan transformDown { case currentFragment =>
        currentFragment transformExpressions {
          case OuterReference(a: Attribute) =>
            OuterReference(dedupAttr(a, attrMap))
          case s: SubqueryExpression =>
            s.withNewPlan(dedupOuterReferencesInSubquery(s.plan, attrMap))
        }
      }
    }

    /**
     * Resolves the attribute and extract value expressions(s) by traversing the
     * input expression in top down manner. The traversal is done in top-down manner as
     * we need to skip over unbound lamda function expression. The lamda expressions are
     * resolved in a different rule [[ResolveLambdaVariables]]
     *
     * Example :
     * SELECT transform(array(1, 2, 3), (x, i) -> x + i)"
     *
     * In the case above, x and i are resolved as lamda variables in [[ResolveLambdaVariables]]
     *
     * Note : In this routine, the unresolved attributes are resolved from the input plan's
     * children attributes.
     */
    private def resolveExpressionTopDown(e: Expression, q: LogicalPlan): Expression = {
      if (e.resolved) return e
      e match {
        case f: LambdaFunction if !f.bound => f
        case u @ UnresolvedAttribute(nameParts) =>
          // Leave unchanged if resolution fails. Hopefully will be resolved next round.
          val result =
            withPosition(u) {
              q.resolveChildren(nameParts, resolver)
                .orElse(resolveLiteralFunction(nameParts, u, q))
                .getOrElse(u)
            }
          logDebug(s"Resolving $u to $result")
          result
        case UnresolvedExtractValue(child, fieldExpr) if child.resolved =>
          ExtractValue(child, fieldExpr, resolver)
        case _ => e.mapChildren(resolveExpressionTopDown(_, q))
      }
    }

    def apply(plan: LogicalPlan): LogicalPlan = plan.resolveOperatorsUp {
      case p: LogicalPlan if !p.childrenResolved => p

      // If the projection list contains Stars, expand it.
      case p: Project if containsStar(p.projectList) =>
        p.copy(projectList = buildExpandedProjectList(p.projectList, p.child))
      // If the aggregate function argument contains Stars, expand it.
      case a: Aggregate if containsStar(a.aggregateExpressions) =>
        if (a.groupingExpressions.exists(_.isInstanceOf[UnresolvedOrdinal])) {
          failAnalysis(
            "Star (*) is not allowed in select list when GROUP BY ordinal position is used")
        } else {
          a.copy(aggregateExpressions = buildExpandedProjectList(a.aggregateExpressions, a.child))
        }
      // If the script transformation input contains Stars, expand it.
      case t: ScriptTransformation if containsStar(t.input) =>
        t.copy(
          input = t.input.flatMap {
            case s: Star => s.expand(t.child, resolver)
            case o => o :: Nil
          }
        )
      case g: Generate if containsStar(g.generator.children) =>
        failAnalysis("Invalid usage of '*' in explode/json_tuple/UDTF")

      // To resolve duplicate expression IDs for Join and Intersect
      case j @ Join(left, right, _, _, _) if !j.duplicateResolved =>
        j.copy(right = dedupRight(left, right))
      case f @ FlatMapCoGroupsInPandas(leftAttributes, rightAttributes, _, _, left, right) =>
        val leftRes = leftAttributes
          .map(x => resolveExpressionBottomUp(x, left).asInstanceOf[Attribute])
        val rightRes = rightAttributes
          .map(x => resolveExpressionBottomUp(x, right).asInstanceOf[Attribute])
        f.copy(leftAttributes = leftRes, rightAttributes = rightRes)
      // intersect/except will be rewritten to join at the begininng of optimizer. Here we need to
      // deduplicate the right side plan, so that we won't produce an invalid self-join later.
      case i @ Intersect(left, right, _) if !i.duplicateResolved =>
        i.copy(right = dedupRight(left, right))
      case e @ Except(left, right, _) if !e.duplicateResolved =>
        e.copy(right = dedupRight(left, right))
      case u @ Union(children) if !u.duplicateResolved =>
        // Use projection-based de-duplication for Union to avoid breaking the checkpoint sharing
        // feature in streaming.
        val newChildren = children.foldRight(Seq.empty[LogicalPlan]) { (head, tail) =>
          head +: tail.map {
            case child if head.outputSet.intersect(child.outputSet).isEmpty =>
              child
            case child =>
              val projectList = child.output.map { attr =>
                Alias(attr, attr.name)()
              }
              Project(projectList, child)
          }
        }
        u.copy(children = newChildren)

      // When resolve `SortOrder`s in Sort based on child, don't report errors as
      // we still have chance to resolve it based on its descendants
      case s @ Sort(ordering, global, child) if child.resolved && !s.resolved =>
        val newOrdering =
          ordering.map(order => resolveExpressionBottomUp(order, child).asInstanceOf[SortOrder])
        Sort(newOrdering, global, child)

      // A special case for Generate, because the output of Generate should not be resolved by
      // ResolveReferences. Attributes in the output will be resolved by ResolveGenerate.
      case g @ Generate(generator, _, _, _, _, _) if generator.resolved => g

      case g @ Generate(generator, join, outer, qualifier, output, child) =>
        val newG = resolveExpressionBottomUp(generator, child, throws = true)
        if (newG.fastEquals(generator)) {
          g
        } else {
          Generate(newG.asInstanceOf[Generator], join, outer, qualifier, output, child)
        }

      // Skips plan which contains deserializer expressions, as they should be resolved by another
      // rule: ResolveDeserializer.
      case plan if containsDeserializer(plan.expressions) => plan

      // SPARK-25942: Resolves aggregate expressions with `AppendColumns`'s children, instead of
      // `AppendColumns`, because `AppendColumns`'s serializer might produce conflict attribute
      // names leading to ambiguous references exception.
      case a @ Aggregate(groupingExprs, aggExprs, appendColumns: AppendColumns) =>
        a.mapExpressions(resolveExpressionTopDown(_, appendColumns))

      case o: OverwriteByExpression if !o.outputResolved =>
        // do not resolve expression attributes until the query attributes are resolved against the
        // table by ResolveOutputRelation. that rule will alias the attributes to the table's names.
        o

      case q: LogicalPlan =>
        logTrace(s"Attempting to resolve ${q.simpleString(SQLConf.get.maxToStringFields)}")
        q.mapExpressions(resolveExpressionTopDown(_, q))
    }

    def newAliases(expressions: Seq[NamedExpression]): Seq[NamedExpression] = {
      expressions.map {
        case a: Alias => Alias(a.child, a.name)()
        case other => other
      }
    }

    def findAliases(projectList: Seq[NamedExpression]): AttributeSet = {
      AttributeSet(projectList.collect { case a: Alias => a.toAttribute })
    }

    /**
     * Build a project list for Project/Aggregate and expand the star if possible
     */
    private def buildExpandedProjectList(
      exprs: Seq[NamedExpression],
      child: LogicalPlan): Seq[NamedExpression] = {
      exprs.flatMap {
        // Using Dataframe/Dataset API: testData2.groupBy($"a", $"b").agg($"*")
        case s: Star => s.expand(child, resolver)
        // Using SQL API without running ResolveAlias: SELECT * FROM testData2 group by a, b
        case UnresolvedAlias(s: Star, _) => s.expand(child, resolver)
        case o if containsStar(o :: Nil) => expandStarExpression(o, child) :: Nil
        case o => o :: Nil
      }.map(_.asInstanceOf[NamedExpression])
    }

    /**
     * Returns true if `exprs` contains a [[Star]].
     */
    def containsStar(exprs: Seq[Expression]): Boolean =
      exprs.exists(_.collect { case _: Star => true }.nonEmpty)

    /**
     * Expands the matching attribute.*'s in `child`'s output.
     */
    def expandStarExpression(expr: Expression, child: LogicalPlan): Expression = {
      expr.transformUp {
        case f1: UnresolvedFunction if containsStar(f1.children) =>
          f1.copy(children = f1.children.flatMap {
            case s: Star => s.expand(child, resolver)
            case o => o :: Nil
          })
        case c: CreateNamedStruct if containsStar(c.valExprs) =>
          val newChildren = c.children.grouped(2).flatMap {
            case Seq(k, s : Star) => CreateStruct(s.expand(child, resolver)).children
            case kv => kv
          }
          c.copy(children = newChildren.toList )
        case c: CreateArray if containsStar(c.children) =>
          c.copy(children = c.children.flatMap {
            case s: Star => s.expand(child, resolver)
            case o => o :: Nil
          })
        case p: Murmur3Hash if containsStar(p.children) =>
          p.copy(children = p.children.flatMap {
            case s: Star => s.expand(child, resolver)
            case o => o :: Nil
          })
        case p: XxHash64 if containsStar(p.children) =>
          p.copy(children = p.children.flatMap {
            case s: Star => s.expand(child, resolver)
            case o => o :: Nil
          })
        // count(*) has been replaced by count(1)
        case o if containsStar(o.children) =>
          failAnalysis(s"Invalid usage of '*' in expression '${o.prettyName}'")
      }
    }
  }

  private def containsDeserializer(exprs: Seq[Expression]): Boolean = {
    exprs.exists(_.find(_.isInstanceOf[UnresolvedDeserializer]).isDefined)
  }

  /**
   * Literal functions do not require the user to specify braces when calling them
   * When an attributes is not resolvable, we try to resolve it as a literal function.
   */
  private def resolveLiteralFunction(
      nameParts: Seq[String],
      attribute: UnresolvedAttribute,
      plan: LogicalPlan): Option[Expression] = {
    if (nameParts.length != 1) return None
    val isNamedExpression = plan match {
      case Aggregate(_, aggregateExpressions, _) => aggregateExpressions.contains(attribute)
      case Project(projectList, _) => projectList.contains(attribute)
      case Window(windowExpressions, _, _, _) => windowExpressions.contains(attribute)
      case _ => false
    }
    val wrapper: Expression => Expression =
      if (isNamedExpression) f => Alias(f, toPrettySQL(f))() else identity
    // support CURRENT_DATE and CURRENT_TIMESTAMP
    val literalFunctions = Seq(CurrentDate(), CurrentTimestamp())
    val name = nameParts.head
    val func = literalFunctions.find(e => caseInsensitiveResolution(e.prettyName, name))
    func.map(wrapper)
  }

  /**
   * Resolves the attribute, column value and extract value expressions(s) by traversing the
   * input expression in bottom-up manner. In order to resolve the nested complex type fields
   * correctly, this function makes use of `throws` parameter to control when to raise an
   * AnalysisException.
   *
   * Example :
   * SELECT a.b FROM t ORDER BY b[0].d
   *
   * In the above example, in b needs to be resolved before d can be resolved. Given we are
   * doing a bottom up traversal, it will first attempt to resolve d and fail as b has not
   * been resolved yet. If `throws` is false, this function will handle the exception by
   * returning the original attribute. In this case `d` will be resolved in subsequent passes
   * after `b` is resolved.
   */
  protected[sql] def resolveExpressionBottomUp(
      expr: Expression,
      plan: LogicalPlan,
      throws: Boolean = false): Expression = {
    if (expr.resolved) return expr
    // Resolve expression in one round.
    // If throws == false or the desired attribute doesn't exist
    // (like try to resolve `a.b` but `a` doesn't exist), fail and return the origin one.
    // Else, throw exception.
    try {
      expr transformUp {
        case GetColumnByOrdinal(ordinal, _) => plan.output(ordinal)
        case u @ UnresolvedAttribute(nameParts) =>
          val result =
            withPosition(u) {
              plan.resolve(nameParts, resolver)
                .orElse(resolveLiteralFunction(nameParts, u, plan))
                .getOrElse(u)
            }
          logDebug(s"Resolving $u to $result")
          result
        case UnresolvedExtractValue(child, fieldName) if child.resolved =>
          ExtractValue(child, fieldName, resolver)
      }
    } catch {
      case a: AnalysisException if !throws => expr
    }
  }

  /**
   * In many dialects of SQL it is valid to use ordinal positions in order/sort by and group by
   * clauses. This rule is to convert ordinal positions to the corresponding expressions in the
   * select list. This support is introduced in Spark 2.0.
   *
   * - When the sort references or group by expressions are not integer but foldable expressions,
   * just ignore them.
   * - When spark.sql.orderByOrdinal/spark.sql.groupByOrdinal is set to false, ignore the position
   * numbers too.
   *
   * Before the release of Spark 2.0, the literals in order/sort by and group by clauses
   * have no effect on the results.
   */
  object ResolveOrdinalInOrderByAndGroupBy extends Rule[LogicalPlan] {
    def apply(plan: LogicalPlan): LogicalPlan = plan.resolveOperatorsUp {
      case p if !p.childrenResolved => p
      // Replace the index with the related attribute for ORDER BY,
      // which is a 1-base position of the projection list.
      case Sort(orders, global, child)
        if orders.exists(_.child.isInstanceOf[UnresolvedOrdinal]) =>
        val newOrders = orders map {
          case s @ SortOrder(UnresolvedOrdinal(index), direction, nullOrdering, _) =>
            if (index > 0 && index <= child.output.size) {
              SortOrder(child.output(index - 1), direction, nullOrdering, Set.empty)
            } else {
              s.failAnalysis(
                s"ORDER BY position $index is not in select list " +
                  s"(valid range is [1, ${child.output.size}])")
            }
          case o => o
        }
        Sort(newOrders, global, child)

      // Replace the index with the corresponding expression in aggregateExpressions. The index is
      // a 1-base position of aggregateExpressions, which is output columns (select expression)
      case Aggregate(groups, aggs, child) if aggs.forall(_.resolved) &&
        groups.exists(_.isInstanceOf[UnresolvedOrdinal]) =>
        val newGroups = groups.map {
          case u @ UnresolvedOrdinal(index) if index > 0 && index <= aggs.size =>
            aggs(index - 1)
          case ordinal @ UnresolvedOrdinal(index) =>
            ordinal.failAnalysis(
              s"GROUP BY position $index is not in select list " +
                s"(valid range is [1, ${aggs.size}])")
          case o => o
        }
        Aggregate(newGroups, aggs, child)
    }
  }

  /**
   * Replace unresolved expressions in grouping keys with resolved ones in SELECT clauses.
   * This rule is expected to run after [[ResolveReferences]] applied.
   */
  object ResolveAggAliasInGroupBy extends Rule[LogicalPlan] {

    // This is a strict check though, we put this to apply the rule only if the expression is not
    // resolvable by child.
    private def notResolvableByChild(attrName: String, child: LogicalPlan): Boolean = {
      !child.output.exists(a => resolver(a.name, attrName))
    }

    private def mayResolveAttrByAggregateExprs(
        exprs: Seq[Expression], aggs: Seq[NamedExpression], child: LogicalPlan): Seq[Expression] = {
      exprs.map { _.transform {
        case u: UnresolvedAttribute if notResolvableByChild(u.name, child) =>
          aggs.find(ne => resolver(ne.name, u.name)).getOrElse(u)
      }}
    }

    override def apply(plan: LogicalPlan): LogicalPlan = plan.resolveOperatorsUp {
      case agg @ Aggregate(groups, aggs, child)
          if conf.groupByAliases && child.resolved && aggs.forall(_.resolved) &&
            groups.exists(!_.resolved) =>
        agg.copy(groupingExpressions = mayResolveAttrByAggregateExprs(groups, aggs, child))

      case gs @ GroupingSets(selectedGroups, groups, child, aggs)
          if conf.groupByAliases && child.resolved && aggs.forall(_.resolved) &&
            groups.exists(_.isInstanceOf[UnresolvedAttribute]) =>
        gs.copy(
          selectedGroupByExprs = selectedGroups.map(mayResolveAttrByAggregateExprs(_, aggs, child)),
          groupByExprs = mayResolveAttrByAggregateExprs(groups, aggs, child))
    }
  }

  /**
   * In many dialects of SQL it is valid to sort by attributes that are not present in the SELECT
   * clause.  This rule detects such queries and adds the required attributes to the original
   * projection, so that they will be available during sorting. Another projection is added to
   * remove these attributes after sorting.
   *
   * The HAVING clause could also used a grouping columns that is not presented in the SELECT.
   */
  object ResolveMissingReferences extends Rule[LogicalPlan] {
    def apply(plan: LogicalPlan): LogicalPlan = plan.resolveOperatorsUp {
      // Skip sort with aggregate. This will be handled in ResolveAggregateFunctions
      case sa @ Sort(_, _, child: Aggregate) => sa

      case s @ Sort(order, _, child)
          if (!s.resolved || s.missingInput.nonEmpty) && child.resolved =>
        val (newOrder, newChild) = resolveExprsAndAddMissingAttrs(order, child)
        val ordering = newOrder.map(_.asInstanceOf[SortOrder])
        if (child.output == newChild.output) {
          s.copy(order = ordering)
        } else {
          // Add missing attributes and then project them away.
          val newSort = s.copy(order = ordering, child = newChild)
          Project(child.output, newSort)
        }

      case f @ Filter(cond, child) if (!f.resolved || f.missingInput.nonEmpty) && child.resolved =>
        val (newCond, newChild) = resolveExprsAndAddMissingAttrs(Seq(cond), child)
        if (child.output == newChild.output) {
          f.copy(condition = newCond.head)
        } else {
          // Add missing attributes and then project them away.
          val newFilter = Filter(newCond.head, newChild)
          Project(child.output, newFilter)
        }
    }

    /**
     * This method tries to resolve expressions and find missing attributes recursively. Specially,
     * when the expressions used in `Sort` or `Filter` contain unresolved attributes or resolved
     * attributes which are missed from child output. This method tries to find the missing
     * attributes out and add into the projection.
     */
    private def resolveExprsAndAddMissingAttrs(
        exprs: Seq[Expression], plan: LogicalPlan): (Seq[Expression], LogicalPlan) = {
      // Missing attributes can be unresolved attributes or resolved attributes which are not in
      // the output attributes of the plan.
      if (exprs.forall(e => e.resolved && e.references.subsetOf(plan.outputSet))) {
        (exprs, plan)
      } else {
        plan match {
          case p: Project =>
            // Resolving expressions against current plan.
            val maybeResolvedExprs = exprs.map(resolveExpressionBottomUp(_, p))
            // Recursively resolving expressions on the child of current plan.
            val (newExprs, newChild) = resolveExprsAndAddMissingAttrs(maybeResolvedExprs, p.child)
            // If some attributes used by expressions are resolvable only on the rewritten child
            // plan, we need to add them into original projection.
            val missingAttrs = (AttributeSet(newExprs) -- p.outputSet).intersect(newChild.outputSet)
            (newExprs, Project(p.projectList ++ missingAttrs, newChild))

          case a @ Aggregate(groupExprs, aggExprs, child) =>
            val maybeResolvedExprs = exprs.map(resolveExpressionBottomUp(_, a))
            val (newExprs, newChild) = resolveExprsAndAddMissingAttrs(maybeResolvedExprs, child)
            val missingAttrs = (AttributeSet(newExprs) -- a.outputSet).intersect(newChild.outputSet)
            if (missingAttrs.forall(attr => groupExprs.exists(_.semanticEquals(attr)))) {
              // All the missing attributes are grouping expressions, valid case.
              (newExprs, a.copy(aggregateExpressions = aggExprs ++ missingAttrs, child = newChild))
            } else {
              // Need to add non-grouping attributes, invalid case.
              (exprs, a)
            }

          case g: Generate =>
            val maybeResolvedExprs = exprs.map(resolveExpressionBottomUp(_, g))
            val (newExprs, newChild) = resolveExprsAndAddMissingAttrs(maybeResolvedExprs, g.child)
            (newExprs, g.copy(unrequiredChildIndex = Nil, child = newChild))

          // For `Distinct` and `SubqueryAlias`, we can't recursively resolve and add attributes
          // via its children.
          case u: UnaryNode if !u.isInstanceOf[Distinct] && !u.isInstanceOf[SubqueryAlias] =>
            val maybeResolvedExprs = exprs.map(resolveExpressionBottomUp(_, u))
            val (newExprs, newChild) = resolveExprsAndAddMissingAttrs(maybeResolvedExprs, u.child)
            (newExprs, u.withNewChildren(Seq(newChild)))

          // For other operators, we can't recursively resolve and add attributes via its children.
          case other =>
            (exprs.map(resolveExpressionBottomUp(_, other)), other)
        }
      }
    }
  }

  /**
   * Checks whether a function identifier referenced by an [[UnresolvedFunction]] is defined in the
   * function registry. Note that this rule doesn't try to resolve the [[UnresolvedFunction]]. It
   * only performs simple existence check according to the function identifier to quickly identify
   * undefined functions without triggering relation resolution, which may incur potentially
   * expensive partition/schema discovery process in some cases.
   * In order to avoid duplicate external functions lookup, the external function identifier will
   * store in the local hash set externalFunctionNameSet.
   * @see [[ResolveFunctions]]
   * @see https://issues.apache.org/jira/browse/SPARK-19737
   */
  object LookupFunctions extends Rule[LogicalPlan] {
    override def apply(plan: LogicalPlan): LogicalPlan = {
      val externalFunctionNameSet = new mutable.HashSet[FunctionIdentifier]()
      plan.resolveExpressions {
        case f: UnresolvedFunction
          if externalFunctionNameSet.contains(normalizeFuncName(f.name)) => f
        case f: UnresolvedFunction if catalog.isRegisteredFunction(f.name) => f
        case f: UnresolvedFunction if catalog.isPersistentFunction(f.name) =>
          externalFunctionNameSet.add(normalizeFuncName(f.name))
          f
        case f: UnresolvedFunction =>
          withPosition(f) {
            throw new NoSuchFunctionException(f.name.database.getOrElse(catalog.getCurrentDatabase),
              f.name.funcName)
          }
      }
    }

    def normalizeFuncName(name: FunctionIdentifier): FunctionIdentifier = {
      val funcName = if (conf.caseSensitiveAnalysis) {
        name.funcName
      } else {
        name.funcName.toLowerCase(Locale.ROOT)
      }

      val databaseName = name.database match {
        case Some(a) => formatDatabaseName(a)
        case None => catalog.getCurrentDatabase
      }

      FunctionIdentifier(funcName, Some(databaseName))
    }

    protected def formatDatabaseName(name: String): String = {
      if (conf.caseSensitiveAnalysis) name else name.toLowerCase(Locale.ROOT)
    }
  }

  /**
   * Replaces [[UnresolvedFunction]]s with concrete [[Expression]]s.
   */
  object ResolveFunctions extends Rule[LogicalPlan] {
    def apply(plan: LogicalPlan): LogicalPlan = plan.resolveOperatorsUp {
      case q: LogicalPlan =>
        q transformExpressions {
          case u if !u.childrenResolved => u // Skip until children are resolved.
          case u: UnresolvedAttribute if resolver(u.name, VirtualColumn.hiveGroupingIdName) =>
            withPosition(u) {
              Alias(GroupingID(Nil), VirtualColumn.hiveGroupingIdName)()
            }
          case u @ UnresolvedGenerator(name, children) =>
            withPosition(u) {
              catalog.lookupFunction(name, children) match {
                case generator: Generator => generator
                case other =>
                  failAnalysis(s"$name is expected to be a generator. However, " +
                    s"its class is ${other.getClass.getCanonicalName}, which is not a generator.")
              }
            }
          case u @ UnresolvedFunction(funcId, children, isDistinct) =>
            withPosition(u) {
              catalog.lookupFunction(funcId, children) match {
                // AggregateWindowFunctions are AggregateFunctions that can only be evaluated within
                // the context of a Window clause. They do not need to be wrapped in an
                // AggregateExpression.
                case wf: AggregateWindowFunction =>
                  if (isDistinct) {
                    failAnalysis(
                      s"DISTINCT specified, but ${wf.prettyName} is not an aggregate function")
                  } else {
                    wf
                  }
                // We get an aggregate function, we need to wrap it in an AggregateExpression.
                case agg: AggregateFunction => AggregateExpression(agg, Complete, isDistinct)
                // This function is not an aggregate function, just return the resolved one.
                case other =>
                  if (isDistinct) {
                    failAnalysis(
                      s"DISTINCT specified, but ${other.prettyName} is not an aggregate function")
                  } else {
                    other
                  }
              }
            }
        }
    }
  }

  /**
   * This rule resolves and rewrites subqueries inside expressions.
   *
   * Note: CTEs are handled in CTESubstitution.
   */
  object ResolveSubquery extends Rule[LogicalPlan] with PredicateHelper {
    /**
     * Resolve the correlated expressions in a subquery by using the an outer plans' references. All
     * resolved outer references are wrapped in an [[OuterReference]]
     */
    private def resolveOuterReferences(plan: LogicalPlan, outer: LogicalPlan): LogicalPlan = {
      plan resolveOperatorsDown {
        case q: LogicalPlan if q.childrenResolved && !q.resolved =>
          q transformExpressions {
            case u @ UnresolvedAttribute(nameParts) =>
              withPosition(u) {
                try {
                  outer.resolve(nameParts, resolver) match {
                    case Some(outerAttr) => OuterReference(outerAttr)
                    case None => u
                  }
                } catch {
                  case _: AnalysisException => u
                }
              }
          }
      }
    }

    /**
     * Resolves the subquery plan that is referenced in a subquery expression. The normal
     * attribute references are resolved using regular analyzer and the outer references are
     * resolved from the outer plans using the resolveOuterReferences method.
     *
     * Outer references from the correlated predicates are updated as children of
     * Subquery expression.
     */
    private def resolveSubQuery(
        e: SubqueryExpression,
        plans: Seq[LogicalPlan])(
        f: (LogicalPlan, Seq[Expression]) => SubqueryExpression): SubqueryExpression = {
      // Step 1: Resolve the outer expressions.
      var previous: LogicalPlan = null
      var current = e.plan
      do {
        // Try to resolve the subquery plan using the regular analyzer.
        previous = current
        current = executeSameContext(current)

        // Use the outer references to resolve the subquery plan if it isn't resolved yet.
        val i = plans.iterator
        val afterResolve = current
        while (!current.resolved && current.fastEquals(afterResolve) && i.hasNext) {
          current = resolveOuterReferences(current, i.next())
        }
      } while (!current.resolved && !current.fastEquals(previous))

      // Step 2: If the subquery plan is fully resolved, pull the outer references and record
      // them as children of SubqueryExpression.
      if (current.resolved) {
        // Record the outer references as children of subquery expression.
        f(current, SubExprUtils.getOuterReferences(current))
      } else {
        e.withNewPlan(current)
      }
    }

    /**
     * Resolves the subquery. Apart of resolving the subquery and outer references (if any)
     * in the subquery plan, the children of subquery expression are updated to record the
     * outer references. This is needed to make sure
     * (1) The column(s) referred from the outer query are not pruned from the plan during
     *     optimization.
     * (2) Any aggregate expression(s) that reference outer attributes are pushed down to
     *     outer plan to get evaluated.
     */
    private def resolveSubQueries(plan: LogicalPlan, plans: Seq[LogicalPlan]): LogicalPlan = {
      plan transformExpressions {
        case s @ ScalarSubquery(sub, _, exprId) if !sub.resolved =>
          resolveSubQuery(s, plans)(ScalarSubquery(_, _, exprId))
        case e @ Exists(sub, _, exprId) if !sub.resolved =>
          resolveSubQuery(e, plans)(Exists(_, _, exprId))
        case InSubquery(values, l @ ListQuery(_, _, exprId, _))
            if values.forall(_.resolved) && !l.resolved =>
          val expr = resolveSubQuery(l, plans)((plan, exprs) => {
            ListQuery(plan, exprs, exprId, plan.output)
          })
          InSubquery(values, expr.asInstanceOf[ListQuery])
      }
    }

    /**
     * Resolve and rewrite all subqueries in an operator tree..
     */
    def apply(plan: LogicalPlan): LogicalPlan = plan.resolveOperatorsUp {
      // In case of HAVING (a filter after an aggregate) we use both the aggregate and
      // its child for resolution.
      case f @ Filter(_, a: Aggregate) if f.childrenResolved =>
        resolveSubQueries(f, Seq(a, a.child))
      // Only a few unary nodes (Project/Filter/Aggregate) can contain subqueries.
      case q: UnaryNode if q.childrenResolved =>
        resolveSubQueries(q, q.children)
      case d: DeleteFromTable if d.childrenResolved =>
        resolveSubQueries(d, d.children)
    }
  }

  /**
   * Replaces unresolved column aliases for a subquery with projections.
   */
  object ResolveSubqueryColumnAliases extends Rule[LogicalPlan] {

     def apply(plan: LogicalPlan): LogicalPlan = plan.resolveOperatorsUp {
      case u @ UnresolvedSubqueryColumnAliases(columnNames, child) if child.resolved =>
        // Resolves output attributes if a query has alias names in its subquery:
        // e.g., SELECT * FROM (SELECT 1 AS a, 1 AS b) t(col1, col2)
        val outputAttrs = child.output
        // Checks if the number of the aliases equals to the number of output columns
        // in the subquery.
        if (columnNames.size != outputAttrs.size) {
          u.failAnalysis("Number of column aliases does not match number of columns. " +
            s"Number of column aliases: ${columnNames.size}; " +
            s"number of columns: ${outputAttrs.size}.")
        }
        val aliases = outputAttrs.zip(columnNames).map { case (attr, aliasName) =>
          Alias(attr, aliasName)()
        }
        Project(aliases, child)
    }
  }

  /**
   * Turns projections that contain aggregate expressions into aggregations.
   */
  object GlobalAggregates extends Rule[LogicalPlan] {
    def apply(plan: LogicalPlan): LogicalPlan = plan.resolveOperators {
      case Project(projectList, child) if containsAggregates(projectList) =>
        Aggregate(Nil, projectList, child)
    }

    def containsAggregates(exprs: Seq[Expression]): Boolean = {
      // Collect all Windowed Aggregate Expressions.
      val windowedAggExprs: Set[Expression] = exprs.flatMap { expr =>
        expr.collect {
          case WindowExpression(ae: AggregateExpression, _) => ae
          case WindowExpression(e: PythonUDF, _) if PythonUDF.isGroupedAggPandasUDF(e) => e
        }
      }.toSet

      // Find the first Aggregate Expression that is not Windowed.
      exprs.exists(_.collectFirst {
        case ae: AggregateExpression if !windowedAggExprs.contains(ae) => ae
        case e: PythonUDF if PythonUDF.isGroupedAggPandasUDF(e) &&
          !windowedAggExprs.contains(e) => e
      }.isDefined)
    }
  }

  /**
   * This rule finds aggregate expressions that are not in an aggregate operator.  For example,
   * those in a HAVING clause or ORDER BY clause.  These expressions are pushed down to the
   * underlying aggregate operator and then projected away after the original operator.
   */
  object ResolveAggregateFunctions extends Rule[LogicalPlan] {
    def apply(plan: LogicalPlan): LogicalPlan = plan.resolveOperatorsUp {
      case f @ Filter(cond, agg @ Aggregate(grouping, originalAggExprs, child)) if agg.resolved =>

        // Try resolving the condition of the filter as though it is in the aggregate clause
        try {
          val aggregatedCondition =
            Aggregate(
              grouping,
              Alias(cond, "havingCondition")() :: Nil,
              child)
          val resolvedOperator = executeSameContext(aggregatedCondition)
          def resolvedAggregateFilter =
            resolvedOperator
              .asInstanceOf[Aggregate]
              .aggregateExpressions.head

          // If resolution was successful and we see the filter has an aggregate in it, add it to
          // the original aggregate operator.
          if (resolvedOperator.resolved) {
            // Try to replace all aggregate expressions in the filter by an alias.
            val aggregateExpressions = ArrayBuffer.empty[NamedExpression]
            val transformedAggregateFilter = resolvedAggregateFilter.transform {
              case ae: AggregateExpression =>
                val alias = Alias(ae, ae.toString)()
                aggregateExpressions += alias
                alias.toAttribute
              // Grouping functions are handled in the rule [[ResolveGroupingAnalytics]].
              case e: Expression if grouping.exists(_.semanticEquals(e)) &&
                  !ResolveGroupingAnalytics.hasGroupingFunction(e) &&
                  !agg.output.exists(_.semanticEquals(e)) =>
                e match {
                  case ne: NamedExpression =>
                    aggregateExpressions += ne
                    ne.toAttribute
                  case _ =>
                    val alias = Alias(e, e.toString)()
                    aggregateExpressions += alias
                    alias.toAttribute
                }
            }

            // Push the aggregate expressions into the aggregate (if any).
            if (aggregateExpressions.nonEmpty) {
              Project(agg.output,
                Filter(transformedAggregateFilter,
                  agg.copy(aggregateExpressions = originalAggExprs ++ aggregateExpressions)))
            } else {
              f
            }
          } else {
            f
          }
        } catch {
          // Attempting to resolve in the aggregate can result in ambiguity.  When this happens,
          // just return the original plan.
          case ae: AnalysisException => f
        }

      case sort @ Sort(sortOrder, global, aggregate: Aggregate) if aggregate.resolved =>

        // Try resolving the ordering as though it is in the aggregate clause.
        try {
          // If a sort order is unresolved, containing references not in aggregate, or containing
          // `AggregateExpression`, we need to push down it to the underlying aggregate operator.
          val unresolvedSortOrders = sortOrder.filter { s =>
            !s.resolved || !s.references.subsetOf(aggregate.outputSet) || containsAggregate(s)
          }
          val aliasedOrdering =
            unresolvedSortOrders.map(o => Alias(o.child, "aggOrder")())
          val aggregatedOrdering = aggregate.copy(aggregateExpressions = aliasedOrdering)
          val resolvedAggregate: Aggregate =
            executeSameContext(aggregatedOrdering).asInstanceOf[Aggregate]
          val resolvedAliasedOrdering: Seq[Alias] =
            resolvedAggregate.aggregateExpressions.asInstanceOf[Seq[Alias]]

          // If we pass the analysis check, then the ordering expressions should only reference to
          // aggregate expressions or grouping expressions, and it's safe to push them down to
          // Aggregate.
          checkAnalysis(resolvedAggregate)

          val originalAggExprs = aggregate.aggregateExpressions.map(
            CleanupAliases.trimNonTopLevelAliases(_).asInstanceOf[NamedExpression])

          // If the ordering expression is same with original aggregate expression, we don't need
          // to push down this ordering expression and can reference the original aggregate
          // expression instead.
          val needsPushDown = ArrayBuffer.empty[NamedExpression]
          val evaluatedOrderings = resolvedAliasedOrdering.zip(unresolvedSortOrders).map {
            case (evaluated, order) =>
              val index = originalAggExprs.indexWhere {
                case Alias(child, _) => child semanticEquals evaluated.child
                case other => other semanticEquals evaluated.child
              }

              if (index == -1) {
                needsPushDown += evaluated
                order.copy(child = evaluated.toAttribute)
              } else {
                order.copy(child = originalAggExprs(index).toAttribute)
              }
          }

          val sortOrdersMap = unresolvedSortOrders
            .map(new TreeNodeRef(_))
            .zip(evaluatedOrderings)
            .toMap
          val finalSortOrders = sortOrder.map(s => sortOrdersMap.getOrElse(new TreeNodeRef(s), s))

          // Since we don't rely on sort.resolved as the stop condition for this rule,
          // we need to check this and prevent applying this rule multiple times
          if (sortOrder == finalSortOrders) {
            sort
          } else {
            Project(aggregate.output,
              Sort(finalSortOrders, global,
                aggregate.copy(aggregateExpressions = originalAggExprs ++ needsPushDown)))
          }
        } catch {
          // Attempting to resolve in the aggregate can result in ambiguity.  When this happens,
          // just return the original plan.
          case ae: AnalysisException => sort
        }
    }

    def containsAggregate(condition: Expression): Boolean = {
      condition.find(_.isInstanceOf[AggregateExpression]).isDefined
    }
  }

  /**
   * Extracts [[Generator]] from the projectList of a [[Project]] operator and creates [[Generate]]
   * operator under [[Project]].
   *
   * This rule will throw [[AnalysisException]] for following cases:
   * 1. [[Generator]] is nested in expressions, e.g. `SELECT explode(list) + 1 FROM tbl`
   * 2. more than one [[Generator]] is found in projectList,
   *    e.g. `SELECT explode(list), explode(list) FROM tbl`
   * 3. [[Generator]] is found in other operators that are not [[Project]] or [[Generate]],
   *    e.g. `SELECT * FROM tbl SORT BY explode(list)`
   */
  object ExtractGenerator extends Rule[LogicalPlan] {
    private def hasGenerator(expr: Expression): Boolean = {
      expr.find(_.isInstanceOf[Generator]).isDefined
    }

    private def hasNestedGenerator(expr: NamedExpression): Boolean = {
      CleanupAliases.trimNonTopLevelAliases(expr) match {
        case UnresolvedAlias(_: Generator, _) => false
        case Alias(_: Generator, _) => false
        case MultiAlias(_: Generator, _) => false
        case other => hasGenerator(other)
      }
    }

    private def trimAlias(expr: NamedExpression): Expression = expr match {
      case UnresolvedAlias(child, _) => child
      case Alias(child, _) => child
      case MultiAlias(child, _) => child
      case _ => expr
    }

    private object AliasedGenerator {
      /**
       * Extracts a [[Generator]] expression, any names assigned by aliases to the outputs
       * and the outer flag. The outer flag is used when joining the generator output.
       * @param e the [[Expression]]
       * @return (the [[Generator]], seq of output names, outer flag)
       */
      def unapply(e: Expression): Option[(Generator, Seq[String], Boolean)] = e match {
        case Alias(GeneratorOuter(g: Generator), name) if g.resolved => Some((g, name :: Nil, true))
        case MultiAlias(GeneratorOuter(g: Generator), names) if g.resolved => Some((g, names, true))
        case Alias(g: Generator, name) if g.resolved => Some((g, name :: Nil, false))
        case MultiAlias(g: Generator, names) if g.resolved => Some((g, names, false))
        case _ => None
      }
    }

    def apply(plan: LogicalPlan): LogicalPlan = plan.resolveOperatorsUp {
      case Project(projectList, _) if projectList.exists(hasNestedGenerator) =>
        val nestedGenerator = projectList.find(hasNestedGenerator).get
        throw new AnalysisException("Generators are not supported when it's nested in " +
          "expressions, but got: " + toPrettySQL(trimAlias(nestedGenerator)))

      case Project(projectList, _) if projectList.count(hasGenerator) > 1 =>
        val generators = projectList.filter(hasGenerator).map(trimAlias)
        throw new AnalysisException("Only one generator allowed per select clause but found " +
          generators.size + ": " + generators.map(toPrettySQL).mkString(", "))

      case Aggregate(_, aggList, _) if aggList.exists(hasNestedGenerator) =>
        val nestedGenerator = aggList.find(hasNestedGenerator).get
        throw new AnalysisException("Generators are not supported when it's nested in " +
          "expressions, but got: " + toPrettySQL(trimAlias(nestedGenerator)))

      case Aggregate(_, aggList, _) if aggList.count(hasGenerator) > 1 =>
        val generators = aggList.filter(hasGenerator).map(trimAlias)
        throw new AnalysisException("Only one generator allowed per aggregate clause but found " +
          generators.size + ": " + generators.map(toPrettySQL).mkString(", "))

      case agg @ Aggregate(groupList, aggList, child) if aggList.forall {
          case AliasedGenerator(_, _, _) => true
          case other => other.resolved
        } && aggList.exists(hasGenerator) =>
        // If generator in the aggregate list was visited, set the boolean flag true.
        var generatorVisited = false

        val projectExprs = Array.ofDim[NamedExpression](aggList.length)
        val newAggList = aggList
          .map(CleanupAliases.trimNonTopLevelAliases(_).asInstanceOf[NamedExpression])
          .zipWithIndex
          .flatMap {
            case (AliasedGenerator(generator, names, outer), idx) =>
              // It's a sanity check, this should not happen as the previous case will throw
              // exception earlier.
              assert(!generatorVisited, "More than one generator found in aggregate.")
              generatorVisited = true

              val newGenChildren: Seq[Expression] = generator.children.zipWithIndex.map {
                case (e, idx) => if (e.foldable) e else Alias(e, s"_gen_input_${idx}")()
              }
              val newGenerator = {
                val g = generator.withNewChildren(newGenChildren.map { e =>
                  if (e.foldable) e else e.asInstanceOf[Alias].toAttribute
                }).asInstanceOf[Generator]
                if (outer) GeneratorOuter(g) else g
              }
              val newAliasedGenerator = if (names.length == 1) {
                Alias(newGenerator, names(0))()
              } else {
                MultiAlias(newGenerator, names)
              }
              projectExprs(idx) = newAliasedGenerator
              newGenChildren.filter(!_.foldable).asInstanceOf[Seq[NamedExpression]]
            case (other, idx) =>
              projectExprs(idx) = other.toAttribute
              other :: Nil
          }

        val newAgg = Aggregate(groupList, newAggList, child)
        Project(projectExprs.toList, newAgg)

      case p @ Project(projectList, child) =>
        // Holds the resolved generator, if one exists in the project list.
        var resolvedGenerator: Generate = null

        val newProjectList = projectList
          .map(CleanupAliases.trimNonTopLevelAliases(_).asInstanceOf[NamedExpression])
          .flatMap {
            case AliasedGenerator(generator, names, outer) if generator.childrenResolved =>
              // It's a sanity check, this should not happen as the previous case will throw
              // exception earlier.
              assert(resolvedGenerator == null, "More than one generator found in SELECT.")

              resolvedGenerator =
                Generate(
                  generator,
                  unrequiredChildIndex = Nil,
                  outer = outer,
                  qualifier = None,
                  generatorOutput = ResolveGenerate.makeGeneratorOutput(generator, names),
                  child)

              resolvedGenerator.generatorOutput
            case other => other :: Nil
          }

        if (resolvedGenerator != null) {
          Project(newProjectList, resolvedGenerator)
        } else {
          p
        }

      case g: Generate => g

      case p if p.expressions.exists(hasGenerator) =>
        throw new AnalysisException("Generators are not supported outside the SELECT clause, but " +
          "got: " + p.simpleString(SQLConf.get.maxToStringFields))
    }
  }

  /**
   * Rewrites table generating expressions that either need one or more of the following in order
   * to be resolved:
   *  - concrete attribute references for their output.
   *  - to be relocated from a SELECT clause (i.e. from  a [[Project]]) into a [[Generate]]).
   *
   * Names for the output [[Attribute]]s are extracted from [[Alias]] or [[MultiAlias]] expressions
   * that wrap the [[Generator]].
   */
  object ResolveGenerate extends Rule[LogicalPlan] {
    def apply(plan: LogicalPlan): LogicalPlan = plan.resolveOperatorsUp {
      case g: Generate if !g.child.resolved || !g.generator.resolved => g
      case g: Generate if !g.resolved =>
        g.copy(generatorOutput = makeGeneratorOutput(g.generator, g.generatorOutput.map(_.name)))
    }

    /**
     * Construct the output attributes for a [[Generator]], given a list of names.  If the list of
     * names is empty names are assigned from field names in generator.
     */
    private[analysis] def makeGeneratorOutput(
        generator: Generator,
        names: Seq[String]): Seq[Attribute] = {
      val elementAttrs = generator.elementSchema.toAttributes

      if (names.length == elementAttrs.length) {
        names.zip(elementAttrs).map {
          case (name, attr) => attr.withName(name)
        }
      } else if (names.isEmpty) {
        elementAttrs
      } else {
        failAnalysis(
          "The number of aliases supplied in the AS clause does not match the number of columns " +
          s"output by the UDTF expected ${elementAttrs.size} aliases but got " +
          s"${names.mkString(",")} ")
      }
    }
  }

  /**
   * Extracts [[WindowExpression]]s from the projectList of a [[Project]] operator and
   * aggregateExpressions of an [[Aggregate]] operator and creates individual [[Window]]
   * operators for every distinct [[WindowSpecDefinition]].
   *
   * This rule handles three cases:
   *  - A [[Project]] having [[WindowExpression]]s in its projectList;
   *  - An [[Aggregate]] having [[WindowExpression]]s in its aggregateExpressions.
   *  - A [[Filter]]->[[Aggregate]] pattern representing GROUP BY with a HAVING
   *    clause and the [[Aggregate]] has [[WindowExpression]]s in its aggregateExpressions.
   * Note: If there is a GROUP BY clause in the query, aggregations and corresponding
   * filters (expressions in the HAVING clause) should be evaluated before any
   * [[WindowExpression]]. If a query has SELECT DISTINCT, the DISTINCT part should be
   * evaluated after all [[WindowExpression]]s.
   *
   * For every case, the transformation works as follows:
   * 1. For a list of [[Expression]]s (a projectList or an aggregateExpressions), partitions
   *    it two lists of [[Expression]]s, one for all [[WindowExpression]]s and another for
   *    all regular expressions.
   * 2. For all [[WindowExpression]]s, groups them based on their [[WindowSpecDefinition]]s
   *    and [[WindowFunctionType]]s.
   * 3. For every distinct [[WindowSpecDefinition]] and [[WindowFunctionType]], creates a
   *    [[Window]] operator and inserts it into the plan tree.
   */
  object ExtractWindowExpressions extends Rule[LogicalPlan] {
    private def hasWindowFunction(exprs: Seq[Expression]): Boolean =
      exprs.exists(hasWindowFunction)

    private def hasWindowFunction(expr: Expression): Boolean = {
      expr.find {
        case window: WindowExpression => true
        case _ => false
      }.isDefined
    }

    /**
     * From a Seq of [[NamedExpression]]s, extract expressions containing window expressions and
     * other regular expressions that do not contain any window expression. For example, for
     * `col1, Sum(col2 + col3) OVER (PARTITION BY col4 ORDER BY col5)`, we will extract
     * `col1`, `col2 + col3`, `col4`, and `col5` out and replace their appearances in
     * the window expression as attribute references. So, the first returned value will be
     * `[Sum(_w0) OVER (PARTITION BY _w1 ORDER BY _w2)]` and the second returned value will be
     * [col1, col2 + col3 as _w0, col4 as _w1, col5 as _w2].
     *
     * @return (seq of expressions containing at least one window expression,
     *          seq of non-window expressions)
     */
    private def extract(
        expressions: Seq[NamedExpression]): (Seq[NamedExpression], Seq[NamedExpression]) = {
      // First, we partition the input expressions to two part. For the first part,
      // every expression in it contain at least one WindowExpression.
      // Expressions in the second part do not have any WindowExpression.
      val (expressionsWithWindowFunctions, regularExpressions) =
        expressions.partition(hasWindowFunction)

      // Then, we need to extract those regular expressions used in the WindowExpression.
      // For example, when we have col1 - Sum(col2 + col3) OVER (PARTITION BY col4 ORDER BY col5),
      // we need to make sure that col1 to col5 are all projected from the child of the Window
      // operator.
      val extractedExprBuffer = new ArrayBuffer[NamedExpression]()
      def extractExpr(expr: Expression): Expression = expr match {
        case ne: NamedExpression =>
          // If a named expression is not in regularExpressions, add it to
          // extractedExprBuffer and replace it with an AttributeReference.
          val missingExpr =
            AttributeSet(Seq(expr)) -- (regularExpressions ++ extractedExprBuffer)
          if (missingExpr.nonEmpty) {
            extractedExprBuffer += ne
          }
          // alias will be cleaned in the rule CleanupAliases
          ne
        case e: Expression if e.foldable =>
          e // No need to create an attribute reference if it will be evaluated as a Literal.
        case e: Expression =>
          // For other expressions, we extract it and replace it with an AttributeReference (with
          // an internal column name, e.g. "_w0").
          val withName = Alias(e, s"_w${extractedExprBuffer.length}")()
          extractedExprBuffer += withName
          withName.toAttribute
      }

      // Now, we extract regular expressions from expressionsWithWindowFunctions
      // by using extractExpr.
      val seenWindowAggregates = new ArrayBuffer[AggregateExpression]
      val newExpressionsWithWindowFunctions = expressionsWithWindowFunctions.map {
        _.transform {
          // Extracts children expressions of a WindowFunction (input parameters of
          // a WindowFunction).
          case wf: WindowFunction =>
            val newChildren = wf.children.map(extractExpr)
            wf.withNewChildren(newChildren)

          // Extracts expressions from the partition spec and order spec.
          case wsc @ WindowSpecDefinition(partitionSpec, orderSpec, _) =>
            val newPartitionSpec = partitionSpec.map(extractExpr)
            val newOrderSpec = orderSpec.map { so =>
              val newChild = extractExpr(so.child)
              so.copy(child = newChild)
            }
            wsc.copy(partitionSpec = newPartitionSpec, orderSpec = newOrderSpec)

          // Extract Windowed AggregateExpression
          case we @ WindowExpression(
              ae @ AggregateExpression(function, _, _, _),
              spec: WindowSpecDefinition) =>
            val newChildren = function.children.map(extractExpr)
            val newFunction = function.withNewChildren(newChildren).asInstanceOf[AggregateFunction]
            val newAgg = ae.copy(aggregateFunction = newFunction)
            seenWindowAggregates += newAgg
            WindowExpression(newAgg, spec)

          case AggregateExpression(aggFunc, _, _, _) if hasWindowFunction(aggFunc.children) =>
            failAnalysis("It is not allowed to use a window function inside an aggregate " +
              "function. Please use the inner window function in a sub-query.")

          // Extracts AggregateExpression. For example, for SUM(x) - Sum(y) OVER (...),
          // we need to extract SUM(x).
          case agg: AggregateExpression if !seenWindowAggregates.contains(agg) =>
            val withName = Alias(agg, s"_w${extractedExprBuffer.length}")()
            extractedExprBuffer += withName
            withName.toAttribute

          // Extracts other attributes
          case attr: Attribute => extractExpr(attr)

        }.asInstanceOf[NamedExpression]
      }

      (newExpressionsWithWindowFunctions, regularExpressions ++ extractedExprBuffer)
    } // end of extract

    /**
     * Adds operators for Window Expressions. Every Window operator handles a single Window Spec.
     */
    private def addWindow(
        expressionsWithWindowFunctions: Seq[NamedExpression],
        child: LogicalPlan): LogicalPlan = {
      // First, we need to extract all WindowExpressions from expressionsWithWindowFunctions
      // and put those extracted WindowExpressions to extractedWindowExprBuffer.
      // This step is needed because it is possible that an expression contains multiple
      // WindowExpressions with different Window Specs.
      // After extracting WindowExpressions, we need to construct a project list to generate
      // expressionsWithWindowFunctions based on extractedWindowExprBuffer.
      // For example, for "sum(a) over (...) / sum(b) over (...)", we will first extract
      // "sum(a) over (...)" and "sum(b) over (...)" out, and assign "_we0" as the alias to
      // "sum(a) over (...)" and "_we1" as the alias to "sum(b) over (...)".
      // Then, the projectList will be [_we0/_we1].
      val extractedWindowExprBuffer = new ArrayBuffer[NamedExpression]()
      val newExpressionsWithWindowFunctions = expressionsWithWindowFunctions.map {
        // We need to use transformDown because we want to trigger
        // "case alias @ Alias(window: WindowExpression, _)" first.
        _.transformDown {
          case alias @ Alias(window: WindowExpression, _) =>
            // If a WindowExpression has an assigned alias, just use it.
            extractedWindowExprBuffer += alias
            alias.toAttribute
          case window: WindowExpression =>
            // If there is no alias assigned to the WindowExpressions. We create an
            // internal column.
            val withName = Alias(window, s"_we${extractedWindowExprBuffer.length}")()
            extractedWindowExprBuffer += withName
            withName.toAttribute
        }.asInstanceOf[NamedExpression]
      }

      // Second, we group extractedWindowExprBuffer based on their Partition and Order Specs.
      val groupedWindowExpressions = extractedWindowExprBuffer.groupBy { expr =>
        val distinctWindowSpec = expr.collect {
          case window: WindowExpression => window.windowSpec
        }.distinct

        // We do a final check and see if we only have a single Window Spec defined in an
        // expressions.
        if (distinctWindowSpec.isEmpty) {
          failAnalysis(s"$expr does not have any WindowExpression.")
        } else if (distinctWindowSpec.length > 1) {
          // newExpressionsWithWindowFunctions only have expressions with a single
          // WindowExpression. If we reach here, we have a bug.
          failAnalysis(s"$expr has multiple Window Specifications ($distinctWindowSpec)." +
            s"Please file a bug report with this error message, stack trace, and the query.")
        } else {
          val spec = distinctWindowSpec.head
          (spec.partitionSpec, spec.orderSpec, WindowFunctionType.functionType(expr))
        }
      }.toSeq

      // Third, we aggregate them by adding each Window operator for each Window Spec and then
      // setting this to the child of the next Window operator.
      val windowOps =
        groupedWindowExpressions.foldLeft(child) {
          case (last, ((partitionSpec, orderSpec, _), windowExpressions)) =>
            Window(windowExpressions, partitionSpec, orderSpec, last)
        }

      // Finally, we create a Project to output windowOps's output
      // newExpressionsWithWindowFunctions.
      Project(windowOps.output ++ newExpressionsWithWindowFunctions, windowOps)
    } // end of addWindow

    // We have to use transformDown at here to make sure the rule of
    // "Aggregate with Having clause" will be triggered.
    def apply(plan: LogicalPlan): LogicalPlan = plan resolveOperatorsDown {

      case Filter(condition, _) if hasWindowFunction(condition) =>
        failAnalysis("It is not allowed to use window functions inside WHERE and HAVING clauses")

      // Aggregate with Having clause. This rule works with an unresolved Aggregate because
      // a resolved Aggregate will not have Window Functions.
      case f @ Filter(condition, a @ Aggregate(groupingExprs, aggregateExprs, child))
        if child.resolved &&
           hasWindowFunction(aggregateExprs) &&
           a.expressions.forall(_.resolved) =>
        val (windowExpressions, aggregateExpressions) = extract(aggregateExprs)
        // Create an Aggregate operator to evaluate aggregation functions.
        val withAggregate = Aggregate(groupingExprs, aggregateExpressions, child)
        // Add a Filter operator for conditions in the Having clause.
        val withFilter = Filter(condition, withAggregate)
        val withWindow = addWindow(windowExpressions, withFilter)

        // Finally, generate output columns according to the original projectList.
        val finalProjectList = aggregateExprs.map(_.toAttribute)
        Project(finalProjectList, withWindow)

      case p: LogicalPlan if !p.childrenResolved => p

      // Aggregate without Having clause.
      case a @ Aggregate(groupingExprs, aggregateExprs, child)
        if hasWindowFunction(aggregateExprs) &&
           a.expressions.forall(_.resolved) =>
        val (windowExpressions, aggregateExpressions) = extract(aggregateExprs)
        // Create an Aggregate operator to evaluate aggregation functions.
        val withAggregate = Aggregate(groupingExprs, aggregateExpressions, child)
        // Add Window operators.
        val withWindow = addWindow(windowExpressions, withAggregate)

        // Finally, generate output columns according to the original projectList.
        val finalProjectList = aggregateExprs.map(_.toAttribute)
        Project(finalProjectList, withWindow)

      // We only extract Window Expressions after all expressions of the Project
      // have been resolved.
      case p @ Project(projectList, child)
        if hasWindowFunction(projectList) && !p.expressions.exists(!_.resolved) =>
        val (windowExpressions, regularExpressions) = extract(projectList)
        // We add a project to get all needed expressions for window expressions from the child
        // of the original Project operator.
        val withProject = Project(regularExpressions, child)
        // Add Window operators.
        val withWindow = addWindow(windowExpressions, withProject)

        // Finally, generate output columns according to the original projectList.
        val finalProjectList = projectList.map(_.toAttribute)
        Project(finalProjectList, withWindow)
    }
  }

  /**
   * Pulls out nondeterministic expressions from LogicalPlan which is not Project or Filter,
   * put them into an inner Project and finally project them away at the outer Project.
   */
  object PullOutNondeterministic extends Rule[LogicalPlan] {
    override def apply(plan: LogicalPlan): LogicalPlan = plan.resolveOperatorsUp {
      case p if !p.resolved => p // Skip unresolved nodes.
      case p: Project => p
      case f: Filter => f

      case a: Aggregate if a.groupingExpressions.exists(!_.deterministic) =>
        val nondeterToAttr = getNondeterToAttr(a.groupingExpressions)
        val newChild = Project(a.child.output ++ nondeterToAttr.values, a.child)
        a.transformExpressions { case e =>
          nondeterToAttr.get(e).map(_.toAttribute).getOrElse(e)
        }.copy(child = newChild)

      // todo: It's hard to write a general rule to pull out nondeterministic expressions
      // from LogicalPlan, currently we only do it for UnaryNode which has same output
      // schema with its child.
      case p: UnaryNode if p.output == p.child.output && p.expressions.exists(!_.deterministic) =>
        val nondeterToAttr = getNondeterToAttr(p.expressions)
        val newPlan = p.transformExpressions { case e =>
          nondeterToAttr.get(e).map(_.toAttribute).getOrElse(e)
        }
        val newChild = Project(p.child.output ++ nondeterToAttr.values, p.child)
        Project(p.output, newPlan.withNewChildren(newChild :: Nil))
    }

    private def getNondeterToAttr(exprs: Seq[Expression]): Map[Expression, NamedExpression] = {
      exprs.filterNot(_.deterministic).flatMap { expr =>
        val leafNondeterministic = expr.collect { case n: Nondeterministic => n }
        leafNondeterministic.distinct.map { e =>
          val ne = e match {
            case n: NamedExpression => n
            case _ => Alias(e, "_nondeterministic")()
          }
          e -> ne
        }
      }.toMap
    }
  }

  /**
   * Set the seed for random number generation.
   */
  object ResolveRandomSeed extends Rule[LogicalPlan] {
    private lazy val random = new Random()

    override def apply(plan: LogicalPlan): LogicalPlan = plan.resolveOperatorsUp {
      case p if p.resolved => p
      case p => p transformExpressionsUp {
        case Uuid(None) => Uuid(Some(random.nextLong()))
        case Shuffle(child, None) => Shuffle(child, Some(random.nextLong()))
      }
    }
  }

  /**
   * Correctly handle null primitive inputs for UDF by adding extra [[If]] expression to do the
   * null check.  When user defines a UDF with primitive parameters, there is no way to tell if the
   * primitive parameter is null or not, so here we assume the primitive input is null-propagatable
   * and we should return null if the input is null.
   */
  object HandleNullInputsForUDF extends Rule[LogicalPlan] {
    override def apply(plan: LogicalPlan): LogicalPlan = plan.resolveOperatorsUp {
      case p if !p.resolved => p // Skip unresolved nodes.

      case p => p transformExpressionsUp {

        case udf @ ScalaUDF(_, _, inputs, inputPrimitives, _, _, _, _)
            if inputPrimitives.contains(true) =>
          // Otherwise, add special handling of null for fields that can't accept null.
          // The result of operations like this, when passed null, is generally to return null.
          assert(inputPrimitives.length == inputs.length)

          val inputPrimitivesPair = inputPrimitives.zip(inputs)
          val inputNullCheck = inputPrimitivesPair.collect {
            case (isPrimitive, input) if isPrimitive && input.nullable =>
              IsNull(input)
          }.reduceLeftOption[Expression](Or)

          if (inputNullCheck.isDefined) {
            // Once we add an `If` check above the udf, it is safe to mark those checked inputs
            // as null-safe (i.e., wrap with `KnownNotNull`), because the null-returning
            // branch of `If` will be called if any of these checked inputs is null. Thus we can
            // prevent this rule from being applied repeatedly.
            val newInputs = inputPrimitivesPair.map {
              case (isPrimitive, input) =>
                if (isPrimitive && input.nullable) {
                  KnownNotNull(input)
                } else {
                  input
                }
            }
            val newUDF = udf.copy(children = newInputs)
            If(inputNullCheck.get, Literal.create(null, udf.dataType), newUDF)
          } else {
            udf
          }
      }
    }
  }

  /**
   * Check and add proper window frames for all window functions.
   */
  object ResolveWindowFrame extends Rule[LogicalPlan] {
    def apply(plan: LogicalPlan): LogicalPlan = plan resolveExpressions {
      case WindowExpression(wf: WindowFunction, WindowSpecDefinition(_, _, f: SpecifiedWindowFrame))
          if wf.frame != UnspecifiedFrame && wf.frame != f =>
        failAnalysis(s"Window Frame $f must match the required frame ${wf.frame}")
      case WindowExpression(wf: WindowFunction, s @ WindowSpecDefinition(_, _, UnspecifiedFrame))
          if wf.frame != UnspecifiedFrame =>
        WindowExpression(wf, s.copy(frameSpecification = wf.frame))
      case we @ WindowExpression(e, s @ WindowSpecDefinition(_, o, UnspecifiedFrame))
          if e.resolved =>
        val frame = if (o.nonEmpty) {
          SpecifiedWindowFrame(RangeFrame, UnboundedPreceding, CurrentRow)
        } else {
          SpecifiedWindowFrame(RowFrame, UnboundedPreceding, UnboundedFollowing)
        }
        we.copy(windowSpec = s.copy(frameSpecification = frame))
    }
  }

  /**
   * Check and add order to [[AggregateWindowFunction]]s.
   */
  object ResolveWindowOrder extends Rule[LogicalPlan] {
    def apply(plan: LogicalPlan): LogicalPlan = plan resolveExpressions {
      case WindowExpression(wf: WindowFunction, spec) if spec.orderSpec.isEmpty =>
        failAnalysis(s"Window function $wf requires window to be ordered, please add ORDER BY " +
          s"clause. For example SELECT $wf(value_expr) OVER (PARTITION BY window_partition " +
          s"ORDER BY window_ordering) from table")
      case WindowExpression(rank: RankLike, spec) if spec.resolved =>
        val order = spec.orderSpec.map(_.child)
        WindowExpression(rank.withOrder(order), spec)
    }
  }

  /**
   * Removes natural or using joins by calculating output columns based on output from two sides,
   * Then apply a Project on a normal Join to eliminate natural or using join.
   */
  object ResolveNaturalAndUsingJoin extends Rule[LogicalPlan] {
    override def apply(plan: LogicalPlan): LogicalPlan = plan.resolveOperatorsUp {
      case j @ Join(left, right, UsingJoin(joinType, usingCols), _, hint)
          if left.resolved && right.resolved && j.duplicateResolved =>
        commonNaturalJoinProcessing(left, right, joinType, usingCols, None, hint)
      case j @ Join(left, right, NaturalJoin(joinType), condition, hint)
          if j.resolvedExceptNatural =>
        // find common column names from both sides
        val joinNames = left.output.map(_.name).intersect(right.output.map(_.name))
        commonNaturalJoinProcessing(left, right, joinType, joinNames, condition, hint)
    }
  }

  /**
   * Resolves columns of an output table from the data in a logical plan. This rule will:
   *
   * - Reorder columns when the write is by name
   * - Insert casts when data types do not match
   * - Insert aliases when column names do not match
   * - Detect plans that are not compatible with the output table and throw AnalysisException
   */
  object ResolveOutputRelation extends Rule[LogicalPlan] {
    override def apply(plan: LogicalPlan): LogicalPlan = plan.resolveOperators {
      case append @ AppendData(table, query, _, isByName)
          if table.resolved && query.resolved && !append.outputResolved =>
        val projection =
          TableOutputResolver.resolveOutputColumns(
            table.name, table.output, query, isByName, conf, storeAssignmentPolicy)

        if (projection != query) {
          append.copy(query = projection)
        } else {
          append
        }

      case overwrite @ OverwriteByExpression(table, _, query, _, isByName)
          if table.resolved && query.resolved && !overwrite.outputResolved =>
        val projection =
          TableOutputResolver.resolveOutputColumns(
            table.name, table.output, query, isByName, conf, storeAssignmentPolicy)

        if (projection != query) {
          overwrite.copy(query = projection)
        } else {
          overwrite
        }

      case overwrite @ OverwritePartitionsDynamic(table, query, _, isByName)
          if table.resolved && query.resolved && !overwrite.outputResolved =>
        val projection =
          TableOutputResolver.resolveOutputColumns(
            table.name, table.output, query, isByName, conf, storeAssignmentPolicy)

        if (projection != query) {
          overwrite.copy(query = projection)
        } else {
          overwrite
        }
    }
  }

  private def storeAssignmentPolicy: StoreAssignmentPolicy.Value = {
    val policy = conf.storeAssignmentPolicy.getOrElse(StoreAssignmentPolicy.STRICT)
    // SPARK-28730: LEGACY store assignment policy is disallowed in data source v2.
    if (policy == StoreAssignmentPolicy.LEGACY) {
      val configKey = SQLConf.STORE_ASSIGNMENT_POLICY.key
      throw new AnalysisException(s"""
        |"LEGACY" store assignment policy is disallowed in Spark data source V2.
        |Please set the configuration $configKey to other values.""".stripMargin)
    }
    policy
  }

  private def commonNaturalJoinProcessing(
      left: LogicalPlan,
      right: LogicalPlan,
      joinType: JoinType,
      joinNames: Seq[String],
      condition: Option[Expression],
      hint: JoinHint) = {
    val leftKeys = joinNames.map { keyName =>
      left.output.find(attr => resolver(attr.name, keyName)).getOrElse {
        throw new AnalysisException(s"USING column `$keyName` cannot be resolved on the left " +
          s"side of the join. The left-side columns: [${left.output.map(_.name).mkString(", ")}]")
      }
    }
    val rightKeys = joinNames.map { keyName =>
      right.output.find(attr => resolver(attr.name, keyName)).getOrElse {
        throw new AnalysisException(s"USING column `$keyName` cannot be resolved on the right " +
          s"side of the join. The right-side columns: [${right.output.map(_.name).mkString(", ")}]")
      }
    }
    val joinPairs = leftKeys.zip(rightKeys)

    val newCondition = (condition ++ joinPairs.map(EqualTo.tupled)).reduceOption(And)

    // columns not in joinPairs
    val lUniqueOutput = left.output.filterNot(att => leftKeys.contains(att))
    val rUniqueOutput = right.output.filterNot(att => rightKeys.contains(att))

    // the output list looks like: join keys, columns from left, columns from right
    val projectList = joinType match {
      case LeftOuter =>
        leftKeys ++ lUniqueOutput ++ rUniqueOutput.map(_.withNullability(true))
      case LeftExistence(_) =>
        leftKeys ++ lUniqueOutput
      case RightOuter =>
        rightKeys ++ lUniqueOutput.map(_.withNullability(true)) ++ rUniqueOutput
      case FullOuter =>
        // in full outer join, joinCols should be non-null if there is.
        val joinedCols = joinPairs.map { case (l, r) => Alias(Coalesce(Seq(l, r)), l.name)() }
        joinedCols ++
          lUniqueOutput.map(_.withNullability(true)) ++
          rUniqueOutput.map(_.withNullability(true))
      case _ : InnerLike =>
        leftKeys ++ lUniqueOutput ++ rUniqueOutput
      case _ =>
        sys.error("Unsupported natural join type " + joinType)
    }
    // use Project to trim unnecessary fields
    Project(projectList, Join(left, right, joinType, newCondition, hint))
  }

  /**
   * Replaces [[UnresolvedDeserializer]] with the deserialization expression that has been resolved
   * to the given input attributes.
   */
  object ResolveDeserializer extends Rule[LogicalPlan] {
    def apply(plan: LogicalPlan): LogicalPlan = plan.resolveOperatorsUp {
      case p if !p.childrenResolved => p
      case p if p.resolved => p

      case p => p transformExpressions {
        case UnresolvedDeserializer(deserializer, inputAttributes) =>
          val inputs = if (inputAttributes.isEmpty) {
            p.children.flatMap(_.output)
          } else {
            inputAttributes
          }

          validateTopLevelTupleFields(deserializer, inputs)
          val resolved = resolveExpressionBottomUp(
            deserializer, LocalRelation(inputs), throws = true)
          val result = resolved transformDown {
            case UnresolvedMapObjects(func, inputData, cls) if inputData.resolved =>
              inputData.dataType match {
                case ArrayType(et, cn) =>
                  MapObjects(func, inputData, et, cn, cls) transformUp {
                    case UnresolvedExtractValue(child, fieldName) if child.resolved =>
                      ExtractValue(child, fieldName, resolver)
                  }
                case other =>
                  throw new AnalysisException("need an array field but got " + other.catalogString)
              }
            case u: UnresolvedCatalystToExternalMap if u.child.resolved =>
              u.child.dataType match {
                case _: MapType =>
                  CatalystToExternalMap(u) transformUp {
                    case UnresolvedExtractValue(child, fieldName) if child.resolved =>
                      ExtractValue(child, fieldName, resolver)
                  }
                case other =>
                  throw new AnalysisException("need a map field but got " + other.catalogString)
              }
          }
          validateNestedTupleFields(result)
          result
      }
    }

    private def fail(schema: StructType, maxOrdinal: Int): Unit = {
      throw new AnalysisException(s"Try to map ${schema.catalogString} to Tuple${maxOrdinal + 1}" +
        ", but failed as the number of fields does not line up.")
    }

    /**
     * For each top-level Tuple field, we use [[GetColumnByOrdinal]] to get its corresponding column
     * by position.  However, the actual number of columns may be different from the number of Tuple
     * fields.  This method is used to check the number of columns and fields, and throw an
     * exception if they do not match.
     */
    private def validateTopLevelTupleFields(
        deserializer: Expression, inputs: Seq[Attribute]): Unit = {
      val ordinals = deserializer.collect {
        case GetColumnByOrdinal(ordinal, _) => ordinal
      }.distinct.sorted

      if (ordinals.nonEmpty && ordinals != inputs.indices) {
        fail(inputs.toStructType, ordinals.last)
      }
    }

    /**
     * For each nested Tuple field, we use [[GetStructField]] to get its corresponding struct field
     * by position.  However, the actual number of struct fields may be different from the number
     * of nested Tuple fields.  This method is used to check the number of struct fields and nested
     * Tuple fields, and throw an exception if they do not match.
     */
    private def validateNestedTupleFields(deserializer: Expression): Unit = {
      val structChildToOrdinals = deserializer
        // There are 2 kinds of `GetStructField`:
        //   1. resolved from `UnresolvedExtractValue`, and it will have a `name` property.
        //   2. created when we build deserializer expression for nested tuple, no `name` property.
        // Here we want to validate the ordinals of nested tuple, so we should only catch
        // `GetStructField` without the name property.
        .collect { case g: GetStructField if g.name.isEmpty => g }
        .groupBy(_.child)
        .mapValues(_.map(_.ordinal).distinct.sorted)

      structChildToOrdinals.foreach { case (expr, ordinals) =>
        val schema = expr.dataType.asInstanceOf[StructType]
        if (ordinals != schema.indices) {
          fail(schema, ordinals.last)
        }
      }
    }
  }

  /**
   * Resolves [[NewInstance]] by finding and adding the outer scope to it if the object being
   * constructed is an inner class.
   */
  object ResolveNewInstance extends Rule[LogicalPlan] {
    def apply(plan: LogicalPlan): LogicalPlan = plan.resolveOperatorsUp {
      case p if !p.childrenResolved => p
      case p if p.resolved => p

      case p => p transformExpressions {
        case n: NewInstance if n.childrenResolved && !n.resolved =>
          val outer = OuterScopes.getOuterScope(n.cls)
          if (outer == null) {
            throw new AnalysisException(
              s"Unable to generate an encoder for inner class `${n.cls.getName}` without " +
                "access to the scope that this class was defined in.\n" +
                "Try moving this class out of its parent class.")
          }
          n.copy(outerPointer = Some(outer))
      }
    }
  }

  /**
   * Replace the [[UpCast]] expression by [[Cast]], and throw exceptions if the cast may truncate.
   */
  object ResolveUpCast extends Rule[LogicalPlan] {
    private def fail(from: Expression, to: DataType, walkedTypePath: Seq[String]) = {
      val fromStr = from match {
        case l: LambdaVariable => "array element"
        case e => e.sql
      }
      throw new AnalysisException(s"Cannot up cast $fromStr from " +
        s"${from.dataType.catalogString} to ${to.catalogString}.\n" +
        "The type path of the target object is:\n" + walkedTypePath.mkString("", "\n", "\n") +
        "You can either add an explicit cast to the input data or choose a higher precision " +
        "type of the field in the target object")
    }

    def apply(plan: LogicalPlan): LogicalPlan = plan.resolveOperatorsUp {
      case p if !p.childrenResolved => p
      case p if p.resolved => p

      case p => p transformExpressions {
        case u @ UpCast(child, _, _) if !child.resolved => u

        case UpCast(child, dt: AtomicType, _)
            if SQLConf.get.getConf(SQLConf.LEGACY_LOOSE_UPCAST) &&
              child.dataType == StringType =>
          Cast(child, dt.asNullable)

        case UpCast(child, dataType, walkedTypePath) if !Cast.canUpCast(child.dataType, dataType) =>
          fail(child, dataType, walkedTypePath)

        case UpCast(child, dataType, _) => Cast(child, dataType.asNullable)
      }
    }
  }

  /**
   * Performs the lookup of DataSourceV2 Tables. The order of resolution is:
   *   1. Check if this relation is a temporary table.
   *   2. Check if it has a catalog identifier. Here we try to load the table.
   *      If we find the table, return the v2 relation and catalog.
   *   3. Try resolving the relation using the V2SessionCatalog if that is defined.
   *      If the V2SessionCatalog returns a V1 table definition,
   *      return `None` so that we can fallback to the V1 code paths.
   *      If the V2SessionCatalog returns a V2 table, return the v2 relation and V2SessionCatalog.
   */
  private def lookupV2RelationAndCatalog(
      identifier: Seq[String]): Option[(DataSourceV2Relation, CatalogPlugin, Identifier)] =
    identifier match {
      case AsTemporaryViewIdentifier(ti) if catalog.isTemporaryTable(ti) => None
      case CatalogObjectIdentifier(Some(v2Catalog), ident) =>
        CatalogV2Util.loadTable(v2Catalog, ident) match {
          case Some(table) => Some((DataSourceV2Relation.create(table), v2Catalog, ident))
          case None => None
        }
      case CatalogObjectIdentifier(None, ident) =>
        CatalogV2Util.loadTable(catalogManager.v2SessionCatalog, ident) match {
          case Some(_: V1Table) => None
          case Some(table) =>
            Some((DataSourceV2Relation.create(table), catalogManager.v2SessionCatalog, ident))
          case None => None
        }
      case _ => None
    }

  private def lookupV2Relation(identifier: Seq[String]): Option[DataSourceV2Relation] =
    lookupV2RelationAndCatalog(identifier).map(_._1)
}

/**
 * Removes [[SubqueryAlias]] operators from the plan. Subqueries are only required to provide
 * scoping information for attributes and can be removed once analysis is complete.
 */
object EliminateSubqueryAliases extends Rule[LogicalPlan] {
  // This is also called in the beginning of the optimization phase, and as a result
  // is using transformUp rather than resolveOperators.
  def apply(plan: LogicalPlan): LogicalPlan = AnalysisHelper.allowInvokingTransformsInAnalyzer {
    plan transformUp {
      case SubqueryAlias(_, child) => child
    }
  }
}

/**
 * Removes [[Union]] operators from the plan if it just has one child.
 */
object EliminateUnions extends Rule[LogicalPlan] {
  def apply(plan: LogicalPlan): LogicalPlan = plan resolveOperators {
    case Union(children) if children.size == 1 => children.head
  }
}

/**
 * Cleans up unnecessary Aliases inside the plan. Basically we only need Alias as a top level
 * expression in Project(project list) or Aggregate(aggregate expressions) or
 * Window(window expressions). Notice that if an expression has other expression parameters which
 * are not in its `children`, e.g. `RuntimeReplaceable`, the transformation for Aliases in this
 * rule can't work for those parameters.
 */
object CleanupAliases extends Rule[LogicalPlan] {
  def trimAliases(e: Expression): Expression = {
    e.transformDown {
      case Alias(child, _) => child
      case MultiAlias(child, _) => child
    }
  }

  def trimNonTopLevelAliases(e: Expression): Expression = e match {
    case a: Alias =>
      a.copy(child = trimAliases(a.child))(
        exprId = a.exprId,
        qualifier = a.qualifier,
        explicitMetadata = Some(a.metadata))
    case a: MultiAlias =>
      a.copy(child = trimAliases(a.child))
    case other => trimAliases(other)
  }

  override def apply(plan: LogicalPlan): LogicalPlan = plan.resolveOperatorsUp {
    case Project(projectList, child) =>
      val cleanedProjectList =
        projectList.map(trimNonTopLevelAliases(_).asInstanceOf[NamedExpression])
      Project(cleanedProjectList, child)

    case Aggregate(grouping, aggs, child) =>
      val cleanedAggs = aggs.map(trimNonTopLevelAliases(_).asInstanceOf[NamedExpression])
      Aggregate(grouping.map(trimAliases), cleanedAggs, child)

    case Window(windowExprs, partitionSpec, orderSpec, child) =>
      val cleanedWindowExprs =
        windowExprs.map(e => trimNonTopLevelAliases(e).asInstanceOf[NamedExpression])
      Window(cleanedWindowExprs, partitionSpec.map(trimAliases),
        orderSpec.map(trimAliases(_).asInstanceOf[SortOrder]), child)

    // Operators that operate on objects should only have expressions from encoders, which should
    // never have extra aliases.
    case o: ObjectConsumer => o
    case o: ObjectProducer => o
    case a: AppendColumns => a

    case other =>
      other transformExpressionsDown {
        case Alias(child, _) => child
      }
  }
}

/**
 * Ignore event time watermark in batch query, which is only supported in Structured Streaming.
 * TODO: add this rule into analyzer rule list.
 */
object EliminateEventTimeWatermark extends Rule[LogicalPlan] {
  override def apply(plan: LogicalPlan): LogicalPlan = plan resolveOperators {
    case EventTimeWatermark(_, _, child) if !child.isStreaming => child
  }
}

/**
 * Maps a time column to multiple time windows using the Expand operator. Since it's non-trivial to
 * figure out how many windows a time column can map to, we over-estimate the number of windows and
 * filter out the rows where the time column is not inside the time window.
 */
object TimeWindowing extends Rule[LogicalPlan] {
  import org.apache.spark.sql.catalyst.dsl.expressions._

  private final val WINDOW_COL_NAME = "window"
  private final val WINDOW_START = "start"
  private final val WINDOW_END = "end"

  /**
   * Generates the logical plan for generating window ranges on a timestamp column. Without
   * knowing what the timestamp value is, it's non-trivial to figure out deterministically how many
   * window ranges a timestamp will map to given all possible combinations of a window duration,
   * slide duration and start time (offset). Therefore, we express and over-estimate the number of
   * windows there may be, and filter the valid windows. We use last Project operator to group
   * the window columns into a struct so they can be accessed as `window.start` and `window.end`.
   *
   * The windows are calculated as below:
   * maxNumOverlapping <- ceil(windowDuration / slideDuration)
   * for (i <- 0 until maxNumOverlapping)
   *   windowId <- ceil((timestamp - startTime) / slideDuration)
   *   windowStart <- windowId * slideDuration + (i - maxNumOverlapping) * slideDuration + startTime
   *   windowEnd <- windowStart + windowDuration
   *   return windowStart, windowEnd
   *
   * This behaves as follows for the given parameters for the time: 12:05. The valid windows are
   * marked with a +, and invalid ones are marked with a x. The invalid ones are filtered using the
   * Filter operator.
   * window: 12m, slide: 5m, start: 0m :: window: 12m, slide: 5m, start: 2m
   *     11:55 - 12:07 +                      11:52 - 12:04 x
   *     12:00 - 12:12 +                      11:57 - 12:09 +
   *     12:05 - 12:17 +                      12:02 - 12:14 +
   *
   * @param plan The logical plan
   * @return the logical plan that will generate the time windows using the Expand operator, with
   *         the Filter operator for correctness and Project for usability.
   */
  def apply(plan: LogicalPlan): LogicalPlan = plan.resolveOperatorsUp {
    case p: LogicalPlan if p.children.size == 1 =>
      val child = p.children.head
      val windowExpressions =
        p.expressions.flatMap(_.collect { case t: TimeWindow => t }).toSet

      val numWindowExpr = windowExpressions.size
      // Only support a single window expression for now
      if (numWindowExpr == 1 &&
          windowExpressions.head.timeColumn.resolved &&
          windowExpressions.head.checkInputDataTypes().isSuccess) {

        val window = windowExpressions.head

        val metadata = window.timeColumn match {
          case a: Attribute => a.metadata
          case _ => Metadata.empty
        }

        def getWindow(i: Int, overlappingWindows: Int): Expression = {
          val division = (PreciseTimestampConversion(
            window.timeColumn, TimestampType, LongType) - window.startTime) / window.slideDuration
          val ceil = Ceil(division)
          // if the division is equal to the ceiling, our record is the start of a window
          val windowId = CaseWhen(Seq((ceil === division, ceil + 1)), Some(ceil))
          val windowStart = (windowId + i - overlappingWindows) *
            window.slideDuration + window.startTime
          val windowEnd = windowStart + window.windowDuration

          CreateNamedStruct(
            Literal(WINDOW_START) ::
              PreciseTimestampConversion(windowStart, LongType, TimestampType) ::
              Literal(WINDOW_END) ::
              PreciseTimestampConversion(windowEnd, LongType, TimestampType) ::
              Nil)
        }

        val windowAttr = AttributeReference(
          WINDOW_COL_NAME, window.dataType, metadata = metadata)()

        if (window.windowDuration == window.slideDuration) {
          val windowStruct = Alias(getWindow(0, 1), WINDOW_COL_NAME)(
            exprId = windowAttr.exprId, explicitMetadata = Some(metadata))

          val replacedPlan = p transformExpressions {
            case t: TimeWindow => windowAttr
          }

          // For backwards compatibility we add a filter to filter out nulls
          val filterExpr = IsNotNull(window.timeColumn)

          replacedPlan.withNewChildren(
            Filter(filterExpr,
              Project(windowStruct +: child.output, child)) :: Nil)
        } else {
          val overlappingWindows =
            math.ceil(window.windowDuration * 1.0 / window.slideDuration).toInt
          val windows =
            Seq.tabulate(overlappingWindows)(i => getWindow(i, overlappingWindows))

          val projections = windows.map(_ +: child.output)

          val filterExpr =
            window.timeColumn >= windowAttr.getField(WINDOW_START) &&
              window.timeColumn < windowAttr.getField(WINDOW_END)

          val substitutedPlan = Filter(filterExpr,
            Expand(projections, windowAttr +: child.output, child))

          val renamedPlan = p transformExpressions {
            case t: TimeWindow => windowAttr
          }

          renamedPlan.withNewChildren(substitutedPlan :: Nil)
        }
      } else if (numWindowExpr > 1) {
        p.failAnalysis("Multiple time window expressions would result in a cartesian product " +
          "of rows, therefore they are currently not supported.")
      } else {
        p // Return unchanged. Analyzer will throw exception later
      }
  }
}

/**
 * Resolve a [[CreateNamedStruct]] if it contains [[NamePlaceholder]]s.
 */
object ResolveCreateNamedStruct extends Rule[LogicalPlan] {
  override def apply(plan: LogicalPlan): LogicalPlan = plan.resolveExpressions {
    case e: CreateNamedStruct if !e.resolved =>
      val children = e.children.grouped(2).flatMap {
        case Seq(NamePlaceholder, e: NamedExpression) if e.resolved =>
          Seq(Literal(e.name), e)
        case kv =>
          kv
      }
      CreateNamedStruct(children.toList)
  }
}

/**
 * The aggregate expressions from subquery referencing outer query block are pushed
 * down to the outer query block for evaluation. This rule below updates such outer references
 * as AttributeReference referring attributes from the parent/outer query block.
 *
 * For example (SQL):
 * {{{
 *   SELECT l.a FROM l GROUP BY 1 HAVING EXISTS (SELECT 1 FROM r WHERE r.d < min(l.b))
 * }}}
 * Plan before the rule.
 *    Project [a#226]
 *    +- Filter exists#245 [min(b#227)#249]
 *       :  +- Project [1 AS 1#247]
 *       :     +- Filter (d#238 < min(outer(b#227)))       <-----
 *       :        +- SubqueryAlias r
 *       :           +- Project [_1#234 AS c#237, _2#235 AS d#238]
 *       :              +- LocalRelation [_1#234, _2#235]
 *       +- Aggregate [a#226], [a#226, min(b#227) AS min(b#227)#249]
 *          +- SubqueryAlias l
 *             +- Project [_1#223 AS a#226, _2#224 AS b#227]
 *                +- LocalRelation [_1#223, _2#224]
 * Plan after the rule.
 *    Project [a#226]
 *    +- Filter exists#245 [min(b#227)#249]
 *       :  +- Project [1 AS 1#247]
 *       :     +- Filter (d#238 < outer(min(b#227)#249))   <-----
 *       :        +- SubqueryAlias r
 *       :           +- Project [_1#234 AS c#237, _2#235 AS d#238]
 *       :              +- LocalRelation [_1#234, _2#235]
 *       +- Aggregate [a#226], [a#226, min(b#227) AS min(b#227)#249]
 *          +- SubqueryAlias l
 *             +- Project [_1#223 AS a#226, _2#224 AS b#227]
 *                +- LocalRelation [_1#223, _2#224]
 */
object UpdateOuterReferences extends Rule[LogicalPlan] {
  private def stripAlias(expr: Expression): Expression = expr match { case a: Alias => a.child }

  private def updateOuterReferenceInSubquery(
      plan: LogicalPlan,
      refExprs: Seq[Expression]): LogicalPlan = {
    plan resolveExpressions { case e =>
      val outerAlias =
        refExprs.find(stripAlias(_).semanticEquals(stripOuterReference(e)))
      outerAlias match {
        case Some(a: Alias) => OuterReference(a.toAttribute)
        case _ => e
      }
    }
  }

  def apply(plan: LogicalPlan): LogicalPlan = {
    plan resolveOperators {
      case f @ Filter(_, a: Aggregate) if f.resolved =>
        f transformExpressions {
          case s: SubqueryExpression if s.children.nonEmpty =>
            // Collect the aliases from output of aggregate.
            val outerAliases = a.aggregateExpressions collect { case a: Alias => a }
            // Update the subquery plan to record the OuterReference to point to outer query plan.
            s.withNewPlan(updateOuterReferenceInSubquery(s.plan, outerAliases))
      }
    }
  }
}<|MERGE_RESOLUTION|>--- conflicted
+++ resolved
@@ -140,13 +140,8 @@
     this(catalogManager, conf, conf.optimizerMaxIterations)
   }
 
-<<<<<<< HEAD
-  override val catalogManager: CatalogManager = new CatalogManager(conf, v2SessionCatalog, catalog)
-
   override protected def isTempView(nameParts: Seq[String]): Boolean = catalog.isTempView(nameParts)
 
-=======
->>>>>>> f2ead4d0
   def executeAndCheck(plan: LogicalPlan, tracker: QueryPlanningTracker): LogicalPlan = {
     AnalysisHelper.markInAnalyzer {
       val analyzed = executeAndTrack(plan, tracker)
