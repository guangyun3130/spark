/*
 * Licensed to the Apache Software Foundation (ASF) under one or more
 * contributor license agreements.  See the NOTICE file distributed with
 * this work for additional information regarding copyright ownership.
 * The ASF licenses this file to You under the Apache License, Version 2.0
 * (the "License"); you may not use this file except in compliance with
 * the License.  You may obtain a copy of the License at
 *
 *    http://www.apache.org/licenses/LICENSE-2.0
 *
 * Unless required by applicable law or agreed to in writing, software
 * distributed under the License is distributed on an "AS IS" BASIS,
 * WITHOUT WARRANTIES OR CONDITIONS OF ANY KIND, either express or implied.
 * See the License for the specific language governing permissions and
 * limitations under the License.
 */

package org.apache.spark.sql.catalyst.analysis

import java.util
import java.util.Locale
import java.util.concurrent.atomic.AtomicBoolean

import scala.collection.mutable
import scala.collection.mutable.ArrayBuffer
import scala.util.{Failure, Random, Success, Try}

import org.apache.spark.sql.AnalysisException
import org.apache.spark.sql.catalyst._
import org.apache.spark.sql.catalyst.catalog._
import org.apache.spark.sql.catalyst.encoders.OuterScopes
import org.apache.spark.sql.catalyst.expressions.{Expression, FrameLessOffsetWindowFunction, _}
import org.apache.spark.sql.catalyst.expressions.SubExprUtils._
import org.apache.spark.sql.catalyst.expressions.aggregate._
import org.apache.spark.sql.catalyst.expressions.objects._
import org.apache.spark.sql.catalyst.optimizer.OptimizeUpdateFields
import org.apache.spark.sql.catalyst.plans._
import org.apache.spark.sql.catalyst.plans.logical._
import org.apache.spark.sql.catalyst.rules._
import org.apache.spark.sql.catalyst.streaming.StreamingRelationV2
import org.apache.spark.sql.catalyst.trees.{AlwaysProcess, CurrentOrigin}
import org.apache.spark.sql.catalyst.trees.CurrentOrigin.withOrigin
import org.apache.spark.sql.catalyst.trees.TreePattern._
import org.apache.spark.sql.catalyst.util.{toPrettySQL, CharVarcharUtils, StringUtils}
import org.apache.spark.sql.catalyst.util.ResolveDefaultColumns._
import org.apache.spark.sql.connector.catalog.{View => _, _}
import org.apache.spark.sql.connector.catalog.CatalogV2Implicits._
import org.apache.spark.sql.connector.catalog.TableChange.{After, ColumnPosition}
import org.apache.spark.sql.connector.catalog.functions.{AggregateFunction => V2AggregateFunction, ScalarFunction, UnboundFunction}
import org.apache.spark.sql.connector.expressions.{FieldReference, IdentityTransform, Transform}
import org.apache.spark.sql.errors.{QueryCompilationErrors, QueryExecutionErrors}
import org.apache.spark.sql.execution.datasources.v2.DataSourceV2Relation
import org.apache.spark.sql.internal.SQLConf
import org.apache.spark.sql.internal.SQLConf.{PartitionOverwriteMode, StoreAssignmentPolicy}
import org.apache.spark.sql.internal.connector.V1Function
import org.apache.spark.sql.types._
import org.apache.spark.sql.types.DayTimeIntervalType.DAY
import org.apache.spark.sql.util.{CaseInsensitiveStringMap, SchemaUtils}
import org.apache.spark.util.Utils
import org.apache.spark.util.collection.{Utils => CUtils}

/**
 * A trivial [[Analyzer]] with a dummy [[SessionCatalog]] and
 * [[EmptyTableFunctionRegistry]]. Used for testing when all relations are already filled
 * in and the analyzer needs only to resolve attribute references.
 *
 * Built-in function registry is set for Spark Connect project to test unresolved
 * functions.
 */
object SimpleAnalyzer extends Analyzer(
  new CatalogManager(
    FakeV2SessionCatalog,
    new SessionCatalog(
      new InMemoryCatalog,
      FunctionRegistry.builtin,
      EmptyTableFunctionRegistry) {
      override def createDatabase(dbDefinition: CatalogDatabase, ignoreIfExists: Boolean): Unit = {}
    })) {
  override def resolver: Resolver = caseSensitiveResolution
}

object FakeV2SessionCatalog extends TableCatalog with FunctionCatalog {
  private def fail() = throw new UnsupportedOperationException
  override def listTables(namespace: Array[String]): Array[Identifier] = fail()
  override def loadTable(ident: Identifier): Table = {
    throw new NoSuchTableException(ident.asMultipartIdentifier)
  }
  override def createTable(
      ident: Identifier,
      schema: StructType,
      partitions: Array[Transform],
      properties: util.Map[String, String]): Table = fail()
  override def alterTable(ident: Identifier, changes: TableChange*): Table = fail()
  override def dropTable(ident: Identifier): Boolean = fail()
  override def renameTable(oldIdent: Identifier, newIdent: Identifier): Unit = fail()
  override def initialize(name: String, options: CaseInsensitiveStringMap): Unit = fail()
  override def name(): String = CatalogManager.SESSION_CATALOG_NAME
  override def listFunctions(namespace: Array[String]): Array[Identifier] = fail()
  override def loadFunction(ident: Identifier): UnboundFunction = fail()
}

/**
 * Provides a way to keep state during the analysis, mostly for resolving views and subqueries.
 * This enables us to decouple the concerns of analysis environment from the catalog and resolve
 * star expressions in subqueries that reference the outer query plans.
 * The state that is kept here is per-query.
 *
 * Note this is thread local.
 *
 * @param catalogAndNamespace The catalog and namespace used in the view resolution. This overrides
 *                            the current catalog and namespace when resolving relations inside
 *                            views.
 * @param nestedViewDepth The nested depth in the view resolution, this enables us to limit the
 *                        depth of nested views.
 * @param maxNestedViewDepth The maximum allowed depth of nested view resolution.
 * @param relationCache A mapping from qualified table names and time travel spec to resolved
 *                      relations. This can ensure that the table is resolved only once if a table
 *                      is used multiple times in a query.
 * @param referredTempViewNames All the temp view names referred by the current view we are
 *                              resolving. It's used to make sure the relation resolution is
 *                              consistent between view creation and view resolution. For example,
 *                              if `t` was a permanent table when the current view was created, it
 *                              should still be a permanent table when resolving the current view,
 *                              even if a temp view `t` has been created.
 * @param outerPlan The query plan from the outer query that can be used to resolve star
 *                  expressions in a subquery.
 */
case class AnalysisContext(
    catalogAndNamespace: Seq[String] = Nil,
    nestedViewDepth: Int = 0,
    maxNestedViewDepth: Int = -1,
    relationCache: mutable.Map[(Seq[String], Option[TimeTravelSpec]), LogicalPlan] =
      mutable.Map.empty,
    referredTempViewNames: Seq[Seq[String]] = Seq.empty,
    // 1. If we are resolving a view, this field will be restored from the view metadata,
    //    by calling `AnalysisContext.withAnalysisContext(viewDesc)`.
    // 2. If we are not resolving a view, this field will be updated everytime the analyzer
    //    lookup a temporary function. And export to the view metadata.
    referredTempFunctionNames: mutable.Set[String] = mutable.Set.empty,
    outerPlan: Option[LogicalPlan] = None)

object AnalysisContext {
  private val value = new ThreadLocal[AnalysisContext]() {
    override def initialValue: AnalysisContext = AnalysisContext()
  }

  def get: AnalysisContext = value.get()
  def reset(): Unit = value.remove()

  private def set(context: AnalysisContext): Unit = value.set(context)

  def withAnalysisContext[A](viewDesc: CatalogTable)(f: => A): A = {
    val originContext = value.get()
    val maxNestedViewDepth = if (originContext.maxNestedViewDepth == -1) {
      // Here we start to resolve views, get `maxNestedViewDepth` from configs.
      SQLConf.get.maxNestedViewDepth
    } else {
      originContext.maxNestedViewDepth
    }
    val context = AnalysisContext(
      viewDesc.viewCatalogAndNamespace,
      originContext.nestedViewDepth + 1,
      maxNestedViewDepth,
      originContext.relationCache,
      viewDesc.viewReferredTempViewNames,
      mutable.Set(viewDesc.viewReferredTempFunctionNames: _*))
    set(context)
    try f finally { set(originContext) }
  }

  def withNewAnalysisContext[A](f: => A): A = {
    val originContext = value.get()
    reset()
    try f finally { set(originContext) }
  }

  def withOuterPlan[A](outerPlan: LogicalPlan)(f: => A): A = {
    val originContext = value.get()
    val context = originContext.copy(outerPlan = Some(outerPlan))
    set(context)
    try f finally { set(originContext) }
  }
}

/**
 * Provides a logical query plan analyzer, which translates [[UnresolvedAttribute]]s and
 * [[UnresolvedRelation]]s into fully typed objects using information in a [[SessionCatalog]].
 */
class Analyzer(override val catalogManager: CatalogManager)
  extends RuleExecutor[LogicalPlan] with CheckAnalysis with SQLConfHelper {

  private val v1SessionCatalog: SessionCatalog = catalogManager.v1SessionCatalog

  override protected def isPlanIntegral(
      previousPlan: LogicalPlan,
      currentPlan: LogicalPlan): Boolean = {
    !Utils.isTesting || LogicalPlanIntegrity.checkIfExprIdsAreGloballyUnique(currentPlan)
  }

  override def isView(nameParts: Seq[String]): Boolean = v1SessionCatalog.isView(nameParts)

  // Only for tests.
  def this(catalog: SessionCatalog) = {
    this(new CatalogManager(FakeV2SessionCatalog, catalog))
  }

  def executeAndCheck(plan: LogicalPlan, tracker: QueryPlanningTracker): LogicalPlan = {
    if (plan.analyzed) return plan
    AnalysisHelper.markInAnalyzer {
      val analyzed = executeAndTrack(plan, tracker)
      try {
        checkAnalysis(analyzed)
        analyzed
      } catch {
        case e: AnalysisException =>
          val ae = e.copy(plan = Option(analyzed))
          ae.setStackTrace(e.getStackTrace)
          throw ae
      }
    }
  }

  override def execute(plan: LogicalPlan): LogicalPlan = {
    AnalysisContext.withNewAnalysisContext {
      executeSameContext(plan)
    }
  }

  private def executeSameContext(plan: LogicalPlan): LogicalPlan = super.execute(plan)

  def resolver: Resolver = conf.resolver

  /**
   * If the plan cannot be resolved within maxIterations, analyzer will throw exception to inform
   * user to increase the value of SQLConf.ANALYZER_MAX_ITERATIONS.
   */
  protected def fixedPoint =
    FixedPoint(
      conf.analyzerMaxIterations,
      errorOnExceed = true,
      maxIterationsSetting = SQLConf.ANALYZER_MAX_ITERATIONS.key)

  /**
   * Override to provide additional rules for the "Resolution" batch.
   */
  val extendedResolutionRules: Seq[Rule[LogicalPlan]] = Nil

  /**
   * Override to provide rules to do post-hoc resolution. Note that these rules will be executed
   * in an individual batch. This batch is to run right after the normal resolution batch and
   * execute its rules in one pass.
   */
  val postHocResolutionRules: Seq[Rule[LogicalPlan]] = Nil

  private def typeCoercionRules(): List[Rule[LogicalPlan]] = if (conf.ansiEnabled) {
    AnsiTypeCoercion.typeCoercionRules
  } else {
    TypeCoercion.typeCoercionRules
  }

  override def batches: Seq[Batch] = Seq(
    Batch("Substitution", fixedPoint,
      // This rule optimizes `UpdateFields` expression chains so looks more like optimization rule.
      // However, when manipulating deeply nested schema, `UpdateFields` expression tree could be
      // very complex and make analysis impossible. Thus we need to optimize `UpdateFields` early
      // at the beginning of analysis.
      OptimizeUpdateFields,
      CTESubstitution,
      WindowsSubstitution,
      EliminateUnions,
      SubstituteUnresolvedOrdinals),
    Batch("Disable Hints", Once,
      new ResolveHints.DisableHints),
    Batch("Hints", fixedPoint,
      ResolveHints.ResolveJoinStrategyHints,
      ResolveHints.ResolveCoalesceHints),
    Batch("Simple Sanity Check", Once,
      LookupFunctions),
    Batch("Keep Legacy Outputs", Once,
      KeepLegacyOutputs),
    Batch("Resolution", fixedPoint,
      new ResolveCatalogs(catalogManager) ::
      ResolveUserSpecifiedColumns ::
      ResolveInsertInto ::
      ResolveRelations ::
      ResolvePartitionSpec ::
      ResolveFieldNameAndPosition ::
      AddMetadataColumns ::
      DeduplicateRelations ::
      ResolveReferences ::
      WrapLateralColumnAliasReference ::
      ResolveLateralColumnAliasReference ::
      ResolveExpressionsWithNamePlaceholders ::
      ResolveDeserializer ::
      ResolveNewInstance ::
      ResolveUpCast ::
      ResolveGroupingAnalytics ::
      ResolvePivot ::
      ResolveUnpivot ::
      ResolveOrdinalInOrderByAndGroupBy ::
      ResolveAggAliasInGroupBy ::
      ResolveMissingReferences ::
      ResolveOuterReferences ::
      ExtractGenerator ::
      ResolveGenerate ::
      ResolveFunctions ::
      ResolveAliases ::
      ResolveSubquery ::
      ResolveSubqueryColumnAliases ::
      ResolveWindowOrder ::
      ResolveWindowFrame ::
      ResolveNaturalAndUsingJoin ::
      ResolveOutputRelation ::
      ExtractWindowExpressions ::
      GlobalAggregates ::
      ResolveAggregateFunctions ::
      TimeWindowing ::
      SessionWindowing ::
      ResolveWindowTime ::
      ResolveDefaultColumns(v1SessionCatalog) ::
      ResolveInlineTables ::
      ResolveLambdaVariables ::
      ResolveTimeZone ::
      ResolveRandomSeed ::
      ResolveBinaryArithmetic ::
      ResolveUnion ::
      RewriteDeleteFromTable ::
      typeCoercionRules ++
      Seq(ResolveWithCTE) ++
      extendedResolutionRules : _*),
    Batch("Remove TempResolvedColumn", Once, RemoveTempResolvedColumn),
    Batch("Post-Hoc Resolution", Once,
      Seq(ResolveCommandsWithIfExists) ++
      postHocResolutionRules: _*),
    Batch("Remove Unresolved Hints", Once,
      new ResolveHints.RemoveAllHints),
    Batch("Nondeterministic", Once,
      PullOutNondeterministic),
    Batch("UDF", Once,
      HandleNullInputsForUDF,
      ResolveEncodersInUDF),
    Batch("UpdateNullability", Once,
      UpdateAttributeNullability),
    Batch("Subquery", Once,
      UpdateOuterReferences),
    Batch("Cleanup", fixedPoint,
      CleanupAliases),
    Batch("HandleSpecialCommand", Once,
      HandleSpecialCommand)
  )

  /**
   * For [[Add]]:
   * 1. if both side are interval, stays the same;
   * 2. else if one side is date and the other is interval,
   *    turns it to [[DateAddInterval]];
   * 3. else if one side is interval, turns it to [[TimeAdd]];
   * 4. else if one side is date, turns it to [[DateAdd]] ;
   * 5. else stays the same.
   *
   * For [[Subtract]]:
   * 1. if both side are interval, stays the same;
   * 2. else if the left side is date and the right side is interval,
   *    turns it to [[DateAddInterval(l, -r)]];
   * 3. else if the right side is an interval, turns it to [[TimeAdd(l, -r)]];
   * 4. else if one side is timestamp, turns it to [[SubtractTimestamps]];
   * 5. else if the right side is date, turns it to [[DateDiff]]/[[SubtractDates]];
   * 6. else if the left side is date, turns it to [[DateSub]];
   * 7. else turns it to stays the same.
   *
   * For [[Multiply]]:
   * 1. If one side is interval, turns it to [[MultiplyInterval]];
   * 2. otherwise, stays the same.
   *
   * For [[Divide]]:
   * 1. If the left side is interval, turns it to [[DivideInterval]];
   * 2. otherwise, stays the same.
   */
  object ResolveBinaryArithmetic extends Rule[LogicalPlan] {
    override def apply(plan: LogicalPlan): LogicalPlan = plan.resolveOperatorsUpWithPruning(
      _.containsPattern(BINARY_ARITHMETIC), ruleId) {
      case p: LogicalPlan => p.transformExpressionsUpWithPruning(
        _.containsPattern(BINARY_ARITHMETIC), ruleId) {
        case a @ Add(l, r, mode) if a.childrenResolved => (l.dataType, r.dataType) match {
          case (DateType, DayTimeIntervalType(DAY, DAY)) => DateAdd(l, ExtractANSIIntervalDays(r))
          case (DateType, _: DayTimeIntervalType) => TimeAdd(Cast(l, TimestampType), r)
          case (DayTimeIntervalType(DAY, DAY), DateType) => DateAdd(r, ExtractANSIIntervalDays(l))
          case (_: DayTimeIntervalType, DateType) => TimeAdd(Cast(r, TimestampType), l)
          case (DateType, _: YearMonthIntervalType) => DateAddYMInterval(l, r)
          case (_: YearMonthIntervalType, DateType) => DateAddYMInterval(r, l)
          case (TimestampType | TimestampNTZType, _: YearMonthIntervalType) =>
            TimestampAddYMInterval(l, r)
          case (_: YearMonthIntervalType, TimestampType | TimestampNTZType) =>
            TimestampAddYMInterval(r, l)
          case (CalendarIntervalType, CalendarIntervalType) |
               (_: DayTimeIntervalType, _: DayTimeIntervalType) => a
          case (_: NullType, _: AnsiIntervalType) =>
            a.copy(left = Cast(a.left, a.right.dataType))
          case (_: AnsiIntervalType, _: NullType) =>
            a.copy(right = Cast(a.right, a.left.dataType))
          case (DateType, CalendarIntervalType) =>
            DateAddInterval(l, r, ansiEnabled = mode == EvalMode.ANSI)
          case (_, CalendarIntervalType | _: DayTimeIntervalType) => Cast(TimeAdd(l, r), l.dataType)
          case (CalendarIntervalType, DateType) =>
            DateAddInterval(r, l, ansiEnabled = mode == EvalMode.ANSI)
          case (CalendarIntervalType | _: DayTimeIntervalType, _) => Cast(TimeAdd(r, l), r.dataType)
          case (DateType, dt) if dt != StringType => DateAdd(l, r)
          case (dt, DateType) if dt != StringType => DateAdd(r, l)
          case _ => a
        }
        case s @ Subtract(l, r, mode) if s.childrenResolved => (l.dataType, r.dataType) match {
          case (DateType, DayTimeIntervalType(DAY, DAY)) =>
            DateAdd(l, UnaryMinus(ExtractANSIIntervalDays(r), mode == EvalMode.ANSI))
          case (DateType, _: DayTimeIntervalType) =>
            DatetimeSub(l, r, TimeAdd(Cast(l, TimestampType), UnaryMinus(r, mode == EvalMode.ANSI)))
          case (DateType, _: YearMonthIntervalType) =>
            DatetimeSub(l, r, DateAddYMInterval(l, UnaryMinus(r, mode == EvalMode.ANSI)))
          case (TimestampType | TimestampNTZType, _: YearMonthIntervalType) =>
            DatetimeSub(l, r, TimestampAddYMInterval(l, UnaryMinus(r, mode == EvalMode.ANSI)))
          case (CalendarIntervalType, CalendarIntervalType) |
               (_: DayTimeIntervalType, _: DayTimeIntervalType) => s
          case (_: NullType, _: AnsiIntervalType) =>
            s.copy(left = Cast(s.left, s.right.dataType))
          case (_: AnsiIntervalType, _: NullType) =>
            s.copy(right = Cast(s.right, s.left.dataType))
          case (DateType, CalendarIntervalType) =>
            DatetimeSub(l, r, DateAddInterval(l,
              UnaryMinus(r, mode == EvalMode.ANSI), ansiEnabled = mode == EvalMode.ANSI))
          case (_, CalendarIntervalType | _: DayTimeIntervalType) =>
            Cast(DatetimeSub(l, r, TimeAdd(l, UnaryMinus(r, mode == EvalMode.ANSI))), l.dataType)
          case _ if AnyTimestampType.unapply(l) || AnyTimestampType.unapply(r) =>
            SubtractTimestamps(l, r)
          case (_, DateType) => SubtractDates(l, r)
          case (DateType, dt) if dt != StringType => DateSub(l, r)
          case _ => s
        }
        case m @ Multiply(l, r, mode) if m.childrenResolved => (l.dataType, r.dataType) match {
          case (CalendarIntervalType, _) => MultiplyInterval(l, r, mode == EvalMode.ANSI)
          case (_, CalendarIntervalType) => MultiplyInterval(r, l, mode == EvalMode.ANSI)
          case (_: YearMonthIntervalType, _) => MultiplyYMInterval(l, r)
          case (_, _: YearMonthIntervalType) => MultiplyYMInterval(r, l)
          case (_: DayTimeIntervalType, _) => MultiplyDTInterval(l, r)
          case (_, _: DayTimeIntervalType) => MultiplyDTInterval(r, l)
          case _ => m
        }
        case d @ Divide(l, r, mode) if d.childrenResolved => (l.dataType, r.dataType) match {
          case (CalendarIntervalType, _) => DivideInterval(l, r, mode == EvalMode.ANSI)
          case (_: YearMonthIntervalType, _) => DivideYMInterval(l, r)
          case (_: DayTimeIntervalType, _) => DivideDTInterval(l, r)
          case _ => d
        }
      }
    }
  }

  /**
   * Substitute child plan with WindowSpecDefinitions.
   */
  object WindowsSubstitution extends Rule[LogicalPlan] {
    def apply(plan: LogicalPlan): LogicalPlan = plan.resolveOperatorsUpWithPruning(
      _.containsAnyPattern(WITH_WINDOW_DEFINITION, UNRESOLVED_WINDOW_EXPRESSION), ruleId) {
      // Lookup WindowSpecDefinitions. This rule works with unresolved children.
      case WithWindowDefinition(windowDefinitions, child) => child.resolveExpressions {
        case UnresolvedWindowExpression(c, WindowSpecReference(windowName)) =>
          val windowSpecDefinition = windowDefinitions.getOrElse(windowName,
            throw QueryCompilationErrors.windowSpecificationNotDefinedError(windowName))
          WindowExpression(c, windowSpecDefinition)
      }
    }
  }

  /**
   * Replaces [[UnresolvedAlias]]s with concrete aliases.
   */
  object ResolveAliases extends Rule[LogicalPlan] {
    private def assignAliases(exprs: Seq[NamedExpression]) = {
      def extractOnly(e: Expression): Boolean = e match {
        case _: ExtractValue => e.children.forall(extractOnly)
        case _: Literal => true
        case _: Attribute => true
        case _ => false
      }
      def metaForAutoGeneratedAlias = {
        new MetadataBuilder()
          .putString("__autoGeneratedAlias", "true")
          .build()
      }
      exprs.map(_.transformUpWithPruning(_.containsPattern(UNRESOLVED_ALIAS)) {
          case u @ UnresolvedAlias(child, optGenAliasFunc) =>
          child match {
            case ne: NamedExpression => ne
            case go @ GeneratorOuter(g: Generator) if g.resolved => MultiAlias(go, Nil)
            case e if !e.resolved => u
            case g: Generator => MultiAlias(g, Nil)
            case c @ Cast(ne: NamedExpression, _, _, _) => Alias(c, ne.name)()
            case e: ExtractValue =>
              if (extractOnly(e)) {
                Alias(e, toPrettySQL(e))()
              } else {
                Alias(e, toPrettySQL(e))(explicitMetadata = Some(metaForAutoGeneratedAlias))
              }
            case e if optGenAliasFunc.isDefined =>
              Alias(child, optGenAliasFunc.get.apply(e))()
            case l: Literal => Alias(l, toPrettySQL(l))()
            case e =>
              Alias(e, toPrettySQL(e))(explicitMetadata = Some(metaForAutoGeneratedAlias))
          }
        }
      ).asInstanceOf[Seq[NamedExpression]]
    }

    private def hasUnresolvedAlias(exprs: Seq[NamedExpression]) =
      exprs.exists(_.exists(_.isInstanceOf[UnresolvedAlias]))

    def apply(plan: LogicalPlan): LogicalPlan = plan.resolveOperatorsUpWithPruning(
      _.containsPattern(UNRESOLVED_ALIAS), ruleId) {
      case Aggregate(groups, aggs, child) if child.resolved && hasUnresolvedAlias(aggs) =>
        Aggregate(groups, assignAliases(aggs), child)

      case Pivot(groupByOpt, pivotColumn, pivotValues, aggregates, child)
        if child.resolved && groupByOpt.isDefined && hasUnresolvedAlias(groupByOpt.get) =>
        Pivot(Some(assignAliases(groupByOpt.get)), pivotColumn, pivotValues, aggregates, child)

      case up: Unpivot if up.child.resolved &&
        (up.ids.exists(hasUnresolvedAlias) || up.values.exists(_.exists(hasUnresolvedAlias))) =>
        up.copy(ids = up.ids.map(assignAliases), values = up.values.map(_.map(assignAliases)))

      case Project(projectList, child) if child.resolved && hasUnresolvedAlias(projectList) =>
        Project(assignAliases(projectList), child)

      case c: CollectMetrics if c.child.resolved && hasUnresolvedAlias(c.metrics) =>
        c.copy(metrics = assignAliases(c.metrics))
    }
  }

  object ResolveGroupingAnalytics extends Rule[LogicalPlan] {
    private[analysis] def hasGroupingFunction(e: Expression): Boolean = {
      e.exists (g => g.isInstanceOf[Grouping] || g.isInstanceOf[GroupingID])
    }

    private def replaceGroupingFunc(
        expr: Expression,
        groupByExprs: Seq[Expression],
        gid: Expression): Expression = {
      expr transform {
        case e: GroupingID =>
          if (e.groupByExprs.isEmpty ||
              e.groupByExprs.map(_.canonicalized) == groupByExprs.map(_.canonicalized)) {
            Alias(gid, toPrettySQL(e))()
          } else {
            throw QueryCompilationErrors.groupingIDMismatchError(e, groupByExprs)
          }
        case e @ Grouping(col: Expression) =>
          val idx = groupByExprs.indexWhere(_.semanticEquals(col))
          if (idx >= 0) {
            Alias(Cast(BitwiseAnd(ShiftRight(gid, Literal(groupByExprs.length - 1 - idx)),
              Literal(1L)), ByteType), toPrettySQL(e))()
          } else {
            throw QueryCompilationErrors.groupingColInvalidError(col, groupByExprs)
          }
      }
    }

    /*
     * Create new alias for all group by expressions for `Expand` operator.
     */
    private def constructGroupByAlias(groupByExprs: Seq[Expression]): Seq[Alias] = {
      groupByExprs.map {
        case e: NamedExpression => Alias(e, e.name)(qualifier = e.qualifier)
        case other => Alias(other, other.toString)()
      }
    }

    /*
     * Construct [[Expand]] operator with grouping sets.
     */
    private def constructExpand(
        selectedGroupByExprs: Seq[Seq[Expression]],
        child: LogicalPlan,
        groupByAliases: Seq[Alias],
        gid: Attribute): LogicalPlan = {
      // Change the nullability of group by aliases if necessary. For example, if we have
      // GROUPING SETS ((a,b), a), we do not need to change the nullability of a, but we
      // should change the nullability of b to be TRUE.
      // TODO: For Cube/Rollup just set nullability to be `true`.
      val expandedAttributes = groupByAliases.map { alias =>
        if (selectedGroupByExprs.exists(!_.contains(alias.child))) {
          alias.toAttribute.withNullability(true)
        } else {
          alias.toAttribute
        }
      }

      val groupingSetsAttributes = selectedGroupByExprs.map { groupingSetExprs =>
        groupingSetExprs.map { expr =>
          val alias = groupByAliases.find(_.child.semanticEquals(expr)).getOrElse(
            throw QueryCompilationErrors.selectExprNotInGroupByError(expr, groupByAliases))
          // Map alias to expanded attribute.
          expandedAttributes.find(_.semanticEquals(alias.toAttribute)).getOrElse(
            alias.toAttribute)
        }
      }

      Expand(groupingSetsAttributes, groupByAliases, expandedAttributes, gid, child)
    }

    /*
     * Construct new aggregate expressions by replacing grouping functions.
     */
    private def constructAggregateExprs(
        groupByExprs: Seq[Expression],
        aggregations: Seq[NamedExpression],
        groupByAliases: Seq[Alias],
        groupingAttrs: Seq[Expression],
        gid: Attribute): Seq[NamedExpression] = aggregations.map { agg =>
      // collect all the found AggregateExpression, so we can check an expression is part of
      // any AggregateExpression or not.
      val aggsBuffer = ArrayBuffer[Expression]()
      // Returns whether the expression belongs to any expressions in `aggsBuffer` or not.
      def isPartOfAggregation(e: Expression): Boolean = {
        aggsBuffer.exists(a => a.exists(_ eq e))
      }
      replaceGroupingFunc(agg, groupByExprs, gid).transformDown {
        // AggregateExpression should be computed on the unmodified value of its argument
        // expressions, so we should not replace any references to grouping expression
        // inside it.
        case e: AggregateExpression =>
          aggsBuffer += e
          e
        case e if isPartOfAggregation(e) => e
        case e =>
          // Replace expression by expand output attribute.
          val index = groupByAliases.indexWhere(_.child.semanticEquals(e))
          if (index == -1) {
            e
          } else {
            groupingAttrs(index)
          }
      }.asInstanceOf[NamedExpression]
    }

    /*
     * Construct [[Aggregate]] operator from Cube/Rollup/GroupingSets.
     */
    private def constructAggregate(
        selectedGroupByExprs: Seq[Seq[Expression]],
        groupByExprs: Seq[Expression],
        aggregationExprs: Seq[NamedExpression],
        child: LogicalPlan): LogicalPlan = {

      if (groupByExprs.size > GroupingID.dataType.defaultSize * 8) {
        throw QueryCompilationErrors.groupingSizeTooLargeError(GroupingID.dataType.defaultSize * 8)
      }

      // Expand works by setting grouping expressions to null as determined by the
      // `selectedGroupByExprs`. To prevent these null values from being used in an aggregate
      // instead of the original value we need to create new aliases for all group by expressions
      // that will only be used for the intended purpose.
      val groupByAliases = constructGroupByAlias(groupByExprs)

      val gid = AttributeReference(VirtualColumn.groupingIdName, GroupingID.dataType, false)()
      val expand = constructExpand(selectedGroupByExprs, child, groupByAliases, gid)
      val groupingAttrs = expand.output.drop(child.output.length)

      val aggregations = constructAggregateExprs(
        groupByExprs, aggregationExprs, groupByAliases, groupingAttrs, gid)

      Aggregate(groupingAttrs, aggregations, expand)
    }

    private def findGroupingExprs(plan: LogicalPlan): Seq[Expression] = {
      plan.collectFirst {
        case a: Aggregate =>
          // this Aggregate should have grouping id as the last grouping key.
          val gid = a.groupingExpressions.last
          if (!gid.isInstanceOf[AttributeReference]
            || gid.asInstanceOf[AttributeReference].name != VirtualColumn.groupingIdName) {
            throw QueryCompilationErrors.groupingMustWithGroupingSetsOrCubeOrRollupError()
          }
          a.groupingExpressions.take(a.groupingExpressions.length - 1)
      }.getOrElse {
        throw QueryCompilationErrors.groupingMustWithGroupingSetsOrCubeOrRollupError()
      }
    }

    private def tryResolveHavingCondition(
        h: UnresolvedHaving,
        aggregate: Aggregate,
        selectedGroupByExprs: Seq[Seq[Expression]],
        groupByExprs: Seq[Expression]): LogicalPlan = {
      // For CUBE/ROLLUP expressions, to avoid resolving repeatedly, here we delete them from
      // groupingExpressions for condition resolving.
      val aggForResolving = aggregate.copy(groupingExpressions = groupByExprs)
      // Try resolving the condition of the filter as though it is in the aggregate clause
      val (extraAggExprs, Seq(resolvedHavingCond)) =
        ResolveAggregateFunctions.resolveExprsWithAggregate(Seq(h.havingCondition), aggForResolving)

      // Push the aggregate expressions into the aggregate (if any).
      val newChild = constructAggregate(selectedGroupByExprs, groupByExprs,
        aggregate.aggregateExpressions ++ extraAggExprs, aggregate.child)

      // Since the output exprId will be changed in the constructed aggregate, here we build an
      // attrMap to resolve the condition again.
      val attrMap = AttributeMap((aggForResolving.output ++ extraAggExprs.map(_.toAttribute))
        .zip(newChild.output))
      val newCond = resolvedHavingCond.transform {
        case a: AttributeReference => attrMap.getOrElse(a, a)
      }

      if (extraAggExprs.isEmpty) {
        Filter(newCond, newChild)
      } else {
        Project(newChild.output.dropRight(extraAggExprs.length),
          Filter(newCond, newChild))
      }
    }

    // This require transformDown to resolve having condition when generating aggregate node for
    // CUBE/ROLLUP/GROUPING SETS. This also replace grouping()/grouping_id() in resolved
    // Filter/Sort.
    def apply(plan: LogicalPlan): LogicalPlan = plan.resolveOperatorsDownWithPruning(
      _.containsPattern(GROUPING_ANALYTICS), ruleId) {
      case h @ UnresolvedHaving(_, agg @ Aggregate(
        GroupingAnalytics(selectedGroupByExprs, groupByExprs), aggExprs, _))
        if agg.childrenResolved && aggExprs.forall(_.resolved) =>
        tryResolveHavingCondition(h, agg, selectedGroupByExprs, groupByExprs)

      case a if !a.childrenResolved => a // be sure all of the children are resolved.

      // Ensure group by expressions and aggregate expressions have been resolved.
      case Aggregate(GroupingAnalytics(selectedGroupByExprs, groupByExprs), aggExprs, child)
        if aggExprs.forall(_.resolved) =>
        constructAggregate(selectedGroupByExprs, groupByExprs, aggExprs, child)

      // We should make sure all expressions in condition have been resolved.
      case f @ Filter(cond, child) if hasGroupingFunction(cond) && cond.resolved =>
        val groupingExprs = findGroupingExprs(child)
        // The unresolved grouping id will be resolved by ResolveMissingReferences
        val newCond = replaceGroupingFunc(cond, groupingExprs, VirtualColumn.groupingIdAttribute)
        f.copy(condition = newCond)

      // We should make sure all [[SortOrder]]s have been resolved.
      case s @ Sort(order, _, child)
        if order.exists(hasGroupingFunction) && order.forall(_.resolved) =>
        val groupingExprs = findGroupingExprs(child)
        val gid = VirtualColumn.groupingIdAttribute
        // The unresolved grouping id will be resolved by ResolveMissingReferences
        val newOrder = order.map(replaceGroupingFunc(_, groupingExprs, gid).asInstanceOf[SortOrder])
        s.copy(order = newOrder)
    }
  }

  object ResolvePivot extends Rule[LogicalPlan] {
    def apply(plan: LogicalPlan): LogicalPlan = plan.resolveOperatorsWithPruning(
      _.containsPattern(PIVOT), ruleId) {
      case p: Pivot if !p.childrenResolved || !p.aggregates.forall(_.resolved)
        || (p.groupByExprsOpt.isDefined && !p.groupByExprsOpt.get.forall(_.resolved))
        || !p.pivotColumn.resolved || !p.pivotValues.forall(_.resolved) => p
      case Pivot(groupByExprsOpt, pivotColumn, pivotValues, aggregates, child) =>
        if (!RowOrdering.isOrderable(pivotColumn.dataType)) {
          throw QueryCompilationErrors.unorderablePivotColError(pivotColumn)
        }
        // Check all aggregate expressions.
        aggregates.foreach(checkValidAggregateExpression)
        // Check all pivot values are literal and match pivot column data type.
        val evalPivotValues = pivotValues.map { value =>
          val foldable = trimAliases(value).foldable
          if (!foldable) {
            throw QueryCompilationErrors.nonLiteralPivotValError(value)
          }
          if (!Cast.canCast(value.dataType, pivotColumn.dataType)) {
            throw QueryCompilationErrors.pivotValDataTypeMismatchError(value, pivotColumn)
          }
          Cast(value, pivotColumn.dataType, Some(conf.sessionLocalTimeZone)).eval(EmptyRow)
        }
        // Group-by expressions coming from SQL are implicit and need to be deduced.
        val groupByExprs = groupByExprsOpt.getOrElse {
          val pivotColAndAggRefs = pivotColumn.references ++ AttributeSet(aggregates)
          child.output.filterNot(pivotColAndAggRefs.contains)
        }
        val singleAgg = aggregates.size == 1
        def outputName(value: Expression, aggregate: Expression): String = {
          val stringValue = value match {
            case n: NamedExpression => n.name
            case _ =>
              val utf8Value =
                Cast(value, StringType, Some(conf.sessionLocalTimeZone)).eval(EmptyRow)
              Option(utf8Value).map(_.toString).getOrElse("null")
          }
          if (singleAgg) {
            stringValue
          } else {
            val suffix = aggregate match {
              case n: NamedExpression => n.name
              case _ => toPrettySQL(aggregate)
            }
            stringValue + "_" + suffix
          }
        }
        if (aggregates.forall(a => PivotFirst.supportsDataType(a.dataType))) {
          // Since evaluating |pivotValues| if statements for each input row can get slow this is an
          // alternate plan that instead uses two steps of aggregation.
          val namedAggExps: Seq[NamedExpression] = aggregates.map(a => Alias(a, a.sql)())
          val namedPivotCol = pivotColumn match {
            case n: NamedExpression => n
            case _ => Alias(pivotColumn, "__pivot_col")()
          }
          val bigGroup = groupByExprs :+ namedPivotCol
          val firstAgg = Aggregate(bigGroup, bigGroup ++ namedAggExps, child)
          val pivotAggs = namedAggExps.map { a =>
            Alias(PivotFirst(namedPivotCol.toAttribute, a.toAttribute, evalPivotValues)
              .toAggregateExpression()
            , "__pivot_" + a.sql)()
          }
          val groupByExprsAttr = groupByExprs.map(_.toAttribute)
          val secondAgg = Aggregate(groupByExprsAttr, groupByExprsAttr ++ pivotAggs, firstAgg)
          val pivotAggAttribute = pivotAggs.map(_.toAttribute)
          val pivotOutputs = pivotValues.zipWithIndex.flatMap { case (value, i) =>
            aggregates.zip(pivotAggAttribute).map { case (aggregate, pivotAtt) =>
              Alias(ExtractValue(pivotAtt, Literal(i), resolver), outputName(value, aggregate))()
            }
          }
          Project(groupByExprsAttr ++ pivotOutputs, secondAgg)
        } else {
          val pivotAggregates: Seq[NamedExpression] = pivotValues.flatMap { value =>
            def ifExpr(e: Expression) = {
              If(
                EqualNullSafe(
                  pivotColumn,
                  Cast(value, pivotColumn.dataType, Some(conf.sessionLocalTimeZone))),
                e, Literal(null))
            }
            aggregates.map { aggregate =>
              val filteredAggregate = aggregate.transformDown {
                // Assumption is the aggregate function ignores nulls. This is true for all current
                // AggregateFunction's with the exception of First and Last in their default mode
                // (which we handle) and possibly some Hive UDAF's.
                case First(expr, _) =>
                  First(ifExpr(expr), true)
                case Last(expr, _) =>
                  Last(ifExpr(expr), true)
                case a: ApproximatePercentile =>
                  // ApproximatePercentile takes two literals for accuracy and percentage which
                  // should not be wrapped by if-else.
                  a.withNewChildren(ifExpr(a.first) :: a.second :: a.third :: Nil)
                case a: AggregateFunction =>
                  a.withNewChildren(a.children.map(ifExpr))
              }.transform {
                // We are duplicating aggregates that are now computing a different value for each
                // pivot value.
                // TODO: Don't construct the physical container until after analysis.
                case ae: AggregateExpression => ae.copy(resultId = NamedExpression.newExprId)
              }
              Alias(filteredAggregate, outputName(value, aggregate))()
            }
          }
          Aggregate(groupByExprs, groupByExprs ++ pivotAggregates, child)
        }
    }

    // Support any aggregate expression that can appear in an Aggregate plan except Pandas UDF.
    // TODO: Support Pandas UDF.
    private def checkValidAggregateExpression(expr: Expression): Unit = expr match {
      case _: AggregateExpression => // OK and leave the argument check to CheckAnalysis.
      case expr: PythonUDF if PythonUDF.isGroupedAggPandasUDF(expr) =>
        throw QueryCompilationErrors.pandasUDFAggregateNotSupportedInPivotError()
      case e: Attribute =>
        throw QueryCompilationErrors.aggregateExpressionRequiredForPivotError(e.sql)
      case e => e.children.foreach(checkValidAggregateExpression)
    }
  }

  object ResolveUnpivot extends Rule[LogicalPlan] {
    def apply(plan: LogicalPlan): LogicalPlan = plan.resolveOperatorsWithPruning(
      _.containsPattern(UNPIVOT), ruleId) {

      // once children are resolved, we can determine values from ids and vice versa
      // if only either is given, and only AttributeReference are given
      case up @ Unpivot(Some(ids), None, _, _, _, _) if up.childrenResolved &&
        ids.forall(_.resolved) &&
        ids.forall(_.isInstanceOf[AttributeReference]) =>
        val idAttrs = AttributeSet(up.ids.get)
        val values = up.child.output.filterNot(idAttrs.contains)
        up.copy(values = Some(values.map(Seq(_))))
      case up @ Unpivot(None, Some(values), _, _, _, _) if up.childrenResolved &&
        values.forall(_.forall(_.resolved)) &&
        values.forall(_.forall(_.isInstanceOf[AttributeReference])) =>
        val valueAttrs = AttributeSet(up.values.get.flatten)
        val ids = up.child.output.filterNot(valueAttrs.contains)
        up.copy(ids = Some(ids))

      case up: Unpivot if !up.childrenResolved || !up.ids.exists(_.forall(_.resolved)) ||
        !up.values.exists(_.nonEmpty) || !up.values.exists(_.forall(_.forall(_.resolved))) ||
        !up.values.get.forall(_.length == up.valueColumnNames.length) ||
        !up.valuesTypeCoercioned => up

      // TypeCoercionBase.UnpivotCoercion determines valueType
      // and casts values once values are set and resolved
      case Unpivot(Some(ids), Some(values), aliases, variableColumnName, valueColumnNames, child) =>

        def toString(values: Seq[NamedExpression]): String =
          values.map(v => v.name).mkString("_")

        // construct unpivot expressions for Expand
        val exprs: Seq[Seq[Expression]] =
          values.zip(aliases.getOrElse(values.map(_ => None))).map {
            case (vals, Some(alias)) => (ids :+ Literal(alias)) ++ vals
            case (Seq(value), None) => (ids :+ Literal(value.name)) :+ value
            // there are more than one value in vals
            case (vals, None) => (ids :+ Literal(toString(vals))) ++ vals
          }

        // construct output attributes
        val variableAttr = AttributeReference(variableColumnName, StringType, nullable = false)()
        val valueAttrs = valueColumnNames.zipWithIndex.map {
          case (valueColumnName, idx) =>
            AttributeReference(
              valueColumnName,
              values.head(idx).dataType,
              values.map(_(idx)).exists(_.nullable))()
        }
        val output = (ids.map(_.toAttribute) :+ variableAttr) ++ valueAttrs

        // expand the unpivot expressions
        Expand(exprs, output, child)
    }
  }

  private def isResolvingView: Boolean = AnalysisContext.get.catalogAndNamespace.nonEmpty
  private def isReferredTempViewName(nameParts: Seq[String]): Boolean = {
    AnalysisContext.get.referredTempViewNames.exists { n =>
      (n.length == nameParts.length) && n.zip(nameParts).forall {
        case (a, b) => resolver(a, b)
      }
    }
  }

  // If we are resolving database objects (relations, functions, etc.) insides views, we may need to
  // expand single or multi-part identifiers with the current catalog and namespace of when the
  // view was created.
  private def expandIdentifier(nameParts: Seq[String]): Seq[String] = {
    if (!isResolvingView || isReferredTempViewName(nameParts)) return nameParts

    if (nameParts.length == 1) {
      AnalysisContext.get.catalogAndNamespace :+ nameParts.head
    } else if (catalogManager.isCatalogRegistered(nameParts.head)) {
      nameParts
    } else {
      AnalysisContext.get.catalogAndNamespace.head +: nameParts
    }
  }

  /**
   * Adds metadata columns to output for child relations when nodes are missing resolved attributes.
   *
   * References to metadata columns are resolved using columns from [[LogicalPlan.metadataOutput]],
   * but the relation's output does not include the metadata columns until the relation is replaced.
   * Unless this rule adds metadata to the relation's output, the analyzer will detect that nothing
   * produces the columns.
   *
   * This rule only adds metadata columns when a node is resolved but is missing input from its
   * children. This ensures that metadata columns are not added to the plan unless they are used. By
   * checking only resolved nodes, this ensures that * expansion is already done so that metadata
   * columns are not accidentally selected by *. This rule resolves operators downwards to avoid
   * projecting away metadata columns prematurely.
   */
  object AddMetadataColumns extends Rule[LogicalPlan] {

    import org.apache.spark.sql.catalyst.util._

    def apply(plan: LogicalPlan): LogicalPlan = plan.resolveOperatorsDownWithPruning(
      AlwaysProcess.fn, ruleId) {
      case hint: UnresolvedHint => hint
      // Add metadata output to all node types
      case node if node.children.nonEmpty && node.resolved && hasMetadataCol(node) =>
        val inputAttrs = AttributeSet(node.children.flatMap(_.output))
        val metaCols = getMetadataAttributes(node).filterNot(inputAttrs.contains)
        if (metaCols.isEmpty) {
          node
        } else {
          val newNode = addMetadataCol(node)
          // We should not change the output schema of the plan. We should project away the extra
          // metadata columns if necessary.
          if (newNode.sameOutput(node)) {
            newNode
          } else {
            Project(node.output, newNode)
          }
        }
    }

    private def getMetadataAttributes(plan: LogicalPlan): Seq[Attribute] = {
      plan.expressions.flatMap(_.collect {
        case a: Attribute if a.isMetadataCol => a
        case a: Attribute
          if plan.children.exists(c => c.metadataOutput.exists(_.exprId == a.exprId)) =>
          plan.children.collectFirst {
            case c if c.metadataOutput.exists(_.exprId == a.exprId) =>
              c.metadataOutput.find(_.exprId == a.exprId).get
          }.get
      })
    }

    private def hasMetadataCol(plan: LogicalPlan): Boolean = {
      plan.expressions.exists(_.exists {
        case a: Attribute =>
          // If an attribute is resolved before being labeled as metadata
          // (i.e. from the originating Dataset), we check with expression ID
          a.isMetadataCol ||
            plan.children.exists(c => c.metadataOutput.exists(_.exprId == a.exprId))
        case _ => false
      })
    }

    private def addMetadataCol(plan: LogicalPlan): LogicalPlan = plan match {
      case s: ExposesMetadataColumns => s.withMetadataColumns()
      case p: Project =>
        val newProj = p.copy(
          projectList = p.projectList ++ p.metadataOutput,
          child = addMetadataCol(p.child))
        newProj.copyTagsFrom(p)
        newProj
      case _ => plan.withNewChildren(plan.children.map(addMetadataCol))
    }
  }

  /**
   * Replaces unresolved relations (tables and views) with concrete relations from the catalog.
   */
  object ResolveRelations extends Rule[LogicalPlan] {
    // The current catalog and namespace may be different from when the view was created, we must
    // resolve the view logical plan here, with the catalog and namespace stored in view metadata.
    // This is done by keeping the catalog and namespace in `AnalysisContext`, and analyzer will
    // look at `AnalysisContext.catalogAndNamespace` when resolving relations with single-part name.
    // If `AnalysisContext.catalogAndNamespace` is non-empty, analyzer will expand single-part names
    // with it, instead of current catalog and namespace.
    private def resolveViews(plan: LogicalPlan): LogicalPlan = plan match {
      // The view's child should be a logical plan parsed from the `desc.viewText`, the variable
      // `viewText` should be defined, or else we throw an error on the generation of the View
      // operator.
      case view @ View(desc, isTempView, child) if !child.resolved =>
        // Resolve all the UnresolvedRelations and Views in the child.
        val newChild = AnalysisContext.withAnalysisContext(desc) {
          val nestedViewDepth = AnalysisContext.get.nestedViewDepth
          val maxNestedViewDepth = AnalysisContext.get.maxNestedViewDepth
          if (nestedViewDepth > maxNestedViewDepth) {
            throw QueryCompilationErrors.viewDepthExceedsMaxResolutionDepthError(
              desc.identifier, maxNestedViewDepth, view)
          }
          SQLConf.withExistingConf(View.effectiveSQLConf(desc.viewSQLConfigs, isTempView)) {
            executeSameContext(child)
          }
        }
        // Fail the analysis eagerly because outside AnalysisContext, the unresolved operators
        // inside a view maybe resolved incorrectly.
        checkAnalysis(newChild)
        view.copy(child = newChild)
      case p @ SubqueryAlias(_, view: View) =>
        p.copy(child = resolveViews(view))
      case _ => plan
    }

    private def unwrapRelationPlan(plan: LogicalPlan): LogicalPlan = {
      EliminateSubqueryAliases(plan) match {
        case v: View if v.isTempViewStoringAnalyzedPlan => v.child
        case other => other
      }
    }

    def apply(plan: LogicalPlan)
        : LogicalPlan = plan.resolveOperatorsUpWithPruning(AlwaysProcess.fn, ruleId) {
      case i @ InsertIntoStatement(table, _, _, _, _, _) if i.query.resolved =>
        val relation = table match {
          case u: UnresolvedRelation if !u.isStreaming =>
            resolveRelation(u).getOrElse(u)
          case other => other
        }

        // Inserting into a file-based temporary view is allowed.
        // (e.g., spark.read.parquet("path").createOrReplaceTempView("t").
        // Thus, we need to look at the raw plan if `relation` is a temporary view.
        unwrapRelationPlan(relation) match {
          case v: View =>
            throw QueryCompilationErrors.insertIntoViewNotAllowedError(v.desc.identifier, table)
          case other => i.copy(table = other)
        }

      // TODO (SPARK-27484): handle streaming write commands when we have them.
      case write: V2WriteCommand =>
        write.table match {
          case u: UnresolvedRelation if !u.isStreaming =>
            resolveRelation(u).map(unwrapRelationPlan).map {
              case v: View => throw QueryCompilationErrors.writeIntoViewNotAllowedError(
                v.desc.identifier, write)
              case r: DataSourceV2Relation => write.withNewTable(r)
              case u: UnresolvedCatalogRelation =>
                throw QueryCompilationErrors.writeIntoV1TableNotAllowedError(
                  u.tableMeta.identifier, write)
              case other =>
                throw QueryCompilationErrors.writeIntoTempViewNotAllowedError(
                  u.multipartIdentifier.quoted)
            }.getOrElse(write)
          case _ => write
        }

      case u: UnresolvedRelation =>
        resolveRelation(u).map(resolveViews).getOrElse(u)

      case r @ RelationTimeTravel(u: UnresolvedRelation, timestamp, version)
          if timestamp.forall(ts => ts.resolved && !SubqueryExpression.hasSubquery(ts)) =>
        resolveRelation(u, TimeTravelSpec.create(timestamp, version, conf)).getOrElse(r)

      case u @ UnresolvedTable(identifier, cmd, relationTypeMismatchHint) =>
        lookupTableOrView(identifier).map {
          case v: ResolvedPersistentView =>
            val nameParts = v.catalog.name() +: v.identifier.asMultipartIdentifier
            throw QueryCompilationErrors.expectTableNotViewError(
              nameParts, isTemp = false, cmd, relationTypeMismatchHint, u)
          case _: ResolvedTempView =>
            throw QueryCompilationErrors.expectTableNotViewError(
              identifier, isTemp = true, cmd, relationTypeMismatchHint, u)
          case table => table
        }.getOrElse(u)

      case u @ UnresolvedView(identifier, cmd, allowTemp, relationTypeMismatchHint) =>
        lookupTableOrView(identifier, viewOnly = true).map {
          case _: ResolvedTempView if !allowTemp =>
            throw QueryCompilationErrors.expectViewNotTempViewError(identifier, cmd, u)
          case t: ResolvedTable =>
            throw QueryCompilationErrors.expectViewNotTableError(
              t, cmd, relationTypeMismatchHint, u)
          case other => other
        }.getOrElse(u)

      case u @ UnresolvedTableOrView(identifier, cmd, allowTempView) =>
        lookupTableOrView(identifier).map {
          case _: ResolvedTempView if !allowTempView =>
            throw QueryCompilationErrors.expectTableOrPermanentViewNotTempViewError(
              identifier, cmd, u)
          case other => other
        }.getOrElse(u)
    }

    private def lookupTempView(identifier: Seq[String]): Option[TemporaryViewRelation] = {
      // We are resolving a view and this name is not a temp view when that view was created. We
      // return None earlier here.
      if (isResolvingView && !isReferredTempViewName(identifier)) return None
      v1SessionCatalog.getRawLocalOrGlobalTempView(identifier)
    }

    private def resolveTempView(
        identifier: Seq[String],
        isStreaming: Boolean = false,
        isTimeTravel: Boolean = false): Option[LogicalPlan] = {
      lookupTempView(identifier).map { v =>
        val tempViewPlan = v1SessionCatalog.getTempViewRelation(v)
        if (isStreaming && !tempViewPlan.isStreaming) {
          throw QueryCompilationErrors.readNonStreamingTempViewError(identifier.quoted)
        }
        if (isTimeTravel) {
          val target = if (tempViewPlan.isStreaming) "streams" else "views"
          throw QueryCompilationErrors.timeTravelUnsupportedError(target)
        }
        tempViewPlan
      }
    }

    /**
     * Resolves relations to `ResolvedTable` or `Resolved[Temp/Persistent]View`. This is
     * for resolving DDL and misc commands.
     */
    private def lookupTableOrView(
        identifier: Seq[String],
        viewOnly: Boolean = false): Option[LogicalPlan] = {
      lookupTempView(identifier).map { tempView =>
        ResolvedTempView(identifier.asIdentifier, tempView.tableMeta.schema)
      }.orElse {
        expandIdentifier(identifier) match {
          case CatalogAndIdentifier(catalog, ident) =>
            if (viewOnly && !CatalogV2Util.isSessionCatalog(catalog)) {
              throw QueryCompilationErrors.catalogOperationNotSupported(catalog, "views")
            }
            CatalogV2Util.loadTable(catalog, ident).map {
              case v1Table: V1Table if CatalogV2Util.isSessionCatalog(catalog) &&
                v1Table.v1Table.tableType == CatalogTableType.VIEW =>
                val v1Ident = v1Table.catalogTable.identifier
                val v2Ident = Identifier.of(v1Ident.database.toArray, v1Ident.identifier)
                ResolvedPersistentView(catalog, v2Ident, v1Table.catalogTable.schema)
              case table =>
                ResolvedTable.create(catalog.asTableCatalog, ident, table)
            }
          case _ => None
        }
      }
    }

    private def createRelation(
        catalog: CatalogPlugin,
        ident: Identifier,
        table: Option[Table],
        options: CaseInsensitiveStringMap,
        isStreaming: Boolean): Option[LogicalPlan] = {
      table.map {
        case v1Table: V1Table if CatalogV2Util.isSessionCatalog(catalog) =>
          if (isStreaming) {
            if (v1Table.v1Table.tableType == CatalogTableType.VIEW) {
              throw QueryCompilationErrors.permanentViewNotSupportedByStreamingReadingAPIError(
                ident.quoted)
            }
            SubqueryAlias(
              catalog.name +: ident.asMultipartIdentifier,
              UnresolvedCatalogRelation(v1Table.v1Table, options, isStreaming = true))
          } else {
            v1SessionCatalog.getRelation(v1Table.v1Table, options)
          }

        case table =>
          if (isStreaming) {
            val v1Fallback = table match {
              case withFallback: V2TableWithV1Fallback =>
                Some(UnresolvedCatalogRelation(withFallback.v1Table, isStreaming = true))
              case _ => None
            }
            SubqueryAlias(
              catalog.name +: ident.asMultipartIdentifier,
              StreamingRelationV2(None, table.name, table, options, table.schema.toAttributes,
                Some(catalog), Some(ident), v1Fallback))
          } else {
            SubqueryAlias(
              catalog.name +: ident.asMultipartIdentifier,
              DataSourceV2Relation.create(table, Some(catalog), Some(ident), options))
          }
      }
    }

    /**
     * Resolves relations to v1 relation if it's a v1 table from the session catalog, or to v2
     * relation. This is for resolving DML commands and SELECT queries.
     */
    private def resolveRelation(
        u: UnresolvedRelation,
        timeTravelSpec: Option[TimeTravelSpec] = None): Option[LogicalPlan] = {
      resolveTempView(u.multipartIdentifier, u.isStreaming, timeTravelSpec.isDefined).orElse {
        expandIdentifier(u.multipartIdentifier) match {
          case CatalogAndIdentifier(catalog, ident) =>
            val key = ((catalog.name +: ident.namespace :+ ident.name).toSeq, timeTravelSpec)
            AnalysisContext.get.relationCache.get(key).map(_.transform {
              case multi: MultiInstanceRelation =>
                val newRelation = multi.newInstance()
                newRelation.copyTagsFrom(multi)
                newRelation
            }).orElse {
              val table = CatalogV2Util.loadTable(catalog, ident, timeTravelSpec)
              val loaded = createRelation(catalog, ident, table, u.options, u.isStreaming)
              loaded.foreach(AnalysisContext.get.relationCache.update(key, _))
              loaded
            }
          case _ => None
        }
      }
    }
  }

  object ResolveInsertInto extends Rule[LogicalPlan] {
    override def apply(plan: LogicalPlan): LogicalPlan = plan.resolveOperatorsWithPruning(
      AlwaysProcess.fn, ruleId) {
      case i @ InsertIntoStatement(r: DataSourceV2Relation, _, _, _, _, _)
          if i.query.resolved && i.userSpecifiedCols.isEmpty =>
        // ifPartitionNotExists is append with validation, but validation is not supported
        if (i.ifPartitionNotExists) {
          throw QueryCompilationErrors.unsupportedIfNotExistsError(r.table.name)
        }

        val partCols = partitionColumnNames(r.table)
        validatePartitionSpec(partCols, i.partitionSpec)

        val staticPartitions = i.partitionSpec.filter(_._2.isDefined).mapValues(_.get).toMap
        val query = addStaticPartitionColumns(r, i.query, staticPartitions)

        if (!i.overwrite) {
          AppendData.byPosition(r, query)
        } else if (conf.partitionOverwriteMode == PartitionOverwriteMode.DYNAMIC) {
          OverwritePartitionsDynamic.byPosition(r, query)
        } else {
          OverwriteByExpression.byPosition(r, query, staticDeleteExpression(r, staticPartitions))
        }
    }

    private def partitionColumnNames(table: Table): Seq[String] = {
      // get partition column names. in v2, partition columns are columns that are stored using an
      // identity partition transform because the partition values and the column values are
      // identical. otherwise, partition values are produced by transforming one or more source
      // columns and cannot be set directly in a query's PARTITION clause.
      table.partitioning.flatMap {
        case IdentityTransform(FieldReference(Seq(name))) => Some(name)
        case _ => None
      }
    }

    private def validatePartitionSpec(
        partitionColumnNames: Seq[String],
        partitionSpec: Map[String, Option[String]]): Unit = {
      // check that each partition name is a partition column. otherwise, it is not valid
      partitionSpec.keySet.foreach { partitionName =>
        partitionColumnNames.find(name => conf.resolver(name, partitionName)) match {
          case Some(_) =>
          case None =>
            throw QueryCompilationErrors.nonPartitionColError(partitionName)
        }
      }
    }

    private def addStaticPartitionColumns(
        relation: DataSourceV2Relation,
        query: LogicalPlan,
        staticPartitions: Map[String, String]): LogicalPlan = {

      if (staticPartitions.isEmpty) {
        query

      } else {
        // add any static value as a literal column
        val withStaticPartitionValues = {
          // for each static name, find the column name it will replace and check for unknowns.
          val outputNameToStaticName = staticPartitions.keySet.map(staticName =>
            relation.output.find(col => conf.resolver(col.name, staticName)) match {
              case Some(attr) =>
                attr.name -> staticName
              case _ =>
                throw QueryCompilationErrors.missingStaticPartitionColumn(staticName)
            }).toMap

          val queryColumns = query.output.iterator

          // for each output column, add the static value as a literal, or use the next input
          // column. this does not fail if input columns are exhausted and adds remaining columns
          // at the end. both cases will be caught by ResolveOutputRelation and will fail the
          // query with a helpful error message.
          relation.output.flatMap { col =>
            outputNameToStaticName.get(col.name).flatMap(staticPartitions.get) match {
              case Some(staticValue) =>
                // SPARK-30844: try our best to follow StoreAssignmentPolicy for static partition
                // values but not completely follow because we can't do static type checking due to
                // the reason that the parser has erased the type info of static partition values
                // and converted them to string.
                val cast = Cast(Literal(staticValue), col.dataType, ansiEnabled = true)
                cast.setTagValue(Cast.BY_TABLE_INSERTION, ())
                Some(Alias(cast, col.name)())
              case _ if queryColumns.hasNext =>
                Some(queryColumns.next)
              case _ =>
                None
            }
          } ++ queryColumns
        }

        Project(withStaticPartitionValues, query)
      }
    }

    private def staticDeleteExpression(
        relation: DataSourceV2Relation,
        staticPartitions: Map[String, String]): Expression = {
      if (staticPartitions.isEmpty) {
        Literal(true)
      } else {
        staticPartitions.map { case (name, value) =>
          relation.output.find(col => conf.resolver(col.name, name)) match {
            case Some(attr) =>
              // the delete expression must reference the table's column names, but these attributes
              // are not available when CheckAnalysis runs because the relation is not a child of
              // the logical operation. instead, expressions are resolved after
              // ResolveOutputRelation runs, using the query's column names that will match the
              // table names at that point. because resolution happens after a future rule, create
              // an UnresolvedAttribute.
              EqualNullSafe(
                UnresolvedAttribute.quoted(attr.name),
                Cast(Literal(value), attr.dataType))
            case None =>
              throw QueryCompilationErrors.missingStaticPartitionColumn(name)
          }
        }.reduce(And)
      }
    }
  }

  /**
   * Replaces [[UnresolvedAttribute]]s with concrete [[AttributeReference]]s from
   * a logical plan node's children.
   */
  object ResolveReferences extends Rule[LogicalPlan] {

    /** Return true if there're conflicting attributes among children's outputs of a plan */
    def hasConflictingAttrs(p: LogicalPlan): Boolean = {
      p.children.length > 1 && {
        // Note that duplicated attributes are allowed within a single node,
        // e.g., df.select($"a", $"a"), so we should only check conflicting
        // attributes between nodes.
        val uniqueAttrs = mutable.HashSet[ExprId]()
        p.children.head.outputSet.foreach(a => uniqueAttrs.add(a.exprId))
        p.children.tail.exists { child =>
          val uniqueSize = uniqueAttrs.size
          val childSize = child.outputSet.size
          child.outputSet.foreach(a => uniqueAttrs.add(a.exprId))
          uniqueSize + childSize > uniqueAttrs.size
        }
      }
    }

    def apply(plan: LogicalPlan): LogicalPlan = plan.resolveOperatorsUpWithPruning(
      AlwaysProcess.fn, ruleId) {
      case p: LogicalPlan if !p.childrenResolved => p

      // Wait for the rule `DeduplicateRelations` to resolve conflicting attrs first.
      case p: LogicalPlan if hasConflictingAttrs(p) => p

      // If the projection list contains Stars, expand it.
      case p: Project if containsStar(p.projectList) =>
        p.copy(projectList = buildExpandedProjectList(p.projectList, p.child))
      // If the aggregate function argument contains Stars, expand it.
      case a: Aggregate if containsStar(a.aggregateExpressions) =>
        if (a.groupingExpressions.exists(_.isInstanceOf[UnresolvedOrdinal])) {
          throw QueryCompilationErrors.starNotAllowedWhenGroupByOrdinalPositionUsedError()
        } else {
          a.copy(aggregateExpressions = buildExpandedProjectList(a.aggregateExpressions, a.child))
        }
      case g: Generate if containsStar(g.generator.children) =>
        throw QueryCompilationErrors.invalidStarUsageError("explode/json_tuple/UDTF",
          extractStar(g.generator.children))
      // If the Unpivot ids or values contain Stars, expand them.
      case up: Unpivot if up.ids.exists(containsStar) ||
        // Only expand Stars in one-dimensional values
        up.values.exists(values => values.exists(_.length == 1) && values.exists(containsStar)) =>
        up.copy(
          ids = up.ids.map(buildExpandedProjectList(_, up.child)),
          // The inner exprs in Option[[exprs] is one-dimensional, e.g. Optional[[["*"]]].
          // The single NamedExpression turns into multiple, which we here have to turn into
          // Optional[[["col1"], ["col2"]]]
          values = up.values.map(_.flatMap(buildExpandedProjectList(_, up.child)).map(Seq(_)))
        )

      case u @ Union(children, _, _)
        // if there are duplicate output columns, give them unique expr ids
          if children.exists(c => c.output.map(_.exprId).distinct.length < c.output.length) =>
        val newChildren = children.map { c =>
          if (c.output.map(_.exprId).distinct.length < c.output.length) {
            val existingExprIds = mutable.HashSet[ExprId]()
            val projectList = c.output.map { attr =>
              if (existingExprIds.contains(attr.exprId)) {
                // replace non-first duplicates with aliases and tag them
                val newMetadata = new MetadataBuilder().withMetadata(attr.metadata)
                  .putNull("__is_duplicate").build()
                Alias(attr, attr.name)(explicitMetadata = Some(newMetadata))
              } else {
                // leave first duplicate alone
                existingExprIds.add(attr.exprId)
                attr
              }
            }
            Project(projectList, c)
          } else {
            c
          }
        }
        u.withNewChildren(newChildren)

      // When resolve `SortOrder`s in Sort based on child, don't report errors as
      // we still have chance to resolve it based on its descendants
      case s @ Sort(ordering, global, child) if child.resolved && !s.resolved =>
        val newOrdering =
          ordering.map(order => resolveExpressionByPlanOutput(order, child).asInstanceOf[SortOrder])
        Sort(newOrdering, global, child)

      // A special case for Generate, because the output of Generate should not be resolved by
      // ResolveReferences. Attributes in the output will be resolved by ResolveGenerate.
      case g @ Generate(generator, _, _, _, _, _) if generator.resolved => g

      case g @ Generate(generator, join, outer, qualifier, output, child) =>
        val newG = resolveExpressionByPlanOutput(generator, child, throws = true)
        if (newG.fastEquals(generator)) {
          g
        } else {
          Generate(newG.asInstanceOf[Generator], join, outer, qualifier, output, child)
        }

      // Skips plan which contains deserializer expressions, as they should be resolved by another
      // rule: ResolveDeserializer.
      case plan if containsDeserializer(plan.expressions) => plan

      // SPARK-31670: Resolve Struct field in groupByExpressions and aggregateExpressions
      // with CUBE/ROLLUP will be wrapped with alias like Alias(GetStructField, name) with
      // different ExprId. This cause aggregateExpressions can't be replaced by expanded
      // groupByExpressions in `ResolveGroupingAnalytics.constructAggregateExprs()`, we trim
      // unnecessary alias of GetStructField here.
      case a: Aggregate =>
        val planForResolve = a.child match {
          // SPARK-25942: Resolves aggregate expressions with `AppendColumns`'s children, instead of
          // `AppendColumns`, because `AppendColumns`'s serializer might produce conflict attribute
          // names leading to ambiguous references exception.
          case appendColumns: AppendColumns => appendColumns
          case _ => a
        }

        val resolvedGroupingExprs = a.groupingExpressions
          .map(resolveExpressionByPlanChildren(_, planForResolve))
          .map(trimTopLevelGetStructFieldAlias)

        val resolvedAggExprs = a.aggregateExpressions
          .map(resolveExpressionByPlanChildren(_, planForResolve))
            .map(_.asInstanceOf[NamedExpression])

        a.copy(resolvedGroupingExprs, resolvedAggExprs, a.child)

      case o: OverwriteByExpression if o.table.resolved =>
        // The delete condition of `OverwriteByExpression` will be passed to the table
        // implementation and should be resolved based on the table schema.
        o.copy(deleteExpr = resolveExpressionByPlanOutput(o.deleteExpr, o.table))

      case m @ MergeIntoTable(targetTable, sourceTable, _, _, _, _)
        if !m.resolved && targetTable.resolved && sourceTable.resolved =>

        EliminateSubqueryAliases(targetTable) match {
          case r: NamedRelation if r.skipSchemaResolution =>
            // Do not resolve the expression if the target table accepts any schema.
            // This allows data sources to customize their own resolution logic using
            // custom resolution rules.
            m

          case _ =>
            val newMatchedActions = m.matchedActions.map {
              case DeleteAction(deleteCondition) =>
                val resolvedDeleteCondition = deleteCondition.map(
                  resolveExpressionByPlanChildren(_, m))
                DeleteAction(resolvedDeleteCondition)
              case UpdateAction(updateCondition, assignments) =>
                val resolvedUpdateCondition = updateCondition.map(
                  resolveExpressionByPlanChildren(_, m))
                UpdateAction(
                  resolvedUpdateCondition,
                  // The update value can access columns from both target and source tables.
                  resolveAssignments(assignments, m, MergeResolvePolicy.BOTH))
              case UpdateStarAction(updateCondition) =>
                val assignments = targetTable.output.map { attr =>
                  Assignment(attr, UnresolvedAttribute(Seq(attr.name)))
                }
                UpdateAction(
                  updateCondition.map(resolveExpressionByPlanChildren(_, m)),
                  // For UPDATE *, the value must be from source table.
                  resolveAssignments(assignments, m, MergeResolvePolicy.SOURCE))
              case o => o
            }
            val newNotMatchedActions = m.notMatchedActions.map {
              case InsertAction(insertCondition, assignments) =>
                // The insert action is used when not matched, so its condition and value can only
                // access columns from the source table.
                val resolvedInsertCondition = insertCondition.map(
                  resolveExpressionByPlanOutput(_, m.sourceTable))
                InsertAction(
                  resolvedInsertCondition,
                  resolveAssignments(assignments, m, MergeResolvePolicy.SOURCE))
              case InsertStarAction(insertCondition) =>
                // The insert action is used when not matched, so its condition and value can only
                // access columns from the source table.
                val resolvedInsertCondition = insertCondition.map(
                  resolveExpressionByPlanOutput(_, m.sourceTable))
                val assignments = targetTable.output.map { attr =>
                  Assignment(attr, UnresolvedAttribute(Seq(attr.name)))
                }
                InsertAction(
                  resolvedInsertCondition,
                  resolveAssignments(assignments, m, MergeResolvePolicy.SOURCE))
              case o => o
            }
            val newNotMatchedBySourceActions = m.notMatchedBySourceActions.map {
              case DeleteAction(deleteCondition) =>
                val resolvedDeleteCondition = deleteCondition.map(
                  resolveExpressionByPlanOutput(_, targetTable))
                DeleteAction(resolvedDeleteCondition)
              case UpdateAction(updateCondition, assignments) =>
                val resolvedUpdateCondition = updateCondition.map(
                  resolveExpressionByPlanOutput(_, targetTable))
                UpdateAction(
                  resolvedUpdateCondition,
                  // The update value can access columns from the target table only.
                  resolveAssignments(assignments, m, MergeResolvePolicy.TARGET))
              case o => o
            }

            val resolvedMergeCondition = resolveExpressionByPlanChildren(m.mergeCondition, m)
            m.copy(mergeCondition = resolvedMergeCondition,
              matchedActions = newMatchedActions,
              notMatchedActions = newNotMatchedActions,
              notMatchedBySourceActions = newNotMatchedBySourceActions)
        }

      // Skip the having clause here, this will be handled in ResolveAggregateFunctions.
      case h: UnresolvedHaving => h

      case q: LogicalPlan =>
        logTrace(s"Attempting to resolve ${q.simpleString(conf.maxToStringFields)}")
        q.mapExpressions(resolveExpressionByPlanChildren(_, q))
    }

    private object MergeResolvePolicy extends Enumeration {
      val BOTH, SOURCE, TARGET = Value
    }

    def resolveAssignments(
        assignments: Seq[Assignment],
        mergeInto: MergeIntoTable,
        resolvePolicy: MergeResolvePolicy.Value): Seq[Assignment] = {
      assignments.map { assign =>
        val resolvedKey = assign.key match {
          case c if !c.resolved =>
            resolveMergeExprOrFail(c, Project(Nil, mergeInto.targetTable))
          case o => o
        }
        val resolvedValue = assign.value match {
          case c if !c.resolved =>
            val resolvePlan = resolvePolicy match {
              case MergeResolvePolicy.BOTH => mergeInto
              case MergeResolvePolicy.SOURCE => Project(Nil, mergeInto.sourceTable)
              case MergeResolvePolicy.TARGET => Project(Nil, mergeInto.targetTable)
            }
            resolveMergeExprOrFail(c, resolvePlan)
          case o => o
        }
        Assignment(resolvedKey, resolvedValue)
      }
    }

    private def resolveMergeExprOrFail(e: Expression, p: LogicalPlan): Expression = {
      val resolved = resolveExpressionByPlanChildren(e, p)
      resolved.references.filter { attribute: Attribute =>
        !attribute.resolved &&
          // We exclude attribute references named "DEFAULT" from consideration since they are
          // handled exclusively by the ResolveDefaultColumns analysis rule. That rule checks the
          // MERGE command for such references and either replaces each one with a corresponding
          // value, or returns a custom error message.
          normalizeFieldName(attribute.name) != normalizeFieldName(CURRENT_DEFAULT_COLUMN_NAME)
      }.foreach { a =>
        // Note: This will throw error only on unresolved attribute issues,
        // not other resolution errors like mismatched data types.
        val cols = p.inputSet.toSeq.map(_.sql).mkString(", ")
        a.failAnalysis(
          errorClass = "_LEGACY_ERROR_TEMP_2309",
          messageParameters = Map(
            "sqlExpr" -> a.sql,
            "cols" -> cols))
      }
      resolved
    }

    // This method is used to trim groupByExpressions/selectedGroupByExpressions's top-level
    // GetStructField Alias. Since these expression are not NamedExpression originally,
    // we are safe to trim top-level GetStructField Alias.
    def trimTopLevelGetStructFieldAlias(e: Expression): Expression = {
      e match {
        case Alias(s: GetStructField, _) => s
        case other => other
      }
    }

    // Expand the star expression using the input plan first. If failed, try resolve
    // the star expression using the outer query plan and wrap the resolved attributes
    // in outer references. Otherwise throw the original exception.
    private def expand(s: Star, plan: LogicalPlan): Seq[NamedExpression] = {
      withPosition(s) {
        try {
          s.expand(plan, resolver)
        } catch {
          case e: AnalysisException =>
            AnalysisContext.get.outerPlan.map {
              // Only Project and Aggregate can host star expressions.
              case u @ (_: Project | _: Aggregate) =>
                Try(s.expand(u.children.head, resolver)) match {
                  case Success(expanded) => expanded.map(wrapOuterReference(_))
                  case Failure(_) => throw e
                }
              // Do not use the outer plan to resolve the star expression
              // since the star usage is invalid.
              case _ => throw e
            }.getOrElse { throw e }
        }
      }
    }

    /**
     * Build a project list for Project/Aggregate and expand the star if possible
     */
    private def buildExpandedProjectList(
      exprs: Seq[NamedExpression],
      child: LogicalPlan): Seq[NamedExpression] = {
      exprs.flatMap {
        // Using Dataframe/Dataset API: testData2.groupBy($"a", $"b").agg($"*")
        case s: Star => expand(s, child)
        // Using SQL API without running ResolveAlias: SELECT * FROM testData2 group by a, b
        case UnresolvedAlias(s: Star, _) => expand(s, child)
        case o if containsStar(o :: Nil) => expandStarExpression(o, child) :: Nil
        case o => o :: Nil
      }.map(_.asInstanceOf[NamedExpression])
    }

    /**
     * Returns true if `exprs` contains a [[Star]].
     */
    def containsStar(exprs: Seq[Expression]): Boolean =
      exprs.exists(_.collect { case _: Star => true }.nonEmpty)

    private def extractStar(exprs: Seq[Expression]): Seq[Star] =
      exprs.flatMap(_.collect { case s: Star => s })

    /**
     * Expands the matching attribute.*'s in `child`'s output.
     */
    def expandStarExpression(expr: Expression, child: LogicalPlan): Expression = {
      expr.transformUp {
        case f1: UnresolvedFunction if containsStar(f1.arguments) =>
          // SPECIAL CASE: We want to block count(tblName.*) because in spark, count(tblName.*) will
          // be expanded while count(*) will be converted to count(1). They will produce different
          // results and confuse users if there is any null values. For count(t1.*, t2.*), it is
          // still allowed, since it's well-defined in spark.
          if (!conf.allowStarWithSingleTableIdentifierInCount &&
              f1.nameParts == Seq("count") &&
              f1.arguments.length == 1) {
            f1.arguments.foreach {
              case u: UnresolvedStar if u.isQualifiedByTable(child, resolver) =>
                throw QueryCompilationErrors
                  .singleTableStarInCountNotAllowedError(u.target.get.mkString("."))
              case _ => // do nothing
            }
          }
          f1.copy(arguments = f1.arguments.flatMap {
            case s: Star => expand(s, child)
            case o => o :: Nil
          })
        case c: CreateNamedStruct if containsStar(c.valExprs) =>
          val newChildren = c.children.grouped(2).flatMap {
            case Seq(k, s : Star) => CreateStruct(expand(s, child)).children
            case kv => kv
          }
          c.copy(children = newChildren.toList )
        case c: CreateArray if containsStar(c.children) =>
          c.copy(children = c.children.flatMap {
            case s: Star => expand(s, child)
            case o => o :: Nil
          })
        case p: Murmur3Hash if containsStar(p.children) =>
          p.copy(children = p.children.flatMap {
            case s: Star => expand(s, child)
            case o => o :: Nil
          })
        case p: XxHash64 if containsStar(p.children) =>
          p.copy(children = p.children.flatMap {
            case s: Star => expand(s, child)
            case o => o :: Nil
          })
        // count(*) has been replaced by count(1)
        case o if containsStar(o.children) =>
          throw QueryCompilationErrors.invalidStarUsageError(s"expression '${o.prettyName}'",
            extractStar(o.children))
      }
    }
  }

<<<<<<< HEAD
  /**
   * The first phase to resolve lateral column alias. See comments in
   * [[ResolveLateralColumnAliasReference]] for more detailed explanation.
   */
  object WrapLateralColumnAliasReference extends Rule[LogicalPlan] {
    import ResolveLateralColumnAliasReference.AliasEntry

    private def insertIntoAliasMap(
        a: Alias,
        idx: Int,
        aliasMap: CaseInsensitiveMap[Seq[AliasEntry]]): CaseInsensitiveMap[Seq[AliasEntry]] = {
      val prevAliases = aliasMap.getOrElse(a.name, Seq.empty[AliasEntry])
      aliasMap + (a.name -> (prevAliases :+ AliasEntry(a, idx)))
    }

    /**
     * Use the given lateral alias to resolve the unresolved attribute with the name parts.
     *
     * Construct a dummy plan with the given lateral alias as project list, use the output of the
     * plan to resolve.
     * @return The resolved [[LateralColumnAliasReference]] if succeeds. None if fails to resolve.
     */
    private def resolveByLateralAlias(
        nameParts: Seq[String], lateralAlias: Alias): Option[LateralColumnAliasReference] = {
      val resolvedAttr = resolveExpressionByPlanOutput(
        expr = UnresolvedAttribute(nameParts),
        plan = LocalRelation(Seq(lateralAlias.toAttribute)),
        throws = false
      ).asInstanceOf[NamedExpression]
      if (resolvedAttr.resolved) {
        Some(LateralColumnAliasReference(resolvedAttr, nameParts, lateralAlias.toAttribute))
      } else {
        None
      }
    }

    /**
     * Recognize all the attributes in the given expression that reference lateral column aliases
     * by looking up the alias map. Resolve these attributes and replace by wrapping with
     * [[LateralColumnAliasReference]].
     *
     * @param currentPlan Because lateral alias has lower resolution priority than table columns,
     *                    the current plan is needed to first try resolving the attribute by its
     *                    children
     */
    private def wrapLCARef(
        e: NamedExpression,
        currentPlan: LogicalPlan,
        aliasMap: CaseInsensitiveMap[Seq[AliasEntry]]): NamedExpression = {
      e.transformWithPruning(_.containsAnyPattern(UNRESOLVED_ATTRIBUTE, OUTER_REFERENCE)) {
        case u: UnresolvedAttribute if aliasMap.contains(u.nameParts.head) &&
          resolveExpressionByPlanChildren(u, currentPlan).isInstanceOf[UnresolvedAttribute] =>
          val aliases = aliasMap.get(u.nameParts.head).get
          aliases.size match {
            case n if n > 1 =>
              throw QueryCompilationErrors.ambiguousLateralColumnAliasError(u.name, n)
            case n if n == 1 && aliases.head.alias.resolved =>
              // Only resolved alias can be the lateral column alias
              // The lateral alias can be a struct and have nested field, need to construct
              // a dummy plan to resolve the expression
              resolveByLateralAlias(u.nameParts, aliases.head.alias).getOrElse(u)
            case _ => u
          }
        case o: OuterReference
          if aliasMap.contains(
            o.getTagValue(ResolveLateralColumnAliasReference.NAME_PARTS_FROM_UNRESOLVED_ATTR)
              .map(_.head)
              .getOrElse(o.name)) =>
          // handle OuterReference exactly same as UnresolvedAttribute
          val nameParts = o
            .getTagValue(ResolveLateralColumnAliasReference.NAME_PARTS_FROM_UNRESOLVED_ATTR)
            .getOrElse(Seq(o.name))
          val aliases = aliasMap.get(nameParts.head).get
          aliases.size match {
            case n if n > 1 =>
              throw QueryCompilationErrors.ambiguousLateralColumnAliasError(nameParts, n)
            case n if n == 1 && aliases.head.alias.resolved =>
              resolveByLateralAlias(nameParts, aliases.head.alias).getOrElse(o)
            case _ => o
          }
      }.asInstanceOf[NamedExpression]
    }

    override def apply(plan: LogicalPlan): LogicalPlan = {
      if (!conf.getConf(SQLConf.LATERAL_COLUMN_ALIAS_IMPLICIT_ENABLED)) {
        plan
      } else {
        plan.resolveOperatorsUpWithPruning(
          _.containsAnyPattern(UNRESOLVED_ATTRIBUTE, OUTER_REFERENCE), ruleId) {
          case p @ Project(projectList, _) if p.childrenResolved
            && !ResolveReferences.containsStar(projectList)
            && projectList.exists(_.containsAnyPattern(UNRESOLVED_ATTRIBUTE, OUTER_REFERENCE)) =>
            var aliasMap = CaseInsensitiveMap(Map[String, Seq[AliasEntry]]())
            val newProjectList = projectList.zipWithIndex.map {
              case (a: Alias, idx) =>
                val lcaWrapped = wrapLCARef(a, p, aliasMap).asInstanceOf[Alias]
                // Insert the LCA-resolved alias instead of the unresolved one into map. If it is
                // resolved, it can be referenced as LCA by later expressions (chaining).
                // Unresolved Alias is also added to the map to perform ambiguous name check, but
                // only resolved alias can be LCA.
                aliasMap = insertIntoAliasMap(lcaWrapped, idx, aliasMap)
                lcaWrapped
              case (e, _) =>
                wrapLCARef(e, p, aliasMap)
            }
            p.copy(projectList = newProjectList)

          // Implementation notes:
          // In Aggregate, introducing and wrapping this resolved leaf expression
          // LateralColumnAliasReference is especially needed because it needs an accurate condition
          // to trigger adding a Project above and extracting and pushing down aggregate functions
          // or grouping expressions. Such operation can only be done once. With this
          // LateralColumnAliasReference, that condition can simply be when the whole Aggregate is
          // resolved. Otherwise, it can't tell if all aggregate functions are created and
          // resolved so that it can start the extraction, because the lateral alias reference is
          // unresolved and can be the argument to functions, blocking the resolution of functions.
          case agg @ Aggregate(_, aggExprs, _) if agg.childrenResolved
              && !ResolveReferences.containsStar(aggExprs)
              && aggExprs.exists(_.containsAnyPattern(UNRESOLVED_ATTRIBUTE, OUTER_REFERENCE)) =>

            var aliasMap = CaseInsensitiveMap(Map[String, Seq[AliasEntry]]())
            val newAggExprs = aggExprs.zipWithIndex.map {
              case (a: Alias, idx) =>
                val lcaWrapped = wrapLCARef(a, agg, aliasMap).asInstanceOf[Alias]
                aliasMap = insertIntoAliasMap(lcaWrapped, idx, aliasMap)
                lcaWrapped
              case (e, _) =>
                wrapLCARef(e, agg, aliasMap)
            }
            agg.copy(aggregateExpressions = newAggExprs)
        }
      }
    }
  }

=======
>>>>>>> d3e7d8ff
  private def containsDeserializer(exprs: Seq[Expression]): Boolean = {
    exprs.exists(_.exists(_.isInstanceOf[UnresolvedDeserializer]))
  }

  // support CURRENT_DATE, CURRENT_TIMESTAMP, and grouping__id
  private val literalFunctions: Seq[(String, () => Expression, Expression => String)] = Seq(
    (CurrentDate().prettyName, () => CurrentDate(), toPrettySQL(_)),
    (CurrentTimestamp().prettyName, () => CurrentTimestamp(), toPrettySQL(_)),
    (CurrentUser().prettyName, () => CurrentUser(), toPrettySQL),
    ("user", () => CurrentUser(), toPrettySQL),
    (VirtualColumn.hiveGroupingIdName, () => GroupingID(Nil), _ => VirtualColumn.hiveGroupingIdName)
  )

  /**
   * Literal functions do not require the user to specify braces when calling them
   * When an attributes is not resolvable, we try to resolve it as a literal function.
   */
  private def resolveLiteralFunction(nameParts: Seq[String]): Option[NamedExpression] = {
    if (nameParts.length != 1) return None
    val name = nameParts.head
    literalFunctions.find(func => caseInsensitiveResolution(func._1, name)).map {
      case (_, getFuncExpr, getAliasName) =>
        val funcExpr = getFuncExpr()
        Alias(funcExpr, getAliasName(funcExpr))()
    }
  }

  /**
   * Resolves `UnresolvedAttribute`, `GetColumnByOrdinal` and extract value expressions(s) by
   * traversing the input expression in top-down manner. It must be top-down because we need to
   * skip over unbound lambda function expression. The lambda expressions are resolved in a
   * different place [[ResolveLambdaVariables]].
   *
   * Example :
   * SELECT transform(array(1, 2, 3), (x, i) -> x + i)"
   *
   * In the case above, x and i are resolved as lambda variables in [[ResolveLambdaVariables]].
   */
  private def resolveExpression(
      expr: Expression,
      resolveColumnByName: Seq[String] => Option[Expression],
      getAttrCandidates: () => Seq[Attribute],
      throws: Boolean): Expression = {
    def innerResolve(e: Expression, isTopLevel: Boolean): Expression = {
      if (e.resolved) return e
      e match {
        case f: LambdaFunction if !f.bound => f

        case GetColumnByOrdinal(ordinal, _) =>
          val attrCandidates = getAttrCandidates()
          assert(ordinal >= 0 && ordinal < attrCandidates.length)
          attrCandidates(ordinal)

        case GetViewColumnByNameAndOrdinal(
            viewName, colName, ordinal, expectedNumCandidates, viewDDL) =>
          val attrCandidates = getAttrCandidates()
          val matched = attrCandidates.filter(a => resolver(a.name, colName))
          if (matched.length != expectedNumCandidates) {
            throw QueryCompilationErrors.incompatibleViewSchemaChange(
              viewName, colName, expectedNumCandidates, matched, viewDDL)
          }
          matched(ordinal)

        case u @ UnresolvedAttribute(nameParts) =>
          val result = withPosition(u) {
            resolveColumnByName(nameParts).orElse(resolveLiteralFunction(nameParts)).map {
              // We trim unnecessary alias here. Note that, we cannot trim the alias at top-level,
              // as we should resolve `UnresolvedAttribute` to a named expression. The caller side
              // can trim the top-level alias if it's safe to do so. Since we will call
              // CleanupAliases later in Analyzer, trim non top-level unnecessary alias is safe.
              case Alias(child, _) if !isTopLevel => child
              case other => other
            }.getOrElse(u)
          }
          logDebug(s"Resolving $u to $result")
          result

        case u @ UnresolvedExtractValue(child, fieldName) =>
          val newChild = innerResolve(child, isTopLevel = false)
          if (newChild.resolved) {
            withOrigin(u.origin) {
              ExtractValue(newChild, fieldName, resolver)
            }
          } else {
            u.copy(child = newChild)
          }

        case _ => e.mapChildren(innerResolve(_, isTopLevel = false))
      }
    }

    try {
      innerResolve(expr, isTopLevel = true)
    } catch {
      case ae: AnalysisException if !throws =>
        logDebug(ae.getMessage)
        expr
    }
  }

  /**
   * Resolves `UnresolvedAttribute`, `GetColumnByOrdinal` and extract value expressions(s) by the
   * input plan's output attributes. In order to resolve the nested fields correctly, this function
   * makes use of `throws` parameter to control when to raise an AnalysisException.
   *
   * Example :
   * SELECT * FROM t ORDER BY a.b
   *
   * In the above example, after `a` is resolved to a struct-type column, we may fail to resolve `b`
   * if there is no such nested field named "b". We should not fail and wait for other rules to
   * resolve it if possible.
   */
  def resolveExpressionByPlanOutput(
      expr: Expression,
      plan: LogicalPlan,
      throws: Boolean = false): Expression = {
    resolveExpression(
      expr,
      resolveColumnByName = nameParts => {
        plan.resolve(nameParts, resolver)
      },
      getAttrCandidates = () => plan.output,
      throws = throws)
  }

  /**
   * Resolves `UnresolvedAttribute`, `GetColumnByOrdinal` and extract value expressions(s) by the
   * input plan's children output attributes.
   *
   * @param e The expression need to be resolved.
   * @param q The LogicalPlan whose children are used to resolve expression's attribute.
   * @return resolved Expression.
   */
  def resolveExpressionByPlanChildren(
      e: Expression,
      q: LogicalPlan): Expression = {
    resolveExpression(
      e,
      resolveColumnByName = nameParts => {
        q.resolveChildren(nameParts, resolver)
      },
      getAttrCandidates = () => {
        assert(q.children.length == 1)
        q.children.head.output
      },
      throws = true)
  }

  /**
   * In many dialects of SQL it is valid to use ordinal positions in order/sort by and group by
   * clauses. This rule is to convert ordinal positions to the corresponding expressions in the
   * select list. This support is introduced in Spark 2.0.
   *
   * - When the sort references or group by expressions are not integer but foldable expressions,
   * just ignore them.
   * - When spark.sql.orderByOrdinal/spark.sql.groupByOrdinal is set to false, ignore the position
   * numbers too.
   *
   * Before the release of Spark 2.0, the literals in order/sort by and group by clauses
   * have no effect on the results.
   */
  object ResolveOrdinalInOrderByAndGroupBy extends Rule[LogicalPlan] {
    def apply(plan: LogicalPlan): LogicalPlan = plan.resolveOperatorsUpWithPruning(
      _.containsPattern(UNRESOLVED_ORDINAL), ruleId) {
      case p if !p.childrenResolved => p
      // Replace the index with the related attribute for ORDER BY,
      // which is a 1-base position of the projection list.
      case Sort(orders, global, child)
        if orders.exists(_.child.isInstanceOf[UnresolvedOrdinal]) =>
        val newOrders = orders map {
          case s @ SortOrder(UnresolvedOrdinal(index), direction, nullOrdering, _) =>
            if (index > 0 && index <= child.output.size) {
              SortOrder(child.output(index - 1), direction, nullOrdering, Seq.empty)
            } else {
              throw QueryCompilationErrors.orderByPositionRangeError(index, child.output.size, s)
            }
          case o => o
        }
        Sort(newOrders, global, child)

      // Replace the index with the corresponding expression in aggregateExpressions. The index is
      // a 1-base position of aggregateExpressions, which is output columns (select expression)
      case Aggregate(groups, aggs, child) if aggs.forall(_.resolved) &&
        groups.exists(containUnresolvedOrdinal) =>
        val newGroups = groups.map(resolveGroupByExpressionOrdinal(_, aggs))
        Aggregate(newGroups, aggs, child)
    }

    private def containUnresolvedOrdinal(e: Expression): Boolean = e match {
      case _: UnresolvedOrdinal => true
      case gs: BaseGroupingSets => gs.children.exists(containUnresolvedOrdinal)
      case _ => false
    }

    private def resolveGroupByExpressionOrdinal(
        expr: Expression,
        aggs: Seq[Expression]): Expression = expr match {
      case ordinal @ UnresolvedOrdinal(index) =>
        withPosition(ordinal) {
          if (index > 0 && index <= aggs.size) {
            val ordinalExpr = aggs(index - 1)
            if (ordinalExpr.exists(_.isInstanceOf[AggregateExpression])) {
              throw QueryCompilationErrors.groupByPositionRefersToAggregateFunctionError(
                index, ordinalExpr)
            } else {
              ordinalExpr
            }
          } else {
            throw QueryCompilationErrors.groupByPositionRangeError(index, aggs.size)
          }
        }
      case gs: BaseGroupingSets =>
        gs.withNewChildren(gs.children.map(resolveGroupByExpressionOrdinal(_, aggs)))
      case others => others
    }
  }

  /**
   * Replace unresolved expressions in grouping keys with resolved ones in SELECT clauses.
   * This rule is expected to run after [[ResolveReferences]] applied.
   */
  object ResolveAggAliasInGroupBy extends Rule[LogicalPlan] {

    // This is a strict check though, we put this to apply the rule only if the expression is not
    // resolvable by child.
    private def notResolvableByChild(attrName: String, child: LogicalPlan): Boolean = {
      !child.output.exists(a => resolver(a.name, attrName))
    }

    private def mayResolveAttrByAggregateExprs(
        exprs: Seq[Expression], aggs: Seq[NamedExpression], child: LogicalPlan): Seq[Expression] = {
      exprs.map { _.transformWithPruning(_.containsPattern(UNRESOLVED_ATTRIBUTE)) {
        case u: UnresolvedAttribute if notResolvableByChild(u.name, child) =>
          aggs.find(ne => resolver(ne.name, u.name)).getOrElse(u)
      }}
    }

    override def apply(plan: LogicalPlan): LogicalPlan = plan.resolveOperatorsUpWithPruning(
      // mayResolveAttrByAggregateExprs requires the TreePattern UNRESOLVED_ATTRIBUTE.
      _.containsAllPatterns(AGGREGATE, UNRESOLVED_ATTRIBUTE), ruleId) {
      case agg @ Aggregate(groups, aggs, child)
          if conf.groupByAliases && child.resolved && aggs.forall(_.resolved) &&
            groups.exists(!_.resolved) =>
        agg.copy(groupingExpressions = mayResolveAttrByAggregateExprs(groups, aggs, child))
    }
  }

  /**
   * In many dialects of SQL it is valid to sort by attributes that are not present in the SELECT
   * clause.  This rule detects such queries and adds the required attributes to the original
   * projection, so that they will be available during sorting. Another projection is added to
   * remove these attributes after sorting.
   *
   * The HAVING clause could also used a grouping columns that is not presented in the SELECT.
   */
  object ResolveMissingReferences extends Rule[LogicalPlan] {
    def apply(plan: LogicalPlan): LogicalPlan = plan.resolveOperatorsUpWithPruning(
      _.containsAnyPattern(SORT, FILTER, REPARTITION_OPERATION), ruleId) {
      // Skip sort with aggregate. This will be handled in ResolveAggregateFunctions
      case sa @ Sort(_, _, child: Aggregate) => sa

      case s @ Sort(order, _, child)
          if (!s.resolved || s.missingInput.nonEmpty) && child.resolved =>
        val (newOrder, newChild) = resolveExprsAndAddMissingAttrs(order, child)
        val ordering = newOrder.map(_.asInstanceOf[SortOrder])
        if (child.output == newChild.output) {
          s.copy(order = ordering)
        } else {
          // Add missing attributes and then project them away.
          val newSort = s.copy(order = ordering, child = newChild)
          Project(child.output, newSort)
        }

      case f @ Filter(cond, child) if (!f.resolved || f.missingInput.nonEmpty) && child.resolved =>
        val (newCond, newChild) = resolveExprsAndAddMissingAttrs(Seq(cond), child)
        if (child.output == newChild.output) {
          f.copy(condition = newCond.head)
        } else {
          // Add missing attributes and then project them away.
          val newFilter = Filter(newCond.head, newChild)
          Project(child.output, newFilter)
        }

      case r @ RepartitionByExpression(partitionExprs, child, _)
          if (!r.resolved || r.missingInput.nonEmpty) && child.resolved =>
        val (newPartitionExprs, newChild) = resolveExprsAndAddMissingAttrs(partitionExprs, child)
        if (child.output == newChild.output) {
          r.copy(newPartitionExprs, newChild)
        } else {
          Project(child.output, r.copy(newPartitionExprs, newChild))
        }
    }

    /**
     * This method tries to resolve expressions and find missing attributes recursively.
     * Specifically, when the expressions used in `Sort` or `Filter` contain unresolved attributes
     * or resolved attributes which are missing from child output. This method tries to find the
     * missing attributes and add them into the projection.
     */
    private def resolveExprsAndAddMissingAttrs(
        exprs: Seq[Expression], plan: LogicalPlan): (Seq[Expression], LogicalPlan) = {
      // Missing attributes can be unresolved attributes or resolved attributes which are not in
      // the output attributes of the plan.
      if (exprs.forall(e => e.resolved && e.references.subsetOf(plan.outputSet))) {
        (exprs, plan)
      } else {
        plan match {
          case p: Project =>
            // Resolving expressions against current plan.
            val maybeResolvedExprs = exprs.map(resolveExpressionByPlanOutput(_, p))
            // Recursively resolving expressions on the child of current plan.
            val (newExprs, newChild) = resolveExprsAndAddMissingAttrs(maybeResolvedExprs, p.child)
            // If some attributes used by expressions are resolvable only on the rewritten child
            // plan, we need to add them into original projection.
            val missingAttrs = (AttributeSet(newExprs) -- p.outputSet).intersect(newChild.outputSet)
            (newExprs, Project(p.projectList ++ missingAttrs, newChild))

          case a @ Aggregate(groupExprs, aggExprs, child) =>
            val maybeResolvedExprs = exprs.map(resolveExpressionByPlanOutput(_, a))
            val (newExprs, newChild) = resolveExprsAndAddMissingAttrs(maybeResolvedExprs, child)
            val missingAttrs = (AttributeSet(newExprs) -- a.outputSet).intersect(newChild.outputSet)
            if (missingAttrs.forall(attr => groupExprs.exists(_.semanticEquals(attr)))) {
              // All the missing attributes are grouping expressions, valid case.
              (newExprs, a.copy(aggregateExpressions = aggExprs ++ missingAttrs, child = newChild))
            } else {
              // Need to add non-grouping attributes, invalid case.
              (exprs, a)
            }

          case g: Generate =>
            val maybeResolvedExprs = exprs.map(resolveExpressionByPlanOutput(_, g))
            val (newExprs, newChild) = resolveExprsAndAddMissingAttrs(maybeResolvedExprs, g.child)
            (newExprs, g.copy(unrequiredChildIndex = Nil, child = newChild))

          // For `Distinct` and `SubqueryAlias`, we can't recursively resolve and add attributes
          // via its children.
          case u: UnaryNode if !u.isInstanceOf[Distinct] && !u.isInstanceOf[SubqueryAlias] =>
            val maybeResolvedExprs = exprs.map(resolveExpressionByPlanOutput(_, u))
            val (newExprs, newChild) = resolveExprsAndAddMissingAttrs(maybeResolvedExprs, u.child)
            (newExprs, u.withNewChildren(Seq(newChild)))

          // For other operators, we can't recursively resolve and add attributes via its children.
          case other =>
            (exprs.map(resolveExpressionByPlanOutput(_, other)), other)
        }
      }
    }
  }

  /**
   * Resolves `UnresolvedAttribute` to `OuterReference` if we are resolving subquery plans (when
   * `AnalysisContext.get.outerPlan` is set).
   */
  object ResolveOuterReferences extends Rule[LogicalPlan] {
    override def apply(plan: LogicalPlan): LogicalPlan = {
      // Only apply this rule if we are resolving subquery plans.
      if (AnalysisContext.get.outerPlan.isEmpty) return plan

      // We must run these 3 rules first, as they also resolve `UnresolvedAttribute` and have
      // higher priority than outer reference resolution.
      val prepared = ResolveAggregateFunctions(ResolveMissingReferences(ResolveReferences(plan)))
      prepared.resolveOperatorsDownWithPruning(_.containsPattern(UNRESOLVED_ATTRIBUTE)) {
        // Handle `Generate` specially here, because `Generate.generatorOutput` starts with
        // `UnresolvedAttribute` but we should never resolve it to outer references. It's a bit
        // hacky that `Generate` uses `UnresolvedAttribute` to store the generator column names,
        // we should clean it up later.
        case g: Generate if g.childrenResolved && !g.resolved =>
          val newGenerator = g.generator.transformWithPruning(
            _.containsPattern(UNRESOLVED_ATTRIBUTE))(resolveOuterReference)
          val resolved = g.copy(generator = newGenerator.asInstanceOf[Generator])
          resolved.copyTagsFrom(g)
          resolved
        case q: LogicalPlan if q.childrenResolved && !q.resolved =>
          q.transformExpressionsWithPruning(
            _.containsPattern(UNRESOLVED_ATTRIBUTE))(resolveOuterReference)
      }
    }

    private val resolveOuterReference: PartialFunction[Expression, Expression] = {
      case u @ UnresolvedAttribute(nameParts) => withPosition(u) {
        try {
          AnalysisContext.get.outerPlan.get.resolveChildren(nameParts, resolver) match {
            case Some(resolved) => wrapOuterReference(resolved, Some(nameParts))
            case None => u
          }
        } catch {
          case ae: AnalysisException =>
            logDebug(ae.getMessage)
            u
        }
      }
    }
  }

  /**
   * Checks whether a function identifier referenced by an [[UnresolvedFunction]] is defined in the
   * function registry. Note that this rule doesn't try to resolve the [[UnresolvedFunction]]. It
   * only performs simple existence check according to the function identifier to quickly identify
   * undefined functions without triggering relation resolution, which may incur potentially
   * expensive partition/schema discovery process in some cases.
   * In order to avoid duplicate external functions lookup, the external function identifier will
   * store in the local hash set externalFunctionNameSet.
   * @see [[ResolveFunctions]]
   * @see https://issues.apache.org/jira/browse/SPARK-19737
   */
  object LookupFunctions extends Rule[LogicalPlan] {
    override def apply(plan: LogicalPlan): LogicalPlan = {
      val externalFunctionNameSet = new mutable.HashSet[Seq[String]]()

      plan.resolveExpressionsWithPruning(_.containsAnyPattern(UNRESOLVED_FUNCTION)) {
        case f @ UnresolvedFunction(nameParts, _, _, _, _) =>
          if (ResolveFunctions.lookupBuiltinOrTempFunction(nameParts).isDefined) {
            f
          } else {
            val CatalogAndIdentifier(catalog, ident) = expandIdentifier(nameParts)
            val fullName = normalizeFuncName(catalog.name +: ident.namespace :+ ident.name)
            if (externalFunctionNameSet.contains(fullName)) {
              f
            } else if (catalog.asFunctionCatalog.functionExists(ident)) {
              externalFunctionNameSet.add(fullName)
              f
            } else {
              throw QueryCompilationErrors.noSuchFunctionError(nameParts, f, Some(fullName))
            }
          }
      }
    }

    def normalizeFuncName(name: Seq[String]): Seq[String] = {
      if (conf.caseSensitiveAnalysis) {
        name
      } else {
        name.map(_.toLowerCase(Locale.ROOT))
      }
    }
  }

  /**
   * Replaces [[UnresolvedFunc]]s with concrete [[LogicalPlan]]s.
   * Replaces [[UnresolvedFunction]]s with concrete [[Expression]]s.
   * Replaces [[UnresolvedGenerator]]s with concrete [[Expression]]s.
   * Replaces [[UnresolvedTableValuedFunction]]s with concrete [[LogicalPlan]]s.
   */
  object ResolveFunctions extends Rule[LogicalPlan] {
    val trimWarningEnabled = new AtomicBoolean(true)

    def apply(plan: LogicalPlan): LogicalPlan = plan.resolveOperatorsUpWithPruning(
      _.containsAnyPattern(UNRESOLVED_FUNC, UNRESOLVED_FUNCTION, GENERATOR,
        UNRESOLVED_TABLE_VALUED_FUNCTION), ruleId) {
      // Resolve functions with concrete relations from v2 catalog.
      case u @ UnresolvedFunc(nameParts, cmd, requirePersistentFunc, mismatchHint, _) =>
        lookupBuiltinOrTempFunction(nameParts)
          .orElse(lookupBuiltinOrTempTableFunction(nameParts)).map { info =>
          if (requirePersistentFunc) {
            throw QueryCompilationErrors.expectPersistentFuncError(
              nameParts.head, cmd, mismatchHint, u)
          } else {
            ResolvedNonPersistentFunc(nameParts.head, V1Function(info))
          }
        }.getOrElse {
          val CatalogAndIdentifier(catalog, ident) = expandIdentifier(nameParts)
          val fullName = catalog.name +: ident.namespace :+ ident.name
          CatalogV2Util.loadFunction(catalog, ident).map { func =>
            ResolvedPersistentFunc(catalog.asFunctionCatalog, ident, func)
          }.getOrElse(u.copy(possibleQualifiedName = Some(fullName)))
        }

      // Resolve table-valued function references.
      case u: UnresolvedTableValuedFunction if u.functionArgs.forall(_.resolved) =>
        withPosition(u) {
          val resolvedFunc = try {
            resolveBuiltinOrTempTableFunction(u.name, u.functionArgs).getOrElse {
              val CatalogAndIdentifier(catalog, ident) = expandIdentifier(u.name)
              if (CatalogV2Util.isSessionCatalog(catalog)) {
                v1SessionCatalog.resolvePersistentTableFunction(
                  ident.asFunctionIdentifier, u.functionArgs)
              } else {
                throw QueryCompilationErrors.missingCatalogAbilityError(
                  catalog, "table-valued functions")
              }
            }
          } catch {
            case _: NoSuchFunctionException =>
              u.failAnalysis(
                errorClass = "_LEGACY_ERROR_TEMP_2308",
                messageParameters = Map("name" -> u.name.quoted))
          }
          // If alias names assigned, add `Project` with the aliases
          if (u.outputNames.nonEmpty) {
            val outputAttrs = resolvedFunc.output
            // Checks if the number of the aliases is equal to expected one
            if (u.outputNames.size != outputAttrs.size) {
              u.failAnalysis(
                errorClass = "_LEGACY_ERROR_TEMP_2307",
                messageParameters = Map(
                  "funcName" -> u.name.quoted,
                  "aliasesNum" -> u.outputNames.size.toString,
                  "outColsNum" -> outputAttrs.size.toString))
            }
            val aliases = outputAttrs.zip(u.outputNames).map {
              case (attr, name) => Alias(attr, name)()
            }
            Project(aliases, resolvedFunc)
          } else {
            resolvedFunc
          }
        }

      case q: LogicalPlan =>
        q.transformExpressionsWithPruning(
          _.containsAnyPattern(UNRESOLVED_FUNCTION, GENERATOR), ruleId) {
          case u @ UnresolvedFunction(nameParts, arguments, _, _, _)
              if hasLambdaAndResolvedArguments(arguments) => withPosition(u) {
            resolveBuiltinOrTempFunction(nameParts, arguments, Some(u)).map {
              case func: HigherOrderFunction => func
              case other => other.failAnalysis(
                errorClass = "_LEGACY_ERROR_TEMP_2306",
                messageParameters = Map(
                  "class" -> other.getClass.getCanonicalName))
              // We don't support persistent high-order functions yet.
            }.getOrElse(throw QueryCompilationErrors.noSuchFunctionError(nameParts, u))
          }

          case u if !u.childrenResolved => u // Skip until children are resolved.

          case u @ UnresolvedGenerator(name, arguments) => withPosition(u) {
            // For generator function, the parser only accepts v1 function name and creates
            // `FunctionIdentifier`.
            v1SessionCatalog.lookupFunction(name, arguments) match {
              case generator: Generator => generator
              case other => throw QueryCompilationErrors.generatorNotExpectedError(
                name, other.getClass.getCanonicalName)
            }
          }

          case u @ UnresolvedFunction(nameParts, arguments, _, _, _) => withPosition(u) {
            resolveBuiltinOrTempFunction(nameParts, arguments, Some(u)).getOrElse {
              val CatalogAndIdentifier(catalog, ident) = expandIdentifier(nameParts)
              if (CatalogV2Util.isSessionCatalog(catalog)) {
                resolveV1Function(ident.asFunctionIdentifier, arguments, u)
              } else {
                resolveV2Function(catalog.asFunctionCatalog, ident, arguments, u)
              }
            }
          }
        }
    }

    /**
     * Check if the arguments of a function are either resolved or a lambda function.
     */
    private def hasLambdaAndResolvedArguments(expressions: Seq[Expression]): Boolean = {
      val (lambdas, others) = expressions.partition(_.isInstanceOf[LambdaFunction])
      lambdas.nonEmpty && others.forall(_.resolved)
    }

    def lookupBuiltinOrTempFunction(name: Seq[String]): Option[ExpressionInfo] = {
      if (name.length == 1) {
        v1SessionCatalog.lookupBuiltinOrTempFunction(name.head)
      } else {
        None
      }
    }

    def lookupBuiltinOrTempTableFunction(name: Seq[String]): Option[ExpressionInfo] = {
      if (name.length == 1) {
        v1SessionCatalog.lookupBuiltinOrTempTableFunction(name.head)
      } else {
        None
      }
    }

    private def resolveBuiltinOrTempFunction(
        name: Seq[String],
        arguments: Seq[Expression],
        u: Option[UnresolvedFunction]): Option[Expression] = {
      if (name.length == 1) {
        v1SessionCatalog.resolveBuiltinOrTempFunction(name.head, arguments).map { func =>
          if (u.isDefined) validateFunction(func, arguments.length, u.get) else func
        }
      } else {
        None
      }
    }

    private def resolveBuiltinOrTempTableFunction(
        name: Seq[String],
        arguments: Seq[Expression]): Option[LogicalPlan] = {
      if (name.length == 1) {
        v1SessionCatalog.resolveBuiltinOrTempTableFunction(name.head, arguments)
      } else {
        None
      }
    }

    private def resolveV1Function(
        ident: FunctionIdentifier,
        arguments: Seq[Expression],
        u: UnresolvedFunction): Expression = {
      val func = v1SessionCatalog.resolvePersistentFunction(ident, arguments)
      validateFunction(func, arguments.length, u)
    }

    private def validateFunction(
        func: Expression,
        numArgs: Int,
        u: UnresolvedFunction): Expression = {
      func match {
        // AggregateWindowFunctions are AggregateFunctions that can only be evaluated within
        // the context of a Window clause. They do not need to be wrapped in an
        // AggregateExpression.
        case wf: AggregateWindowFunction =>
          if (u.isDistinct) {
            throw QueryCompilationErrors.functionWithUnsupportedSyntaxError(
              wf.prettyName, "DISTINCT")
          } else if (u.filter.isDefined) {
            throw QueryCompilationErrors.functionWithUnsupportedSyntaxError(
              wf.prettyName, "FILTER clause")
          } else if (u.ignoreNulls) {
            wf match {
              case nthValue: NthValue =>
                nthValue.copy(ignoreNulls = u.ignoreNulls)
              case _ =>
                throw QueryCompilationErrors.functionWithUnsupportedSyntaxError(
                  wf.prettyName, "IGNORE NULLS")
            }
          } else {
            wf
          }
        case owf: FrameLessOffsetWindowFunction =>
          if (u.isDistinct) {
            throw QueryCompilationErrors.functionWithUnsupportedSyntaxError(
              owf.prettyName, "DISTINCT")
          } else if (u.filter.isDefined) {
            throw QueryCompilationErrors.functionWithUnsupportedSyntaxError(
              owf.prettyName, "FILTER clause")
          } else if (u.ignoreNulls) {
            owf match {
              case lead: Lead =>
                lead.copy(ignoreNulls = u.ignoreNulls)
              case lag: Lag =>
                lag.copy(ignoreNulls = u.ignoreNulls)
            }
          } else {
            owf
          }
        // We get an aggregate function, we need to wrap it in an AggregateExpression.
        case agg: AggregateFunction =>
          u.filter match {
            case Some(filter) if !filter.deterministic =>
              throw QueryCompilationErrors.nonDeterministicFilterInAggregateError
            case Some(filter) if filter.dataType != BooleanType =>
              throw QueryCompilationErrors.nonBooleanFilterInAggregateError
            case Some(filter) if filter.exists(_.isInstanceOf[AggregateExpression]) =>
              throw QueryCompilationErrors.aggregateInAggregateFilterError
            case Some(filter) if filter.exists(_.isInstanceOf[WindowExpression]) =>
              throw QueryCompilationErrors.windowFunctionInAggregateFilterError
            case _ =>
          }
          if (u.ignoreNulls) {
            val aggFunc = agg match {
              case first: First => first.copy(ignoreNulls = u.ignoreNulls)
              case last: Last => last.copy(ignoreNulls = u.ignoreNulls)
              case any_value: AnyValue => any_value.copy(ignoreNulls = u.ignoreNulls)
              case _ =>
                throw QueryCompilationErrors.functionWithUnsupportedSyntaxError(
                  agg.prettyName, "IGNORE NULLS")
            }
            aggFunc.toAggregateExpression(u.isDistinct, u.filter)
          } else {
            agg.toAggregateExpression(u.isDistinct, u.filter)
          }
        // This function is not an aggregate function, just return the resolved one.
        case other if u.isDistinct =>
          throw QueryCompilationErrors.functionWithUnsupportedSyntaxError(
            other.prettyName, "DISTINCT")
        case other if u.filter.isDefined =>
          throw QueryCompilationErrors.functionWithUnsupportedSyntaxError(
            other.prettyName, "FILTER clause")
        case other if u.ignoreNulls =>
          throw QueryCompilationErrors.functionWithUnsupportedSyntaxError(
            other.prettyName, "IGNORE NULLS")
        case e: String2TrimExpression if numArgs == 2 =>
          if (trimWarningEnabled.get) {
            log.warn("Two-parameter TRIM/LTRIM/RTRIM function signatures are deprecated." +
              " Use SQL syntax `TRIM((BOTH | LEADING | TRAILING)? trimStr FROM str)`" +
              " instead.")
            trimWarningEnabled.set(false)
          }
          e
        case other =>
          other
      }
    }

    private def resolveV2Function(
        catalog: FunctionCatalog,
        ident: Identifier,
        arguments: Seq[Expression],
        u: UnresolvedFunction): Expression = {
      val unbound = catalog.loadFunction(ident)
      val inputType = StructType(arguments.zipWithIndex.map {
        case (exp, pos) => StructField(s"_$pos", exp.dataType, exp.nullable)
      })
      val bound = try {
        unbound.bind(inputType)
      } catch {
        case unsupported: UnsupportedOperationException =>
          throw QueryCompilationErrors.functionCannotProcessInputError(
            unbound, arguments, unsupported)
      }

      if (bound.inputTypes().length != arguments.length) {
        throw QueryCompilationErrors.v2FunctionInvalidInputTypeLengthError(
          bound, arguments)
      }

      bound match {
        case scalarFunc: ScalarFunction[_] =>
          processV2ScalarFunction(scalarFunc, arguments, u)
        case aggFunc: V2AggregateFunction[_, _] =>
          processV2AggregateFunction(aggFunc, arguments, u)
        case _ =>
          failAnalysis(
            errorClass = "_LEGACY_ERROR_TEMP_2444",
            messageParameters = Map("funcName" -> bound.name()))
      }
    }

    private def processV2ScalarFunction(
        scalarFunc: ScalarFunction[_],
        arguments: Seq[Expression],
        u: UnresolvedFunction): Expression = {
      if (u.isDistinct) {
        throw QueryCompilationErrors.functionWithUnsupportedSyntaxError(
          scalarFunc.name(), "DISTINCT")
      } else if (u.filter.isDefined) {
        throw QueryCompilationErrors.functionWithUnsupportedSyntaxError(
          scalarFunc.name(), "FILTER clause")
      } else if (u.ignoreNulls) {
        throw QueryCompilationErrors.functionWithUnsupportedSyntaxError(
          scalarFunc.name(), "IGNORE NULLS")
      } else {
        V2ExpressionUtils.resolveScalarFunction(scalarFunc, arguments)
      }
    }

    private def processV2AggregateFunction(
        aggFunc: V2AggregateFunction[_, _],
        arguments: Seq[Expression],
        u: UnresolvedFunction): Expression = {
      if (u.ignoreNulls) {
        throw QueryCompilationErrors.functionWithUnsupportedSyntaxError(
          aggFunc.name(), "IGNORE NULLS")
      }
      val aggregator = V2Aggregator(aggFunc, arguments)
      aggregator.toAggregateExpression(u.isDistinct, u.filter)
    }
  }

  /**
   * This rule resolves and rewrites subqueries inside expressions.
   *
   * Note: CTEs are handled in CTESubstitution.
   */
  object ResolveSubquery extends Rule[LogicalPlan] {
    /**
     * Resolves the subquery plan that is referenced in a subquery expression, by invoking the
     * entire analyzer recursively. We set outer plan in `AnalysisContext`, so that the analyzer
     * can resolve outer references.
     *
     * Outer references of the subquery are updated as children of Subquery expression.
     */
    private def resolveSubQuery(
        e: SubqueryExpression,
        outer: LogicalPlan)(
        f: (LogicalPlan, Seq[Expression]) => SubqueryExpression): SubqueryExpression = {
      val newSubqueryPlan = AnalysisContext.withOuterPlan(outer) {
        executeSameContext(e.plan)
      }

      // If the subquery plan is fully resolved, pull the outer references and record
      // them as children of SubqueryExpression.
      if (newSubqueryPlan.resolved) {
        // Record the outer references as children of subquery expression.
        f(newSubqueryPlan, SubExprUtils.getOuterReferences(newSubqueryPlan))
      } else {
        e.withNewPlan(newSubqueryPlan)
      }
    }

    /**
     * Resolves the subquery. Apart of resolving the subquery and outer references (if any)
     * in the subquery plan, the children of subquery expression are updated to record the
     * outer references. This is needed to make sure
     * (1) The column(s) referred from the outer query are not pruned from the plan during
     *     optimization.
     * (2) Any aggregate expression(s) that reference outer attributes are pushed down to
     *     outer plan to get evaluated.
     */
    private def resolveSubQueries(plan: LogicalPlan, outer: LogicalPlan): LogicalPlan = {
      plan.transformAllExpressionsWithPruning(_.containsPattern(PLAN_EXPRESSION), ruleId) {
        case s @ ScalarSubquery(sub, _, exprId, _, _) if !sub.resolved =>
          resolveSubQuery(s, outer)(ScalarSubquery(_, _, exprId))
        case e @ Exists(sub, _, exprId, _, _) if !sub.resolved =>
          resolveSubQuery(e, outer)(Exists(_, _, exprId))
        case InSubquery(values, l @ ListQuery(_, _, exprId, _, _, _))
            if values.forall(_.resolved) && !l.resolved =>
          val expr = resolveSubQuery(l, outer)((plan, exprs) => {
            ListQuery(plan, exprs, exprId, plan.output)
          })
          InSubquery(values, expr.asInstanceOf[ListQuery])
        case s @ LateralSubquery(sub, _, exprId, _, _) if !sub.resolved =>
          resolveSubQuery(s, outer)(LateralSubquery(_, _, exprId))
      }
    }

    /**
     * Resolve and rewrite all subqueries in an operator tree..
     */
    def apply(plan: LogicalPlan): LogicalPlan = plan.resolveOperatorsUpWithPruning(
      _.containsPattern(PLAN_EXPRESSION), ruleId) {
      case j: LateralJoin if j.left.resolved =>
        // We can't pass `LateralJoin` as the outer plan, as its right child is not resolved yet
        // and we can't call `LateralJoin.resolveChildren` to resolve outer references. Here we
        // create a fake Project node as the outer plan.
        resolveSubQueries(j, Project(Nil, j.left))
      // Only a few unary nodes (Project/Filter/Aggregate) can contain subqueries.
      case q: UnaryNode if q.childrenResolved =>
        resolveSubQueries(q, q)
      case r: RelationTimeTravel =>
        resolveSubQueries(r, r)
      case j: Join if j.childrenResolved && j.duplicateResolved =>
        resolveSubQueries(j, j)
      case s: SupportsSubquery if s.childrenResolved =>
        resolveSubQueries(s, s)
    }
  }

  /**
   * Replaces unresolved column aliases for a subquery with projections.
   */
  object ResolveSubqueryColumnAliases extends Rule[LogicalPlan] {

     def apply(plan: LogicalPlan): LogicalPlan = plan.resolveOperatorsUpWithPruning(
       _.containsPattern(UNRESOLVED_SUBQUERY_COLUMN_ALIAS), ruleId) {
      case u @ UnresolvedSubqueryColumnAliases(columnNames, child) if child.resolved =>
        // Resolves output attributes if a query has alias names in its subquery:
        // e.g., SELECT * FROM (SELECT 1 AS a, 1 AS b) t(col1, col2)
        val outputAttrs = child.output
        // Checks if the number of the aliases equals to the number of output columns
        // in the subquery.
        if (columnNames.size != outputAttrs.size) {
          throw QueryCompilationErrors.aliasNumberNotMatchColumnNumberError(
            columnNames.size, outputAttrs.size, u)
        }
        val aliases = outputAttrs.zip(columnNames).map { case (attr, aliasName) =>
          Alias(attr, aliasName)()
        }
        Project(aliases, child)
    }
  }

  /**
   * Turns projections that contain aggregate expressions into aggregations.
   */
  object GlobalAggregates extends Rule[LogicalPlan] {
    def apply(plan: LogicalPlan): LogicalPlan = plan.resolveOperatorsUpWithPruning(
      t => t.containsAnyPattern(AGGREGATE_EXPRESSION, PYTHON_UDF) && t.containsPattern(PROJECT),
      ruleId) {
      case Project(projectList, child) if containsAggregates(projectList) =>
        Aggregate(Nil, projectList, child)
    }

    def containsAggregates(exprs: Seq[Expression]): Boolean = {
      // Collect all Windowed Aggregate Expressions.
      val windowedAggExprs: Set[Expression] = exprs.flatMap { expr =>
        expr.collect {
          case WindowExpression(ae: AggregateExpression, _) => ae
          case WindowExpression(e: PythonUDF, _) if PythonUDF.isGroupedAggPandasUDF(e) => e
          case UnresolvedWindowExpression(ae: AggregateExpression, _) => ae
          case UnresolvedWindowExpression(e: PythonUDF, _)
            if PythonUDF.isGroupedAggPandasUDF(e) => e
        }
      }.toSet

      // Find the first Aggregate Expression that is not Windowed.
      exprs.exists(_.exists {
        case ae: AggregateExpression => !windowedAggExprs.contains(ae)
        case e: PythonUDF => PythonUDF.isGroupedAggPandasUDF(e) && !windowedAggExprs.contains(e)
        case _ => false
      })
    }
  }

  /**
   * This rule finds aggregate expressions that are not in an aggregate operator.  For example,
   * those in a HAVING clause or ORDER BY clause.  These expressions are pushed down to the
   * underlying aggregate operator and then projected away after the original operator.
   */
  object ResolveAggregateFunctions extends Rule[LogicalPlan] {
    def apply(plan: LogicalPlan): LogicalPlan = plan.resolveOperatorsUpWithPruning(
      _.containsPattern(AGGREGATE), ruleId) {
      // Resolve aggregate with having clause to Filter(..., Aggregate()). Note, to avoid wrongly
      // resolve the having condition expression, here we skip resolving it in ResolveReferences
      // and transform it to Filter after aggregate is resolved. Basically columns in HAVING should
      // be resolved with `agg.child.output` first. See more details in SPARK-31519.
      case UnresolvedHaving(cond, agg: Aggregate) if agg.resolved =>
        resolveOperatorWithAggregate(Seq(cond), agg, (newExprs, newChild) => {
          Filter(newExprs.head, newChild)
        })

      case Filter(cond, agg: Aggregate) if agg.resolved =>
        // We should resolve the references normally based on child (agg.output) first.
        val maybeResolved = resolveExpressionByPlanOutput(cond, agg)
        resolveOperatorWithAggregate(Seq(maybeResolved), agg, (newExprs, newChild) => {
          Filter(newExprs.head, newChild)
        })

      case Sort(sortOrder, global, agg: Aggregate) if agg.resolved =>
        // We should resolve the references normally based on child (agg.output) first.
        val maybeResolved = sortOrder.map(_.child).map(resolveExpressionByPlanOutput(_, agg))
        resolveOperatorWithAggregate(maybeResolved, agg, (newExprs, newChild) => {
          val newSortOrder = sortOrder.zip(newExprs).map {
            case (sortOrder, expr) => sortOrder.copy(child = expr)
          }
          Sort(newSortOrder, global, newChild)
        })
    }

    /**
     * Resolves the given expressions as if they are in the given Aggregate operator, which means
     * the column can be resolved using `agg.child` and aggregate functions/grouping columns are
     * allowed. It returns a list of named expressions that need to be appended to
     * `agg.aggregateExpressions`, and the list of resolved expressions.
     */
    def resolveExprsWithAggregate(
        exprs: Seq[Expression],
        agg: Aggregate): (Seq[NamedExpression], Seq[Expression]) = {
      def resolveCol(input: Expression): Expression = {
        input.transform {
          case u: UnresolvedAttribute =>
            try {
              // Resolve the column and wrap it with `TempResolvedColumn`. If the resolved column
              // doesn't end up with as aggregate function input or grouping column, we should
              // undo the column resolution to avoid confusing error message. For example, if
              // a table `t` has two columns `c1` and `c2`, for query `SELECT ... FROM t
              // GROUP BY c1 HAVING c2 = 0`, even though we can resolve column `c2` here, we
              // should undo it later and fail with "Column c2 not found".
              agg.child.resolve(u.nameParts, resolver).map({
                case a: Alias => TempResolvedColumn(a.child, u.nameParts)
                case o => TempResolvedColumn(o, u.nameParts)
              }).getOrElse(u)
            } catch {
              case ae: AnalysisException =>
                logDebug(ae.getMessage)
                u
            }
        }
      }

      def resolveSubQuery(input: Expression): Expression = {
        if (SubqueryExpression.hasSubquery(input)) {
          val fake = Project(Alias(input, "fake")() :: Nil, agg.child)
          ResolveSubquery(fake).asInstanceOf[Project].projectList.head.asInstanceOf[Alias].child
        } else {
          input
        }
      }

      val extraAggExprs = ArrayBuffer.empty[NamedExpression]
      val transformed = exprs.map { e =>
        // Try resolving the expression as though it is in the aggregate clause.
        val maybeResolved = resolveSubQuery(resolveCol(e))
        if (!maybeResolved.resolved) {
          maybeResolved
        } else {
          buildAggExprList(maybeResolved, agg, extraAggExprs)
        }
      }
      (extraAggExprs.toSeq, transformed)
    }

    private def buildAggExprList(
        expr: Expression,
        agg: Aggregate,
        aggExprList: ArrayBuffer[NamedExpression]): Expression = {
      // Avoid adding an extra aggregate expression if it's already present in
      // `agg.aggregateExpressions`.
      val index = agg.aggregateExpressions.indexWhere {
        case Alias(child, _) => child semanticEquals expr
        case other => other semanticEquals expr
      }
      if (index >= 0) {
        agg.aggregateExpressions(index).toAttribute
      } else {
        expr match {
          case ae: AggregateExpression =>
            val cleaned = RemoveTempResolvedColumn.trimTempResolvedColumn(ae)
            val alias = Alias(cleaned, cleaned.toString)()
            aggExprList += alias
            alias.toAttribute
          case grouping: Expression if agg.groupingExpressions.exists(grouping.semanticEquals) =>
            RemoveTempResolvedColumn.trimTempResolvedColumn(grouping) match {
              case ne: NamedExpression =>
                aggExprList += ne
                ne.toAttribute
              case other =>
                val alias = Alias(other, other.toString)()
                aggExprList += alias
                alias.toAttribute
            }
          case t: TempResolvedColumn =>
            // Undo the resolution as this column is neither inside aggregate functions nor a
            // grouping column. It shouldn't be resolved with `agg.child.output`.
            RemoveTempResolvedColumn.restoreTempResolvedColumn(t)
          case other =>
            other.withNewChildren(other.children.map(buildAggExprList(_, agg, aggExprList)))
        }
      }
    }

    def resolveOperatorWithAggregate(
        exprs: Seq[Expression],
        agg: Aggregate,
        buildOperator: (Seq[Expression], Aggregate) => LogicalPlan): LogicalPlan = {
      val (extraAggExprs, resolvedExprs) = resolveExprsWithAggregate(exprs, agg)
      if (extraAggExprs.isEmpty) {
        buildOperator(resolvedExprs, agg)
      } else {
        Project(agg.output, buildOperator(resolvedExprs, agg.copy(
          aggregateExpressions = agg.aggregateExpressions ++ extraAggExprs)))
      }
    }
  }

  /**
   * Extracts [[Generator]] from the projectList of a [[Project]] operator and creates [[Generate]]
   * operator under [[Project]].
   *
   * This rule will throw [[AnalysisException]] for following cases:
   * 1. [[Generator]] is nested in expressions, e.g. `SELECT explode(list) + 1 FROM tbl`
   * 2. more than one [[Generator]] is found in projectList,
   *    e.g. `SELECT explode(list), explode(list) FROM tbl`
   * 3. [[Generator]] is found in other operators that are not [[Project]] or [[Generate]],
   *    e.g. `SELECT * FROM tbl SORT BY explode(list)`
   */
  object ExtractGenerator extends Rule[LogicalPlan] {
    private def hasGenerator(expr: Expression): Boolean = {
      expr.exists(_.isInstanceOf[Generator])
    }

    private def hasNestedGenerator(expr: NamedExpression): Boolean = {
      @scala.annotation.tailrec
      def hasInnerGenerator(g: Generator): Boolean = g match {
        // Since `GeneratorOuter` is just a wrapper of generators, we skip it here
        case go: GeneratorOuter =>
          hasInnerGenerator(go.child)
        case _ =>
          g.children.exists { _.exists {
            case _: Generator => true
            case _ => false
          } }
      }
      trimNonTopLevelAliases(expr) match {
        case UnresolvedAlias(g: Generator, _) => hasInnerGenerator(g)
        case Alias(g: Generator, _) => hasInnerGenerator(g)
        case MultiAlias(g: Generator, _) => hasInnerGenerator(g)
        case other => hasGenerator(other)
      }
    }

    private def hasAggFunctionInGenerator(ne: Seq[NamedExpression]): Boolean = {
      ne.exists(_.exists {
        case g: Generator =>
          g.children.exists(_.exists(_.isInstanceOf[AggregateFunction]))
        case _ =>
          false
      })
    }

    private def trimAlias(expr: NamedExpression): Expression = expr match {
      case UnresolvedAlias(child, _) => child
      case Alias(child, _) => child
      case MultiAlias(child, _) => child
      case _ => expr
    }

    private object AliasedGenerator {
      /**
       * Extracts a [[Generator]] expression, any names assigned by aliases to the outputs
       * and the outer flag. The outer flag is used when joining the generator output.
       * @param e the [[Expression]]
       * @return (the [[Generator]], seq of output names, outer flag)
       */
      def unapply(e: Expression): Option[(Generator, Seq[String], Boolean)] = e match {
        case Alias(GeneratorOuter(g: Generator), name) if g.resolved => Some((g, name :: Nil, true))
        case MultiAlias(GeneratorOuter(g: Generator), names) if g.resolved => Some((g, names, true))
        case Alias(g: Generator, name) if g.resolved => Some((g, name :: Nil, false))
        case MultiAlias(g: Generator, names) if g.resolved => Some((g, names, false))
        case _ => None
      }
    }

    def apply(plan: LogicalPlan): LogicalPlan = plan.resolveOperatorsUpWithPruning(
      _.containsPattern(GENERATOR), ruleId) {
      case Project(projectList, _) if projectList.exists(hasNestedGenerator) =>
        val nestedGenerator = projectList.find(hasNestedGenerator).get
        throw QueryCompilationErrors.nestedGeneratorError(trimAlias(nestedGenerator))

      case Project(projectList, _) if projectList.count(hasGenerator) > 1 =>
        val generators = projectList.filter(hasGenerator).map(trimAlias)
        throw QueryCompilationErrors.moreThanOneGeneratorError(generators, "SELECT")

      case Aggregate(_, aggList, _) if aggList.exists(hasNestedGenerator) =>
        val nestedGenerator = aggList.find(hasNestedGenerator).get
        throw QueryCompilationErrors.nestedGeneratorError(trimAlias(nestedGenerator))

      case Aggregate(_, aggList, _) if aggList.count(hasGenerator) > 1 =>
        val generators = aggList.filter(hasGenerator).map(trimAlias)
        throw QueryCompilationErrors.moreThanOneGeneratorError(generators, "aggregate")

      case agg @ Aggregate(groupList, aggList, child) if aggList.forall {
          case AliasedGenerator(_, _, _) => true
          case other => other.resolved
        } && aggList.exists(hasGenerator) =>
        // If generator in the aggregate list was visited, set the boolean flag true.
        var generatorVisited = false

        val projectExprs = Array.ofDim[NamedExpression](aggList.length)
        val newAggList = aggList
          .toIndexedSeq
          .map(trimNonTopLevelAliases)
          .zipWithIndex
          .flatMap {
            case (AliasedGenerator(generator, names, outer), idx) =>
              // It's a sanity check, this should not happen as the previous case will throw
              // exception earlier.
              assert(!generatorVisited, "More than one generator found in aggregate.")
              generatorVisited = true

              val newGenChildren: Seq[Expression] = generator.children.zipWithIndex.map {
                case (e, idx) => if (e.foldable) e else Alias(e, s"_gen_input_${idx}")()
              }
              val newGenerator = {
                val g = generator.withNewChildren(newGenChildren.map { e =>
                  if (e.foldable) e else e.asInstanceOf[Alias].toAttribute
                }).asInstanceOf[Generator]
                if (outer) GeneratorOuter(g) else g
              }
              val newAliasedGenerator = if (names.length == 1) {
                Alias(newGenerator, names(0))()
              } else {
                MultiAlias(newGenerator, names)
              }
              projectExprs(idx) = newAliasedGenerator
              newGenChildren.filter(!_.foldable).asInstanceOf[Seq[NamedExpression]]
            case (other, idx) =>
              projectExprs(idx) = other.toAttribute
              other :: Nil
          }

        val newAgg = Aggregate(groupList, newAggList, child)
        Project(projectExprs.toList, newAgg)

      case p @ Project(projectList, _) if hasAggFunctionInGenerator(projectList) =>
        // If a generator has any aggregate function, we need to apply the `GlobalAggregates` rule
        // first for replacing `Project` with `Aggregate`.
        p

      case p @ Project(projectList, child) =>
        val (resolvedGenerator, newProjectList) = projectList
          .map(trimNonTopLevelAliases)
          .foldLeft((None: Option[Generate], Nil: Seq[NamedExpression])) { (res, e) =>
            e match {
              case AliasedGenerator(generator, names, outer) if generator.childrenResolved =>
                // It's a sanity check, this should not happen as the previous case will throw
                // exception earlier.
                assert(res._1.isEmpty, "More than one generator found in SELECT.")

                val g = Generate(
                  generator,
                  unrequiredChildIndex = Nil,
                  outer = outer,
                  qualifier = None,
                  generatorOutput = ResolveGenerate.makeGeneratorOutput(generator, names),
                  child)

                (Some(g), res._2 ++ g.nullableOutput)
              case other =>
                (res._1, res._2 :+ other)
            }
          }

        if (resolvedGenerator.isDefined) {
          Project(newProjectList, resolvedGenerator.get)
        } else {
          p
        }

      case g @ Generate(GeneratorOuter(generator), _, _, _, _, _) =>
        g.copy(generator = generator, outer = true)

      case g: Generate => g

      case p if p.expressions.exists(hasGenerator) =>
        throw QueryCompilationErrors.generatorOutsideSelectError(p)
    }
  }

  /**
   * Rewrites table generating expressions that either need one or more of the following in order
   * to be resolved:
   *  - concrete attribute references for their output.
   *  - to be relocated from a SELECT clause (i.e. from  a [[Project]]) into a [[Generate]]).
   *
   * Names for the output [[Attribute]]s are extracted from [[Alias]] or [[MultiAlias]] expressions
   * that wrap the [[Generator]].
   */
  object ResolveGenerate extends Rule[LogicalPlan] {
    def apply(plan: LogicalPlan): LogicalPlan = plan.resolveOperatorsUpWithPruning(
      _.containsPattern(GENERATE), ruleId) {
      case g: Generate if !g.child.resolved || !g.generator.resolved => g
      case g: Generate if !g.resolved =>
        g.copy(generatorOutput = makeGeneratorOutput(g.generator, g.generatorOutput.map(_.name)))
    }

    /**
     * Construct the output attributes for a [[Generator]], given a list of names.  If the list of
     * names is empty names are assigned from field names in generator.
     */
    private[analysis] def makeGeneratorOutput(
        generator: Generator,
        names: Seq[String]): Seq[Attribute] = {
      val elementAttrs = generator.elementSchema.toAttributes

      if (names.length == elementAttrs.length) {
        names.zip(elementAttrs).map {
          case (name, attr) => attr.withName(name)
        }
      } else if (names.isEmpty) {
        elementAttrs
      } else {
        throw QueryCompilationErrors.aliasesNumberNotMatchUDTFOutputError(
          elementAttrs.size, names.mkString(","))
      }
    }
  }

  /**
   * Extracts [[WindowExpression]]s from the projectList of a [[Project]] operator and
   * aggregateExpressions of an [[Aggregate]] operator and creates individual [[Window]]
   * operators for every distinct [[WindowSpecDefinition]].
   *
   * This rule handles three cases:
   *  - A [[Project]] having [[WindowExpression]]s in its projectList;
   *  - An [[Aggregate]] having [[WindowExpression]]s in its aggregateExpressions.
   *  - A [[Filter]]->[[Aggregate]] pattern representing GROUP BY with a HAVING
   *    clause and the [[Aggregate]] has [[WindowExpression]]s in its aggregateExpressions.
   * Note: If there is a GROUP BY clause in the query, aggregations and corresponding
   * filters (expressions in the HAVING clause) should be evaluated before any
   * [[WindowExpression]]. If a query has SELECT DISTINCT, the DISTINCT part should be
   * evaluated after all [[WindowExpression]]s.
   *
   * For every case, the transformation works as follows:
   * 1. For a list of [[Expression]]s (a projectList or an aggregateExpressions), partitions
   *    it two lists of [[Expression]]s, one for all [[WindowExpression]]s and another for
   *    all regular expressions.
   * 2. For all [[WindowExpression]]s, groups them based on their [[WindowSpecDefinition]]s
   *    and [[WindowFunctionType]]s.
   * 3. For every distinct [[WindowSpecDefinition]] and [[WindowFunctionType]], creates a
   *    [[Window]] operator and inserts it into the plan tree.
   */
  object ExtractWindowExpressions extends Rule[LogicalPlan] {
    type Spec = (Seq[Expression], Seq[SortOrder], WindowFunctionType)

    private def hasWindowFunction(exprs: Seq[Expression]): Boolean =
      exprs.exists(hasWindowFunction)

    private def hasWindowFunction(expr: Expression): Boolean = {
      expr.exists {
        case window: WindowExpression => true
        case _ => false
      }
    }

    /**
     * From a Seq of [[NamedExpression]]s, extract expressions containing window expressions and
     * other regular expressions that do not contain any window expression. For example, for
     * `col1, Sum(col2 + col3) OVER (PARTITION BY col4 ORDER BY col5)`, we will extract
     * `col1`, `col2 + col3`, `col4`, and `col5` out and replace their appearances in
     * the window expression as attribute references. So, the first returned value will be
     * `[Sum(_w0) OVER (PARTITION BY _w1 ORDER BY _w2)]` and the second returned value will be
     * [col1, col2 + col3 as _w0, col4 as _w1, col5 as _w2].
     *
     * @return (seq of expressions containing at least one window expression,
     *          seq of non-window expressions)
     */
    private def extract(
        expressions: Seq[NamedExpression]): (Seq[NamedExpression], Seq[NamedExpression]) = {
      // First, we partition the input expressions to two part. For the first part,
      // every expression in it contain at least one WindowExpression.
      // Expressions in the second part do not have any WindowExpression.
      val (expressionsWithWindowFunctions, regularExpressions) =
        expressions.partition(hasWindowFunction)

      // Then, we need to extract those regular expressions used in the WindowExpression.
      // For example, when we have col1 - Sum(col2 + col3) OVER (PARTITION BY col4 ORDER BY col5),
      // we need to make sure that col1 to col5 are all projected from the child of the Window
      // operator.
      val extractedExprBuffer = new ArrayBuffer[NamedExpression]()
      def extractExpr(expr: Expression): Expression = expr match {
        case ne: NamedExpression =>
          // If a named expression is not in regularExpressions, add it to
          // extractedExprBuffer and replace it with an AttributeReference.
          val missingExpr =
            AttributeSet(Seq(expr)) -- (regularExpressions ++ extractedExprBuffer)
          if (missingExpr.nonEmpty) {
            extractedExprBuffer += ne
          }
          // alias will be cleaned in the rule CleanupAliases
          ne
        case e: Expression if e.foldable =>
          e // No need to create an attribute reference if it will be evaluated as a Literal.
        case e: Expression =>
          // For other expressions, we extract it and replace it with an AttributeReference (with
          // an internal column name, e.g. "_w0").
          val withName = Alias(e, s"_w${extractedExprBuffer.length}")()
          extractedExprBuffer += withName
          withName.toAttribute
      }

      // Now, we extract regular expressions from expressionsWithWindowFunctions
      // by using extractExpr.
      val seenWindowAggregates = new ArrayBuffer[AggregateExpression]
      val newExpressionsWithWindowFunctions = expressionsWithWindowFunctions.map {
        _.transform {
          // Extracts children expressions of a WindowFunction (input parameters of
          // a WindowFunction).
          case wf: WindowFunction =>
            val newChildren = wf.children.map(extractExpr)
            wf.withNewChildren(newChildren)

          // Extracts expressions from the partition spec and order spec.
          case wsc @ WindowSpecDefinition(partitionSpec, orderSpec, _) =>
            val newPartitionSpec = partitionSpec.map(extractExpr)
            val newOrderSpec = orderSpec.map { so =>
              val newChild = extractExpr(so.child)
              so.copy(child = newChild)
            }
            wsc.copy(partitionSpec = newPartitionSpec, orderSpec = newOrderSpec)

          case WindowExpression(ae: AggregateExpression, _) if ae.filter.isDefined =>
            throw QueryCompilationErrors.windowAggregateFunctionWithFilterNotSupportedError

          // Extract Windowed AggregateExpression
          case we @ WindowExpression(
              ae @ AggregateExpression(function, _, _, _, _),
              spec: WindowSpecDefinition) =>
            val newChildren = function.children.map(extractExpr)
            val newFunction = function.withNewChildren(newChildren).asInstanceOf[AggregateFunction]
            val newAgg = ae.copy(aggregateFunction = newFunction)
            seenWindowAggregates += newAgg
            WindowExpression(newAgg, spec)

          case AggregateExpression(aggFunc, _, _, _, _) if hasWindowFunction(aggFunc.children) =>
            throw QueryCompilationErrors.windowFunctionInsideAggregateFunctionNotAllowedError

          // Extracts AggregateExpression. For example, for SUM(x) - Sum(y) OVER (...),
          // we need to extract SUM(x).
          case agg: AggregateExpression if !seenWindowAggregates.contains(agg) =>
            val withName = Alias(agg, s"_w${extractedExprBuffer.length}")()
            extractedExprBuffer += withName
            withName.toAttribute

          // Extracts other attributes
          case attr: Attribute => extractExpr(attr)

        }.asInstanceOf[NamedExpression]
      }

      (newExpressionsWithWindowFunctions, regularExpressions ++ extractedExprBuffer)
    } // end of extract

    /**
     * Adds operators for Window Expressions. Every Window operator handles a single Window Spec.
     */
    private def addWindow(
        expressionsWithWindowFunctions: Seq[NamedExpression],
        child: LogicalPlan): LogicalPlan = {
      // First, we need to extract all WindowExpressions from expressionsWithWindowFunctions
      // and put those extracted WindowExpressions to extractedWindowExprBuffer.
      // This step is needed because it is possible that an expression contains multiple
      // WindowExpressions with different Window Specs.
      // After extracting WindowExpressions, we need to construct a project list to generate
      // expressionsWithWindowFunctions based on extractedWindowExprBuffer.
      // For example, for "sum(a) over (...) / sum(b) over (...)", we will first extract
      // "sum(a) over (...)" and "sum(b) over (...)" out, and assign "_we0" as the alias to
      // "sum(a) over (...)" and "_we1" as the alias to "sum(b) over (...)".
      // Then, the projectList will be [_we0/_we1].
      val extractedWindowExprBuffer = new ArrayBuffer[NamedExpression]()
      val newExpressionsWithWindowFunctions = expressionsWithWindowFunctions.map {
        // We need to use transformDown because we want to trigger
        // "case alias @ Alias(window: WindowExpression, _)" first.
        _.transformDown {
          case alias @ Alias(window: WindowExpression, _) =>
            // If a WindowExpression has an assigned alias, just use it.
            extractedWindowExprBuffer += alias
            alias.toAttribute
          case window: WindowExpression =>
            // If there is no alias assigned to the WindowExpressions. We create an
            // internal column.
            val withName = Alias(window, s"_we${extractedWindowExprBuffer.length}")()
            extractedWindowExprBuffer += withName
            withName.toAttribute
        }.asInstanceOf[NamedExpression]
      }

      // SPARK-32616: Use a linked hash map to maintains the insertion order of the Window
      // operators, so the query with multiple Window operators can have the determined plan.
      val groupedWindowExpressions = mutable.LinkedHashMap.empty[Spec, ArrayBuffer[NamedExpression]]
      // Second, we group extractedWindowExprBuffer based on their Partition and Order Specs.
      extractedWindowExprBuffer.foreach { expr =>
        val distinctWindowSpec = expr.collect {
          case window: WindowExpression => window.windowSpec
        }.distinct

        // We do a final check and see if we only have a single Window Spec defined in an
        // expressions.
        if (distinctWindowSpec.isEmpty) {
          throw QueryCompilationErrors.expressionWithoutWindowExpressionError(expr)
        } else if (distinctWindowSpec.length > 1) {
          // newExpressionsWithWindowFunctions only have expressions with a single
          // WindowExpression. If we reach here, we have a bug.
          throw QueryCompilationErrors.expressionWithMultiWindowExpressionsError(
            expr, distinctWindowSpec)
        } else {
          val spec = distinctWindowSpec.head
          val specKey = (spec.partitionSpec, spec.orderSpec, WindowFunctionType.functionType(expr))
          val windowExprs = groupedWindowExpressions
            .getOrElseUpdate(specKey, new ArrayBuffer[NamedExpression])
          windowExprs += expr
        }
      }

      // Third, we aggregate them by adding each Window operator for each Window Spec and then
      // setting this to the child of the next Window operator.
      val windowOps =
        groupedWindowExpressions.foldLeft(child) {
          case (last, ((partitionSpec, orderSpec, _), windowExpressions)) =>
            Window(windowExpressions.toSeq, partitionSpec, orderSpec, last)
        }

      // Finally, we create a Project to output windowOps's output
      // newExpressionsWithWindowFunctions.
      Project(windowOps.output ++ newExpressionsWithWindowFunctions, windowOps)
    } // end of addWindow

    // We have to use transformDown at here to make sure the rule of
    // "Aggregate with Having clause" will be triggered.
    def apply(plan: LogicalPlan): LogicalPlan = plan.resolveOperatorsDownWithPruning(
      _.containsPattern(WINDOW_EXPRESSION), ruleId) {

      case Filter(condition, _) if hasWindowFunction(condition) =>
        throw QueryCompilationErrors.windowFunctionNotAllowedError("WHERE")

      case UnresolvedHaving(condition, _) if hasWindowFunction(condition) =>
        throw QueryCompilationErrors.windowFunctionNotAllowedError("HAVING")

      // Aggregate with Having clause. This rule works with an unresolved Aggregate because
      // a resolved Aggregate will not have Window Functions.
      case f @ UnresolvedHaving(condition, a @ Aggregate(groupingExprs, aggregateExprs, child))
        if child.resolved &&
          hasWindowFunction(aggregateExprs) &&
          a.expressions.forall(_.resolved) =>
        val (windowExpressions, aggregateExpressions) = extract(aggregateExprs)
        // Create an Aggregate operator to evaluate aggregation functions.
        val withAggregate = Aggregate(groupingExprs, aggregateExpressions, child)
        // Add a Filter operator for conditions in the Having clause.
        val withFilter = Filter(condition, withAggregate)
        val withWindow = addWindow(windowExpressions, withFilter)

        // Finally, generate output columns according to the original projectList.
        val finalProjectList = aggregateExprs.map(_.toAttribute)
        Project(finalProjectList, withWindow)

      case p: LogicalPlan if !p.childrenResolved => p

      // Aggregate without Having clause.
      case a @ Aggregate(groupingExprs, aggregateExprs, child)
        if hasWindowFunction(aggregateExprs) &&
          a.expressions.forall(_.resolved) =>
        val (windowExpressions, aggregateExpressions) = extract(aggregateExprs)
        // Create an Aggregate operator to evaluate aggregation functions.
        val withAggregate = Aggregate(groupingExprs, aggregateExpressions, child)
        // Add Window operators.
        val withWindow = addWindow(windowExpressions, withAggregate)

        // Finally, generate output columns according to the original projectList.
        val finalProjectList = aggregateExprs.map(_.toAttribute)
        Project(finalProjectList, withWindow)

      // We only extract Window Expressions after all expressions of the Project
      // have been resolved.
      case p @ Project(projectList, child)
        if hasWindowFunction(projectList) && p.expressions.forall(_.resolved) =>
        val (windowExpressions, regularExpressions) = extract(projectList.toIndexedSeq)
        // We add a project to get all needed expressions for window expressions from the child
        // of the original Project operator.
        val withProject = Project(regularExpressions, child)
        // Add Window operators.
        val withWindow = addWindow(windowExpressions, withProject)

        // Finally, generate output columns according to the original projectList.
        val finalProjectList = projectList.map(_.toAttribute)
        Project(finalProjectList, withWindow)
    }
  }

  /**
   * Set the seed for random number generation.
   */
  object ResolveRandomSeed extends Rule[LogicalPlan] {
    private lazy val random = new Random()

    override def apply(plan: LogicalPlan): LogicalPlan = plan.resolveOperatorsUpWithPruning(
      _.containsPattern(EXPRESSION_WITH_RANDOM_SEED), ruleId) {
      case p if p.resolved => p
      case p => p.transformExpressionsUpWithPruning(
        _.containsPattern(EXPRESSION_WITH_RANDOM_SEED), ruleId) {
        case e: ExpressionWithRandomSeed if e.seedExpression == UnresolvedSeed =>
          e.withNewSeed(random.nextLong())
      }
    }
  }

  /**
   * Correctly handle null primitive inputs for UDF by adding extra [[If]] expression to do the
   * null check.  When user defines a UDF with primitive parameters, there is no way to tell if the
   * primitive parameter is null or not, so here we assume the primitive input is null-propagatable
   * and we should return null if the input is null.
   */
  object HandleNullInputsForUDF extends Rule[LogicalPlan] {
    override def apply(plan: LogicalPlan): LogicalPlan = plan.resolveOperatorsUpWithPruning(
      _.containsPattern(SCALA_UDF)) {
      case p if !p.resolved => p // Skip unresolved nodes.

      case p => p.transformExpressionsUpWithPruning(_.containsPattern(SCALA_UDF)) {

        case udf: ScalaUDF if udf.inputPrimitives.contains(true) =>
          // Otherwise, add special handling of null for fields that can't accept null.
          // The result of operations like this, when passed null, is generally to return null.
          assert(udf.inputPrimitives.length == udf.children.length)

          val inputPrimitivesPair = udf.inputPrimitives.zip(udf.children)
          val inputNullCheck = inputPrimitivesPair.collect {
            case (isPrimitive, input) if isPrimitive && input.nullable =>
              IsNull(input)
          }.reduceLeftOption[Expression](Or)

          if (inputNullCheck.isDefined) {
            // Once we add an `If` check above the udf, it is safe to mark those checked inputs
            // as null-safe (i.e., wrap with `KnownNotNull`), because the null-returning
            // branch of `If` will be called if any of these checked inputs is null. Thus we can
            // prevent this rule from being applied repeatedly.
            val newInputs = inputPrimitivesPair.map {
              case (isPrimitive, input) =>
                if (isPrimitive && input.nullable) {
                  KnownNotNull(input)
                } else {
                  input
                }
            }
            val newUDF = udf.copy(children = newInputs)
            If(inputNullCheck.get, Literal.create(null, udf.dataType), newUDF)
          } else {
            udf
          }
      }
    }
  }

  /**
   * Resolve the encoders for the UDF by explicitly given the attributes. We give the
   * attributes explicitly in order to handle the case where the data type of the input
   * value is not the same with the internal schema of the encoder, which could cause
   * data loss. For example, the encoder should not cast the input value to Decimal(38, 18)
   * if the actual data type is Decimal(30, 0).
   *
   * The resolved encoders then will be used to deserialize the internal row to Scala value.
   */
  object ResolveEncodersInUDF extends Rule[LogicalPlan] {
    override def apply(plan: LogicalPlan): LogicalPlan = plan.resolveOperatorsUpWithPruning(
      _.containsPattern(SCALA_UDF), ruleId) {
      case p if !p.resolved => p // Skip unresolved nodes.

      case p => p.transformExpressionsUpWithPruning(_.containsPattern(SCALA_UDF), ruleId) {

        case udf: ScalaUDF if udf.inputEncoders.nonEmpty =>
          val boundEncoders = udf.inputEncoders.zipWithIndex.map { case (encOpt, i) =>
            val dataType = udf.children(i).dataType
            encOpt.map { enc =>
              val attrs = if (enc.isSerializedAsStructForTopLevel) {
                dataType.asInstanceOf[StructType].toAttributes
              } else {
                // the field name doesn't matter here, so we use
                // a simple literal to avoid any overhead
                new StructType().add("input", dataType).toAttributes
              }
              enc.resolveAndBind(attrs)
            }
          }
          udf.copy(inputEncoders = boundEncoders)
      }
    }
  }

  /**
   * Check and add proper window frames for all window functions.
   */
  object ResolveWindowFrame extends Rule[LogicalPlan] {
    def apply(plan: LogicalPlan): LogicalPlan = plan.resolveExpressionsWithPruning(
      _.containsPattern(WINDOW_EXPRESSION), ruleId) {
      case WindowExpression(wf: FrameLessOffsetWindowFunction,
        WindowSpecDefinition(_, _, f: SpecifiedWindowFrame)) if wf.frame != f =>
        throw QueryCompilationErrors.cannotSpecifyWindowFrameError(wf.prettyName)
      case WindowExpression(wf: WindowFunction, WindowSpecDefinition(_, _, f: SpecifiedWindowFrame))
          if wf.frame != UnspecifiedFrame && wf.frame != f =>
        throw QueryCompilationErrors.windowFrameNotMatchRequiredFrameError(f, wf.frame)
      case WindowExpression(wf: WindowFunction, s @ WindowSpecDefinition(_, _, UnspecifiedFrame))
          if wf.frame != UnspecifiedFrame =>
        WindowExpression(wf, s.copy(frameSpecification = wf.frame))
      case we @ WindowExpression(e, s @ WindowSpecDefinition(_, o, UnspecifiedFrame))
          if e.resolved =>
        val frame = if (o.nonEmpty) {
          SpecifiedWindowFrame(RangeFrame, UnboundedPreceding, CurrentRow)
        } else {
          SpecifiedWindowFrame(RowFrame, UnboundedPreceding, UnboundedFollowing)
        }
        we.copy(windowSpec = s.copy(frameSpecification = frame))
    }
  }

  /**
   * Check and add order to [[AggregateWindowFunction]]s.
   */
  object ResolveWindowOrder extends Rule[LogicalPlan] {
    def apply(plan: LogicalPlan): LogicalPlan = plan.resolveExpressionsWithPruning(
      _.containsPattern(WINDOW_EXPRESSION), ruleId) {
      case WindowExpression(wf: WindowFunction, spec) if spec.orderSpec.isEmpty =>
        throw QueryCompilationErrors.windowFunctionWithWindowFrameNotOrderedError(wf)
      case WindowExpression(rank: RankLike, spec) if spec.resolved =>
        val order = spec.orderSpec.map(_.child)
        WindowExpression(rank.withOrder(order), spec)
    }
  }

  /**
   * Removes natural or using joins by calculating output columns based on output from two sides,
   * Then apply a Project on a normal Join to eliminate natural or using join.
   */
  object ResolveNaturalAndUsingJoin extends Rule[LogicalPlan] {
    override def apply(plan: LogicalPlan): LogicalPlan = plan.resolveOperatorsUpWithPruning(
      _.containsPattern(NATURAL_LIKE_JOIN), ruleId) {
      case j @ Join(left, right, UsingJoin(joinType, usingCols), _, hint)
          if left.resolved && right.resolved && j.duplicateResolved =>
        commonNaturalJoinProcessing(left, right, joinType, usingCols, None, hint)
      case j @ Join(left, right, NaturalJoin(joinType), condition, hint)
          if j.resolvedExceptNatural =>
        // find common column names from both sides
        val joinNames = left.output.map(_.name).intersect(right.output.map(_.name))
        commonNaturalJoinProcessing(left, right, joinType, joinNames, condition, hint)
    }
  }

  /**
   * Resolves columns of an output table from the data in a logical plan. This rule will:
   *
   * - Reorder columns when the write is by name
   * - Insert casts when data types do not match
   * - Insert aliases when column names do not match
   * - Detect plans that are not compatible with the output table and throw AnalysisException
   */
  object ResolveOutputRelation extends Rule[LogicalPlan] {
    override def apply(plan: LogicalPlan): LogicalPlan = plan.resolveOperatorsWithPruning(
      _.containsPattern(COMMAND), ruleId) {
      case v2Write: V2WriteCommand
          if v2Write.table.resolved && v2Write.query.resolved && !v2Write.outputResolved =>
        validateStoreAssignmentPolicy()
        val projection = TableOutputResolver.resolveOutputColumns(
          v2Write.table.name, v2Write.table.output, v2Write.query, v2Write.isByName, conf)
        if (projection != v2Write.query) {
          val cleanedTable = v2Write.table match {
            case r: DataSourceV2Relation =>
              r.copy(output = r.output.map(CharVarcharUtils.cleanAttrMetadata))
            case other => other
          }
          v2Write.withNewQuery(projection).withNewTable(cleanedTable)
        } else {
          v2Write
        }

      case u: UpdateTable if !u.skipSchemaResolution && u.resolved =>
        resolveAssignments(u)

      case m: MergeIntoTable if !m.skipSchemaResolution && m.resolved =>
        resolveAssignments(m)
    }

    private def resolveAssignments(p: LogicalPlan): LogicalPlan = {
      p.transformExpressions {
        case assignment: Assignment =>
          val nullHandled = if (!assignment.key.nullable && assignment.value.nullable) {
            AssertNotNull(assignment.value)
          } else {
            assignment.value
          }
          val casted = if (assignment.key.dataType != nullHandled.dataType) {
            val cast = Cast(nullHandled, assignment.key.dataType, ansiEnabled = true)
            cast.setTagValue(Cast.BY_TABLE_INSERTION, ())
            cast
          } else {
            nullHandled
          }
          val rawKeyType = assignment.key.transform {
            case a: AttributeReference =>
              CharVarcharUtils.getRawType(a.metadata).map(a.withDataType).getOrElse(a)
          }.dataType
          val finalValue = if (CharVarcharUtils.hasCharVarchar(rawKeyType)) {
            CharVarcharUtils.stringLengthCheck(casted, rawKeyType)
          } else {
            casted
          }
          val cleanedKey = assignment.key.transform {
            case a: AttributeReference => CharVarcharUtils.cleanAttrMetadata(a)
          }
          Assignment(cleanedKey, finalValue)
      }
    }
  }

  object ResolveUserSpecifiedColumns extends Rule[LogicalPlan] {
    override def apply(plan: LogicalPlan): LogicalPlan = plan.resolveOperatorsWithPruning(
      AlwaysProcess.fn, ruleId) {
      case i: InsertIntoStatement if i.table.resolved && i.query.resolved &&
          i.userSpecifiedCols.nonEmpty =>
        val resolved = resolveUserSpecifiedColumns(i)
        val projection = addColumnListOnQuery(i.table.output, resolved, i.query)
        i.copy(userSpecifiedCols = Nil, query = projection)
    }

    private def resolveUserSpecifiedColumns(i: InsertIntoStatement): Seq[NamedExpression] = {
      SchemaUtils.checkColumnNameDuplication(i.userSpecifiedCols, resolver)

      i.userSpecifiedCols.map { col =>
        i.table.resolve(Seq(col), resolver).getOrElse {
          val candidates = i.table.output.map(_.qualifiedName)
          val orderedCandidates = StringUtils.orderStringsBySimilarity(col, candidates)
          throw QueryCompilationErrors
            .unresolvedAttributeError("UNRESOLVED_COLUMN", col, orderedCandidates, i.origin)
        }
      }
    }

    private def addColumnListOnQuery(
        tableOutput: Seq[Attribute],
        cols: Seq[NamedExpression],
        query: LogicalPlan): LogicalPlan = {
      if (cols.size != query.output.size) {
        throw QueryCompilationErrors.writeTableWithMismatchedColumnsError(
          cols.size, query.output.size, query)
      }
      val nameToQueryExpr = CUtils.toMap(cols, query.output)
      // Static partition columns in the table output should not appear in the column list
      // they will be handled in another rule ResolveInsertInto
      val reordered = tableOutput.flatMap { nameToQueryExpr.get(_).orElse(None) }
      if (reordered == query.output) {
        query
      } else {
        Project(reordered, query)
      }
    }
  }

  private def validateStoreAssignmentPolicy(): Unit = {
    // SPARK-28730: LEGACY store assignment policy is disallowed in data source v2.
    if (conf.storeAssignmentPolicy == StoreAssignmentPolicy.LEGACY) {
      throw QueryCompilationErrors.legacyStoreAssignmentPolicyError()
    }
  }

  private def commonNaturalJoinProcessing(
      left: LogicalPlan,
      right: LogicalPlan,
      joinType: JoinType,
      joinNames: Seq[String],
      condition: Option[Expression],
      hint: JoinHint): LogicalPlan = {
    import org.apache.spark.sql.catalyst.util._

    val leftKeys = joinNames.map { keyName =>
      left.output.find(attr => resolver(attr.name, keyName)).getOrElse {
        throw QueryCompilationErrors.unresolvedUsingColForJoinError(keyName, left, "left")
      }
    }
    val rightKeys = joinNames.map { keyName =>
      right.output.find(attr => resolver(attr.name, keyName)).getOrElse {
        throw QueryCompilationErrors.unresolvedUsingColForJoinError(keyName, right, "right")
      }
    }
    val joinPairs = leftKeys.zip(rightKeys)

    val newCondition = (condition ++ joinPairs.map(EqualTo.tupled)).reduceOption(And)

    // columns not in joinPairs
    val lUniqueOutput = left.output.filterNot(att => leftKeys.contains(att))
    val rUniqueOutput = right.output.filterNot(att => rightKeys.contains(att))

    // the output list looks like: join keys, columns from left, columns from right
    val (projectList, hiddenList) = joinType match {
      case LeftOuter =>
        (leftKeys ++ lUniqueOutput ++ rUniqueOutput.map(_.withNullability(true)), rightKeys)
      case LeftExistence(_) =>
        (leftKeys ++ lUniqueOutput, Seq.empty)
      case RightOuter =>
        (rightKeys ++ lUniqueOutput.map(_.withNullability(true)) ++ rUniqueOutput, leftKeys)
      case FullOuter =>
        // in full outer join, joinCols should be non-null if there is.
        val joinedCols = joinPairs.map { case (l, r) => Alias(Coalesce(Seq(l, r)), l.name)() }
        (joinedCols ++
          lUniqueOutput.map(_.withNullability(true)) ++
          rUniqueOutput.map(_.withNullability(true)),
          leftKeys ++ rightKeys)
      case _ : InnerLike =>
        (leftKeys ++ lUniqueOutput ++ rUniqueOutput, rightKeys)
      case _ =>
        throw QueryExecutionErrors.unsupportedNaturalJoinTypeError(joinType)
    }
    // use Project to hide duplicated common keys
    // propagate hidden columns from nested USING/NATURAL JOINs
    val project = Project(projectList, Join(left, right, joinType, newCondition, hint))
    project.setTagValue(
      Project.hiddenOutputTag,
      hiddenList.map(_.markAsQualifiedAccessOnly()) ++
        project.child.metadataOutput.filter(_.qualifiedAccessOnly))
    project
  }

  /**
   * Replaces [[UnresolvedDeserializer]] with the deserialization expression that has been resolved
   * to the given input attributes.
   */
  object ResolveDeserializer extends Rule[LogicalPlan] {
    def apply(plan: LogicalPlan): LogicalPlan = plan.resolveOperatorsUpWithPruning(
      _.containsPattern(UNRESOLVED_DESERIALIZER), ruleId) {
      case p if !p.childrenResolved => p
      case p if p.resolved => p

      case p => p.transformExpressionsWithPruning(
        _.containsPattern(UNRESOLVED_DESERIALIZER), ruleId) {
        case UnresolvedDeserializer(deserializer, inputAttributes) =>
          val inputs = if (inputAttributes.isEmpty) {
            p.children.flatMap(_.output)
          } else {
            inputAttributes
          }

          validateTopLevelTupleFields(deserializer, inputs)
          val resolved = resolveExpressionByPlanOutput(
            deserializer, LocalRelation(inputs), throws = true)
          val result = resolved transformDown {
            case UnresolvedMapObjects(func, inputData, cls) if inputData.resolved =>
              inputData.dataType match {
                case ArrayType(et, cn) =>
                  MapObjects(func, inputData, et, cn, cls) transformUp {
                    case UnresolvedExtractValue(child, fieldName) if child.resolved =>
                      ExtractValue(child, fieldName, resolver)
                  }
                case other =>
                  throw QueryCompilationErrors.dataTypeMismatchForDeserializerError(other,
                    "array")
              }
            case u: UnresolvedCatalystToExternalMap if u.child.resolved =>
              u.child.dataType match {
                case _: MapType =>
                  CatalystToExternalMap(u) transformUp {
                    case UnresolvedExtractValue(child, fieldName) if child.resolved =>
                      ExtractValue(child, fieldName, resolver)
                  }
                case other =>
                  throw QueryCompilationErrors.dataTypeMismatchForDeserializerError(other, "map")
              }
          }
          validateNestedTupleFields(result)
          result
      }
    }

    private def fail(schema: StructType, maxOrdinal: Int): Unit = {
      throw QueryCompilationErrors.fieldNumberMismatchForDeserializerError(schema, maxOrdinal)
    }

    /**
     * For each top-level Tuple field, we use [[GetColumnByOrdinal]] to get its corresponding column
     * by position.  However, the actual number of columns may be different from the number of Tuple
     * fields.  This method is used to check the number of columns and fields, and throw an
     * exception if they do not match.
     */
    private def validateTopLevelTupleFields(
        deserializer: Expression, inputs: Seq[Attribute]): Unit = {
      val ordinals = deserializer.collect {
        case GetColumnByOrdinal(ordinal, _) => ordinal
      }.distinct.sorted

      if (ordinals.nonEmpty && ordinals != inputs.indices) {
        fail(inputs.toStructType, ordinals.last)
      }
    }

    /**
     * For each nested Tuple field, we use [[GetStructField]] to get its corresponding struct field
     * by position.  However, the actual number of struct fields may be different from the number
     * of nested Tuple fields.  This method is used to check the number of struct fields and nested
     * Tuple fields, and throw an exception if they do not match.
     */
    private def validateNestedTupleFields(deserializer: Expression): Unit = {
      val structChildToOrdinals = deserializer
        // There are 2 kinds of `GetStructField`:
        //   1. resolved from `UnresolvedExtractValue`, and it will have a `name` property.
        //   2. created when we build deserializer expression for nested tuple, no `name` property.
        // Here we want to validate the ordinals of nested tuple, so we should only catch
        // `GetStructField` without the name property.
        .collect { case g: GetStructField if g.name.isEmpty => g }
        .groupBy(_.child)
        .mapValues(_.map(_.ordinal).distinct.sorted)

      structChildToOrdinals.foreach { case (expr, ordinals) =>
        val schema = expr.dataType.asInstanceOf[StructType]
        if (ordinals != schema.indices) {
          fail(schema, ordinals.last)
        }
      }
    }
  }

  /**
   * Resolves [[NewInstance]] by finding and adding the outer scope to it if the object being
   * constructed is an inner class.
   */
  object ResolveNewInstance extends Rule[LogicalPlan] {
    def apply(plan: LogicalPlan): LogicalPlan = plan.resolveOperatorsUpWithPruning(
      _.containsPattern(NEW_INSTANCE), ruleId) {
      case p if !p.childrenResolved => p
      case p if p.resolved => p

      case p => p.transformExpressionsUpWithPruning(_.containsPattern(NEW_INSTANCE), ruleId) {
        case n: NewInstance if n.childrenResolved && !n.resolved =>
          val outer = OuterScopes.getOuterScope(n.cls)
          if (outer == null) {
            throw QueryCompilationErrors.outerScopeFailureForNewInstanceError(n.cls.getName)
          }
          n.copy(outerPointer = Some(outer))
      }
    }
  }

  /**
   * Replace the [[UpCast]] expression by [[Cast]], and throw exceptions if the cast may truncate.
   */
  object ResolveUpCast extends Rule[LogicalPlan] {
    private def fail(from: Expression, to: DataType, walkedTypePath: Seq[String]) = {
      val fromStr = from match {
        case l: LambdaVariable => "array element"
        case e => e.sql
      }
      throw QueryCompilationErrors.upCastFailureError(fromStr, from, to, walkedTypePath)
    }

    def apply(plan: LogicalPlan): LogicalPlan = plan.resolveOperatorsUpWithPruning(
      _.containsPattern(UP_CAST), ruleId) {
      case p if !p.childrenResolved => p
      case p if p.resolved => p

      case p => p.transformExpressionsWithPruning(_.containsPattern(UP_CAST), ruleId) {
        case u @ UpCast(child, _, _) if !child.resolved => u

        case UpCast(_, target, _) if target != DecimalType && !target.isInstanceOf[DataType] =>
          throw new IllegalStateException(
            s"UpCast only supports DecimalType as AbstractDataType yet, but got: $target")

        case UpCast(child, target, walkedTypePath) if target == DecimalType
          && child.dataType.isInstanceOf[DecimalType] =>
          assert(walkedTypePath.nonEmpty,
            "object DecimalType should only be used inside ExpressionEncoder")

          // SPARK-31750: if we want to upcast to the general decimal type, and the `child` is
          // already decimal type, we can remove the `Upcast` and accept any precision/scale.
          // This can happen for cases like `spark.read.parquet("/tmp/file").as[BigDecimal]`.
          child

        case UpCast(child, target: AtomicType, _)
            if conf.getConf(SQLConf.LEGACY_LOOSE_UPCAST) &&
              child.dataType == StringType =>
          Cast(child, target.asNullable)

        case u @ UpCast(child, _, walkedTypePath) if !Cast.canUpCast(child.dataType, u.dataType) =>
          fail(child, u.dataType, walkedTypePath)

        case u @ UpCast(child, _, _) => Cast(child, u.dataType)
      }
    }
  }

  /**
   * Rule to resolve, normalize and rewrite field names based on case sensitivity for commands.
   */
  object ResolveFieldNameAndPosition extends Rule[LogicalPlan] {
    def apply(plan: LogicalPlan): LogicalPlan = plan.resolveOperatorsUp {
      case cmd: CreateIndex if cmd.table.resolved &&
          cmd.columns.exists(_._1.isInstanceOf[UnresolvedFieldName]) =>
        val table = cmd.table.asInstanceOf[ResolvedTable]
        cmd.copy(columns = cmd.columns.map {
          case (u: UnresolvedFieldName, prop) => resolveFieldNames(table, u.name, u) -> prop
          case other => other
        })

      case a: DropColumns if a.table.resolved && hasUnresolvedFieldName(a) && a.ifExists =>
        // for DropColumn with IF EXISTS clause, we should resolve and ignore missing column errors
        val table = a.table.asInstanceOf[ResolvedTable]
        val columnsToDrop = a.columnsToDrop
        a.copy(columnsToDrop = columnsToDrop.flatMap(c => resolveFieldNamesOpt(table, c.name, c)))

      case a: AlterTableCommand if a.table.resolved && hasUnresolvedFieldName(a) =>
        val table = a.table.asInstanceOf[ResolvedTable]
        a.transformExpressions {
          case u: UnresolvedFieldName => resolveFieldNames(table, u.name, u)
        }

      case a @ AddColumns(r: ResolvedTable, cols) if !a.resolved =>
        // 'colsToAdd' keeps track of new columns being added. It stores a mapping from a
        // normalized parent name of fields to field names that belong to the parent.
        // For example, if we add columns "a.b.c", "a.b.d", and "a.c", 'colsToAdd' will become
        // Map(Seq("a", "b") -> Seq("c", "d"), Seq("a") -> Seq("c")).
        val colsToAdd = mutable.Map.empty[Seq[String], Seq[String]]
        def resolvePosition(
            col: QualifiedColType,
            parentSchema: StructType,
            resolvedParentName: Seq[String]): Option[FieldPosition] = {
          val fieldsAdded = colsToAdd.getOrElse(resolvedParentName, Nil)
          val resolvedPosition = col.position.map {
            case u: UnresolvedFieldPosition => u.position match {
              case after: After =>
                val allFields = parentSchema.fieldNames ++ fieldsAdded
                allFields.find(n => conf.resolver(n, after.column())) match {
                  case Some(colName) =>
                    ResolvedFieldPosition(ColumnPosition.after(colName))
                  case None =>
                    val name = if (resolvedParentName.isEmpty) "root" else resolvedParentName.quoted
                    throw QueryCompilationErrors.referenceColNotFoundForAlterTableChangesError(
                      after, name)
                }
              case _ => ResolvedFieldPosition(u.position)
            }
            case resolved => resolved
          }
          colsToAdd(resolvedParentName) = fieldsAdded :+ col.colName
          resolvedPosition
        }
        val schema = r.table.schema
        val resolvedCols = cols.map { col =>
          col.path match {
            case Some(parent: UnresolvedFieldName) =>
              // Adding a nested field, need to resolve the parent column and position.
              val resolvedParent = resolveFieldNames(r, parent.name, parent)
              val parentSchema = resolvedParent.field.dataType match {
                case s: StructType => s
                case _ => throw QueryCompilationErrors.invalidFieldName(
                  col.name, parent.name, parent.origin)
              }
              val resolvedPosition = resolvePosition(col, parentSchema, resolvedParent.name)
              col.copy(path = Some(resolvedParent), position = resolvedPosition)
            case _ =>
              // Adding to the root. Just need to resolve position.
              val resolvedPosition = resolvePosition(col, schema, Nil)
              col.copy(position = resolvedPosition)
          }
        }
        val resolved = a.copy(columnsToAdd = resolvedCols)
        resolved.copyTagsFrom(a)
        resolved

      case a @ AlterColumn(
          table: ResolvedTable, ResolvedFieldName(path, field), dataType, _, _, position, _) =>
        val newDataType = dataType.flatMap { dt =>
          // Hive style syntax provides the column type, even if it may not have changed.
          val existing = CharVarcharUtils.getRawType(field.metadata).getOrElse(field.dataType)
          if (existing == dt) None else Some(dt)
        }
        val newPosition = position map {
          case u @ UnresolvedFieldPosition(after: After) =>
            // TODO: since the field name is already resolved, it's more efficient if
            //       `ResolvedFieldName` carries the parent struct and we resolve column position
            //       based on the parent struct, instead of re-resolving the entire column path.
            val resolved = resolveFieldNames(table, path :+ after.column(), u)
            ResolvedFieldPosition(ColumnPosition.after(resolved.field.name))
          case u: UnresolvedFieldPosition => ResolvedFieldPosition(u.position)
          case other => other
        }
        val resolved = a.copy(dataType = newDataType, position = newPosition)
        resolved.copyTagsFrom(a)
        resolved
    }

    /**
     * Returns the resolved field name if the field can be resolved, returns None if the column is
     * not found. An error will be thrown in CheckAnalysis for columns that can't be resolved.
     */
    private def resolveFieldNames(
        table: ResolvedTable,
        fieldName: Seq[String],
        context: Expression): ResolvedFieldName = {
      resolveFieldNamesOpt(table, fieldName, context)
        .getOrElse(throw QueryCompilationErrors.missingFieldError(fieldName, table, context.origin))
    }

    private def resolveFieldNamesOpt(
        table: ResolvedTable,
        fieldName: Seq[String],
        context: Expression): Option[ResolvedFieldName] = {
      table.schema.findNestedField(
        fieldName, includeCollections = true, conf.resolver, context.origin
      ).map {
        case (path, field) => ResolvedFieldName(path, field)
      }
    }

    private def hasUnresolvedFieldName(a: AlterTableCommand): Boolean = {
      a.expressions.exists(_.exists(_.isInstanceOf[UnresolvedFieldName]))
    }
  }

  /**
   * A rule to handle special commands that need to be notified when analysis is done. This rule
   * should run after all other analysis rules are run.
   */
  object HandleSpecialCommand extends Rule[LogicalPlan] {
    override def apply(plan: LogicalPlan): LogicalPlan = plan.resolveOperatorsWithPruning(
      _.containsPattern(COMMAND)) {
      case c: AnalysisOnlyCommand if c.resolved =>
        checkAnalysis(c)
        c.markAsAnalyzed(AnalysisContext.get)
      case c: KeepAnalyzedQuery if c.resolved =>
        c.storeAnalyzedQuery()
    }
  }
}

/**
 * Removes [[SubqueryAlias]] operators from the plan. Subqueries are only required to provide
 * scoping information for attributes and can be removed once analysis is complete.
 */
object EliminateSubqueryAliases extends Rule[LogicalPlan] {
  // This is also called in the beginning of the optimization phase, and as a result
  // is using transformUp rather than resolveOperators.
  def apply(plan: LogicalPlan): LogicalPlan = AnalysisHelper.allowInvokingTransformsInAnalyzer {
    plan.transformUpWithPruning(AlwaysProcess.fn, ruleId) {
      case SubqueryAlias(_, child) => child
    }
  }
}

/**
 * Removes [[Union]] operators from the plan if it just has one child.
 */
object EliminateUnions extends Rule[LogicalPlan] {
  def apply(plan: LogicalPlan): LogicalPlan = plan.resolveOperatorsWithPruning(
    _.containsPattern(UNION), ruleId) {
    case u: Union if u.children.size == 1 => u.children.head
  }
}

/**
 * Cleans up unnecessary Aliases inside the plan. Basically we only need Alias as a top level
 * expression in Project(project list) or Aggregate(aggregate expressions) or
 * Window(window expressions). Notice that if an expression has other expression parameters which
 * are not in its `children`, e.g. `RuntimeReplaceable`, the transformation for Aliases in this
 * rule can't work for those parameters.
 */
object CleanupAliases extends Rule[LogicalPlan] with AliasHelper {
  override def apply(plan: LogicalPlan): LogicalPlan = plan.resolveOperatorsUpWithPruning(
    // trimNonTopLevelAliases can transform Alias and MultiAlias.
    _.containsAnyPattern(ALIAS, MULTI_ALIAS)) {
    case Project(projectList, child) =>
      val cleanedProjectList = projectList.map(trimNonTopLevelAliases)
      Project(cleanedProjectList, child)

    case Aggregate(grouping, aggs, child) =>
      val cleanedAggs = aggs.map(trimNonTopLevelAliases)
      Aggregate(grouping.map(trimAliases), cleanedAggs, child)

    case Window(windowExprs, partitionSpec, orderSpec, child) =>
      val cleanedWindowExprs = windowExprs.map(trimNonTopLevelAliases)
      Window(cleanedWindowExprs, partitionSpec.map(trimAliases),
        orderSpec.map(trimAliases(_).asInstanceOf[SortOrder]), child)

    case CollectMetrics(name, metrics, child) =>
      val cleanedMetrics = metrics.map(trimNonTopLevelAliases)
      CollectMetrics(name, cleanedMetrics, child)

    case Unpivot(ids, values, aliases, variableColumnName, valueColumnNames, child) =>
      val cleanedIds = ids.map(_.map(trimNonTopLevelAliases))
      val cleanedValues = values.map(_.map(_.map(trimNonTopLevelAliases)))
      Unpivot(
        cleanedIds,
        cleanedValues,
        aliases,
        variableColumnName,
        valueColumnNames,
        child)

    // Operators that operate on objects should only have expressions from encoders, which should
    // never have extra aliases.
    case o: ObjectConsumer => o
    case o: ObjectProducer => o
    case a: AppendColumns => a

    case other =>
      other.transformExpressionsDownWithPruning(_.containsAnyPattern(ALIAS, MULTI_ALIAS)) {
        case Alias(child, _) => child
      }
  }
}

/**
 * Ignore event time watermark in batch query, which is only supported in Structured Streaming.
 * TODO: add this rule into analyzer rule list.
 */
object EliminateEventTimeWatermark extends Rule[LogicalPlan] {
  override def apply(plan: LogicalPlan): LogicalPlan = plan.resolveOperatorsWithPruning(
    _.containsPattern(EVENT_TIME_WATERMARK)) {
    case EventTimeWatermark(_, _, child) if !child.isStreaming => child
  }
}

/**
 * Resolve expressions if they contains [[NamePlaceholder]]s.
 */
object ResolveExpressionsWithNamePlaceholders extends Rule[LogicalPlan] {
  override def apply(plan: LogicalPlan): LogicalPlan = plan.resolveExpressionsWithPruning(
    _.containsAnyPattern(ARRAYS_ZIP, CREATE_NAMED_STRUCT), ruleId) {
    case e: ArraysZip if !e.resolved =>
      val names = e.children.zip(e.names).map {
        case (e: NamedExpression, NamePlaceholder) if e.resolved =>
          Literal(e.name)
        case (_, other) => other
      }
      ArraysZip(e.children, names)

    case e: CreateNamedStruct if !e.resolved =>
      val children = e.children.grouped(2).flatMap {
        case Seq(NamePlaceholder, e: NamedExpression) if e.resolved =>
          Seq(Literal(e.name), e)
        case kv =>
          kv
      }
      CreateNamedStruct(children.toList)
  }
}

/**
 * The aggregate expressions from subquery referencing outer query block are pushed
 * down to the outer query block for evaluation. This rule below updates such outer references
 * as AttributeReference referring attributes from the parent/outer query block.
 *
 * For example (SQL):
 * {{{
 *   SELECT l.a FROM l GROUP BY 1 HAVING EXISTS (SELECT 1 FROM r WHERE r.d < min(l.b))
 * }}}
 * Plan before the rule.
 *    Project [a#226]
 *    +- Filter exists#245 [min(b#227)#249]
 *       :  +- Project [1 AS 1#247]
 *       :     +- Filter (d#238 < min(outer(b#227)))       <-----
 *       :        +- SubqueryAlias r
 *       :           +- Project [_1#234 AS c#237, _2#235 AS d#238]
 *       :              +- LocalRelation [_1#234, _2#235]
 *       +- Aggregate [a#226], [a#226, min(b#227) AS min(b#227)#249]
 *          +- SubqueryAlias l
 *             +- Project [_1#223 AS a#226, _2#224 AS b#227]
 *                +- LocalRelation [_1#223, _2#224]
 * Plan after the rule.
 *    Project [a#226]
 *    +- Filter exists#245 [min(b#227)#249]
 *       :  +- Project [1 AS 1#247]
 *       :     +- Filter (d#238 < outer(min(b#227)#249))   <-----
 *       :        +- SubqueryAlias r
 *       :           +- Project [_1#234 AS c#237, _2#235 AS d#238]
 *       :              +- LocalRelation [_1#234, _2#235]
 *       +- Aggregate [a#226], [a#226, min(b#227) AS min(b#227)#249]
 *          +- SubqueryAlias l
 *             +- Project [_1#223 AS a#226, _2#224 AS b#227]
 *                +- LocalRelation [_1#223, _2#224]
 */
object UpdateOuterReferences extends Rule[LogicalPlan] {
  private def stripAlias(expr: Expression): Expression = expr match { case a: Alias => a.child }

  private def updateOuterReferenceInSubquery(
      plan: LogicalPlan,
      refExprs: Seq[Expression]): LogicalPlan = {
    plan resolveExpressions { case e =>
      val outerAlias =
        refExprs.find(stripAlias(_).semanticEquals(stripOuterReference(e)))
      outerAlias match {
        case Some(a: Alias) => OuterReference(a.toAttribute)
        case _ => e
      }
    }
  }

  def apply(plan: LogicalPlan): LogicalPlan = {
    plan.resolveOperatorsWithPruning(
      _.containsAllPatterns(PLAN_EXPRESSION, FILTER, AGGREGATE), ruleId) {
      case f @ Filter(_, a: Aggregate) if f.resolved =>
        f.transformExpressionsWithPruning(_.containsPattern(PLAN_EXPRESSION), ruleId) {
          case s: SubqueryExpression if s.children.nonEmpty =>
            // Collect the aliases from output of aggregate.
            val outerAliases = a.aggregateExpressions collect { case a: Alias => a }
            // Update the subquery plan to record the OuterReference to point to outer query plan.
            s.withNewPlan(updateOuterReferenceInSubquery(s.plan, outerAliases))
      }
    }
  }
}

/**
 * The rule `ResolveAggregationFunctions` in the main resolution batch creates
 * [[TempResolvedColumn]] in filter conditions and sort expressions to hold the temporarily resolved
 * column with `agg.child`. When filter conditions or sort expressions are resolved,
 * `ResolveAggregationFunctions` will replace [[TempResolvedColumn]], to [[AttributeReference]] if
 * it's inside aggregate functions or group expressions, or to [[UnresolvedAttribute]] otherwise,
 * hoping other rules can resolve it.
 *
 * This rule runs after the main resolution batch, and can still hit [[TempResolvedColumn]] if
 * filter conditions or sort expressions are not resolved. When this happens, there is no point to
 * turn [[TempResolvedColumn]] to [[UnresolvedAttribute]], as we can't resolve the column
 * differently, and query will fail. This rule strips all [[TempResolvedColumn]]s in Filter/Sort and
 * turns them to [[AttributeReference]] so that the error message can tell users why the filter
 * conditions or sort expressions were not resolved.
 */
object RemoveTempResolvedColumn extends Rule[LogicalPlan] {
  override def apply(plan: LogicalPlan): LogicalPlan = {
    plan.resolveOperatorsUp {
      case f @ Filter(cond, agg: Aggregate) if agg.resolved =>
        withOrigin(f.origin)(f.copy(condition = trimTempResolvedColumn(cond)))
      case s @ Sort(sortOrder, _, agg: Aggregate) if agg.resolved =>
        val newSortOrder = sortOrder.map { order =>
          trimTempResolvedColumn(order).asInstanceOf[SortOrder]
        }
        withOrigin(s.origin)(s.copy(order = newSortOrder))
      case other => other.transformExpressionsUp {
        // This should not happen. We restore TempResolvedColumn to UnresolvedAttribute to be safe.
        case t: TempResolvedColumn => restoreTempResolvedColumn(t)
      }
    }
  }

  def trimTempResolvedColumn(input: Expression): Expression = input.transform {
    case t: TempResolvedColumn => t.child
  }

  def restoreTempResolvedColumn(t: TempResolvedColumn): Expression = {
    CurrentOrigin.withOrigin(t.origin)(UnresolvedAttribute(t.nameParts))
  }
}
<|MERGE_RESOLUTION|>--- conflicted
+++ resolved
@@ -1763,144 +1763,6 @@
     }
   }
 
-<<<<<<< HEAD
-  /**
-   * The first phase to resolve lateral column alias. See comments in
-   * [[ResolveLateralColumnAliasReference]] for more detailed explanation.
-   */
-  object WrapLateralColumnAliasReference extends Rule[LogicalPlan] {
-    import ResolveLateralColumnAliasReference.AliasEntry
-
-    private def insertIntoAliasMap(
-        a: Alias,
-        idx: Int,
-        aliasMap: CaseInsensitiveMap[Seq[AliasEntry]]): CaseInsensitiveMap[Seq[AliasEntry]] = {
-      val prevAliases = aliasMap.getOrElse(a.name, Seq.empty[AliasEntry])
-      aliasMap + (a.name -> (prevAliases :+ AliasEntry(a, idx)))
-    }
-
-    /**
-     * Use the given lateral alias to resolve the unresolved attribute with the name parts.
-     *
-     * Construct a dummy plan with the given lateral alias as project list, use the output of the
-     * plan to resolve.
-     * @return The resolved [[LateralColumnAliasReference]] if succeeds. None if fails to resolve.
-     */
-    private def resolveByLateralAlias(
-        nameParts: Seq[String], lateralAlias: Alias): Option[LateralColumnAliasReference] = {
-      val resolvedAttr = resolveExpressionByPlanOutput(
-        expr = UnresolvedAttribute(nameParts),
-        plan = LocalRelation(Seq(lateralAlias.toAttribute)),
-        throws = false
-      ).asInstanceOf[NamedExpression]
-      if (resolvedAttr.resolved) {
-        Some(LateralColumnAliasReference(resolvedAttr, nameParts, lateralAlias.toAttribute))
-      } else {
-        None
-      }
-    }
-
-    /**
-     * Recognize all the attributes in the given expression that reference lateral column aliases
-     * by looking up the alias map. Resolve these attributes and replace by wrapping with
-     * [[LateralColumnAliasReference]].
-     *
-     * @param currentPlan Because lateral alias has lower resolution priority than table columns,
-     *                    the current plan is needed to first try resolving the attribute by its
-     *                    children
-     */
-    private def wrapLCARef(
-        e: NamedExpression,
-        currentPlan: LogicalPlan,
-        aliasMap: CaseInsensitiveMap[Seq[AliasEntry]]): NamedExpression = {
-      e.transformWithPruning(_.containsAnyPattern(UNRESOLVED_ATTRIBUTE, OUTER_REFERENCE)) {
-        case u: UnresolvedAttribute if aliasMap.contains(u.nameParts.head) &&
-          resolveExpressionByPlanChildren(u, currentPlan).isInstanceOf[UnresolvedAttribute] =>
-          val aliases = aliasMap.get(u.nameParts.head).get
-          aliases.size match {
-            case n if n > 1 =>
-              throw QueryCompilationErrors.ambiguousLateralColumnAliasError(u.name, n)
-            case n if n == 1 && aliases.head.alias.resolved =>
-              // Only resolved alias can be the lateral column alias
-              // The lateral alias can be a struct and have nested field, need to construct
-              // a dummy plan to resolve the expression
-              resolveByLateralAlias(u.nameParts, aliases.head.alias).getOrElse(u)
-            case _ => u
-          }
-        case o: OuterReference
-          if aliasMap.contains(
-            o.getTagValue(ResolveLateralColumnAliasReference.NAME_PARTS_FROM_UNRESOLVED_ATTR)
-              .map(_.head)
-              .getOrElse(o.name)) =>
-          // handle OuterReference exactly same as UnresolvedAttribute
-          val nameParts = o
-            .getTagValue(ResolveLateralColumnAliasReference.NAME_PARTS_FROM_UNRESOLVED_ATTR)
-            .getOrElse(Seq(o.name))
-          val aliases = aliasMap.get(nameParts.head).get
-          aliases.size match {
-            case n if n > 1 =>
-              throw QueryCompilationErrors.ambiguousLateralColumnAliasError(nameParts, n)
-            case n if n == 1 && aliases.head.alias.resolved =>
-              resolveByLateralAlias(nameParts, aliases.head.alias).getOrElse(o)
-            case _ => o
-          }
-      }.asInstanceOf[NamedExpression]
-    }
-
-    override def apply(plan: LogicalPlan): LogicalPlan = {
-      if (!conf.getConf(SQLConf.LATERAL_COLUMN_ALIAS_IMPLICIT_ENABLED)) {
-        plan
-      } else {
-        plan.resolveOperatorsUpWithPruning(
-          _.containsAnyPattern(UNRESOLVED_ATTRIBUTE, OUTER_REFERENCE), ruleId) {
-          case p @ Project(projectList, _) if p.childrenResolved
-            && !ResolveReferences.containsStar(projectList)
-            && projectList.exists(_.containsAnyPattern(UNRESOLVED_ATTRIBUTE, OUTER_REFERENCE)) =>
-            var aliasMap = CaseInsensitiveMap(Map[String, Seq[AliasEntry]]())
-            val newProjectList = projectList.zipWithIndex.map {
-              case (a: Alias, idx) =>
-                val lcaWrapped = wrapLCARef(a, p, aliasMap).asInstanceOf[Alias]
-                // Insert the LCA-resolved alias instead of the unresolved one into map. If it is
-                // resolved, it can be referenced as LCA by later expressions (chaining).
-                // Unresolved Alias is also added to the map to perform ambiguous name check, but
-                // only resolved alias can be LCA.
-                aliasMap = insertIntoAliasMap(lcaWrapped, idx, aliasMap)
-                lcaWrapped
-              case (e, _) =>
-                wrapLCARef(e, p, aliasMap)
-            }
-            p.copy(projectList = newProjectList)
-
-          // Implementation notes:
-          // In Aggregate, introducing and wrapping this resolved leaf expression
-          // LateralColumnAliasReference is especially needed because it needs an accurate condition
-          // to trigger adding a Project above and extracting and pushing down aggregate functions
-          // or grouping expressions. Such operation can only be done once. With this
-          // LateralColumnAliasReference, that condition can simply be when the whole Aggregate is
-          // resolved. Otherwise, it can't tell if all aggregate functions are created and
-          // resolved so that it can start the extraction, because the lateral alias reference is
-          // unresolved and can be the argument to functions, blocking the resolution of functions.
-          case agg @ Aggregate(_, aggExprs, _) if agg.childrenResolved
-              && !ResolveReferences.containsStar(aggExprs)
-              && aggExprs.exists(_.containsAnyPattern(UNRESOLVED_ATTRIBUTE, OUTER_REFERENCE)) =>
-
-            var aliasMap = CaseInsensitiveMap(Map[String, Seq[AliasEntry]]())
-            val newAggExprs = aggExprs.zipWithIndex.map {
-              case (a: Alias, idx) =>
-                val lcaWrapped = wrapLCARef(a, agg, aliasMap).asInstanceOf[Alias]
-                aliasMap = insertIntoAliasMap(lcaWrapped, idx, aliasMap)
-                lcaWrapped
-              case (e, _) =>
-                wrapLCARef(e, agg, aliasMap)
-            }
-            agg.copy(aggregateExpressions = newAggExprs)
-        }
-      }
-    }
-  }
-
-=======
->>>>>>> d3e7d8ff
   private def containsDeserializer(exprs: Seq[Expression]): Boolean = {
     exprs.exists(_.exists(_.isInstanceOf[UnresolvedDeserializer]))
   }
