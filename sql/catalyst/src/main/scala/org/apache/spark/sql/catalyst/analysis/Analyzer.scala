/*
 * Licensed to the Apache Software Foundation (ASF) under one or more
 * contributor license agreements.  See the NOTICE file distributed with
 * this work for additional information regarding copyright ownership.
 * The ASF licenses this file to You under the Apache License, Version 2.0
 * (the "License"); you may not use this file except in compliance with
 * the License.  You may obtain a copy of the License at
 *
 *    http://www.apache.org/licenses/LICENSE-2.0
 *
 * Unless required by applicable law or agreed to in writing, software
 * distributed under the License is distributed on an "AS IS" BASIS,
 * WITHOUT WARRANTIES OR CONDITIONS OF ANY KIND, either express or implied.
 * See the License for the specific language governing permissions and
 * limitations under the License.
 */

package org.apache.spark.sql.catalyst.analysis

import java.util
import java.util.Locale
import java.util.concurrent.atomic.AtomicBoolean

import scala.collection.mutable
import scala.collection.mutable.ArrayBuffer
import scala.util.{Failure, Random, Success, Try}

import org.apache.spark.sql.AnalysisException
import org.apache.spark.sql.catalyst._
import org.apache.spark.sql.catalyst.catalog._
import org.apache.spark.sql.catalyst.encoders.OuterScopes
import org.apache.spark.sql.catalyst.expressions.{Expression, FrameLessOffsetWindowFunction, _}
import org.apache.spark.sql.catalyst.expressions.SubExprUtils._
import org.apache.spark.sql.catalyst.expressions.aggregate._
import org.apache.spark.sql.catalyst.expressions.objects._
import org.apache.spark.sql.catalyst.optimizer.OptimizeUpdateFields
import org.apache.spark.sql.catalyst.plans._
import org.apache.spark.sql.catalyst.plans.logical._
import org.apache.spark.sql.catalyst.rules._
import org.apache.spark.sql.catalyst.streaming.StreamingRelationV2
import org.apache.spark.sql.catalyst.trees.AlwaysProcess
import org.apache.spark.sql.catalyst.trees.CurrentOrigin.withOrigin
import org.apache.spark.sql.catalyst.trees.TreePattern._
import org.apache.spark.sql.catalyst.util.{toPrettySQL, CharVarcharUtils, StringUtils}
import org.apache.spark.sql.catalyst.util.ResolveDefaultColumns._
import org.apache.spark.sql.connector.catalog.{View => _, _}
import org.apache.spark.sql.connector.catalog.CatalogV2Implicits._
import org.apache.spark.sql.connector.catalog.TableChange.{After, ColumnPosition}
import org.apache.spark.sql.connector.catalog.functions.{AggregateFunction => V2AggregateFunction, ScalarFunction, UnboundFunction}
import org.apache.spark.sql.connector.expressions.{FieldReference, IdentityTransform, Transform}
import org.apache.spark.sql.errors.{QueryCompilationErrors, QueryExecutionErrors}
import org.apache.spark.sql.execution.datasources.v2.DataSourceV2Relation
import org.apache.spark.sql.internal.SQLConf
import org.apache.spark.sql.internal.SQLConf.{PartitionOverwriteMode, StoreAssignmentPolicy}
import org.apache.spark.sql.internal.connector.V1Function
import org.apache.spark.sql.types._
import org.apache.spark.sql.types.DayTimeIntervalType.DAY
import org.apache.spark.sql.util.{CaseInsensitiveStringMap, SchemaUtils}
import org.apache.spark.util.collection.{Utils => CUtils}

/**
 * A trivial [[Analyzer]] with a dummy [[SessionCatalog]] and
 * [[EmptyTableFunctionRegistry]]. Used for testing when all relations are already filled
 * in and the analyzer needs only to resolve attribute references.
 *
 * Built-in function registry is set for Spark Connect project to test unresolved
 * functions.
 */
object SimpleAnalyzer extends Analyzer(
  new CatalogManager(
    FakeV2SessionCatalog,
    new SessionCatalog(
      new InMemoryCatalog,
      FunctionRegistry.builtin,
      TableFunctionRegistry.builtin) {
      override def createDatabase(dbDefinition: CatalogDatabase, ignoreIfExists: Boolean): Unit = {}
    })) {
  override def resolver: Resolver = caseSensitiveResolution
}

object FakeV2SessionCatalog extends TableCatalog with FunctionCatalog {
  private def fail() = throw new UnsupportedOperationException
  override def listTables(namespace: Array[String]): Array[Identifier] = fail()
  override def loadTable(ident: Identifier): Table = {
    throw new NoSuchTableException(ident.asMultipartIdentifier)
  }
  override def createTable(
      ident: Identifier,
      schema: StructType,
      partitions: Array[Transform],
      properties: util.Map[String, String]): Table = fail()
  override def alterTable(ident: Identifier, changes: TableChange*): Table = fail()
  override def dropTable(ident: Identifier): Boolean = fail()
  override def renameTable(oldIdent: Identifier, newIdent: Identifier): Unit = fail()
  override def initialize(name: String, options: CaseInsensitiveStringMap): Unit = fail()
  override def name(): String = CatalogManager.SESSION_CATALOG_NAME
  override def listFunctions(namespace: Array[String]): Array[Identifier] = fail()
  override def loadFunction(ident: Identifier): UnboundFunction = fail()
}

/**
 * Provides a way to keep state during the analysis, mostly for resolving views and subqueries.
 * This enables us to decouple the concerns of analysis environment from the catalog and resolve
 * star expressions in subqueries that reference the outer query plans.
 * The state that is kept here is per-query.
 *
 * Note this is thread local.
 *
 * @param catalogAndNamespace The catalog and namespace used in the view resolution. This overrides
 *                            the current catalog and namespace when resolving relations inside
 *                            views.
 * @param nestedViewDepth The nested depth in the view resolution, this enables us to limit the
 *                        depth of nested views.
 * @param maxNestedViewDepth The maximum allowed depth of nested view resolution.
 * @param relationCache A mapping from qualified table names and time travel spec to resolved
 *                      relations. This can ensure that the table is resolved only once if a table
 *                      is used multiple times in a query.
 * @param referredTempViewNames All the temp view names referred by the current view we are
 *                              resolving. It's used to make sure the relation resolution is
 *                              consistent between view creation and view resolution. For example,
 *                              if `t` was a permanent table when the current view was created, it
 *                              should still be a permanent table when resolving the current view,
 *                              even if a temp view `t` has been created.
 * @param outerPlan The query plan from the outer query that can be used to resolve star
 *                  expressions in a subquery.
 */
case class AnalysisContext(
    catalogAndNamespace: Seq[String] = Nil,
    nestedViewDepth: Int = 0,
    maxNestedViewDepth: Int = -1,
    relationCache: mutable.Map[(Seq[String], Option[TimeTravelSpec]), LogicalPlan] =
      mutable.Map.empty,
    referredTempViewNames: Seq[Seq[String]] = Seq.empty,
    // 1. If we are resolving a view, this field will be restored from the view metadata,
    //    by calling `AnalysisContext.withAnalysisContext(viewDesc)`.
    // 2. If we are not resolving a view, this field will be updated everytime the analyzer
    //    lookup a temporary function. And export to the view metadata.
    referredTempFunctionNames: mutable.Set[String] = mutable.Set.empty,
    outerPlan: Option[LogicalPlan] = None)

object AnalysisContext {
  private val value = new ThreadLocal[AnalysisContext]() {
    override def initialValue: AnalysisContext = AnalysisContext()
  }

  def get: AnalysisContext = value.get()
  def reset(): Unit = value.remove()

  private def set(context: AnalysisContext): Unit = value.set(context)

  def withAnalysisContext[A](viewDesc: CatalogTable)(f: => A): A = {
    val originContext = value.get()
    val maxNestedViewDepth = if (originContext.maxNestedViewDepth == -1) {
      // Here we start to resolve views, get `maxNestedViewDepth` from configs.
      SQLConf.get.maxNestedViewDepth
    } else {
      originContext.maxNestedViewDepth
    }
    val context = AnalysisContext(
      viewDesc.viewCatalogAndNamespace,
      originContext.nestedViewDepth + 1,
      maxNestedViewDepth,
      originContext.relationCache,
      viewDesc.viewReferredTempViewNames,
      mutable.Set(viewDesc.viewReferredTempFunctionNames: _*))
    set(context)
    try f finally { set(originContext) }
  }

  def withNewAnalysisContext[A](f: => A): A = {
    val originContext = value.get()
    reset()
    try f finally { set(originContext) }
  }

  def withOuterPlan[A](outerPlan: LogicalPlan)(f: => A): A = {
    val originContext = value.get()
    val context = originContext.copy(outerPlan = Some(outerPlan))
    set(context)
    try f finally { set(originContext) }
  }
}

/**
 * Provides a logical query plan analyzer, which translates [[UnresolvedAttribute]]s and
 * [[UnresolvedRelation]]s into fully typed objects using information in a [[SessionCatalog]].
 */
class Analyzer(override val catalogManager: CatalogManager) extends RuleExecutor[LogicalPlan]
  with CheckAnalysis with SQLConfHelper with ColumnResolutionHelper {

  private val v1SessionCatalog: SessionCatalog = catalogManager.v1SessionCatalog

  override protected def validatePlanChanges(
      previousPlan: LogicalPlan,
      currentPlan: LogicalPlan): Option[String] = {
    LogicalPlanIntegrity.validateExprIdUniqueness(currentPlan)
  }

  override def isView(nameParts: Seq[String]): Boolean = v1SessionCatalog.isView(nameParts)

  // Only for tests.
  def this(catalog: SessionCatalog) = {
    this(new CatalogManager(FakeV2SessionCatalog, catalog))
  }

  def executeAndCheck(plan: LogicalPlan, tracker: QueryPlanningTracker): LogicalPlan = {
    if (plan.analyzed) return plan
    AnalysisHelper.markInAnalyzer {
      val analyzed = executeAndTrack(plan, tracker)
      try {
        checkAnalysis(analyzed)
        analyzed
      } catch {
        case e: AnalysisException =>
          val ae = e.copy(plan = Option(analyzed))
          ae.setStackTrace(e.getStackTrace)
          throw ae
      }
    }
  }

  override def execute(plan: LogicalPlan): LogicalPlan = {
    AnalysisContext.withNewAnalysisContext {
      executeSameContext(plan)
    }
  }

  private def executeSameContext(plan: LogicalPlan): LogicalPlan = super.execute(plan)

  def resolver: Resolver = conf.resolver

  /**
   * If the plan cannot be resolved within maxIterations, analyzer will throw exception to inform
   * user to increase the value of SQLConf.ANALYZER_MAX_ITERATIONS.
   */
  protected def fixedPoint =
    FixedPoint(
      conf.analyzerMaxIterations,
      errorOnExceed = true,
      maxIterationsSetting = SQLConf.ANALYZER_MAX_ITERATIONS.key)

  /**
   * Override to provide additional rules for the "Resolution" batch.
   */
  val extendedResolutionRules: Seq[Rule[LogicalPlan]] = Nil

  /**
   * Override to provide rules to do post-hoc resolution. Note that these rules will be executed
   * in an individual batch. This batch is to run right after the normal resolution batch and
   * execute its rules in one pass.
   */
  val postHocResolutionRules: Seq[Rule[LogicalPlan]] = Nil

  private def typeCoercionRules(): List[Rule[LogicalPlan]] = if (conf.ansiEnabled) {
    AnsiTypeCoercion.typeCoercionRules
  } else {
    TypeCoercion.typeCoercionRules
  }

  override def batches: Seq[Batch] = Seq(
    Batch("Substitution", fixedPoint,
      // This rule optimizes `UpdateFields` expression chains so looks more like optimization rule.
      // However, when manipulating deeply nested schema, `UpdateFields` expression tree could be
      // very complex and make analysis impossible. Thus we need to optimize `UpdateFields` early
      // at the beginning of analysis.
      OptimizeUpdateFields,
      CTESubstitution,
      BindParameters,
      WindowsSubstitution,
      EliminateUnions,
      SubstituteUnresolvedOrdinals,
      RegexSubstitution),
    Batch("Disable Hints", Once,
      new ResolveHints.DisableHints),
    Batch("Hints", fixedPoint,
      ResolveHints.ResolveJoinStrategyHints,
      ResolveHints.ResolveCoalesceHints),
    Batch("Simple Sanity Check", Once,
      LookupFunctions),
    Batch("Keep Legacy Outputs", Once,
      KeepLegacyOutputs),
    Batch("Resolution", fixedPoint,
      new ResolveCatalogs(catalogManager) ::
      ResolveUserSpecifiedColumns ::
      ResolveInsertInto ::
      ResolveRelations ::
      ResolvePartitionSpec ::
      ResolveFieldNameAndPosition ::
      AddMetadataColumns ::
      DeduplicateRelations ::
      ResolveReferences ::
      ResolveLateralColumnAliasReference ::
      ResolveExpressionsWithNamePlaceholders ::
      ResolveDeserializer ::
      ResolveNewInstance ::
      ResolveUpCast ::
      ResolveGroupingAnalytics ::
      ResolvePivot ::
      ResolveUnpivot ::
      ResolveOrdinalInOrderByAndGroupBy ::
      ExtractGenerator ::
      ResolveGenerate ::
      ResolveFunctions ::
      ResolveAliases ::
      ResolveSubquery ::
      ResolveSubqueryColumnAliases ::
      ResolveWindowOrder ::
      ResolveWindowFrame ::
      ResolveNaturalAndUsingJoin ::
      ResolveOutputRelation ::
      ExtractWindowExpressions ::
      GlobalAggregates ::
      ResolveAggregateFunctions ::
      TimeWindowing ::
      SessionWindowing ::
      ResolveWindowTime ::
      ResolveDefaultColumns(v1SessionCatalog) ::
      ResolveInlineTables ::
      ResolveLambdaVariables ::
      ResolveTimeZone ::
      ResolveRandomSeed ::
      ResolveBinaryArithmetic ::
      ResolveUnion ::
      RewriteDeleteFromTable ::
      typeCoercionRules ++
      Seq(
        ResolveWithCTE,
        ExtractDistributedSequenceID) ++
      extendedResolutionRules : _*),
    Batch("Remove TempResolvedColumn", Once, RemoveTempResolvedColumn),
    Batch("Post-Hoc Resolution", Once,
      Seq(ResolveCommandsWithIfExists) ++
      postHocResolutionRules: _*),
    Batch("Remove Unresolved Hints", Once,
      new ResolveHints.RemoveAllHints),
    Batch("Nondeterministic", Once,
      PullOutNondeterministic),
    Batch("UDF", Once,
      HandleNullInputsForUDF,
      ResolveEncodersInUDF),
    Batch("UpdateNullability", Once,
      UpdateAttributeNullability),
    Batch("Subquery", Once,
      UpdateOuterReferences),
    Batch("Cleanup", fixedPoint,
      CleanupAliases),
    Batch("HandleSpecialCommand", Once,
      HandleSpecialCommand)
  )

  /**
   * For [[Add]]:
   * 1. if both side are interval, stays the same;
   * 2. else if one side is date and the other is interval,
   *    turns it to [[DateAddInterval]];
   * 3. else if one side is interval, turns it to [[TimeAdd]];
   * 4. else if one side is date, turns it to [[DateAdd]] ;
   * 5. else stays the same.
   *
   * For [[Subtract]]:
   * 1. if both side are interval, stays the same;
   * 2. else if the left side is date and the right side is interval,
   *    turns it to [[DateAddInterval(l, -r)]];
   * 3. else if the right side is an interval, turns it to [[TimeAdd(l, -r)]];
   * 4. else if one side is timestamp, turns it to [[SubtractTimestamps]];
   * 5. else if the right side is date, turns it to [[DateDiff]]/[[SubtractDates]];
   * 6. else if the left side is date, turns it to [[DateSub]];
   * 7. else turns it to stays the same.
   *
   * For [[Multiply]]:
   * 1. If one side is interval, turns it to [[MultiplyInterval]];
   * 2. otherwise, stays the same.
   *
   * For [[Divide]]:
   * 1. If the left side is interval, turns it to [[DivideInterval]];
   * 2. otherwise, stays the same.
   */
  object ResolveBinaryArithmetic extends Rule[LogicalPlan] {
    override def apply(plan: LogicalPlan): LogicalPlan = plan.resolveOperatorsUpWithPruning(
      _.containsPattern(BINARY_ARITHMETIC), ruleId) {
      case p: LogicalPlan => p.transformExpressionsUpWithPruning(
        _.containsPattern(BINARY_ARITHMETIC), ruleId) {
        case a @ Add(l, r, mode) if a.childrenResolved => (l.dataType, r.dataType) match {
          case (DateType, DayTimeIntervalType(DAY, DAY)) => DateAdd(l, ExtractANSIIntervalDays(r))
          case (DateType, _: DayTimeIntervalType) => TimeAdd(Cast(l, TimestampType), r)
          case (DayTimeIntervalType(DAY, DAY), DateType) => DateAdd(r, ExtractANSIIntervalDays(l))
          case (_: DayTimeIntervalType, DateType) => TimeAdd(Cast(r, TimestampType), l)
          case (DateType, _: YearMonthIntervalType) => DateAddYMInterval(l, r)
          case (_: YearMonthIntervalType, DateType) => DateAddYMInterval(r, l)
          case (TimestampType | TimestampNTZType, _: YearMonthIntervalType) =>
            TimestampAddYMInterval(l, r)
          case (_: YearMonthIntervalType, TimestampType | TimestampNTZType) =>
            TimestampAddYMInterval(r, l)
          case (CalendarIntervalType, CalendarIntervalType) |
               (_: DayTimeIntervalType, _: DayTimeIntervalType) => a
          case (_: NullType, _: AnsiIntervalType) =>
            a.copy(left = Cast(a.left, a.right.dataType))
          case (_: AnsiIntervalType, _: NullType) =>
            a.copy(right = Cast(a.right, a.left.dataType))
          case (DateType, CalendarIntervalType) =>
            DateAddInterval(l, r, ansiEnabled = mode == EvalMode.ANSI)
          case (_, CalendarIntervalType | _: DayTimeIntervalType) => Cast(TimeAdd(l, r), l.dataType)
          case (CalendarIntervalType, DateType) =>
            DateAddInterval(r, l, ansiEnabled = mode == EvalMode.ANSI)
          case (CalendarIntervalType | _: DayTimeIntervalType, _) => Cast(TimeAdd(r, l), r.dataType)
          case (DateType, dt) if dt != StringType => DateAdd(l, r)
          case (dt, DateType) if dt != StringType => DateAdd(r, l)
          case _ => a
        }
        case s @ Subtract(l, r, mode) if s.childrenResolved => (l.dataType, r.dataType) match {
          case (DateType, DayTimeIntervalType(DAY, DAY)) =>
            DateAdd(l, UnaryMinus(ExtractANSIIntervalDays(r), mode == EvalMode.ANSI))
          case (DateType, _: DayTimeIntervalType) =>
            DatetimeSub(l, r, TimeAdd(Cast(l, TimestampType), UnaryMinus(r, mode == EvalMode.ANSI)))
          case (DateType, _: YearMonthIntervalType) =>
            DatetimeSub(l, r, DateAddYMInterval(l, UnaryMinus(r, mode == EvalMode.ANSI)))
          case (TimestampType | TimestampNTZType, _: YearMonthIntervalType) =>
            DatetimeSub(l, r, TimestampAddYMInterval(l, UnaryMinus(r, mode == EvalMode.ANSI)))
          case (CalendarIntervalType, CalendarIntervalType) |
               (_: DayTimeIntervalType, _: DayTimeIntervalType) => s
          case (_: NullType, _: AnsiIntervalType) =>
            s.copy(left = Cast(s.left, s.right.dataType))
          case (_: AnsiIntervalType, _: NullType) =>
            s.copy(right = Cast(s.right, s.left.dataType))
          case (DateType, CalendarIntervalType) =>
            DatetimeSub(l, r, DateAddInterval(l,
              UnaryMinus(r, mode == EvalMode.ANSI), ansiEnabled = mode == EvalMode.ANSI))
          case (_, CalendarIntervalType | _: DayTimeIntervalType) =>
            Cast(DatetimeSub(l, r, TimeAdd(l, UnaryMinus(r, mode == EvalMode.ANSI))), l.dataType)
          case _ if AnyTimestampType.unapply(l) || AnyTimestampType.unapply(r) =>
            SubtractTimestamps(l, r)
          case (_, DateType) => SubtractDates(l, r)
          case (DateType, dt) if dt != StringType => DateSub(l, r)
          case _ => s
        }
        case m @ Multiply(l, r, mode) if m.childrenResolved => (l.dataType, r.dataType) match {
          case (CalendarIntervalType, _) => MultiplyInterval(l, r, mode == EvalMode.ANSI)
          case (_, CalendarIntervalType) => MultiplyInterval(r, l, mode == EvalMode.ANSI)
          case (_: YearMonthIntervalType, _) => MultiplyYMInterval(l, r)
          case (_, _: YearMonthIntervalType) => MultiplyYMInterval(r, l)
          case (_: DayTimeIntervalType, _) => MultiplyDTInterval(l, r)
          case (_, _: DayTimeIntervalType) => MultiplyDTInterval(r, l)
          case _ => m
        }
        case d @ Divide(l, r, mode) if d.childrenResolved => (l.dataType, r.dataType) match {
          case (CalendarIntervalType, _) => DivideInterval(l, r, mode == EvalMode.ANSI)
          case (_: YearMonthIntervalType, _) => DivideYMInterval(l, r)
          case (_: DayTimeIntervalType, _) => DivideDTInterval(l, r)
          case _ => d
        }
      }
    }
  }

  /**
   * Substitute child plan with WindowSpecDefinitions.
   */
  object WindowsSubstitution extends Rule[LogicalPlan] {
    def apply(plan: LogicalPlan): LogicalPlan = plan.resolveOperatorsUpWithPruning(
      _.containsAnyPattern(WITH_WINDOW_DEFINITION, UNRESOLVED_WINDOW_EXPRESSION), ruleId) {
      // Lookup WindowSpecDefinitions. This rule works with unresolved children.
      case WithWindowDefinition(windowDefinitions, child) => child.resolveExpressions {
        case UnresolvedWindowExpression(c, WindowSpecReference(windowName)) =>
          val windowSpecDefinition = windowDefinitions.getOrElse(windowName,
            throw QueryCompilationErrors.windowSpecificationNotDefinedError(windowName))
          WindowExpression(c, windowSpecDefinition)
      }
    }
  }

  /**
   * Replaces [[UnresolvedAlias]]s with concrete aliases.
   */
  object ResolveAliases extends Rule[LogicalPlan] {
    private def assignAliases(exprs: Seq[NamedExpression]) = {
      def extractOnly(e: Expression): Boolean = e match {
        case _: ExtractValue => e.children.forall(extractOnly)
        case _: Literal => true
        case _: Attribute => true
        case _ => false
      }
      def metaForAutoGeneratedAlias = {
        new MetadataBuilder()
          .putString("__autoGeneratedAlias", "true")
          .build()
      }
      exprs.map(_.transformUpWithPruning(_.containsPattern(UNRESOLVED_ALIAS)) {
          case u @ UnresolvedAlias(child, optGenAliasFunc) =>
          child match {
            case ne: NamedExpression => ne
            case go @ GeneratorOuter(g: Generator) if g.resolved => MultiAlias(go, Nil)
            case e if !e.resolved => u
            case g: Generator => MultiAlias(g, Nil)
            case c @ Cast(ne: NamedExpression, _, _, _) => Alias(c, ne.name)()
            case e: ExtractValue =>
              if (extractOnly(e)) {
                Alias(e, toPrettySQL(e))()
              } else {
                Alias(e, toPrettySQL(e))(explicitMetadata = Some(metaForAutoGeneratedAlias))
              }
            case e if optGenAliasFunc.isDefined =>
              Alias(child, optGenAliasFunc.get.apply(e))()
            case l: Literal => Alias(l, toPrettySQL(l))()
            case e =>
              Alias(e, toPrettySQL(e))(explicitMetadata = Some(metaForAutoGeneratedAlias))
          }
        }
      ).asInstanceOf[Seq[NamedExpression]]
    }

    private def hasUnresolvedAlias(exprs: Seq[NamedExpression]) =
      exprs.exists(_.exists(_.isInstanceOf[UnresolvedAlias]))

    def apply(plan: LogicalPlan): LogicalPlan = plan.resolveOperatorsUpWithPruning(
      _.containsPattern(UNRESOLVED_ALIAS), ruleId) {
      case Aggregate(groups, aggs, child) if child.resolved && hasUnresolvedAlias(aggs) =>
        Aggregate(groups, assignAliases(aggs), child)

      case Pivot(groupByOpt, pivotColumn, pivotValues, aggregates, child)
        if child.resolved && groupByOpt.isDefined && hasUnresolvedAlias(groupByOpt.get) =>
        Pivot(Some(assignAliases(groupByOpt.get)), pivotColumn, pivotValues, aggregates, child)

      case up: Unpivot if up.child.resolved &&
        (up.ids.exists(hasUnresolvedAlias) || up.values.exists(_.exists(hasUnresolvedAlias))) =>
        up.copy(ids = up.ids.map(assignAliases), values = up.values.map(_.map(assignAliases)))

      case Project(projectList, child) if child.resolved && hasUnresolvedAlias(projectList) =>
        Project(assignAliases(projectList), child)

      case c: CollectMetrics if c.child.resolved && hasUnresolvedAlias(c.metrics) =>
        c.copy(metrics = assignAliases(c.metrics))
    }
  }

  object ResolveGroupingAnalytics extends Rule[LogicalPlan] {
    private[analysis] def hasGroupingFunction(e: Expression): Boolean = {
      e.exists (g => g.isInstanceOf[Grouping] || g.isInstanceOf[GroupingID])
    }

    private def replaceGroupingFunc(
        expr: Expression,
        groupByExprs: Seq[Expression],
        gid: Expression): Expression = {
      expr transform {
        case e: GroupingID =>
          if (e.groupByExprs.isEmpty ||
              e.groupByExprs.map(_.canonicalized) == groupByExprs.map(_.canonicalized)) {
            Alias(gid, toPrettySQL(e))()
          } else {
            throw QueryCompilationErrors.groupingIDMismatchError(e, groupByExprs)
          }
        case e @ Grouping(col: Expression) =>
          val idx = groupByExprs.indexWhere(_.semanticEquals(col))
          if (idx >= 0) {
            Alias(Cast(BitwiseAnd(ShiftRight(gid, Literal(groupByExprs.length - 1 - idx)),
              Literal(1L)), ByteType), toPrettySQL(e))()
          } else {
            throw QueryCompilationErrors.groupingColInvalidError(col, groupByExprs)
          }
      }
    }

    /*
     * Create new alias for all group by expressions for `Expand` operator.
     */
    private def constructGroupByAlias(groupByExprs: Seq[Expression]): Seq[Alias] = {
      groupByExprs.map {
        case e: NamedExpression => Alias(e, e.name)(qualifier = e.qualifier)
        case other => Alias(other, other.toString)()
      }
    }

    /*
     * Construct [[Expand]] operator with grouping sets.
     */
    private def constructExpand(
        selectedGroupByExprs: Seq[Seq[Expression]],
        child: LogicalPlan,
        groupByAliases: Seq[Alias],
        gid: Attribute): LogicalPlan = {
      // Change the nullability of group by aliases if necessary. For example, if we have
      // GROUPING SETS ((a,b), a), we do not need to change the nullability of a, but we
      // should change the nullability of b to be TRUE.
      // TODO: For Cube/Rollup just set nullability to be `true`.
      val expandedAttributes = groupByAliases.map { alias =>
        if (selectedGroupByExprs.exists(!_.contains(alias.child))) {
          alias.toAttribute.withNullability(true)
        } else {
          alias.toAttribute
        }
      }

      val groupingSetsAttributes = selectedGroupByExprs.map { groupingSetExprs =>
        groupingSetExprs.map { expr =>
          val alias = groupByAliases.find(_.child.semanticEquals(expr)).getOrElse(
            throw QueryCompilationErrors.selectExprNotInGroupByError(expr, groupByAliases))
          // Map alias to expanded attribute.
          expandedAttributes.find(_.semanticEquals(alias.toAttribute)).getOrElse(
            alias.toAttribute)
        }
      }

      Expand(groupingSetsAttributes, groupByAliases, expandedAttributes, gid, child)
    }

    /*
     * Construct new aggregate expressions by replacing grouping functions.
     */
    private def constructAggregateExprs(
        groupByExprs: Seq[Expression],
        aggregations: Seq[NamedExpression],
        groupByAliases: Seq[Alias],
        groupingAttrs: Seq[Expression],
        gid: Attribute): Seq[NamedExpression] = aggregations.map { agg =>
      // collect all the found AggregateExpression, so we can check an expression is part of
      // any AggregateExpression or not.
      val aggsBuffer = ArrayBuffer[Expression]()
      // Returns whether the expression belongs to any expressions in `aggsBuffer` or not.
      def isPartOfAggregation(e: Expression): Boolean = {
        aggsBuffer.exists(a => a.exists(_ eq e))
      }
      replaceGroupingFunc(agg, groupByExprs, gid).transformDown {
        // AggregateExpression should be computed on the unmodified value of its argument
        // expressions, so we should not replace any references to grouping expression
        // inside it.
        case e if AggregateExpression.isAggregate(e) =>
          aggsBuffer += e
          e
        case e if isPartOfAggregation(e) => e
        case e =>
          // Replace expression by expand output attribute.
          val index = groupByAliases.indexWhere(_.child.semanticEquals(e))
          if (index == -1) {
            e
          } else {
            groupingAttrs(index)
          }
      }.asInstanceOf[NamedExpression]
    }

    /*
     * Construct [[Aggregate]] operator from Cube/Rollup/GroupingSets.
     */
    private def constructAggregate(
        selectedGroupByExprs: Seq[Seq[Expression]],
        groupByExprs: Seq[Expression],
        aggregationExprs: Seq[NamedExpression],
        child: LogicalPlan): LogicalPlan = {

      if (groupByExprs.size > GroupingID.dataType.defaultSize * 8) {
        throw QueryCompilationErrors.groupingSizeTooLargeError(GroupingID.dataType.defaultSize * 8)
      }

      // Expand works by setting grouping expressions to null as determined by the
      // `selectedGroupByExprs`. To prevent these null values from being used in an aggregate
      // instead of the original value we need to create new aliases for all group by expressions
      // that will only be used for the intended purpose.
      val groupByAliases = constructGroupByAlias(groupByExprs)

      val gid = AttributeReference(VirtualColumn.groupingIdName, GroupingID.dataType, false)()
      val expand = constructExpand(selectedGroupByExprs, child, groupByAliases, gid)
      val groupingAttrs = expand.output.drop(child.output.length)

      val aggregations = constructAggregateExprs(
        groupByExprs, aggregationExprs, groupByAliases, groupingAttrs, gid)

      Aggregate(groupingAttrs, aggregations, expand)
    }

    private def findGroupingExprs(plan: LogicalPlan): Seq[Expression] = {
      plan.collectFirst {
        case a: Aggregate =>
          // this Aggregate should have grouping id as the last grouping key.
          val gid = a.groupingExpressions.last
          if (!gid.isInstanceOf[AttributeReference]
            || gid.asInstanceOf[AttributeReference].name != VirtualColumn.groupingIdName) {
            throw QueryCompilationErrors.groupingMustWithGroupingSetsOrCubeOrRollupError()
          }
          a.groupingExpressions.take(a.groupingExpressions.length - 1)
      }.getOrElse {
        throw QueryCompilationErrors.groupingMustWithGroupingSetsOrCubeOrRollupError()
      }
    }

    private def tryResolveHavingCondition(
        h: UnresolvedHaving,
        aggregate: Aggregate,
        selectedGroupByExprs: Seq[Seq[Expression]],
        groupByExprs: Seq[Expression]): LogicalPlan = {
      // For CUBE/ROLLUP expressions, to avoid resolving repeatedly, here we delete them from
      // groupingExpressions for condition resolving.
      val aggForResolving = aggregate.copy(groupingExpressions = groupByExprs)
      // HACK ALTER! Ideally we should only resolve GROUPING SETS + HAVING when the having condition
      // is fully resolved, similar to the rule `ResolveAggregateFunctions`. However, Aggregate
      // with GROUPING SETS is marked as unresolved and many analyzer rules can't apply to
      // UnresolvedHaving because its child is not resolved. Here we explicitly resolve columns
      // and subqueries of UnresolvedHaving so that the rewrite works in most cases.
      // TODO: mark Aggregate as resolved even if it has GROUPING SETS. We can expand it at the end
      //       of the analysis phase.
      val colResolved = h.mapExpressions { e =>
        resolveExpressionByPlanOutput(
          resolveColWithAgg(e, aggForResolving), aggForResolving, allowOuter = true)
      }
      val cond = if (SubqueryExpression.hasSubquery(colResolved.havingCondition)) {
        val fake = Project(Alias(colResolved.havingCondition, "fake")() :: Nil, aggregate.child)
        ResolveSubquery(fake).asInstanceOf[Project].projectList.head.asInstanceOf[Alias].child
      } else {
        colResolved.havingCondition
      }
      // Try resolving the condition of the filter as though it is in the aggregate clause
      val (extraAggExprs, Seq(resolvedHavingCond)) =
        ResolveAggregateFunctions.resolveExprsWithAggregate(Seq(cond), aggForResolving)

      // Push the aggregate expressions into the aggregate (if any).
      val newChild = constructAggregate(selectedGroupByExprs, groupByExprs,
        aggregate.aggregateExpressions ++ extraAggExprs, aggregate.child)

      // Since the output exprId will be changed in the constructed aggregate, here we build an
      // attrMap to resolve the condition again.
      val attrMap = AttributeMap((aggForResolving.output ++ extraAggExprs.map(_.toAttribute))
        .zip(newChild.output))
      val newCond = resolvedHavingCond.transform {
        case a: AttributeReference => attrMap.getOrElse(a, a)
      }

      if (extraAggExprs.isEmpty) {
        Filter(newCond, newChild)
      } else {
        Project(newChild.output.dropRight(extraAggExprs.length),
          Filter(newCond, newChild))
      }
    }

    // This require transformDown to resolve having condition when generating aggregate node for
    // CUBE/ROLLUP/GROUPING SETS. This also replace grouping()/grouping_id() in resolved
    // Filter/Sort.
    def apply(plan: LogicalPlan): LogicalPlan = plan.resolveOperatorsDownWithPruning(
      _.containsPattern(GROUPING_ANALYTICS), ruleId) {
      case h @ UnresolvedHaving(_, agg @ Aggregate(
        GroupingAnalytics(selectedGroupByExprs, groupByExprs), aggExprs, _))
        if agg.childrenResolved && aggExprs.forall(_.resolved) =>
        tryResolveHavingCondition(h, agg, selectedGroupByExprs, groupByExprs)

      // Make sure all of the children are resolved.
      // We can't put this at the beginning, because `Aggregate` with GROUPING SETS is unresolved
      // but we need to resolve `UnresolvedHaving` above it.
      case a if !a.childrenResolved => a

      // Ensure group by expressions and aggregate expressions have been resolved.
      case Aggregate(GroupingAnalytics(selectedGroupByExprs, groupByExprs), aggExprs, child)
        if aggExprs.forall(_.resolved) =>
        constructAggregate(selectedGroupByExprs, groupByExprs, aggExprs, child)

      // We should make sure all expressions in condition have been resolved.
      case f @ Filter(cond, child) if hasGroupingFunction(cond) && cond.resolved =>
        val groupingExprs = findGroupingExprs(child)
        // The unresolved grouping id will be resolved by ResolveReferences
        val newCond = replaceGroupingFunc(cond, groupingExprs, VirtualColumn.groupingIdAttribute)
        f.copy(condition = newCond)

      // We should make sure all [[SortOrder]]s have been resolved.
      case s @ Sort(order, _, child)
        if order.exists(hasGroupingFunction) && order.forall(_.resolved) =>
        val groupingExprs = findGroupingExprs(child)
        val gid = VirtualColumn.groupingIdAttribute
        // The unresolved grouping id will be resolved by ResolveReferences
        val newOrder = order.map(replaceGroupingFunc(_, groupingExprs, gid).asInstanceOf[SortOrder])
        s.copy(order = newOrder)
    }
  }

  object ResolvePivot extends Rule[LogicalPlan] {
    def apply(plan: LogicalPlan): LogicalPlan = plan.resolveOperatorsWithPruning(
      _.containsPattern(PIVOT), ruleId) {
      case p: Pivot if !p.childrenResolved || !p.aggregates.forall(_.resolved)
        || (p.groupByExprsOpt.isDefined && !p.groupByExprsOpt.get.forall(_.resolved))
        || !p.pivotColumn.resolved || !p.pivotValues.forall(_.resolved) => p
      case Pivot(groupByExprsOpt, pivotColumn, pivotValues, aggregates, child) =>
        if (!RowOrdering.isOrderable(pivotColumn.dataType)) {
          throw QueryCompilationErrors.unorderablePivotColError(pivotColumn)
        }
        // Check all aggregate expressions.
        aggregates.foreach(checkValidAggregateExpression)
        // Check all pivot values are literal and match pivot column data type.
        val evalPivotValues = pivotValues.map { value =>
          val foldable = trimAliases(value).foldable
          if (!foldable) {
            throw QueryCompilationErrors.nonLiteralPivotValError(value)
          }
          if (!Cast.canCast(value.dataType, pivotColumn.dataType)) {
            throw QueryCompilationErrors.pivotValDataTypeMismatchError(value, pivotColumn)
          }
          Cast(value, pivotColumn.dataType, Some(conf.sessionLocalTimeZone)).eval(EmptyRow)
        }
        // Group-by expressions coming from SQL are implicit and need to be deduced.
        val groupByExprs = groupByExprsOpt.getOrElse {
          val pivotColAndAggRefs = pivotColumn.references ++ AttributeSet(aggregates)
          child.output.filterNot(pivotColAndAggRefs.contains)
        }
        val singleAgg = aggregates.size == 1
        def outputName(value: Expression, aggregate: Expression): String = {
          val stringValue = value match {
            case n: NamedExpression => n.name
            case _ =>
              val utf8Value =
                Cast(value, StringType, Some(conf.sessionLocalTimeZone)).eval(EmptyRow)
              Option(utf8Value).map(_.toString).getOrElse("null")
          }
          if (singleAgg) {
            stringValue
          } else {
            val suffix = aggregate match {
              case n: NamedExpression => n.name
              case _ => toPrettySQL(aggregate)
            }
            stringValue + "_" + suffix
          }
        }
        if (aggregates.forall(a => PivotFirst.supportsDataType(a.dataType))) {
          // Since evaluating |pivotValues| if statements for each input row can get slow this is an
          // alternate plan that instead uses two steps of aggregation.
          val namedAggExps: Seq[NamedExpression] = aggregates.map(a => Alias(a, a.sql)())
          val namedPivotCol = pivotColumn match {
            case n: NamedExpression => n
            case _ => Alias(pivotColumn, "__pivot_col")()
          }
          val bigGroup = groupByExprs :+ namedPivotCol
          val firstAgg = Aggregate(bigGroup, bigGroup ++ namedAggExps, child)
          val pivotAggs = namedAggExps.map { a =>
            Alias(PivotFirst(namedPivotCol.toAttribute, a.toAttribute, evalPivotValues)
              .toAggregateExpression()
            , "__pivot_" + a.sql)()
          }
          val groupByExprsAttr = groupByExprs.map(_.toAttribute)
          val secondAgg = Aggregate(groupByExprsAttr, groupByExprsAttr ++ pivotAggs, firstAgg)
          val pivotAggAttribute = pivotAggs.map(_.toAttribute)
          val pivotOutputs = pivotValues.zipWithIndex.flatMap { case (value, i) =>
            aggregates.zip(pivotAggAttribute).map { case (aggregate, pivotAtt) =>
              Alias(ExtractValue(pivotAtt, Literal(i), resolver), outputName(value, aggregate))()
            }
          }
          Project(groupByExprsAttr ++ pivotOutputs, secondAgg)
        } else {
          val pivotAggregates: Seq[NamedExpression] = pivotValues.flatMap { value =>
            def ifExpr(e: Expression) = {
              If(
                EqualNullSafe(
                  pivotColumn,
                  Cast(value, pivotColumn.dataType, Some(conf.sessionLocalTimeZone))),
                e, Literal(null))
            }
            aggregates.map { aggregate =>
              val filteredAggregate = aggregate.transformDown {
                // Assumption is the aggregate function ignores nulls. This is true for all current
                // AggregateFunction's with the exception of First and Last in their default mode
                // (which we handle) and possibly some Hive UDAF's.
                case First(expr, _) =>
                  First(ifExpr(expr), true)
                case Last(expr, _) =>
                  Last(ifExpr(expr), true)
                case a: ApproximatePercentile =>
                  // ApproximatePercentile takes two literals for accuracy and percentage which
                  // should not be wrapped by if-else.
                  a.withNewChildren(ifExpr(a.first) :: a.second :: a.third :: Nil)
                case a: AggregateFunction =>
                  a.withNewChildren(a.children.map(ifExpr))
              }.transform {
                // We are duplicating aggregates that are now computing a different value for each
                // pivot value.
                // TODO: Don't construct the physical container until after analysis.
                case ae: AggregateExpression => ae.copy(resultId = NamedExpression.newExprId)
              }
              Alias(filteredAggregate, outputName(value, aggregate))()
            }
          }
          Aggregate(groupByExprs, groupByExprs ++ pivotAggregates, child)
        }
    }

    // Support any aggregate expression that can appear in an Aggregate plan except Pandas UDF.
    // TODO: Support Pandas UDF.
    private def checkValidAggregateExpression(expr: Expression): Unit = expr match {
      case _: AggregateExpression => // OK and leave the argument check to CheckAnalysis.
      case expr: PythonUDF if PythonUDF.isGroupedAggPandasUDF(expr) =>
        throw QueryCompilationErrors.pandasUDFAggregateNotSupportedInPivotError()
      case e: Attribute =>
        throw QueryCompilationErrors.aggregateExpressionRequiredForPivotError(e.sql)
      case e => e.children.foreach(checkValidAggregateExpression)
    }
  }

  object ResolveUnpivot extends Rule[LogicalPlan] {
    def apply(plan: LogicalPlan): LogicalPlan = plan.resolveOperatorsWithPruning(
      _.containsPattern(UNPIVOT), ruleId) {

      // once children are resolved, we can determine values from ids and vice versa
      // if only either is given, and only AttributeReference are given
      case up @ Unpivot(Some(ids), None, _, _, _, _) if up.childrenResolved &&
        ids.forall(_.resolved) &&
        ids.forall(_.isInstanceOf[AttributeReference]) =>
        val idAttrs = AttributeSet(up.ids.get)
        val values = up.child.output.filterNot(idAttrs.contains)
        up.copy(values = Some(values.map(Seq(_))))
      case up @ Unpivot(None, Some(values), _, _, _, _) if up.childrenResolved &&
        values.forall(_.forall(_.resolved)) &&
        values.forall(_.forall(_.isInstanceOf[AttributeReference])) =>
        val valueAttrs = AttributeSet(up.values.get.flatten)
        val ids = up.child.output.filterNot(valueAttrs.contains)
        up.copy(ids = Some(ids))

      case up: Unpivot if !up.childrenResolved || !up.ids.exists(_.forall(_.resolved)) ||
        !up.values.exists(_.nonEmpty) || !up.values.exists(_.forall(_.forall(_.resolved))) ||
        !up.values.get.forall(_.length == up.valueColumnNames.length) ||
        !up.valuesTypeCoercioned => up

      // TypeCoercionBase.UnpivotCoercion determines valueType
      // and casts values once values are set and resolved
      case Unpivot(Some(ids), Some(values), aliases, variableColumnName, valueColumnNames, child) =>

        def toString(values: Seq[NamedExpression]): String =
          values.map(v => v.name).mkString("_")

        // construct unpivot expressions for Expand
        val exprs: Seq[Seq[Expression]] =
          values.zip(aliases.getOrElse(values.map(_ => None))).map {
            case (vals, Some(alias)) => (ids :+ Literal(alias)) ++ vals
            case (Seq(value), None) => (ids :+ Literal(value.name)) :+ value
            // there are more than one value in vals
            case (vals, None) => (ids :+ Literal(toString(vals))) ++ vals
          }

        // construct output attributes
        val variableAttr = AttributeReference(variableColumnName, StringType, nullable = false)()
        val valueAttrs = valueColumnNames.zipWithIndex.map {
          case (valueColumnName, idx) =>
            AttributeReference(
              valueColumnName,
              values.head(idx).dataType,
              values.map(_(idx)).exists(_.nullable))()
        }
        val output = (ids.map(_.toAttribute) :+ variableAttr) ++ valueAttrs

        // expand the unpivot expressions
        Expand(exprs, output, child)
    }
  }

  private def isResolvingView: Boolean = AnalysisContext.get.catalogAndNamespace.nonEmpty
  private def isReferredTempViewName(nameParts: Seq[String]): Boolean = {
    AnalysisContext.get.referredTempViewNames.exists { n =>
      (n.length == nameParts.length) && n.zip(nameParts).forall {
        case (a, b) => resolver(a, b)
      }
    }
  }

  // If we are resolving database objects (relations, functions, etc.) insides views, we may need to
  // expand single or multi-part identifiers with the current catalog and namespace of when the
  // view was created.
  private def expandIdentifier(nameParts: Seq[String]): Seq[String] = {
    if (!isResolvingView || isReferredTempViewName(nameParts)) return nameParts

    if (nameParts.length == 1) {
      AnalysisContext.get.catalogAndNamespace :+ nameParts.head
    } else if (catalogManager.isCatalogRegistered(nameParts.head)) {
      nameParts
    } else {
      AnalysisContext.get.catalogAndNamespace.head +: nameParts
    }
  }

  /**
   * Adds metadata columns to output for child relations when nodes are missing resolved attributes.
   *
   * References to metadata columns are resolved using columns from [[LogicalPlan.metadataOutput]],
   * but the relation's output does not include the metadata columns until the relation is replaced.
   * Unless this rule adds metadata to the relation's output, the analyzer will detect that nothing
   * produces the columns.
   *
   * This rule only adds metadata columns when a node is resolved but is missing input from its
   * children. This ensures that metadata columns are not added to the plan unless they are used. By
   * checking only resolved nodes, this ensures that * expansion is already done so that metadata
   * columns are not accidentally selected by *. This rule resolves operators downwards to avoid
   * projecting away metadata columns prematurely.
   */
  object AddMetadataColumns extends Rule[LogicalPlan] {
    import org.apache.spark.sql.catalyst.util._

    def apply(plan: LogicalPlan): LogicalPlan = plan.resolveOperatorsDownWithPruning(
      AlwaysProcess.fn, ruleId) {
      case hint: UnresolvedHint => hint
      // Add metadata output to all node types
      case node if node.children.nonEmpty && node.resolved && hasMetadataCol(node) =>
        val inputAttrs = AttributeSet(node.children.flatMap(_.output))
        val metaCols = getMetadataAttributes(node).filterNot(inputAttrs.contains)
        if (metaCols.isEmpty) {
          node
        } else {
          val newNode = node.mapChildren(addMetadataCol(_, metaCols.map(_.exprId).toSet))
          // We should not change the output schema of the plan. We should project away the extra
          // metadata columns if necessary.
          if (newNode.sameOutput(node)) {
            newNode
          } else {
            Project(node.output, newNode)
          }
        }
    }

    private def getMetadataAttributes(plan: LogicalPlan): Seq[Attribute] = {
      plan.expressions.flatMap(_.collect {
        case a: Attribute if a.isMetadataCol => a
        case a: Attribute
          if plan.children.exists(c => c.metadataOutput.exists(_.exprId == a.exprId)) =>
          plan.children.collectFirst {
            case c if c.metadataOutput.exists(_.exprId == a.exprId) =>
              c.metadataOutput.find(_.exprId == a.exprId).get
          }.get
      })
    }

    private def hasMetadataCol(plan: LogicalPlan): Boolean = {
      plan.expressions.exists(_.exists {
        case a: Attribute =>
          // If an attribute is resolved before being labeled as metadata
          // (i.e. from the originating Dataset), we check with expression ID
          a.isMetadataCol ||
            plan.children.exists(c => c.metadataOutput.exists(_.exprId == a.exprId))
        case _ => false
      })
    }

    private def addMetadataCol(
        plan: LogicalPlan,
        requiredAttrIds: Set[ExprId]): LogicalPlan = plan match {
      case s: ExposesMetadataColumns if s.metadataOutput.exists( a =>
        requiredAttrIds.contains(a.exprId)) =>
        s.withMetadataColumns()
      case p: Project if p.metadataOutput.exists(a => requiredAttrIds.contains(a.exprId)) =>
        val newProj = p.copy(
          // Do not leak the qualified-access-only restriction to normal plan outputs.
          projectList = p.projectList ++ p.metadataOutput.map(_.markAsAllowAnyAccess()),
          child = addMetadataCol(p.child, requiredAttrIds))
        newProj.copyTagsFrom(p)
        newProj
      case _ => plan.withNewChildren(plan.children.map(addMetadataCol(_, requiredAttrIds)))
    }
  }

  /**
   * Replaces unresolved relations (tables and views) with concrete relations from the catalog.
   */
  object ResolveRelations extends Rule[LogicalPlan] {
    // The current catalog and namespace may be different from when the view was created, we must
    // resolve the view logical plan here, with the catalog and namespace stored in view metadata.
    // This is done by keeping the catalog and namespace in `AnalysisContext`, and analyzer will
    // look at `AnalysisContext.catalogAndNamespace` when resolving relations with single-part name.
    // If `AnalysisContext.catalogAndNamespace` is non-empty, analyzer will expand single-part names
    // with it, instead of current catalog and namespace.
    private def resolveViews(plan: LogicalPlan): LogicalPlan = plan match {
      // The view's child should be a logical plan parsed from the `desc.viewText`, the variable
      // `viewText` should be defined, or else we throw an error on the generation of the View
      // operator.
      case view @ View(desc, isTempView, child) if !child.resolved =>
        // Resolve all the UnresolvedRelations and Views in the child.
        val newChild = AnalysisContext.withAnalysisContext(desc) {
          val nestedViewDepth = AnalysisContext.get.nestedViewDepth
          val maxNestedViewDepth = AnalysisContext.get.maxNestedViewDepth
          if (nestedViewDepth > maxNestedViewDepth) {
            throw QueryCompilationErrors.viewDepthExceedsMaxResolutionDepthError(
              desc.identifier, maxNestedViewDepth, view)
          }
          SQLConf.withExistingConf(View.effectiveSQLConf(desc.viewSQLConfigs, isTempView)) {
            executeSameContext(child)
          }
        }
        // Fail the analysis eagerly because outside AnalysisContext, the unresolved operators
        // inside a view maybe resolved incorrectly.
        checkAnalysis(newChild)
        view.copy(child = newChild)
      case p @ SubqueryAlias(_, view: View) =>
        p.copy(child = resolveViews(view))
      case _ => plan
    }

    private def unwrapRelationPlan(plan: LogicalPlan): LogicalPlan = {
      EliminateSubqueryAliases(plan) match {
        case v: View if v.isTempViewStoringAnalyzedPlan => v.child
        case other => other
      }
    }

    def apply(plan: LogicalPlan)
        : LogicalPlan = plan.resolveOperatorsUpWithPruning(AlwaysProcess.fn, ruleId) {
      case i @ InsertIntoStatement(table, _, _, _, _, _) if i.query.resolved =>
        val relation = table match {
          case u: UnresolvedRelation if !u.isStreaming =>
            resolveRelation(u).getOrElse(u)
          case other => other
        }

        // Inserting into a file-based temporary view is allowed.
        // (e.g., spark.read.parquet("path").createOrReplaceTempView("t").
        // Thus, we need to look at the raw plan if `relation` is a temporary view.
        unwrapRelationPlan(relation) match {
          case v: View =>
            throw QueryCompilationErrors.insertIntoViewNotAllowedError(v.desc.identifier, table)
          case other => i.copy(table = other)
        }

      // TODO (SPARK-27484): handle streaming write commands when we have them.
      case write: V2WriteCommand =>
        write.table match {
          case u: UnresolvedRelation if !u.isStreaming =>
            resolveRelation(u).map(unwrapRelationPlan).map {
              case v: View => throw QueryCompilationErrors.writeIntoViewNotAllowedError(
                v.desc.identifier, write)
              case r: DataSourceV2Relation => write.withNewTable(r)
              case u: UnresolvedCatalogRelation =>
                throw QueryCompilationErrors.writeIntoV1TableNotAllowedError(
                  u.tableMeta.identifier, write)
              case other =>
                throw QueryCompilationErrors.writeIntoTempViewNotAllowedError(
                  u.multipartIdentifier.quoted)
            }.getOrElse(write)
          case _ => write
        }

      case u: UnresolvedRelation =>
        resolveRelation(u).map(resolveViews).getOrElse(u)

      case r @ RelationTimeTravel(u: UnresolvedRelation, timestamp, version)
          if timestamp.forall(ts => ts.resolved && !SubqueryExpression.hasSubquery(ts)) =>
        resolveRelation(u, TimeTravelSpec.create(timestamp, version, conf)).getOrElse(r)

      case u @ UnresolvedTable(identifier, cmd, relationTypeMismatchHint) =>
        lookupTableOrView(identifier).map {
          case v: ResolvedPersistentView =>
            val nameParts = v.catalog.name() +: v.identifier.asMultipartIdentifier
            throw QueryCompilationErrors.expectTableNotViewError(
              nameParts, isTemp = false, cmd, relationTypeMismatchHint, u)
          case _: ResolvedTempView =>
            throw QueryCompilationErrors.expectTableNotViewError(
              identifier, isTemp = true, cmd, relationTypeMismatchHint, u)
          case table => table
        }.getOrElse(u)

      case u @ UnresolvedView(identifier, cmd, allowTemp, relationTypeMismatchHint) =>
        lookupTableOrView(identifier, viewOnly = true).map {
          case _: ResolvedTempView if !allowTemp =>
            throw QueryCompilationErrors.expectViewNotTempViewError(identifier, cmd, u)
          case t: ResolvedTable =>
            throw QueryCompilationErrors.expectViewNotTableError(
              t, cmd, relationTypeMismatchHint, u)
          case other => other
        }.getOrElse(u)

      case u @ UnresolvedTableOrView(identifier, cmd, allowTempView) =>
        lookupTableOrView(identifier).map {
          case _: ResolvedTempView if !allowTempView =>
            throw QueryCompilationErrors.expectTableOrPermanentViewNotTempViewError(
              identifier, cmd, u)
          case other => other
        }.getOrElse(u)
    }

    private def lookupTempView(identifier: Seq[String]): Option[TemporaryViewRelation] = {
      // We are resolving a view and this name is not a temp view when that view was created. We
      // return None earlier here.
      if (isResolvingView && !isReferredTempViewName(identifier)) return None
      v1SessionCatalog.getRawLocalOrGlobalTempView(identifier)
    }

    private def resolveTempView(
        identifier: Seq[String],
        isStreaming: Boolean = false,
        isTimeTravel: Boolean = false): Option[LogicalPlan] = {
      lookupTempView(identifier).map { v =>
        val tempViewPlan = v1SessionCatalog.getTempViewRelation(v)
        if (isStreaming && !tempViewPlan.isStreaming) {
          throw QueryCompilationErrors.readNonStreamingTempViewError(identifier.quoted)
        }
        if (isTimeTravel) {
          val target = if (tempViewPlan.isStreaming) "streams" else "views"
          throw QueryCompilationErrors.timeTravelUnsupportedError(target)
        }
        tempViewPlan
      }
    }

    /**
     * Resolves relations to `ResolvedTable` or `Resolved[Temp/Persistent]View`. This is
     * for resolving DDL and misc commands.
     */
    private def lookupTableOrView(
        identifier: Seq[String],
        viewOnly: Boolean = false): Option[LogicalPlan] = {
      lookupTempView(identifier).map { tempView =>
        ResolvedTempView(identifier.asIdentifier, tempView.tableMeta.schema)
      }.orElse {
        expandIdentifier(identifier) match {
          case CatalogAndIdentifier(catalog, ident) =>
            if (viewOnly && !CatalogV2Util.isSessionCatalog(catalog)) {
              throw QueryCompilationErrors.catalogOperationNotSupported(catalog, "views")
            }
            CatalogV2Util.loadTable(catalog, ident).map {
              case v1Table: V1Table if CatalogV2Util.isSessionCatalog(catalog) &&
                v1Table.v1Table.tableType == CatalogTableType.VIEW =>
                val v1Ident = v1Table.catalogTable.identifier
                val v2Ident = Identifier.of(v1Ident.database.toArray, v1Ident.identifier)
                ResolvedPersistentView(catalog, v2Ident, v1Table.catalogTable.schema)
              case table =>
                ResolvedTable.create(catalog.asTableCatalog, ident, table)
            }
          case _ => None
        }
      }
    }

    private def createRelation(
        catalog: CatalogPlugin,
        ident: Identifier,
        table: Option[Table],
        options: CaseInsensitiveStringMap,
        isStreaming: Boolean): Option[LogicalPlan] = {
      table.map {
        case v1Table: V1Table if CatalogV2Util.isSessionCatalog(catalog) =>
          if (isStreaming) {
            if (v1Table.v1Table.tableType == CatalogTableType.VIEW) {
              throw QueryCompilationErrors.permanentViewNotSupportedByStreamingReadingAPIError(
                ident.quoted)
            }
            SubqueryAlias(
              catalog.name +: ident.asMultipartIdentifier,
              UnresolvedCatalogRelation(v1Table.v1Table, options, isStreaming = true))
          } else {
            v1SessionCatalog.getRelation(v1Table.v1Table, options)
          }

        case table =>
          if (isStreaming) {
            val v1Fallback = table match {
              case withFallback: V2TableWithV1Fallback =>
                Some(UnresolvedCatalogRelation(withFallback.v1Table, isStreaming = true))
              case _ => None
            }
            SubqueryAlias(
              catalog.name +: ident.asMultipartIdentifier,
              StreamingRelationV2(None, table.name, table, options, table.columns.toAttributes,
                Some(catalog), Some(ident), v1Fallback))
          } else {
            SubqueryAlias(
              catalog.name +: ident.asMultipartIdentifier,
              DataSourceV2Relation.create(table, Some(catalog), Some(ident), options))
          }
      }
    }

    /**
     * Resolves relations to v1 relation if it's a v1 table from the session catalog, or to v2
     * relation. This is for resolving DML commands and SELECT queries.
     */
    private def resolveRelation(
        u: UnresolvedRelation,
        timeTravelSpec: Option[TimeTravelSpec] = None): Option[LogicalPlan] = {
      resolveTempView(u.multipartIdentifier, u.isStreaming, timeTravelSpec.isDefined).orElse {
        expandIdentifier(u.multipartIdentifier) match {
          case CatalogAndIdentifier(catalog, ident) =>
            val key = ((catalog.name +: ident.namespace :+ ident.name).toSeq, timeTravelSpec)
            AnalysisContext.get.relationCache.get(key).map(_.transform {
              case multi: MultiInstanceRelation =>
                val newRelation = multi.newInstance()
                newRelation.copyTagsFrom(multi)
                newRelation
            }).orElse {
              val table = CatalogV2Util.loadTable(catalog, ident, timeTravelSpec)
              val loaded = createRelation(catalog, ident, table, u.options, u.isStreaming)
              loaded.foreach(AnalysisContext.get.relationCache.update(key, _))
              loaded
            }
          case _ => None
        }
      }
    }
  }

  /** Handle INSERT INTO for DSv2 */
  object ResolveInsertInto extends Rule[LogicalPlan] {

    /** Add a project to use the table column names for INSERT INTO BY NAME */
    private def createProjectForByNameQuery(i: InsertIntoStatement): LogicalPlan = {
      SchemaUtils.checkColumnNameDuplication(i.userSpecifiedCols, resolver)

      if (i.userSpecifiedCols.size != i.query.output.size) {
        throw QueryCompilationErrors.writeTableWithMismatchedColumnsError(
          i.userSpecifiedCols.size, i.query.output.size, i.query)
      }
      val projectByName = i.userSpecifiedCols.zip(i.query.output)
        .map { case (userSpecifiedCol, queryOutputCol) =>
          val resolvedCol = i.table.resolve(Seq(userSpecifiedCol), resolver)
            .getOrElse(
              throw QueryCompilationErrors.unresolvedAttributeError(
                "UNRESOLVED_COLUMN", userSpecifiedCol, i.table.output.map(_.name), i.origin))
          (queryOutputCol.dataType, resolvedCol.dataType) match {
            case (input: StructType, expected: StructType) =>
              // Rename inner fields of the input column to pass the by-name INSERT analysis.
              Alias(Cast(queryOutputCol, renameFieldsInStruct(input, expected)), resolvedCol.name)()
            case _ =>
              Alias(queryOutputCol, resolvedCol.name)()
          }
        }
      Project(projectByName, i.query)
    }

    private def renameFieldsInStruct(input: StructType, expected: StructType): StructType = {
      if (input.length == expected.length) {
        val newFields = input.zip(expected).map { case (f1, f2) =>
          (f1.dataType, f2.dataType) match {
            case (s1: StructType, s2: StructType) =>
              f1.copy(name = f2.name, dataType = renameFieldsInStruct(s1, s2))
            case _ =>
              f1.copy(name = f2.name)
          }
        }
        StructType(newFields)
      } else {
        input
      }
    }

    override def apply(plan: LogicalPlan): LogicalPlan = plan.resolveOperatorsWithPruning(
      AlwaysProcess.fn, ruleId) {
      case i @ InsertIntoStatement(r: DataSourceV2Relation, _, _, _, _, _)
          if i.query.resolved =>
        // ifPartitionNotExists is append with validation, but validation is not supported
        if (i.ifPartitionNotExists) {
          throw QueryCompilationErrors.unsupportedIfNotExistsError(r.table.name)
        }

        // Create a project if this is an INSERT INTO BY NAME query.
        val projectByName = if (i.userSpecifiedCols.nonEmpty) {
          Some(createProjectForByNameQuery(i))
        } else {
          None
        }
        val isByName = projectByName.nonEmpty

        val partCols = partitionColumnNames(r.table)
        validatePartitionSpec(partCols, i.partitionSpec)

        val staticPartitions = i.partitionSpec.filter(_._2.isDefined).mapValues(_.get).toMap
        val query = addStaticPartitionColumns(r, projectByName.getOrElse(i.query), staticPartitions,
          isByName)

        if (!i.overwrite) {
          if (isByName) {
            AppendData.byName(r, query)
          } else {
            AppendData.byPosition(r, query)
          }
        } else if (conf.partitionOverwriteMode == PartitionOverwriteMode.DYNAMIC) {
          if (isByName) {
            OverwritePartitionsDynamic.byName(r, query)
          } else {
            OverwritePartitionsDynamic.byPosition(r, query)
          }
        } else {
          if (isByName) {
            OverwriteByExpression.byName(r, query, staticDeleteExpression(r, staticPartitions))
          } else {
            OverwriteByExpression.byPosition(r, query, staticDeleteExpression(r, staticPartitions))
          }
        }
    }

    private def partitionColumnNames(table: Table): Seq[String] = {
      // get partition column names. in v2, partition columns are columns that are stored using an
      // identity partition transform because the partition values and the column values are
      // identical. otherwise, partition values are produced by transforming one or more source
      // columns and cannot be set directly in a query's PARTITION clause.
      table.partitioning.flatMap {
        case IdentityTransform(FieldReference(Seq(name))) => Some(name)
        case _ => None
      }
    }

    private def validatePartitionSpec(
        partitionColumnNames: Seq[String],
        partitionSpec: Map[String, Option[String]]): Unit = {
      // check that each partition name is a partition column. otherwise, it is not valid
      partitionSpec.keySet.foreach { partitionName =>
        partitionColumnNames.find(name => conf.resolver(name, partitionName)) match {
          case Some(_) =>
          case None =>
            throw QueryCompilationErrors.nonPartitionColError(partitionName)
        }
      }
    }

    private def addStaticPartitionColumns(
        relation: DataSourceV2Relation,
        query: LogicalPlan,
        staticPartitions: Map[String, String],
        isByName: Boolean): LogicalPlan = {

      if (staticPartitions.isEmpty) {
        query

      } else {
        // add any static value as a literal column
        val withStaticPartitionValues = {
          // for each static name, find the column name it will replace and check for unknowns.
          val outputNameToStaticName = staticPartitions.keySet.map { staticName =>
            if (isByName) {
              // If this is INSERT INTO BY NAME, the query output's names will be the user specified
              // column names. We need to make sure the static partition column name doesn't appear
              // there to catch the following ambiguous query:
              // INSERT OVERWRITE t PARTITION (c='1') (c) VALUES ('2')
              if (query.output.find(col => conf.resolver(col.name, staticName)).nonEmpty) {
                throw QueryCompilationErrors.staticPartitionInUserSpecifiedColumnsError(staticName)
              }
            }
            relation.output.find(col => conf.resolver(col.name, staticName)) match {
              case Some(attr) =>
                attr.name -> staticName
              case _ =>
                throw QueryCompilationErrors.missingStaticPartitionColumn(staticName)
            }
          }.toMap

          val queryColumns = query.output.iterator

          // for each output column, add the static value as a literal, or use the next input
          // column. this does not fail if input columns are exhausted and adds remaining columns
          // at the end. both cases will be caught by ResolveOutputRelation and will fail the
          // query with a helpful error message.
          relation.output.flatMap { col =>
            outputNameToStaticName.get(col.name).flatMap(staticPartitions.get) match {
              case Some(staticValue) =>
                // SPARK-30844: try our best to follow StoreAssignmentPolicy for static partition
                // values but not completely follow because we can't do static type checking due to
                // the reason that the parser has erased the type info of static partition values
                // and converted them to string.
                val cast = Cast(Literal(staticValue), col.dataType, ansiEnabled = true)
                cast.setTagValue(Cast.BY_TABLE_INSERTION, ())
                Some(Alias(cast, col.name)())
              case _ if queryColumns.hasNext =>
                Some(queryColumns.next)
              case _ =>
                None
            }
          } ++ queryColumns
        }

        Project(withStaticPartitionValues, query)
      }
    }

    private def staticDeleteExpression(
        relation: DataSourceV2Relation,
        staticPartitions: Map[String, String]): Expression = {
      if (staticPartitions.isEmpty) {
        Literal(true)
      } else {
        staticPartitions.map { case (name, value) =>
          relation.output.find(col => conf.resolver(col.name, name)) match {
            case Some(attr) =>
              // the delete expression must reference the table's column names, but these attributes
              // are not available when CheckAnalysis runs because the relation is not a child of
              // the logical operation. instead, expressions are resolved after
              // ResolveOutputRelation runs, using the query's column names that will match the
              // table names at that point. because resolution happens after a future rule, create
              // an UnresolvedAttribute.
              EqualNullSafe(
                UnresolvedAttribute.quoted(attr.name),
                Cast(Literal(value), attr.dataType))
            case None =>
              throw QueryCompilationErrors.missingStaticPartitionColumn(name)
          }
        }.reduce(And)
      }
    }
  }

  /**
   * Resolves column references in the query plan. Basically it transform the query plan tree bottom
   * up, and only try to resolve references for a plan node if all its children nodes are resolved,
   * and there is no conflicting attributes between the children nodes (see `hasConflictingAttrs`
   * for details).
   *
   * The general workflow to resolve references:
   * 1. Expands the star in Project/Aggregate/Generate.
   * 2. Resolves the columns to [[AttributeReference]] with the output of the children plans. This
   *    includes metadata columns as well.
   * 3. Resolves the columns to literal function which is allowed to be invoked without braces,
   *    e.g. `SELECT col, current_date FROM t`.
   * 4. Resolves the columns to outer references with the outer plan if we are resolving subquery
   *    expressions.
   *
   * Some plan nodes have special column reference resolution logic, please read these sub-rules for
   * details:
   *  - [[ResolveReferencesInAggregate]]
   *  - [[ResolveReferencesInSort]]
   *
   * Note: even if we use a single rule to resolve columns, it's still non-trivial to have a
   *       reliable column resolution order, as the rule will be executed multiple times, with other
   *       rules in the same batch. We should resolve columns with the next option only if all the
   *       previous options are permanently not applicable. If the current option can be applicable
   *       in the next iteration (other rules update the plan), we should not try the next option.
   */
  object ResolveReferences extends Rule[LogicalPlan] with ColumnResolutionHelper {

    /**
     * Return true if there're conflicting attributes among children's outputs of a plan
     *
     * The children logical plans may output columns with conflicting attribute IDs. This may happen
     * in cases such as self-join. We should wait for the rule [[DeduplicateRelations]] to eliminate
     * conflicting attribute IDs, otherwise we can't resolve columns correctly due to ambiguity.
     */
    def hasConflictingAttrs(p: LogicalPlan): Boolean = {
      p.children.length > 1 && {
        // Note that duplicated attributes are allowed within a single node,
        // e.g., df.select($"a", $"a"), so we should only check conflicting
        // attributes between nodes.
        val uniqueAttrs = mutable.HashSet[ExprId]()
        p.children.head.outputSet.foreach(a => uniqueAttrs.add(a.exprId))
        p.children.tail.exists { child =>
          val uniqueSize = uniqueAttrs.size
          val childSize = child.outputSet.size
          child.outputSet.foreach(a => uniqueAttrs.add(a.exprId))
          uniqueSize + childSize > uniqueAttrs.size
        }
      }
    }

    def apply(plan: LogicalPlan): LogicalPlan = plan.resolveOperatorsUp {
      // Wait for other rules to resolve child plans first
      case p: LogicalPlan if !p.childrenResolved => p

      // Wait for the rule `DeduplicateRelations` to resolve conflicting attrs first.
      case p: LogicalPlan if hasConflictingAttrs(p) => p

      // If the projection list contains Stars, expand it.
      case p: Project if containsStar(p.projectList) =>
        p.copy(projectList = buildExpandedProjectList(p.projectList, p.child))
      // If the aggregate function argument contains Stars, expand it.
      case a: Aggregate if containsStar(a.aggregateExpressions) =>
        if (a.groupingExpressions.exists(_.isInstanceOf[UnresolvedOrdinal])) {
          throw QueryCompilationErrors.starNotAllowedWhenGroupByOrdinalPositionUsedError()
        } else {
          a.copy(aggregateExpressions = buildExpandedProjectList(a.aggregateExpressions, a.child))
        }
      case g: Generate if containsStar(g.generator.children) =>
        throw QueryCompilationErrors.invalidStarUsageError("explode/json_tuple/UDTF",
          extractStar(g.generator.children))
      // If the Unpivot ids or values contain Stars, expand them.
      case up: Unpivot if up.ids.exists(containsStar) ||
        // Only expand Stars in one-dimensional values
        up.values.exists(values => values.exists(_.length == 1) && values.exists(containsStar)) =>
        up.copy(
          ids = up.ids.map(buildExpandedProjectList(_, up.child)),
          // The inner exprs in Option[[exprs] is one-dimensional, e.g. Optional[[["*"]]].
          // The single NamedExpression turns into multiple, which we here have to turn into
          // Optional[[["col1"], ["col2"]]]
          values = up.values.map(_.flatMap(buildExpandedProjectList(_, up.child)).map(Seq(_)))
        )

      case u @ Union(children, _, _)
        // if there are duplicate output columns, give them unique expr ids
          if children.exists(c => c.output.map(_.exprId).distinct.length < c.output.length) =>
        val newChildren = children.map { c =>
          if (c.output.map(_.exprId).distinct.length < c.output.length) {
            val existingExprIds = mutable.HashSet[ExprId]()
            val projectList = c.output.map { attr =>
              if (existingExprIds.contains(attr.exprId)) {
                // replace non-first duplicates with aliases and tag them
                val newMetadata = new MetadataBuilder().withMetadata(attr.metadata)
                  .putNull("__is_duplicate").build()
                Alias(attr, attr.name)(explicitMetadata = Some(newMetadata))
              } else {
                // leave first duplicate alone
                existingExprIds.add(attr.exprId)
                attr
              }
            }
            Project(projectList, c)
          } else {
            c
          }
        }
        u.withNewChildren(newChildren)

      // A special case for Generate, because the output of Generate should not be resolved by
      // ResolveReferences. Attributes in the output will be resolved by ResolveGenerate.
      case g @ Generate(generator, _, _, _, _, _) if generator.resolved => g

      case g @ Generate(generator, join, outer, qualifier, output, child) =>
        val newG = resolveExpressionByPlanOutput(generator, child, throws = true, allowOuter = true)
        if (newG.fastEquals(generator)) {
          g
        } else {
          Generate(newG.asInstanceOf[Generator], join, outer, qualifier, output, child)
        }

      case mg: MapGroups if mg.dataOrder.exists(!_.resolved) =>
        // Resolve against `AppendColumns`'s children, instead of `AppendColumns`,
        // because `AppendColumns`'s serializer might produce conflict attribute
        // names leading to ambiguous references exception.
        val planForResolve = mg.child match {
          case appendColumns: AppendColumns => appendColumns.child
          case plan => plan
        }
        val resolvedOrder = mg.dataOrder
            .map(resolveExpressionByPlanOutput(_, planForResolve).asInstanceOf[SortOrder])
        mg.copy(dataOrder = resolvedOrder)

      // Left and right sort expression have to be resolved against the respective child plan only
      case cg: CoGroup if cg.leftOrder.exists(!_.resolved) || cg.rightOrder.exists(!_.resolved) =>
        // Resolve against `AppendColumns`'s children, instead of `AppendColumns`,
        // because `AppendColumns`'s serializer might produce conflict attribute
        // names leading to ambiguous references exception.
        val (leftPlanForResolve, rightPlanForResolve) = Seq(cg.left, cg.right).map {
          case appendColumns: AppendColumns => appendColumns.child
          case plan => plan
        } match {
          case Seq(left, right) => (left, right)
        }

        val resolvedLeftOrder = cg.leftOrder
          .map(resolveExpressionByPlanOutput(_, leftPlanForResolve).asInstanceOf[SortOrder])
        val resolvedRightOrder = cg.rightOrder
          .map(resolveExpressionByPlanOutput(_, rightPlanForResolve).asInstanceOf[SortOrder])

        cg.copy(leftOrder = resolvedLeftOrder, rightOrder = resolvedRightOrder)

      // Skips plan which contains deserializer expressions, as they should be resolved by another
      // rule: ResolveDeserializer.
      case plan if containsDeserializer(plan.expressions) => plan

      case a: Aggregate => ResolveReferencesInAggregate(a)

      // Special case for Project as it supports lateral column alias.
      case p: Project =>
        val resolvedNoOuter = p.projectList
          .map(resolveExpressionByPlanChildren(_, p, allowOuter = false))
        // Lateral column alias has higher priority than outer reference.
        val resolvedWithLCA = resolveLateralColumnAlias(resolvedNoOuter)
        val resolvedWithOuter = resolvedWithLCA.map(resolveOuterRef)
        p.copy(projectList = resolvedWithOuter.map(_.asInstanceOf[NamedExpression]))

      case o: OverwriteByExpression if o.table.resolved =>
        // The delete condition of `OverwriteByExpression` will be passed to the table
        // implementation and should be resolved based on the table schema.
        o.copy(deleteExpr = resolveExpressionByPlanOutput(o.deleteExpr, o.table))

      case m @ MergeIntoTable(targetTable, sourceTable, _, _, _, _)
        if !m.resolved && targetTable.resolved && sourceTable.resolved =>

        EliminateSubqueryAliases(targetTable) match {
          case r: NamedRelation if r.skipSchemaResolution =>
            // Do not resolve the expression if the target table accepts any schema.
            // This allows data sources to customize their own resolution logic using
            // custom resolution rules.
            m

          case _ =>
            val newMatchedActions = m.matchedActions.map {
              case DeleteAction(deleteCondition) =>
                val resolvedDeleteCondition = deleteCondition.map(
                  resolveExpressionByPlanChildren(_, m))
                DeleteAction(resolvedDeleteCondition)
              case UpdateAction(updateCondition, assignments) =>
                val resolvedUpdateCondition = updateCondition.map(
                  resolveExpressionByPlanChildren(_, m))
                UpdateAction(
                  resolvedUpdateCondition,
                  // The update value can access columns from both target and source tables.
                  resolveAssignments(assignments, m, MergeResolvePolicy.BOTH))
              case UpdateStarAction(updateCondition) =>
                val assignments = targetTable.output.map { attr =>
                  Assignment(attr, UnresolvedAttribute(Seq(attr.name)))
                }
                UpdateAction(
                  updateCondition.map(resolveExpressionByPlanChildren(_, m)),
                  // For UPDATE *, the value must be from source table.
                  resolveAssignments(assignments, m, MergeResolvePolicy.SOURCE))
              case o => o
            }
            val newNotMatchedActions = m.notMatchedActions.map {
              case InsertAction(insertCondition, assignments) =>
                // The insert action is used when not matched, so its condition and value can only
                // access columns from the source table.
                val resolvedInsertCondition = insertCondition.map(
                  resolveExpressionByPlanOutput(_, m.sourceTable))
                InsertAction(
                  resolvedInsertCondition,
                  resolveAssignments(assignments, m, MergeResolvePolicy.SOURCE))
              case InsertStarAction(insertCondition) =>
                // The insert action is used when not matched, so its condition and value can only
                // access columns from the source table.
                val resolvedInsertCondition = insertCondition.map(
                  resolveExpressionByPlanOutput(_, m.sourceTable))
                val assignments = targetTable.output.map { attr =>
                  Assignment(attr, UnresolvedAttribute(Seq(attr.name)))
                }
                InsertAction(
                  resolvedInsertCondition,
                  resolveAssignments(assignments, m, MergeResolvePolicy.SOURCE))
              case o => o
            }
            val newNotMatchedBySourceActions = m.notMatchedBySourceActions.map {
              case DeleteAction(deleteCondition) =>
                val resolvedDeleteCondition = deleteCondition.map(
                  resolveExpressionByPlanOutput(_, targetTable))
                DeleteAction(resolvedDeleteCondition)
              case UpdateAction(updateCondition, assignments) =>
                val resolvedUpdateCondition = updateCondition.map(
                  resolveExpressionByPlanOutput(_, targetTable))
                UpdateAction(
                  resolvedUpdateCondition,
                  // The update value can access columns from the target table only.
                  resolveAssignments(assignments, m, MergeResolvePolicy.TARGET))
              case o => o
            }

            val resolvedMergeCondition = resolveExpressionByPlanChildren(m.mergeCondition, m)
            m.copy(mergeCondition = resolvedMergeCondition,
              matchedActions = newMatchedActions,
              notMatchedActions = newNotMatchedActions,
              notMatchedBySourceActions = newNotMatchedBySourceActions)
        }

      // UnresolvedHaving can host grouping expressions and aggregate functions. We should resolve
      // columns with `agg.output` and the rule `ResolveAggregateFunctions` will push them down to
      // Aggregate later.
      case u @ UnresolvedHaving(cond, agg: Aggregate) if !cond.resolved =>
        u.mapExpressions { e =>
          // Columns in HAVING should be resolved with `agg.child.output` first, to follow the SQL
          // standard. See more details in SPARK-31519.
          val resolvedWithAgg = resolveColWithAgg(e, agg)
          resolveExpressionByPlanChildren(resolvedWithAgg, u, allowOuter = true)
        }

      // RepartitionByExpression can host missing attributes that are from a descendant node.
      // For example, `spark.table("t").select($"a").repartition($"b")`. We can resolve `b` with
      // table `t` even if there is a Project node between the table scan node and Sort node.
      // We also need to propagate the missing attributes from the descendant node to the current
      // node, and project them way at the end via an extra Project.
      case r @ RepartitionByExpression(partitionExprs, child, _, _)
        if !r.resolved || r.missingInput.nonEmpty =>
        val resolvedNoOuter = partitionExprs.map(resolveExpressionByPlanChildren(_, r))
        val (newPartitionExprs, newChild) = resolveExprsAndAddMissingAttrs(resolvedNoOuter, child)
        // Outer reference has lower priority than this. See the doc of `ResolveReferences`.
        val finalPartitionExprs = newPartitionExprs.map(resolveOuterRef)
        if (child.output == newChild.output) {
          r.copy(finalPartitionExprs, newChild)
        } else {
          Project(child.output, r.copy(finalPartitionExprs, newChild))
        }

      // Filter can host both grouping expressions/aggregate functions and missing attributes.
      // The grouping expressions/aggregate functions resolution takes precedence over missing
      // attributes. See the classdoc of `ResolveReferences` for details.
      case f @ Filter(cond, child) if !cond.resolved || f.missingInput.nonEmpty =>
        val resolvedNoOuter = resolveExpressionByPlanChildren(cond, f)
        val resolvedWithAgg = resolveColWithAgg(resolvedNoOuter, child)
        val (newCond, newChild) = resolveExprsAndAddMissingAttrs(Seq(resolvedWithAgg), child)
        // Outer reference has lowermost priority. See the doc of `ResolveReferences`.
        val finalCond = resolveOuterRef(newCond.head)
        if (child.output == newChild.output) {
          f.copy(condition = finalCond)
        } else {
          // Add missing attributes and then project them away.
          val newFilter = Filter(finalCond, newChild)
          Project(child.output, newFilter)
        }

      case s: Sort if !s.resolved || s.missingInput.nonEmpty => ResolveReferencesInSort(s)

      case q: LogicalPlan =>
        logTrace(s"Attempting to resolve ${q.simpleString(conf.maxToStringFields)}")
        q.mapExpressions(resolveExpressionByPlanChildren(_, q, allowOuter = true))
    }

    private object MergeResolvePolicy extends Enumeration {
      val BOTH, SOURCE, TARGET = Value
    }

    def resolveAssignments(
        assignments: Seq[Assignment],
        mergeInto: MergeIntoTable,
        resolvePolicy: MergeResolvePolicy.Value): Seq[Assignment] = {
      assignments.map { assign =>
        val resolvedKey = assign.key match {
          case c if !c.resolved =>
            resolveMergeExprOrFail(c, Project(Nil, mergeInto.targetTable))
          case o => o
        }
        val resolvedValue = assign.value match {
          case c if !c.resolved =>
            val resolvePlan = resolvePolicy match {
              case MergeResolvePolicy.BOTH => mergeInto
              case MergeResolvePolicy.SOURCE => Project(Nil, mergeInto.sourceTable)
              case MergeResolvePolicy.TARGET => Project(Nil, mergeInto.targetTable)
            }
            resolveMergeExprOrFail(c, resolvePlan)
          case o => o
        }
        Assignment(resolvedKey, resolvedValue)
      }
    }

    private def resolveMergeExprOrFail(e: Expression, p: LogicalPlan): Expression = {
      val resolved = resolveExpressionByPlanChildren(e, p)
      resolved.references.filter { attribute: Attribute =>
        !attribute.resolved &&
          // We exclude attribute references named "DEFAULT" from consideration since they are
          // handled exclusively by the ResolveDefaultColumns analysis rule. That rule checks the
          // MERGE command for such references and either replaces each one with a corresponding
          // value, or returns a custom error message.
          normalizeFieldName(attribute.name) != normalizeFieldName(CURRENT_DEFAULT_COLUMN_NAME)
      }.foreach { a =>
        // Note: This will throw error only on unresolved attribute issues,
        // not other resolution errors like mismatched data types.
        val cols = p.inputSet.toSeq.map(_.sql).mkString(", ")
        a.failAnalysis(
          errorClass = "_LEGACY_ERROR_TEMP_2309",
          messageParameters = Map(
            "sqlExpr" -> a.sql,
            "cols" -> cols))
      }
      resolved
    }

    // Expand the star expression using the input plan first. If failed, try resolve
    // the star expression using the outer query plan and wrap the resolved attributes
    // in outer references. Otherwise throw the original exception.
    private def expand(s: Star, plan: LogicalPlan): Seq[NamedExpression] = {
      withPosition(s) {
        try {
          s.expand(plan, resolver)
        } catch {
          case e: AnalysisException =>
            AnalysisContext.get.outerPlan.map {
              // Only Project and Aggregate can host star expressions.
              case u @ (_: Project | _: Aggregate) =>
                Try(s.expand(u.children.head, resolver)) match {
                  case Success(expanded) => expanded.map(wrapOuterReference)
                  case Failure(_) => throw e
                }
              // Do not use the outer plan to resolve the star expression
              // since the star usage is invalid.
              case _ => throw e
            }.getOrElse { throw e }
        }
      }
    }

    /**
     * Build a project list for Project/Aggregate and expand the star if possible
     */
    private def buildExpandedProjectList(
      exprs: Seq[NamedExpression],
      child: LogicalPlan): Seq[NamedExpression] = {
      exprs.flatMap {
        // Using Dataframe/Dataset API: testData2.groupBy($"a", $"b").agg($"*")
        case s: Star => expand(s, child)
        // Using SQL API without running ResolveAlias: SELECT * FROM testData2 group by a, b
        case UnresolvedAlias(s: Star, _) => expand(s, child)
        case o if containsStar(o :: Nil) => expandStarExpression(o, child) :: Nil
        case o => o :: Nil
      }.map(_.asInstanceOf[NamedExpression])
    }

    /**
     * Returns true if `exprs` contains a [[Star]].
     */
    def containsStar(exprs: Seq[Expression]): Boolean =
      exprs.exists(_.collect { case _: Star => true }.nonEmpty)

    private def extractStar(exprs: Seq[Expression]): Seq[Star] =
      exprs.flatMap(_.collect { case s: Star => s })

    /**
     * Expands the matching attribute.*'s in `child`'s output.
     */
    def expandStarExpression(expr: Expression, child: LogicalPlan): Expression = {
      expr.transformUp {
        case f0: UnresolvedFunction if !f0.isDistinct &&
          f0.nameParts.map(_.toLowerCase(Locale.ROOT)) == Seq("count") &&
          f0.arguments == Seq(UnresolvedStar(None)) =>
          // Transform COUNT(*) into COUNT(1).
          f0.copy(nameParts = Seq("count"), arguments = Seq(Literal(1)))
        case f1: UnresolvedFunction if containsStar(f1.arguments) =>
          // SPECIAL CASE: We want to block count(tblName.*) because in spark, count(tblName.*) will
          // be expanded while count(*) will be converted to count(1). They will produce different
          // results and confuse users if there is any null values. For count(t1.*, t2.*), it is
          // still allowed, since it's well-defined in spark.
          if (!conf.allowStarWithSingleTableIdentifierInCount &&
              f1.nameParts == Seq("count") &&
              f1.arguments.length == 1) {
            f1.arguments.foreach {
              case u: UnresolvedStar if u.isQualifiedByTable(child, resolver) =>
                throw QueryCompilationErrors
                  .singleTableStarInCountNotAllowedError(u.target.get.mkString("."))
              case _ => // do nothing
            }
          }
          f1.copy(arguments = f1.arguments.flatMap {
            case s: Star => expand(s, child)
            case o => o :: Nil
          })
        case c: CreateNamedStruct if containsStar(c.valExprs) =>
          val newChildren = c.children.grouped(2).flatMap {
            case Seq(k, s : Star) => CreateStruct(expand(s, child)).children
            case kv => kv
          }
          c.copy(children = newChildren.toList )
        case c: CreateArray if containsStar(c.children) =>
          c.copy(children = c.children.flatMap {
            case s: Star => expand(s, child)
            case o => o :: Nil
          })
        case p: Murmur3Hash if containsStar(p.children) =>
          p.copy(children = p.children.flatMap {
            case s: Star => expand(s, child)
            case o => o :: Nil
          })
        case p: XxHash64 if containsStar(p.children) =>
          p.copy(children = p.children.flatMap {
            case s: Star => expand(s, child)
            case o => o :: Nil
          })
        // count(*) has been replaced by count(1)
        case o if containsStar(o.children) =>
          throw QueryCompilationErrors.invalidStarUsageError(s"expression '${o.prettyName}'",
            extractStar(o.children))
      }
    }
  }

  private def containsDeserializer(exprs: Seq[Expression]): Boolean = {
    exprs.exists(_.exists(_.isInstanceOf[UnresolvedDeserializer]))
  }

  /**
   * In many dialects of SQL it is valid to use ordinal positions in order/sort by and group by
   * clauses. This rule is to convert ordinal positions to the corresponding expressions in the
   * select list. This support is introduced in Spark 2.0.
   *
   * - When the sort references or group by expressions are not integer but foldable expressions,
   * just ignore them.
   * - When spark.sql.orderByOrdinal/spark.sql.groupByOrdinal is set to false, ignore the position
   * numbers too.
   *
   * Before the release of Spark 2.0, the literals in order/sort by and group by clauses
   * have no effect on the results.
   */
  object ResolveOrdinalInOrderByAndGroupBy extends Rule[LogicalPlan] {
    def apply(plan: LogicalPlan): LogicalPlan = plan.resolveOperatorsUpWithPruning(
      _.containsPattern(UNRESOLVED_ORDINAL), ruleId) {
      case p if !p.childrenResolved => p
      // Replace the index with the related attribute for ORDER BY,
      // which is a 1-base position of the projection list.
      case Sort(orders, global, child)
        if orders.exists(_.child.isInstanceOf[UnresolvedOrdinal]) =>
        val newOrders = orders map {
          case s @ SortOrder(UnresolvedOrdinal(index), direction, nullOrdering, _) =>
            if (index > 0 && index <= child.output.size) {
              SortOrder(child.output(index - 1), direction, nullOrdering, Seq.empty)
            } else {
              throw QueryCompilationErrors.orderByPositionRangeError(index, child.output.size, s)
            }
          case o => o
        }
        Sort(newOrders, global, child)

      // Replace the index with the corresponding expression in aggregateExpressions. The index is
      // a 1-base position of aggregateExpressions, which is output columns (select expression)
      case Aggregate(groups, aggs, child) if aggs.forall(_.resolved) &&
        groups.exists(containUnresolvedOrdinal) =>
        val newGroups = groups.map(resolveGroupByExpressionOrdinal(_, aggs))
        Aggregate(newGroups, aggs, child)
    }

    private def containUnresolvedOrdinal(e: Expression): Boolean = e match {
      case _: UnresolvedOrdinal => true
      case gs: BaseGroupingSets => gs.children.exists(containUnresolvedOrdinal)
      case _ => false
    }

    private def resolveGroupByExpressionOrdinal(
        expr: Expression,
        aggs: Seq[Expression]): Expression = expr match {
      case ordinal @ UnresolvedOrdinal(index) =>
        withPosition(ordinal) {
          if (index > 0 && index <= aggs.size) {
            val ordinalExpr = aggs(index - 1)
            if (ordinalExpr.exists(_.isInstanceOf[AggregateExpression])) {
              throw QueryCompilationErrors.groupByPositionRefersToAggregateFunctionError(
                index, ordinalExpr)
            } else {
              ordinalExpr
            }
          } else {
            throw QueryCompilationErrors.groupByPositionRangeError(index, aggs.size)
          }
        }
      case gs: BaseGroupingSets =>
        gs.withNewChildren(gs.children.map(resolveGroupByExpressionOrdinal(_, aggs)))
      case others => others
    }
  }


  /**
   * Checks whether a function identifier referenced by an [[UnresolvedFunction]] is defined in the
   * function registry. Note that this rule doesn't try to resolve the [[UnresolvedFunction]]. It
   * only performs simple existence check according to the function identifier to quickly identify
   * undefined functions without triggering relation resolution, which may incur potentially
   * expensive partition/schema discovery process in some cases.
   * In order to avoid duplicate external functions lookup, the external function identifier will
   * store in the local hash set externalFunctionNameSet.
   * @see [[ResolveFunctions]]
   * @see https://issues.apache.org/jira/browse/SPARK-19737
   */
  object LookupFunctions extends Rule[LogicalPlan] {
    override def apply(plan: LogicalPlan): LogicalPlan = {
      val externalFunctionNameSet = new mutable.HashSet[Seq[String]]()

      plan.resolveExpressionsWithPruning(_.containsAnyPattern(UNRESOLVED_FUNCTION)) {
        case f @ UnresolvedFunction(nameParts, _, _, _, _) =>
          if (ResolveFunctions.lookupBuiltinOrTempFunction(nameParts).isDefined) {
            f
          } else {
            val CatalogAndIdentifier(catalog, ident) = expandIdentifier(nameParts)
            val fullName = normalizeFuncName(catalog.name +: ident.namespace :+ ident.name)
            if (externalFunctionNameSet.contains(fullName)) {
              f
            } else if (catalog.asFunctionCatalog.functionExists(ident)) {
              externalFunctionNameSet.add(fullName)
              f
            } else {
              val catalogPath = (catalog.name() +: catalogManager.currentNamespace).mkString(".")
              throw QueryCompilationErrors.unresolvedRoutineError(
                nameParts,
                Seq("system.builtin", "system.session", catalogPath),
                f.origin)
            }
          }
      }
    }

    def normalizeFuncName(name: Seq[String]): Seq[String] = {
      if (conf.caseSensitiveAnalysis) {
        name
      } else {
        name.map(_.toLowerCase(Locale.ROOT))
      }
    }
  }

  /**
   * Replaces [[UnresolvedFunctionName]]s with concrete [[LogicalPlan]]s.
   * Replaces [[UnresolvedFunction]]s with concrete [[Expression]]s.
   * Replaces [[UnresolvedGenerator]]s with concrete [[Expression]]s.
   * Replaces [[UnresolvedTableValuedFunction]]s with concrete [[LogicalPlan]]s.
   */
  object ResolveFunctions extends Rule[LogicalPlan] {
    val trimWarningEnabled = new AtomicBoolean(true)

    def apply(plan: LogicalPlan): LogicalPlan = plan.resolveOperatorsUpWithPruning(
      _.containsAnyPattern(UNRESOLVED_FUNC, UNRESOLVED_FUNCTION, GENERATOR,
        UNRESOLVED_TABLE_VALUED_FUNCTION, UNRESOLVED_TVF_ALIASES), ruleId) {
      // Resolve functions with concrete relations from v2 catalog.
      case u @ UnresolvedFunctionName(nameParts, cmd, requirePersistentFunc, mismatchHint, _) =>
        lookupBuiltinOrTempFunction(nameParts)
          .orElse(lookupBuiltinOrTempTableFunction(nameParts)).map { info =>
          if (requirePersistentFunc) {
            throw QueryCompilationErrors.expectPersistentFuncError(
              nameParts.head, cmd, mismatchHint, u)
          } else {
            ResolvedNonPersistentFunc(nameParts.head, V1Function(info))
          }
        }.getOrElse {
          val CatalogAndIdentifier(catalog, ident) = expandIdentifier(nameParts)
          val fullName = catalog.name +: ident.namespace :+ ident.name
          CatalogV2Util.loadFunction(catalog, ident).map { func =>
            ResolvedPersistentFunc(catalog.asFunctionCatalog, ident, func)
          }.getOrElse(u.copy(possibleQualifiedName = Some(fullName)))
        }

      // Resolve table-valued function references.
      case u: UnresolvedTableValuedFunction if u.functionArgs.forall(_.resolved) =>
        withPosition(u) {
          try {
            resolveBuiltinOrTempTableFunction(u.name, u.functionArgs).getOrElse {
              val CatalogAndIdentifier(catalog, ident) = expandIdentifier(u.name)
              if (CatalogV2Util.isSessionCatalog(catalog)) {
                v1SessionCatalog.resolvePersistentTableFunction(
                  ident.asFunctionIdentifier, u.functionArgs)
              } else {
                throw QueryCompilationErrors.missingCatalogAbilityError(
                  catalog, "table-valued functions")
              }
            }
          } catch {
            case _: NoSuchFunctionException =>
              u.failAnalysis(
                errorClass = "_LEGACY_ERROR_TEMP_2308",
                messageParameters = Map("name" -> u.name.quoted))
          }
        }

      // Resolve table-valued functions' output column aliases.
      case u: UnresolvedTVFAliases if u.child.resolved =>
        // Add `Project` with the aliases.
        val outputAttrs = u.child.output
        // Checks if the number of the aliases is equal to expected one
        if (u.outputNames.size != outputAttrs.size) {
          u.failAnalysis(
            errorClass = "_LEGACY_ERROR_TEMP_2307",
            messageParameters = Map(
              "funcName" -> u.name.quoted,
              "aliasesNum" -> u.outputNames.size.toString,
              "outColsNum" -> outputAttrs.size.toString))
        }
        val aliases = outputAttrs.zip(u.outputNames).map {
          case (attr, name) => Alias(attr, name)()
        }
        Project(aliases, u.child)

      case q: LogicalPlan =>
        q.transformExpressionsWithPruning(
          _.containsAnyPattern(UNRESOLVED_FUNCTION, GENERATOR), ruleId) {
          case u @ UnresolvedFunction(nameParts, arguments, _, _, _)
              if hasLambdaAndResolvedArguments(arguments) => withPosition(u) {
            resolveBuiltinOrTempFunction(nameParts, arguments, Some(u)).map {
              case func: HigherOrderFunction => func
              case other => other.failAnalysis(
                errorClass = "_LEGACY_ERROR_TEMP_2306",
                messageParameters = Map(
                  "class" -> other.getClass.getCanonicalName))
            }.getOrElse {
              throw QueryCompilationErrors.unresolvedRoutineError(
                nameParts,
                // We don't support persistent high-order functions yet.
                Seq("system.builtin", "system.session"),
                u.origin)
            }
          }

          case u if !u.childrenResolved => u // Skip until children are resolved.

          case u @ UnresolvedGenerator(name, arguments) => withPosition(u) {
            // For generator function, the parser only accepts v1 function name and creates
            // `FunctionIdentifier`.
            v1SessionCatalog.lookupFunction(name, arguments) match {
              case generator: Generator => generator
              case other => throw QueryCompilationErrors.generatorNotExpectedError(
                name, other.getClass.getCanonicalName)
            }
          }

          case u @ UnresolvedFunction(nameParts, arguments, _, _, _) => withPosition(u) {
            resolveBuiltinOrTempFunction(nameParts, arguments, Some(u)).getOrElse {
              val CatalogAndIdentifier(catalog, ident) = expandIdentifier(nameParts)
              if (CatalogV2Util.isSessionCatalog(catalog)) {
                resolveV1Function(ident.asFunctionIdentifier, arguments, u)
              } else {
                resolveV2Function(catalog.asFunctionCatalog, ident, arguments, u)
              }
            }
          }
        }
    }

    /**
     * Check if the arguments of a function are either resolved or a lambda function.
     */
    private def hasLambdaAndResolvedArguments(expressions: Seq[Expression]): Boolean = {
      val (lambdas, others) = expressions.partition(_.isInstanceOf[LambdaFunction])
      lambdas.nonEmpty && others.forall(_.resolved)
    }

    def lookupBuiltinOrTempFunction(name: Seq[String]): Option[ExpressionInfo] = {
      if (name.length == 1) {
        v1SessionCatalog.lookupBuiltinOrTempFunction(name.head)
      } else {
        None
      }
    }

    def lookupBuiltinOrTempTableFunction(name: Seq[String]): Option[ExpressionInfo] = {
      if (name.length == 1) {
        v1SessionCatalog.lookupBuiltinOrTempTableFunction(name.head)
      } else {
        None
      }
    }

    private def resolveBuiltinOrTempFunction(
        name: Seq[String],
        arguments: Seq[Expression],
        u: Option[UnresolvedFunction]): Option[Expression] = {
      if (name.length == 1) {
        v1SessionCatalog.resolveBuiltinOrTempFunction(name.head, arguments).map { func =>
          if (u.isDefined) validateFunction(func, arguments.length, u.get) else func
        }
      } else {
        None
      }
    }

    private def resolveBuiltinOrTempTableFunction(
        name: Seq[String],
        arguments: Seq[Expression]): Option[LogicalPlan] = {
      if (name.length == 1) {
        v1SessionCatalog.resolveBuiltinOrTempTableFunction(name.head, arguments)
      } else {
        None
      }
    }

    private def resolveV1Function(
        ident: FunctionIdentifier,
        arguments: Seq[Expression],
        u: UnresolvedFunction): Expression = {
      val func = v1SessionCatalog.resolvePersistentFunction(ident, arguments)
      validateFunction(func, arguments.length, u)
    }

    private def validateFunction(
        func: Expression,
        numArgs: Int,
        u: UnresolvedFunction): Expression = {
      func match {
        // AggregateWindowFunctions are AggregateFunctions that can only be evaluated within
        // the context of a Window clause. They do not need to be wrapped in an
        // AggregateExpression.
        case wf: AggregateWindowFunction =>
          if (u.isDistinct) {
            throw QueryCompilationErrors.functionWithUnsupportedSyntaxError(
              wf.prettyName, "DISTINCT")
          } else if (u.filter.isDefined) {
            throw QueryCompilationErrors.functionWithUnsupportedSyntaxError(
              wf.prettyName, "FILTER clause")
          } else if (u.ignoreNulls) {
            wf match {
              case nthValue: NthValue =>
                nthValue.copy(ignoreNulls = u.ignoreNulls)
              case _ =>
                throw QueryCompilationErrors.functionWithUnsupportedSyntaxError(
                  wf.prettyName, "IGNORE NULLS")
            }
          } else {
            wf
          }
        case owf: FrameLessOffsetWindowFunction =>
          if (u.isDistinct) {
            throw QueryCompilationErrors.functionWithUnsupportedSyntaxError(
              owf.prettyName, "DISTINCT")
          } else if (u.filter.isDefined) {
            throw QueryCompilationErrors.functionWithUnsupportedSyntaxError(
              owf.prettyName, "FILTER clause")
          } else if (u.ignoreNulls) {
            owf match {
              case lead: Lead =>
                lead.copy(ignoreNulls = u.ignoreNulls)
              case lag: Lag =>
                lag.copy(ignoreNulls = u.ignoreNulls)
            }
          } else {
            owf
          }
        // We get an aggregate function, we need to wrap it in an AggregateExpression.
        case agg: AggregateFunction =>
          u.filter match {
            case Some(filter) if !filter.deterministic =>
              throw QueryCompilationErrors.nonDeterministicFilterInAggregateError
            case Some(filter) if filter.dataType != BooleanType =>
              throw QueryCompilationErrors.nonBooleanFilterInAggregateError
            case Some(filter) if filter.exists(_.isInstanceOf[AggregateExpression]) =>
              throw QueryCompilationErrors.aggregateInAggregateFilterError
            case Some(filter) if filter.exists(_.isInstanceOf[WindowExpression]) =>
              throw QueryCompilationErrors.windowFunctionInAggregateFilterError
            case _ =>
          }
          if (u.ignoreNulls) {
            val aggFunc = agg match {
              case first: First => first.copy(ignoreNulls = u.ignoreNulls)
              case last: Last => last.copy(ignoreNulls = u.ignoreNulls)
              case any_value: AnyValue => any_value.copy(ignoreNulls = u.ignoreNulls)
              case _ =>
                throw QueryCompilationErrors.functionWithUnsupportedSyntaxError(
                  agg.prettyName, "IGNORE NULLS")
            }
            aggFunc.toAggregateExpression(u.isDistinct, u.filter)
          } else {
            agg.toAggregateExpression(u.isDistinct, u.filter)
          }
        // This function is not an aggregate function, just return the resolved one.
        case other if u.isDistinct =>
          throw QueryCompilationErrors.functionWithUnsupportedSyntaxError(
            other.prettyName, "DISTINCT")
        case other if u.filter.isDefined =>
          throw QueryCompilationErrors.functionWithUnsupportedSyntaxError(
            other.prettyName, "FILTER clause")
        case other if u.ignoreNulls =>
          throw QueryCompilationErrors.functionWithUnsupportedSyntaxError(
            other.prettyName, "IGNORE NULLS")
        case e: String2TrimExpression if numArgs == 2 =>
          if (trimWarningEnabled.get) {
            log.warn("Two-parameter TRIM/LTRIM/RTRIM function signatures are deprecated." +
              " Use SQL syntax `TRIM((BOTH | LEADING | TRAILING)? trimStr FROM str)`" +
              " instead.")
            trimWarningEnabled.set(false)
          }
          e
        case other =>
          other
      }
    }

    private def resolveV2Function(
        catalog: FunctionCatalog,
        ident: Identifier,
        arguments: Seq[Expression],
        u: UnresolvedFunction): Expression = {
      val unbound = catalog.loadFunction(ident)
      val inputType = StructType(arguments.zipWithIndex.map {
        case (exp, pos) => StructField(s"_$pos", exp.dataType, exp.nullable)
      })
      val bound = try {
        unbound.bind(inputType)
      } catch {
        case unsupported: UnsupportedOperationException =>
          throw QueryCompilationErrors.functionCannotProcessInputError(
            unbound, arguments, unsupported)
      }

      if (bound.inputTypes().length != arguments.length) {
        throw QueryCompilationErrors.v2FunctionInvalidInputTypeLengthError(
          bound, arguments)
      }

      bound match {
        case scalarFunc: ScalarFunction[_] =>
          processV2ScalarFunction(scalarFunc, arguments, u)
        case aggFunc: V2AggregateFunction[_, _] =>
          processV2AggregateFunction(aggFunc, arguments, u)
        case _ =>
          failAnalysis(
            errorClass = "_LEGACY_ERROR_TEMP_2444",
            messageParameters = Map("funcName" -> bound.name()))
      }
    }

    private def processV2ScalarFunction(
        scalarFunc: ScalarFunction[_],
        arguments: Seq[Expression],
        u: UnresolvedFunction): Expression = {
      if (u.isDistinct) {
        throw QueryCompilationErrors.functionWithUnsupportedSyntaxError(
          scalarFunc.name(), "DISTINCT")
      } else if (u.filter.isDefined) {
        throw QueryCompilationErrors.functionWithUnsupportedSyntaxError(
          scalarFunc.name(), "FILTER clause")
      } else if (u.ignoreNulls) {
        throw QueryCompilationErrors.functionWithUnsupportedSyntaxError(
          scalarFunc.name(), "IGNORE NULLS")
      } else {
        V2ExpressionUtils.resolveScalarFunction(scalarFunc, arguments)
      }
    }

    private def processV2AggregateFunction(
        aggFunc: V2AggregateFunction[_, _],
        arguments: Seq[Expression],
        u: UnresolvedFunction): Expression = {
      if (u.ignoreNulls) {
        throw QueryCompilationErrors.functionWithUnsupportedSyntaxError(
          aggFunc.name(), "IGNORE NULLS")
      }
      val aggregator = V2Aggregator(aggFunc, arguments)
      aggregator.toAggregateExpression(u.isDistinct, u.filter)
    }
  }

  /**
   * This rule resolves and rewrites subqueries inside expressions.
   *
   * Note: CTEs are handled in CTESubstitution.
   */
  object ResolveSubquery extends Rule[LogicalPlan] {
    /**
     * Resolves the subquery plan that is referenced in a subquery expression, by invoking the
     * entire analyzer recursively. We set outer plan in `AnalysisContext`, so that the analyzer
     * can resolve outer references.
     *
     * Outer references of the subquery are updated as children of Subquery expression.
     */
    private def resolveSubQuery(
        e: SubqueryExpression,
        outer: LogicalPlan)(
        f: (LogicalPlan, Seq[Expression]) => SubqueryExpression): SubqueryExpression = {
      val newSubqueryPlan = AnalysisContext.withOuterPlan(outer) {
        executeSameContext(e.plan)
      }

      // If the subquery plan is fully resolved, pull the outer references and record
      // them as children of SubqueryExpression.
      if (newSubqueryPlan.resolved) {
        // Record the outer references as children of subquery expression.
        f(newSubqueryPlan, SubExprUtils.getOuterReferences(newSubqueryPlan))
      } else {
        e.withNewPlan(newSubqueryPlan)
      }
    }

    /**
     * Resolves the subquery. Apart of resolving the subquery and outer references (if any)
     * in the subquery plan, the children of subquery expression are updated to record the
     * outer references. This is needed to make sure
     * (1) The column(s) referred from the outer query are not pruned from the plan during
     *     optimization.
     * (2) Any aggregate expression(s) that reference outer attributes are pushed down to
     *     outer plan to get evaluated.
     */
    private def resolveSubQueries(plan: LogicalPlan, outer: LogicalPlan): LogicalPlan = {
      plan.transformAllExpressionsWithPruning(_.containsPattern(PLAN_EXPRESSION), ruleId) {
        case s @ ScalarSubquery(sub, _, exprId, _, _) if !sub.resolved =>
          resolveSubQuery(s, outer)(ScalarSubquery(_, _, exprId))
        case e @ Exists(sub, _, exprId, _, _) if !sub.resolved =>
          resolveSubQuery(e, outer)(Exists(_, _, exprId))
        case InSubquery(values, l @ ListQuery(_, _, exprId, _, _, _))
            if values.forall(_.resolved) && !l.resolved =>
          val expr = resolveSubQuery(l, outer)((plan, exprs) => {
            ListQuery(plan, exprs, exprId, plan.output)
          })
          InSubquery(values, expr.asInstanceOf[ListQuery])
        case s @ LateralSubquery(sub, _, exprId, _, _) if !sub.resolved =>
          resolveSubQuery(s, outer)(LateralSubquery(_, _, exprId))
      }
    }

    /**
     * Resolve and rewrite all subqueries in an operator tree..
     */
    def apply(plan: LogicalPlan): LogicalPlan = plan.resolveOperatorsUpWithPruning(
      _.containsPattern(PLAN_EXPRESSION), ruleId) {
      case j: LateralJoin if j.left.resolved =>
        // We can't pass `LateralJoin` as the outer plan, as its right child is not resolved yet
        // and we can't call `LateralJoin.resolveChildren` to resolve outer references. Here we
        // create a fake Project node as the outer plan.
        resolveSubQueries(j, Project(Nil, j.left))
      // Only a few unary nodes (Project/Filter/Aggregate) can contain subqueries.
      case q: UnaryNode if q.childrenResolved =>
        resolveSubQueries(q, q)
      case r: RelationTimeTravel =>
        resolveSubQueries(r, r)
      case j: Join if j.childrenResolved && j.duplicateResolved =>
        resolveSubQueries(j, j)
      case s: SupportsSubquery if s.childrenResolved =>
        resolveSubQueries(s, s)
    }
  }

  /**
   * Replaces unresolved column aliases for a subquery with projections.
   */
  object ResolveSubqueryColumnAliases extends Rule[LogicalPlan] {

     def apply(plan: LogicalPlan): LogicalPlan = plan.resolveOperatorsUpWithPruning(
       _.containsPattern(UNRESOLVED_SUBQUERY_COLUMN_ALIAS), ruleId) {
      case u @ UnresolvedSubqueryColumnAliases(columnNames, child) if child.resolved =>
        // Resolves output attributes if a query has alias names in its subquery:
        // e.g., SELECT * FROM (SELECT 1 AS a, 1 AS b) t(col1, col2)
        val outputAttrs = child.output
        // Checks if the number of the aliases equals to the number of output columns
        // in the subquery.
        if (columnNames.size != outputAttrs.size) {
          throw QueryCompilationErrors.aliasNumberNotMatchColumnNumberError(
            columnNames.size, outputAttrs.size, u)
        }
        val aliases = outputAttrs.zip(columnNames).map { case (attr, aliasName) =>
          Alias(attr, aliasName)()
        }
        Project(aliases, child)
    }
  }

  /**
   * Turns projections that contain aggregate expressions into aggregations.
   */
  object GlobalAggregates extends Rule[LogicalPlan] {
    def apply(plan: LogicalPlan): LogicalPlan = plan.resolveOperatorsUpWithPruning(
      t => t.containsAnyPattern(AGGREGATE_EXPRESSION, PYTHON_UDF) && t.containsPattern(PROJECT),
      ruleId) {
      case Project(projectList, child) if containsAggregates(projectList) =>
        Aggregate(Nil, projectList, child)
    }

    def containsAggregates(exprs: Seq[Expression]): Boolean = {
      // Collect all Windowed Aggregate Expressions.
      val windowedAggExprs: Set[Expression] = exprs.flatMap { expr =>
        expr.collect {
          case WindowExpression(ae: AggregateExpression, _) => ae
          case WindowExpression(e: PythonUDF, _) if PythonUDF.isGroupedAggPandasUDF(e) => e
          case UnresolvedWindowExpression(ae: AggregateExpression, _) => ae
          case UnresolvedWindowExpression(e: PythonUDF, _)
            if PythonUDF.isGroupedAggPandasUDF(e) => e
        }
      }.toSet

      // Find the first Aggregate Expression that is not Windowed.
      exprs.exists(_.exists {
        case ae: AggregateExpression => !windowedAggExprs.contains(ae)
        case e: PythonUDF => PythonUDF.isGroupedAggPandasUDF(e) && !windowedAggExprs.contains(e)
        case _ => false
      })
    }
  }

  /**
   * This rule finds aggregate expressions that are not in an aggregate operator.  For example,
   * those in a HAVING clause or ORDER BY clause.  These expressions are pushed down to the
   * underlying aggregate operator and then projected away after the original operator.
   *
   * We need to make sure the expressions all fully resolved before looking for aggregate functions
   * and group by expressions from them.
   */
  object ResolveAggregateFunctions extends Rule[LogicalPlan] {
    def apply(plan: LogicalPlan): LogicalPlan = plan.resolveOperatorsUpWithPruning(
      _.containsPattern(AGGREGATE), ruleId) {
      case UnresolvedHaving(cond, agg: Aggregate) if agg.resolved && cond.resolved =>
        resolveOperatorWithAggregate(Seq(cond), agg, (newExprs, newChild) => {
          val newCond = newExprs.head
          if (newCond.resolved) {
            Filter(newCond, newChild)
          } else {
            // The condition can be unresolved after the resolution, as we may mark
            // `TempResolvedColumn` as unresolved if it's not aggregate function inputs or grouping
            // expressions. We should remain `UnresolvedHaving` as the rule `ResolveReferences` can
            // re-resolve `TempResolvedColumn` and `UnresolvedHaving` has a special column
            // resolution order.
            UnresolvedHaving(newCond, newChild)
          }
        })

      case Filter(cond, agg: Aggregate) if agg.resolved && cond.resolved =>
        resolveOperatorWithAggregate(Seq(cond), agg, (newExprs, newChild) => {
          Filter(newExprs.head, newChild)
        })

      case s @ Sort(_, _, agg: Aggregate) if agg.resolved && s.order.forall(_.resolved) =>
        resolveOperatorWithAggregate(s.order.map(_.child), agg, (newExprs, newChild) => {
          val newSortOrder = s.order.zip(newExprs).map {
            case (sortOrder, expr) => sortOrder.copy(child = expr)
          }
          s.copy(order = newSortOrder, child = newChild)
        })
    }

    /**
     * Resolves the given expressions as if they are in the given Aggregate operator, which means
     * the column can be resolved using `agg.child` and aggregate functions/grouping columns are
     * allowed. It returns a list of named expressions that need to be appended to
     * `agg.aggregateExpressions`, and the list of resolved expressions.
     */
    def resolveExprsWithAggregate(
        exprs: Seq[Expression],
        agg: Aggregate): (Seq[NamedExpression], Seq[Expression]) = {
      val extraAggExprs = ArrayBuffer.empty[NamedExpression]
      val transformed = exprs.map { e =>
        if (!e.resolved) {
          e
        } else {
          buildAggExprList(e, agg, extraAggExprs)
        }
      }
      (extraAggExprs.toSeq, transformed)
    }

    private def buildAggExprList(
        expr: Expression,
        agg: Aggregate,
        aggExprList: ArrayBuffer[NamedExpression]): Expression = {
      // Avoid adding an extra aggregate expression if it's already present in
      // `agg.aggregateExpressions`.
      val index = agg.aggregateExpressions.indexWhere {
        case Alias(child, _) => child semanticEquals expr
        case other => other semanticEquals expr
      }
      if (index >= 0) {
        agg.aggregateExpressions(index).toAttribute
      } else {
        expr match {
          case ae: AggregateExpression =>
            val cleaned = trimTempResolvedColumn(ae)
            val alias = Alias(cleaned, cleaned.toString)()
            aggExprList += alias
            alias.toAttribute
          case grouping: Expression if agg.groupingExpressions.exists(grouping.semanticEquals) =>
            trimTempResolvedColumn(grouping) match {
              case ne: NamedExpression =>
                aggExprList += ne
                ne.toAttribute
              case other =>
                val alias = Alias(other, other.toString)()
                aggExprList += alias
                alias.toAttribute
            }
          case t: TempResolvedColumn =>
            if (t.child.isInstanceOf[Attribute]) {
              // This column is neither inside aggregate functions nor a grouping column. It
              // shouldn't be resolved with `agg.child.output`. Mark it as "hasTried", so that it
              // can be re-resolved later or go back to `UnresolvedAttribute` at the end.
              withOrigin(t.origin)(t.copy(hasTried = true))
            } else {
              // This is a nested column, we still have a chance to match grouping expressions with
              // the the top-levle column. Here we wrap the underlying `Attribute` with
              // `TempResolvedColumn` and try again.
              val childWithTempCol = t.child.transformUp {
                case a: Attribute => TempResolvedColumn(a, Seq(a.name))
              }
              val newChild = buildAggExprList(childWithTempCol, agg, aggExprList)
              if (newChild.containsPattern(TEMP_RESOLVED_COLUMN)) {
                withOrigin(t.origin)(t.copy(hasTried = true))
              } else {
                newChild
              }
            }
          case other =>
            other.withNewChildren(other.children.map(buildAggExprList(_, agg, aggExprList)))
        }
      }
    }

    private def trimTempResolvedColumn(input: Expression): Expression = input.transform {
      case t: TempResolvedColumn => t.child
    }

    def resolveOperatorWithAggregate(
        exprs: Seq[Expression],
        agg: Aggregate,
        buildOperator: (Seq[Expression], Aggregate) => LogicalPlan): LogicalPlan = {
      val (extraAggExprs, resolvedExprs) = resolveExprsWithAggregate(exprs, agg)
      if (extraAggExprs.isEmpty) {
        buildOperator(resolvedExprs, agg)
      } else {
        Project(agg.output, buildOperator(resolvedExprs, agg.copy(
          aggregateExpressions = agg.aggregateExpressions ++ extraAggExprs)))
      }
    }
  }

  /**
   * Extracts [[Generator]] from the projectList of a [[Project]] operator and creates [[Generate]]
   * operator under [[Project]].
   *
   * This rule will throw [[AnalysisException]] for following cases:
   * 1. [[Generator]] is nested in expressions, e.g. `SELECT explode(list) + 1 FROM tbl`
   * 2. more than one [[Generator]] is found in projectList,
   *    e.g. `SELECT explode(list), explode(list) FROM tbl`
   * 3. [[Generator]] is found in other operators that are not [[Project]] or [[Generate]],
   *    e.g. `SELECT * FROM tbl SORT BY explode(list)`
   */
  object ExtractGenerator extends Rule[LogicalPlan] {
    def hasGenerator(expr: Expression): Boolean = {
      expr.exists(_.isInstanceOf[Generator])
    }

    private def hasNestedGenerator(expr: NamedExpression): Boolean = {
      @scala.annotation.tailrec
      def hasInnerGenerator(g: Generator): Boolean = g match {
        // Since `GeneratorOuter` is just a wrapper of generators, we skip it here
        case go: GeneratorOuter =>
          hasInnerGenerator(go.child)
        case _ =>
          g.children.exists { _.exists {
            case _: Generator => true
            case _ => false
          } }
      }
      trimNonTopLevelAliases(expr) match {
        case UnresolvedAlias(g: Generator, _) => hasInnerGenerator(g)
        case Alias(g: Generator, _) => hasInnerGenerator(g)
        case MultiAlias(g: Generator, _) => hasInnerGenerator(g)
        case other => hasGenerator(other)
      }
    }

    private def hasAggFunctionInGenerator(ne: Seq[NamedExpression]): Boolean = {
      ne.exists(_.exists {
        case g: Generator =>
          g.children.exists(_.exists(_.isInstanceOf[AggregateFunction]))
        case _ =>
          false
      })
    }

    private def trimAlias(expr: NamedExpression): Expression = expr match {
      case UnresolvedAlias(child, _) => child
      case Alias(child, _) => child
      case MultiAlias(child, _) => child
      case _ => expr
    }

    private object AliasedGenerator {
      /**
       * Extracts a [[Generator]] expression, any names assigned by aliases to the outputs
       * and the outer flag. The outer flag is used when joining the generator output.
       * @param e the [[Expression]]
       * @return (the [[Generator]], seq of output names, outer flag)
       */
      def unapply(e: Expression): Option[(Generator, Seq[String], Boolean)] = e match {
        case Alias(GeneratorOuter(g: Generator), name) if g.resolved => Some((g, name :: Nil, true))
        case MultiAlias(GeneratorOuter(g: Generator), names) if g.resolved => Some((g, names, true))
        case Alias(g: Generator, name) if g.resolved => Some((g, name :: Nil, false))
        case MultiAlias(g: Generator, names) if g.resolved => Some((g, names, false))
        case _ => None
      }
    }

    def apply(plan: LogicalPlan): LogicalPlan = plan.resolveOperatorsUpWithPruning(
      _.containsPattern(GENERATOR), ruleId) {
      case Project(projectList, _) if projectList.exists(hasNestedGenerator) =>
        val nestedGenerator = projectList.find(hasNestedGenerator).get
        throw QueryCompilationErrors.nestedGeneratorError(trimAlias(nestedGenerator))

      case Project(projectList, _) if projectList.count(hasGenerator) > 1 =>
        val generators = projectList.filter(hasGenerator).map(trimAlias)
        throw QueryCompilationErrors.moreThanOneGeneratorError(generators, "SELECT")

      case Aggregate(_, aggList, _) if aggList.exists(hasNestedGenerator) =>
        val nestedGenerator = aggList.find(hasNestedGenerator).get
        throw QueryCompilationErrors.nestedGeneratorError(trimAlias(nestedGenerator))

      case Aggregate(_, aggList, _) if aggList.count(hasGenerator) > 1 =>
        val generators = aggList.filter(hasGenerator).map(trimAlias)
        throw QueryCompilationErrors.moreThanOneGeneratorError(generators, "aggregate")

      case agg @ Aggregate(groupList, aggList, child) if aggList.forall {
          case AliasedGenerator(_, _, _) => true
          case other => other.resolved
        } && aggList.exists(hasGenerator) =>
        // If generator in the aggregate list was visited, set the boolean flag true.
        var generatorVisited = false

        val projectExprs = Array.ofDim[NamedExpression](aggList.length)
        val newAggList = aggList
          .toIndexedSeq
          .map(trimNonTopLevelAliases)
          .zipWithIndex
          .flatMap {
            case (AliasedGenerator(generator, names, outer), idx) =>
              // It's a sanity check, this should not happen as the previous case will throw
              // exception earlier.
              assert(!generatorVisited, "More than one generator found in aggregate.")
              generatorVisited = true

              val newGenChildren: Seq[Expression] = generator.children.zipWithIndex.map {
                case (e, idx) => if (e.foldable) e else Alias(e, s"_gen_input_${idx}")()
              }
              val newGenerator = {
                val g = generator.withNewChildren(newGenChildren.map { e =>
                  if (e.foldable) e else e.asInstanceOf[Alias].toAttribute
                }).asInstanceOf[Generator]
                if (outer) GeneratorOuter(g) else g
              }
              val newAliasedGenerator = if (names.length == 1) {
                Alias(newGenerator, names(0))()
              } else {
                MultiAlias(newGenerator, names)
              }
              projectExprs(idx) = newAliasedGenerator
              newGenChildren.filter(!_.foldable).asInstanceOf[Seq[NamedExpression]]
            case (other, idx) =>
              projectExprs(idx) = other.toAttribute
              other :: Nil
          }

        val newAgg = Aggregate(groupList, newAggList, child)
        Project(projectExprs.toList, newAgg)

      case p @ Project(projectList, _) if hasAggFunctionInGenerator(projectList) =>
        // If a generator has any aggregate function, we need to apply the `GlobalAggregates` rule
        // first for replacing `Project` with `Aggregate`.
        p

      case p @ Project(projectList, child) =>
        val (resolvedGenerator, newProjectList) = projectList
          .map(trimNonTopLevelAliases)
          .foldLeft((None: Option[Generate], Nil: Seq[NamedExpression])) { (res, e) =>
            e match {
              case AliasedGenerator(generator, names, outer) if generator.childrenResolved =>
                // It's a sanity check, this should not happen as the previous case will throw
                // exception earlier.
                assert(res._1.isEmpty, "More than one generator found in SELECT.")

                val g = Generate(
                  generator,
                  unrequiredChildIndex = Nil,
                  outer = outer,
                  qualifier = None,
                  generatorOutput = ResolveGenerate.makeGeneratorOutput(generator, names),
                  child)

                (Some(g), res._2 ++ g.nullableOutput)
              case other =>
                (res._1, res._2 :+ other)
            }
          }

        if (resolvedGenerator.isDefined) {
          Project(newProjectList, resolvedGenerator.get)
        } else {
          p
        }

      case g @ Generate(GeneratorOuter(generator), _, _, _, _, _) =>
        g.copy(generator = generator, outer = true)

      case g: Generate => g

      case u: UnresolvedTableValuedFunction => u

      case p if p.expressions.exists(hasGenerator) =>
        throw QueryCompilationErrors.generatorOutsideSelectError(p)
    }
  }

  /**
   * Rewrites table generating expressions that either need one or more of the following in order
   * to be resolved:
   *  - concrete attribute references for their output.
   *  - to be relocated from a SELECT clause (i.e. from  a [[Project]]) into a [[Generate]]).
   *
   * Names for the output [[Attribute]]s are extracted from [[Alias]] or [[MultiAlias]] expressions
   * that wrap the [[Generator]].
   */
  object ResolveGenerate extends Rule[LogicalPlan] {
    def apply(plan: LogicalPlan): LogicalPlan = plan.resolveOperatorsUpWithPruning(
      _.containsPattern(GENERATE), ruleId) {
      case g: Generate if !g.child.resolved || !g.generator.resolved => g
      case g: Generate if !g.resolved => withPosition(g) {
        // Check nested generators.
        if (g.generator.children.exists(ExtractGenerator.hasGenerator)) {
          throw QueryCompilationErrors.nestedGeneratorError(g.generator)
        }
        g.copy(generatorOutput = makeGeneratorOutput(g.generator, g.generatorOutput.map(_.name)))
      }
    }

    /**
     * Construct the output attributes for a [[Generator]], given a list of names.  If the list of
     * names is empty names are assigned from field names in generator.
     */
    private[analysis] def makeGeneratorOutput(
        generator: Generator,
        names: Seq[String]): Seq[Attribute] = {
      val elementAttrs = generator.elementSchema.toAttributes

      if (names.length == elementAttrs.length) {
        names.zip(elementAttrs).map {
          case (name, attr) => attr.withName(name)
        }
      } else if (names.isEmpty) {
        elementAttrs
      } else {
        throw QueryCompilationErrors.aliasesNumberNotMatchUDTFOutputError(
          elementAttrs.size, names.mkString(","))
      }
    }
  }

  /**
   * Extracts [[WindowExpression]]s from the projectList of a [[Project]] operator and
   * aggregateExpressions of an [[Aggregate]] operator and creates individual [[Window]]
   * operators for every distinct [[WindowSpecDefinition]].
   *
   * This rule handles three cases:
   *  - A [[Project]] having [[WindowExpression]]s in its projectList;
   *  - An [[Aggregate]] having [[WindowExpression]]s in its aggregateExpressions.
   *  - A [[Filter]]->[[Aggregate]] pattern representing GROUP BY with a HAVING
   *    clause and the [[Aggregate]] has [[WindowExpression]]s in its aggregateExpressions.
   * Note: If there is a GROUP BY clause in the query, aggregations and corresponding
   * filters (expressions in the HAVING clause) should be evaluated before any
   * [[WindowExpression]]. If a query has SELECT DISTINCT, the DISTINCT part should be
   * evaluated after all [[WindowExpression]]s.
   *
   * Note: [[ResolveLateralColumnAliasReference]] rule is applied before this rule. To guarantee
   * this order, we make sure this rule applies only when the [[Project]] or [[Aggregate]] doesn't
   * contain any [[LATERAL_COLUMN_ALIAS_REFERENCE]].
   *
   * For every case, the transformation works as follows:
   * 1. For a list of [[Expression]]s (a projectList or an aggregateExpressions), partitions
   *    it two lists of [[Expression]]s, one for all [[WindowExpression]]s and another for
   *    all regular expressions.
   * 2. For all [[WindowExpression]]s, groups them based on their [[WindowSpecDefinition]]s
   *    and [[WindowFunctionType]]s.
   * 3. For every distinct [[WindowSpecDefinition]] and [[WindowFunctionType]], creates a
   *    [[Window]] operator and inserts it into the plan tree.
   */
  object ExtractWindowExpressions extends Rule[LogicalPlan] {
    type Spec = (Seq[Expression], Seq[SortOrder], WindowFunctionType)

    private def hasWindowFunction(exprs: Seq[Expression]): Boolean =
      exprs.exists(hasWindowFunction)

    private def hasWindowFunction(expr: Expression): Boolean = {
      expr.exists {
        case window: WindowExpression => true
        case _ => false
      }
    }

    /**
     * From a Seq of [[NamedExpression]]s, extract expressions containing window expressions and
     * other regular expressions that do not contain any window expression. For example, for
     * `col1, Sum(col2 + col3) OVER (PARTITION BY col4 ORDER BY col5)`, we will extract
     * `col1`, `col2 + col3`, `col4`, and `col5` out and replace their appearances in
     * the window expression as attribute references. So, the first returned value will be
     * `[Sum(_w0) OVER (PARTITION BY _w1 ORDER BY _w2)]` and the second returned value will be
     * [col1, col2 + col3 as _w0, col4 as _w1, col5 as _w2].
     *
     * @return (seq of expressions containing at least one window expression,
     *          seq of non-window expressions)
     */
    private def extract(
        expressions: Seq[NamedExpression]): (Seq[NamedExpression], Seq[NamedExpression]) = {
      // First, we partition the input expressions to two part. For the first part,
      // every expression in it contain at least one WindowExpression.
      // Expressions in the second part do not have any WindowExpression.
      val (expressionsWithWindowFunctions, regularExpressions) =
        expressions.partition(hasWindowFunction)

      // Then, we need to extract those regular expressions used in the WindowExpression.
      // For example, when we have col1 - Sum(col2 + col3) OVER (PARTITION BY col4 ORDER BY col5),
      // we need to make sure that col1 to col5 are all projected from the child of the Window
      // operator.
      val extractedExprMap = mutable.LinkedHashMap.empty[Expression, NamedExpression]
      def extractExpr(expr: Expression): Expression = expr match {
        case ne: NamedExpression =>
          // If a named expression is not in regularExpressions, add it to
          // extractedExprMap and replace it with an AttributeReference.
          val missingExpr =
            AttributeSet(Seq(expr)) -- (regularExpressions ++ extractedExprMap.values)
          if (missingExpr.nonEmpty) {
            extractedExprMap += ne.canonicalized -> ne
          }
          // alias will be cleaned in the rule CleanupAliases
          ne
        case e: Expression if e.foldable =>
          e // No need to create an attribute reference if it will be evaluated as a Literal.
        case e: Expression =>
          // For other expressions, we extract it and replace it with an AttributeReference (with
          // an internal column name, e.g. "_w0").
          extractedExprMap.getOrElseUpdate(e.canonicalized,
            Alias(e, s"_w${extractedExprMap.size}")()).toAttribute
      }

      // Now, we extract regular expressions from expressionsWithWindowFunctions
      // by using extractExpr.
      val seenWindowAggregates = new ArrayBuffer[AggregateExpression]
      val newExpressionsWithWindowFunctions = expressionsWithWindowFunctions.map {
        _.transform {
          // Extracts children expressions of a WindowFunction (input parameters of
          // a WindowFunction).
          case wf: WindowFunction =>
            val newChildren = wf.children.map(extractExpr)
            wf.withNewChildren(newChildren)

          // Extracts expressions from the partition spec and order spec.
          case wsc @ WindowSpecDefinition(partitionSpec, orderSpec, _) =>
            val newPartitionSpec = partitionSpec.map(extractExpr)
            val newOrderSpec = orderSpec.map { so =>
              val newChild = extractExpr(so.child)
              so.copy(child = newChild)
            }
            wsc.copy(partitionSpec = newPartitionSpec, orderSpec = newOrderSpec)

          case WindowExpression(ae: AggregateExpression, _) if ae.filter.isDefined =>
            throw QueryCompilationErrors.windowAggregateFunctionWithFilterNotSupportedError

          // Extract Windowed AggregateExpression
          case we @ WindowExpression(
              ae @ AggregateExpression(function, _, _, _, _),
              spec: WindowSpecDefinition) =>
            val newChildren = function.children.map(extractExpr)
            val newFunction = function.withNewChildren(newChildren).asInstanceOf[AggregateFunction]
            val newAgg = ae.copy(aggregateFunction = newFunction)
            seenWindowAggregates += newAgg
            WindowExpression(newAgg, spec)

          case AggregateExpression(aggFunc, _, _, _, _) if hasWindowFunction(aggFunc.children) =>
            throw QueryCompilationErrors.windowFunctionInsideAggregateFunctionNotAllowedError

          // Extracts AggregateExpression. For example, for SUM(x) - Sum(y) OVER (...),
          // we need to extract SUM(x).
          case agg: AggregateExpression if !seenWindowAggregates.contains(agg) =>
            extractedExprMap.getOrElseUpdate(agg.canonicalized,
              Alias(agg, s"_w${extractedExprMap.size}")()).toAttribute

          // Extracts other attributes
          case attr: Attribute => extractExpr(attr)

        }.asInstanceOf[NamedExpression]
      }

      (newExpressionsWithWindowFunctions, regularExpressions ++ extractedExprMap.values)
    } // end of extract

    /**
     * Adds operators for Window Expressions. Every Window operator handles a single Window Spec.
     */
    private def addWindow(
        expressionsWithWindowFunctions: Seq[NamedExpression],
        child: LogicalPlan): LogicalPlan = {
      // First, we need to extract all WindowExpressions from expressionsWithWindowFunctions
      // and put those extracted WindowExpressions to extractedWindowExprBuffer.
      // This step is needed because it is possible that an expression contains multiple
      // WindowExpressions with different Window Specs.
      // After extracting WindowExpressions, we need to construct a project list to generate
      // expressionsWithWindowFunctions based on extractedWindowExprBuffer.
      // For example, for "sum(a) over (...) / sum(b) over (...)", we will first extract
      // "sum(a) over (...)" and "sum(b) over (...)" out, and assign "_we0" as the alias to
      // "sum(a) over (...)" and "_we1" as the alias to "sum(b) over (...)".
      // Then, the projectList will be [_we0/_we1].
      val extractedWindowExprBuffer = new ArrayBuffer[NamedExpression]()
      val newExpressionsWithWindowFunctions = expressionsWithWindowFunctions.map {
        // We need to use transformDown because we want to trigger
        // "case alias @ Alias(window: WindowExpression, _)" first.
        _.transformDown {
          case alias @ Alias(window: WindowExpression, _) =>
            // If a WindowExpression has an assigned alias, just use it.
            extractedWindowExprBuffer += alias
            alias.toAttribute
          case window: WindowExpression =>
            // If there is no alias assigned to the WindowExpressions. We create an
            // internal column.
            val withName = Alias(window, s"_we${extractedWindowExprBuffer.length}")()
            extractedWindowExprBuffer += withName
            withName.toAttribute
        }.asInstanceOf[NamedExpression]
      }

      // SPARK-32616: Use a linked hash map to maintains the insertion order of the Window
      // operators, so the query with multiple Window operators can have the determined plan.
      val groupedWindowExpressions = mutable.LinkedHashMap.empty[Spec, ArrayBuffer[NamedExpression]]
      // Second, we group extractedWindowExprBuffer based on their Partition and Order Specs.
      extractedWindowExprBuffer.foreach { expr =>
        val distinctWindowSpec = expr.collect {
          case window: WindowExpression => window.windowSpec
        }.distinct

        // We do a final check and see if we only have a single Window Spec defined in an
        // expressions.
        if (distinctWindowSpec.isEmpty) {
          throw QueryCompilationErrors.expressionWithoutWindowExpressionError(expr)
        } else if (distinctWindowSpec.length > 1) {
          // newExpressionsWithWindowFunctions only have expressions with a single
          // WindowExpression. If we reach here, we have a bug.
          throw QueryCompilationErrors.expressionWithMultiWindowExpressionsError(
            expr, distinctWindowSpec)
        } else {
          val spec = distinctWindowSpec.head
          val specKey = (spec.partitionSpec, spec.orderSpec, WindowFunctionType.functionType(expr))
          val windowExprs = groupedWindowExpressions
            .getOrElseUpdate(specKey, new ArrayBuffer[NamedExpression])
          windowExprs += expr
        }
      }

      // Third, we aggregate them by adding each Window operator for each Window Spec and then
      // setting this to the child of the next Window operator.
      val windowOps =
        groupedWindowExpressions.foldLeft(child) {
          case (last, ((partitionSpec, orderSpec, _), windowExpressions)) =>
            Window(windowExpressions.toSeq, partitionSpec, orderSpec, last)
        }

      // Finally, we create a Project to output windowOps's output
      // newExpressionsWithWindowFunctions.
      Project(windowOps.output ++ newExpressionsWithWindowFunctions, windowOps)
    } // end of addWindow

    // We have to use transformDown at here to make sure the rule of
    // "Aggregate with Having clause" will be triggered.
    def apply(plan: LogicalPlan): LogicalPlan = plan.resolveOperatorsDownWithPruning(
      _.containsPattern(WINDOW_EXPRESSION), ruleId) {

      case Filter(condition, _) if hasWindowFunction(condition) =>
        throw QueryCompilationErrors.windowFunctionNotAllowedError("WHERE")

      case UnresolvedHaving(condition, _) if hasWindowFunction(condition) =>
        throw QueryCompilationErrors.windowFunctionNotAllowedError("HAVING")

      // Aggregate with Having clause. This rule works with an unresolved Aggregate because
      // a resolved Aggregate will not have Window Functions.
      case f @ UnresolvedHaving(condition, a @ Aggregate(groupingExprs, aggregateExprs, child))
        if child.resolved &&
          hasWindowFunction(aggregateExprs) &&
          a.expressions.forall(_.resolved) =>
        aggregateExprs.foreach(_.transformDownWithPruning(
          _.containsPattern(LATERAL_COLUMN_ALIAS_REFERENCE)) {
          case lcaRef: LateralColumnAliasReference =>
            throw QueryCompilationErrors.lateralColumnAliasInAggWithWindowAndHavingUnsupportedError(
              lcaRef.nameParts)
        })
        val (windowExpressions, aggregateExpressions) = extract(aggregateExprs)
        // Create an Aggregate operator to evaluate aggregation functions.
        val withAggregate = Aggregate(groupingExprs, aggregateExpressions, child)
        // Add a Filter operator for conditions in the Having clause.
        val withFilter = Filter(condition, withAggregate)
        val withWindow = addWindow(windowExpressions, withFilter)

        // Finally, generate output columns according to the original projectList.
        val finalProjectList = aggregateExprs.map(_.toAttribute)
        Project(finalProjectList, withWindow)

      case p: LogicalPlan if !p.childrenResolved => p

      // Aggregate without Having clause.
      // Make sure the lateral column aliases are properly handled first.
      case a @ Aggregate(groupingExprs, aggregateExprs, child)
        if hasWindowFunction(aggregateExprs) &&
          a.expressions.forall(_.resolved) &&
          !aggregateExprs.exists(_.containsPattern(LATERAL_COLUMN_ALIAS_REFERENCE)) =>
        val (windowExpressions, aggregateExpressions) = extract(aggregateExprs)
        // Create an Aggregate operator to evaluate aggregation functions.
        val withAggregate = Aggregate(groupingExprs, aggregateExpressions, child)
        // Add Window operators.
        val withWindow = addWindow(windowExpressions, withAggregate)

        // Finally, generate output columns according to the original projectList.
        val finalProjectList = aggregateExprs.map(_.toAttribute)
        Project(finalProjectList, withWindow)

      // We only extract Window Expressions after all expressions of the Project
      // have been resolved, and lateral column aliases are properly handled first.
      case p @ Project(projectList, child)
        if hasWindowFunction(projectList) &&
          p.expressions.forall(_.resolved) &&
          !projectList.exists(_.containsPattern(LATERAL_COLUMN_ALIAS_REFERENCE)) =>
        val (windowExpressions, regularExpressions) = extract(projectList.toIndexedSeq)
        // We add a project to get all needed expressions for window expressions from the child
        // of the original Project operator.
        val withProject = Project(regularExpressions, child)
        // Add Window operators.
        val withWindow = addWindow(windowExpressions, withProject)

        // Finally, generate output columns according to the original projectList.
        val finalProjectList = projectList.map(_.toAttribute)
        Project(finalProjectList, withWindow)
    }
  }

  /**
   * Set the seed for random number generation.
   */
  object ResolveRandomSeed extends Rule[LogicalPlan] {
    private lazy val random = new Random()

    override def apply(plan: LogicalPlan): LogicalPlan = plan.resolveOperatorsUpWithPruning(
      _.containsPattern(EXPRESSION_WITH_RANDOM_SEED), ruleId) {
      case p if p.resolved => p
      case p => p.transformExpressionsUpWithPruning(
        _.containsPattern(EXPRESSION_WITH_RANDOM_SEED), ruleId) {
        case e: ExpressionWithRandomSeed if e.seedExpression == UnresolvedSeed =>
          e.withNewSeed(random.nextLong())
      }
    }
  }

  /**
   * Correctly handle null primitive inputs for UDF by adding extra [[If]] expression to do the
   * null check.  When user defines a UDF with primitive parameters, there is no way to tell if the
   * primitive parameter is null or not, so here we assume the primitive input is null-propagatable
   * and we should return null if the input is null.
   */
  object HandleNullInputsForUDF extends Rule[LogicalPlan] {
    override def apply(plan: LogicalPlan): LogicalPlan = plan.resolveOperatorsUpWithPruning(
      _.containsPattern(SCALA_UDF)) {
      case p if !p.resolved => p // Skip unresolved nodes.

      case p => p.transformExpressionsUpWithPruning(_.containsPattern(SCALA_UDF)) {

        case udf: ScalaUDF if udf.inputPrimitives.contains(true) =>
          // Otherwise, add special handling of null for fields that can't accept null.
          // The result of operations like this, when passed null, is generally to return null.
          assert(udf.inputPrimitives.length == udf.children.length)

          val inputPrimitivesPair = udf.inputPrimitives.zip(udf.children)
          val inputNullCheck = inputPrimitivesPair.collect {
            case (isPrimitive, input) if isPrimitive && input.nullable =>
              IsNull(input)
          }.reduceLeftOption[Expression](Or)

          if (inputNullCheck.isDefined) {
            // Once we add an `If` check above the udf, it is safe to mark those checked inputs
            // as null-safe (i.e., wrap with `KnownNotNull`), because the null-returning
            // branch of `If` will be called if any of these checked inputs is null. Thus we can
            // prevent this rule from being applied repeatedly.
            val newInputs = inputPrimitivesPair.map {
              case (isPrimitive, input) =>
                if (isPrimitive && input.nullable) {
                  KnownNotNull(input)
                } else {
                  input
                }
            }
            val newUDF = udf.copy(children = newInputs)
            If(inputNullCheck.get, Literal.create(null, udf.dataType), newUDF)
          } else {
            udf
          }
      }
    }
  }

  /**
   * Resolve the encoders for the UDF by explicitly given the attributes. We give the
   * attributes explicitly in order to handle the case where the data type of the input
   * value is not the same with the internal schema of the encoder, which could cause
   * data loss. For example, the encoder should not cast the input value to Decimal(38, 18)
   * if the actual data type is Decimal(30, 0).
   *
   * The resolved encoders then will be used to deserialize the internal row to Scala value.
   */
  object ResolveEncodersInUDF extends Rule[LogicalPlan] {
    override def apply(plan: LogicalPlan): LogicalPlan = plan.resolveOperatorsUpWithPruning(
      _.containsPattern(SCALA_UDF), ruleId) {
      case p if !p.resolved => p // Skip unresolved nodes.

      case p => p.transformExpressionsUpWithPruning(_.containsPattern(SCALA_UDF), ruleId) {

        case udf: ScalaUDF if udf.inputEncoders.nonEmpty =>
          val boundEncoders = udf.inputEncoders.zipWithIndex.map { case (encOpt, i) =>
            val dataType = udf.children(i).dataType
            encOpt.map { enc =>
              val attrs = if (enc.isSerializedAsStructForTopLevel) {
                dataType.asInstanceOf[StructType].toAttributes
              } else {
                // the field name doesn't matter here, so we use
                // a simple literal to avoid any overhead
                new StructType().add("input", dataType).toAttributes
              }
              enc.resolveAndBind(attrs)
            }
          }
          udf.copy(inputEncoders = boundEncoders)
      }
    }
  }

  /**
   * Check and add proper window frames for all window functions.
   */
  object ResolveWindowFrame extends Rule[LogicalPlan] {
    def apply(plan: LogicalPlan): LogicalPlan = plan.resolveExpressionsWithPruning(
      _.containsPattern(WINDOW_EXPRESSION), ruleId) {
      case WindowExpression(wf: FrameLessOffsetWindowFunction,
        WindowSpecDefinition(_, _, f: SpecifiedWindowFrame)) if wf.frame != f =>
        throw QueryCompilationErrors.cannotSpecifyWindowFrameError(wf.prettyName)
      case WindowExpression(wf: WindowFunction, WindowSpecDefinition(_, _, f: SpecifiedWindowFrame))
          if wf.frame != UnspecifiedFrame && wf.frame != f =>
        throw QueryCompilationErrors.windowFrameNotMatchRequiredFrameError(f, wf.frame)
      case WindowExpression(wf: WindowFunction, s @ WindowSpecDefinition(_, _, UnspecifiedFrame))
          if wf.frame != UnspecifiedFrame =>
        WindowExpression(wf, s.copy(frameSpecification = wf.frame))
      case we @ WindowExpression(e, s @ WindowSpecDefinition(_, o, UnspecifiedFrame))
          if e.resolved =>
        val frame = if (o.nonEmpty) {
          SpecifiedWindowFrame(RangeFrame, UnboundedPreceding, CurrentRow)
        } else {
          SpecifiedWindowFrame(RowFrame, UnboundedPreceding, UnboundedFollowing)
        }
        we.copy(windowSpec = s.copy(frameSpecification = frame))
    }
  }

  /**
   * Check and add order to [[AggregateWindowFunction]]s.
   */
  object ResolveWindowOrder extends Rule[LogicalPlan] {
    def apply(plan: LogicalPlan): LogicalPlan = plan.resolveExpressionsWithPruning(
      _.containsPattern(WINDOW_EXPRESSION), ruleId) {
      case WindowExpression(wf: WindowFunction, spec) if spec.orderSpec.isEmpty =>
        throw QueryCompilationErrors.windowFunctionWithWindowFrameNotOrderedError(wf)
      case WindowExpression(rank: RankLike, spec) if spec.resolved =>
        val order = spec.orderSpec.map(_.child)
        WindowExpression(rank.withOrder(order), spec)
    }
  }

  /**
   * Removes natural or using joins by calculating output columns based on output from two sides,
   * Then apply a Project on a normal Join to eliminate natural or using join.
   */
  object ResolveNaturalAndUsingJoin extends Rule[LogicalPlan] {
    override def apply(plan: LogicalPlan): LogicalPlan = plan.resolveOperatorsUpWithPruning(
      _.containsPattern(NATURAL_LIKE_JOIN), ruleId) {
      case j @ Join(left, right, UsingJoin(joinType, usingCols), _, hint)
          if left.resolved && right.resolved && j.duplicateResolved =>
        commonNaturalJoinProcessing(left, right, joinType, usingCols, None, hint,
          j.getTagValue(LogicalPlan.PLAN_ID_TAG))
      case j @ Join(left, right, NaturalJoin(joinType), condition, hint)
          if j.resolvedExceptNatural =>
        // find common column names from both sides
        val joinNames = left.output.map(_.name).intersect(right.output.map(_.name))
        commonNaturalJoinProcessing(left, right, joinType, joinNames, condition, hint,
          j.getTagValue(LogicalPlan.PLAN_ID_TAG))
    }
  }

  /**
   * Resolves columns of an output table from the data in a logical plan. This rule will:
   *
   * - Reorder columns when the write is by name
   * - Insert casts when data types do not match
   * - Insert aliases when column names do not match
   * - Detect plans that are not compatible with the output table and throw AnalysisException
   */
  object ResolveOutputRelation extends Rule[LogicalPlan] {
    override def apply(plan: LogicalPlan): LogicalPlan = plan.resolveOperatorsWithPruning(
      _.containsPattern(COMMAND), ruleId) {
      case v2Write: V2WriteCommand
          if v2Write.table.resolved && v2Write.query.resolved && !v2Write.outputResolved =>
        validateStoreAssignmentPolicy()
        val projection = TableOutputResolver.resolveOutputColumns(
          v2Write.table.name, v2Write.table.output, v2Write.query, v2Write.isByName, conf)
        if (projection != v2Write.query) {
          val cleanedTable = v2Write.table match {
            case r: DataSourceV2Relation =>
              r.copy(output = r.output.map(CharVarcharUtils.cleanAttrMetadata))
            case other => other
          }
          v2Write.withNewQuery(projection).withNewTable(cleanedTable)
        } else {
          v2Write
        }

      case u: UpdateTable if !u.skipSchemaResolution && u.resolved =>
        resolveAssignments(u)

      case m: MergeIntoTable if !m.skipSchemaResolution && m.resolved =>
        resolveAssignments(m)
    }

    private def resolveAssignments(p: LogicalPlan): LogicalPlan = {
      p.transformExpressions {
        case assignment: Assignment =>
          val nullHandled = if (!assignment.key.nullable && assignment.value.nullable) {
            AssertNotNull(assignment.value)
          } else {
            assignment.value
          }
          val casted = if (assignment.key.dataType != nullHandled.dataType) {
            val cast = Cast(nullHandled, assignment.key.dataType, ansiEnabled = true)
            cast.setTagValue(Cast.BY_TABLE_INSERTION, ())
            cast
          } else {
            nullHandled
          }
          val rawKeyType = assignment.key.transform {
            case a: AttributeReference =>
              CharVarcharUtils.getRawType(a.metadata).map(a.withDataType).getOrElse(a)
          }.dataType
          val finalValue = if (CharVarcharUtils.hasCharVarchar(rawKeyType)) {
            CharVarcharUtils.stringLengthCheck(casted, rawKeyType)
          } else {
            casted
          }
          val cleanedKey = assignment.key.transform {
            case a: AttributeReference => CharVarcharUtils.cleanAttrMetadata(a)
          }
          Assignment(cleanedKey, finalValue)
      }
    }
  }

  /**
   * A special rule to reorder columns for DSv1 when users specify a column list in INSERT INTO.
   * DSv2 is handled by [[ResolveInsertInto]] separately.
   */
  object ResolveUserSpecifiedColumns extends Rule[LogicalPlan] {
    override def apply(plan: LogicalPlan): LogicalPlan = plan.resolveOperatorsWithPruning(
      AlwaysProcess.fn, ruleId) {
      case i: InsertIntoStatement if !i.table.isInstanceOf[DataSourceV2Relation] &&
          i.table.resolved && i.query.resolved && i.userSpecifiedCols.nonEmpty =>
        val resolved = resolveUserSpecifiedColumns(i)
        val projection = addColumnListOnQuery(i.table.output, resolved, i.query)
        i.copy(userSpecifiedCols = Nil, query = projection)
    }

    private def resolveUserSpecifiedColumns(i: InsertIntoStatement): Seq[NamedExpression] = {
      SchemaUtils.checkColumnNameDuplication(i.userSpecifiedCols, resolver)

      i.userSpecifiedCols.map { col =>
        i.table.resolve(Seq(col), resolver).getOrElse {
          val candidates = i.table.output.map(_.qualifiedName)
          val orderedCandidates = StringUtils.orderStringsBySimilarity(col, candidates)
          throw QueryCompilationErrors
            .unresolvedAttributeError("UNRESOLVED_COLUMN", col, orderedCandidates, i.origin)
        }
      }
    }

    private def addColumnListOnQuery(
        tableOutput: Seq[Attribute],
        cols: Seq[NamedExpression],
        query: LogicalPlan): LogicalPlan = {
      if (cols.size != query.output.size) {
        throw QueryCompilationErrors.writeTableWithMismatchedColumnsError(
          cols.size, query.output.size, query)
      }
      val nameToQueryExpr = CUtils.toMap(cols, query.output)
      // Static partition columns in the table output should not appear in the column list
      // they will be handled in another rule ResolveInsertInto
      val reordered = tableOutput.flatMap { nameToQueryExpr.get(_).orElse(None) }
      if (reordered == query.output) {
        query
      } else {
        Project(reordered, query)
      }
    }
  }

  private def validateStoreAssignmentPolicy(): Unit = {
    // SPARK-28730: LEGACY store assignment policy is disallowed in data source v2.
    if (conf.storeAssignmentPolicy == StoreAssignmentPolicy.LEGACY) {
      throw QueryCompilationErrors.legacyStoreAssignmentPolicyError()
    }
  }

  private def commonNaturalJoinProcessing(
      left: LogicalPlan,
      right: LogicalPlan,
      joinType: JoinType,
      joinNames: Seq[String],
      condition: Option[Expression],
      hint: JoinHint,
      planId: Option[Long] = None): LogicalPlan = {
    import org.apache.spark.sql.catalyst.util._

    val leftKeys = joinNames.map { keyName =>
      left.output.find(attr => resolver(attr.name, keyName)).getOrElse {
        throw QueryCompilationErrors.unresolvedUsingColForJoinError(
          keyName, left.schema.fieldNames.sorted.map(toSQLId).mkString(", "), "left")
      }
    }
    val rightKeys = joinNames.map { keyName =>
      right.output.find(attr => resolver(attr.name, keyName)).getOrElse {
        throw QueryCompilationErrors.unresolvedUsingColForJoinError(
          keyName, right.schema.fieldNames.sorted.map(toSQLId).mkString(", "), "right")
      }
    }
    val joinPairs = leftKeys.zip(rightKeys)

    val newCondition = (condition ++ joinPairs.map(EqualTo.tupled)).reduceOption(And)

    // columns not in joinPairs
    val lUniqueOutput = left.output.filterNot(att => leftKeys.contains(att))
    val rUniqueOutput = right.output.filterNot(att => rightKeys.contains(att))

    // the output list looks like: join keys, columns from left, columns from right
    val (projectList, hiddenList) = joinType match {
      case LeftOuter =>
        (leftKeys ++ lUniqueOutput ++ rUniqueOutput.map(_.withNullability(true)), rightKeys)
      case LeftExistence(_) =>
        (leftKeys ++ lUniqueOutput, Seq.empty)
      case RightOuter =>
        (rightKeys ++ lUniqueOutput.map(_.withNullability(true)) ++ rUniqueOutput, leftKeys)
      case FullOuter =>
        // in full outer join, joinCols should be non-null if there is.
        val joinedCols = joinPairs.map { case (l, r) => Alias(Coalesce(Seq(l, r)), l.name)() }
        (joinedCols ++
          lUniqueOutput.map(_.withNullability(true)) ++
          rUniqueOutput.map(_.withNullability(true)),
          leftKeys ++ rightKeys)
      case _ : InnerLike =>
        (leftKeys ++ lUniqueOutput ++ rUniqueOutput, rightKeys)
      case _ =>
        throw QueryExecutionErrors.unsupportedNaturalJoinTypeError(joinType)
    }

    val newJoin = Join(left, right, joinType, newCondition, hint)
    // retain the plan id used in Spark Connect
    planId.foreach(newJoin.setTagValue(LogicalPlan.PLAN_ID_TAG, _))

    // use Project to hide duplicated common keys
    // propagate hidden columns from nested USING/NATURAL JOINs
    val project = Project(projectList, newJoin)
    project.setTagValue(
      Project.hiddenOutputTag,
      hiddenList.map(_.markAsQualifiedAccessOnly()) ++
        project.child.metadataOutput.filter(_.qualifiedAccessOnly))
    project
  }

  /**
   * Replaces [[UnresolvedDeserializer]] with the deserialization expression that has been resolved
   * to the given input attributes.
   */
  object ResolveDeserializer extends Rule[LogicalPlan] {
    def apply(plan: LogicalPlan): LogicalPlan = plan.resolveOperatorsUpWithPruning(
      _.containsPattern(UNRESOLVED_DESERIALIZER), ruleId) {
      case p if !p.childrenResolved => p
      case p if p.resolved => p

      case p => p.transformExpressionsWithPruning(
        _.containsPattern(UNRESOLVED_DESERIALIZER), ruleId) {
        case UnresolvedDeserializer(deserializer, inputAttributes) =>
          val inputs = if (inputAttributes.isEmpty) {
            p.children.flatMap(_.output)
          } else {
            inputAttributes
          }

          validateTopLevelTupleFields(deserializer, inputs)
          val resolved = resolveExpressionByPlanOutput(
            deserializer, LocalRelation(inputs), throws = true)
          val result = resolved transformDown {
            case UnresolvedMapObjects(func, inputData, cls) if inputData.resolved =>
              inputData.dataType match {
                case ArrayType(et, cn) =>
                  MapObjects(func, inputData, et, cn, cls) transformUp {
                    case UnresolvedExtractValue(child, fieldName) if child.resolved =>
                      ExtractValue(child, fieldName, resolver)
                  }
                case other =>
                  throw QueryCompilationErrors.dataTypeMismatchForDeserializerError(other,
                    "array")
              }
            case u: UnresolvedCatalystToExternalMap if u.child.resolved =>
              u.child.dataType match {
                case _: MapType =>
                  CatalystToExternalMap(u) transformUp {
                    case UnresolvedExtractValue(child, fieldName) if child.resolved =>
                      ExtractValue(child, fieldName, resolver)
                  }
                case other =>
                  throw QueryCompilationErrors.dataTypeMismatchForDeserializerError(other, "map")
              }
          }
          validateNestedTupleFields(result)
          result
      }
    }

    private def fail(schema: StructType, maxOrdinal: Int): Unit = {
      throw QueryCompilationErrors.fieldNumberMismatchForDeserializerError(schema, maxOrdinal)
    }

    /**
     * For each top-level Tuple field, we use [[GetColumnByOrdinal]] to get its corresponding column
     * by position.  However, the actual number of columns may be different from the number of Tuple
     * fields.  This method is used to check the number of columns and fields, and throw an
     * exception if they do not match.
     */
    private def validateTopLevelTupleFields(
        deserializer: Expression, inputs: Seq[Attribute]): Unit = {
      val ordinals = deserializer.collect {
        case GetColumnByOrdinal(ordinal, _) => ordinal
      }.distinct.sorted

      if (ordinals.nonEmpty && ordinals != inputs.indices) {
        fail(inputs.toStructType, ordinals.last)
      }
    }

    /**
     * For each nested Tuple field, we use [[GetStructField]] to get its corresponding struct field
     * by position.  However, the actual number of struct fields may be different from the number
     * of nested Tuple fields.  This method is used to check the number of struct fields and nested
     * Tuple fields, and throw an exception if they do not match.
     */
    private def validateNestedTupleFields(deserializer: Expression): Unit = {
      val structChildToOrdinals = deserializer
        // There are 2 kinds of `GetStructField`:
        //   1. resolved from `UnresolvedExtractValue`, and it will have a `name` property.
        //   2. created when we build deserializer expression for nested tuple, no `name` property.
        // Here we want to validate the ordinals of nested tuple, so we should only catch
        // `GetStructField` without the name property.
        .collect { case g: GetStructField if g.name.isEmpty => g }
        .groupBy(_.child)
        .mapValues(_.map(_.ordinal).distinct.sorted)

      structChildToOrdinals.foreach { case (expr, ordinals) =>
        val schema = expr.dataType.asInstanceOf[StructType]
        if (ordinals != schema.indices) {
          fail(schema, ordinals.last)
        }
      }
    }
  }

  /**
   * Resolves [[NewInstance]] by finding and adding the outer scope to it if the object being
   * constructed is an inner class.
   */
  object ResolveNewInstance extends Rule[LogicalPlan] {
    def apply(plan: LogicalPlan): LogicalPlan = plan.resolveOperatorsUpWithPruning(
      _.containsPattern(NEW_INSTANCE), ruleId) {
      case p if !p.childrenResolved => p
      case p if p.resolved => p

      case p => p.transformExpressionsUpWithPruning(_.containsPattern(NEW_INSTANCE), ruleId) {
        case n: NewInstance if n.childrenResolved && !n.resolved =>
          val outer = OuterScopes.getOuterScope(n.cls)
          if (outer == null) {
            throw QueryCompilationErrors.outerScopeFailureForNewInstanceError(n.cls.getName)
          }
          n.copy(outerPointer = Some(outer))
      }
    }
  }

  /**
   * Replace the [[UpCast]] expression by [[Cast]], and throw exceptions if the cast may truncate.
   */
  object ResolveUpCast extends Rule[LogicalPlan] {
    private def fail(from: Expression, to: DataType, walkedTypePath: Seq[String]) = {
      val fromStr = from match {
        case l: LambdaVariable => "array element"
        case e => e.sql
      }
      throw QueryCompilationErrors.upCastFailureError(fromStr, from, to, walkedTypePath)
    }

    def apply(plan: LogicalPlan): LogicalPlan = plan.resolveOperatorsUpWithPruning(
      _.containsPattern(UP_CAST), ruleId) {
      case p if !p.childrenResolved => p
      case p if p.resolved => p

      case p => p.transformExpressionsWithPruning(_.containsPattern(UP_CAST), ruleId) {
        case u @ UpCast(child, _, _) if !child.resolved => u

        case UpCast(_, target, _) if target != DecimalType && !target.isInstanceOf[DataType] =>
          throw new IllegalStateException(
            s"UpCast only supports DecimalType as AbstractDataType yet, but got: $target")

        case UpCast(child, target, walkedTypePath) if target == DecimalType
          && child.dataType.isInstanceOf[DecimalType] =>
          assert(walkedTypePath.nonEmpty,
            "object DecimalType should only be used inside ExpressionEncoder")

          // SPARK-31750: if we want to upcast to the general decimal type, and the `child` is
          // already decimal type, we can remove the `Upcast` and accept any precision/scale.
          // This can happen for cases like `spark.read.parquet("/tmp/file").as[BigDecimal]`.
          child

        case UpCast(child, target: AtomicType, _)
            if conf.getConf(SQLConf.LEGACY_LOOSE_UPCAST) &&
              child.dataType == StringType =>
          Cast(child, target.asNullable)

        case u @ UpCast(child, _, walkedTypePath) if !Cast.canUpCast(child.dataType, u.dataType) =>
          fail(child, u.dataType, walkedTypePath)

        case u @ UpCast(child, _, _) => Cast(child, u.dataType)
      }
    }
  }

  /**
   * Rule to resolve, normalize and rewrite field names based on case sensitivity for commands.
   */
  object ResolveFieldNameAndPosition extends Rule[LogicalPlan] {
    def apply(plan: LogicalPlan): LogicalPlan = plan.resolveOperatorsUp {
      case cmd: CreateIndex if cmd.table.resolved &&
          cmd.columns.exists(_._1.isInstanceOf[UnresolvedFieldName]) =>
        val table = cmd.table.asInstanceOf[ResolvedTable]
        cmd.copy(columns = cmd.columns.map {
          case (u: UnresolvedFieldName, prop) => resolveFieldNames(table, u.name, u) -> prop
          case other => other
        })

      case a: DropColumns if a.table.resolved && hasUnresolvedFieldName(a) && a.ifExists =>
        // for DropColumn with IF EXISTS clause, we should resolve and ignore missing column errors
        val table = a.table.asInstanceOf[ResolvedTable]
        val columnsToDrop = a.columnsToDrop
        a.copy(columnsToDrop = columnsToDrop.flatMap(c => resolveFieldNamesOpt(table, c.name, c)))

      case a: AlterTableCommand if a.table.resolved && hasUnresolvedFieldName(a) =>
        val table = a.table.asInstanceOf[ResolvedTable]
        a.transformExpressions {
          case u: UnresolvedFieldName => resolveFieldNames(table, u.name, u)
        }

      case a @ AddColumns(r: ResolvedTable, cols) if !a.resolved =>
        // 'colsToAdd' keeps track of new columns being added. It stores a mapping from a
        // normalized parent name of fields to field names that belong to the parent.
        // For example, if we add columns "a.b.c", "a.b.d", and "a.c", 'colsToAdd' will become
        // Map(Seq("a", "b") -> Seq("c", "d"), Seq("a") -> Seq("c")).
        val colsToAdd = mutable.Map.empty[Seq[String], Seq[String]]
        def resolvePosition(
            col: QualifiedColType,
            parentSchema: StructType,
            resolvedParentName: Seq[String]): Option[FieldPosition] = {
          val fieldsAdded = colsToAdd.getOrElse(resolvedParentName, Nil)
          val resolvedPosition = col.position.map {
            case u: UnresolvedFieldPosition => u.position match {
              case after: After =>
                val allFields = parentSchema.fieldNames ++ fieldsAdded
                allFields.find(n => conf.resolver(n, after.column())) match {
                  case Some(colName) =>
                    ResolvedFieldPosition(ColumnPosition.after(colName))
                  case None =>
                    throw QueryCompilationErrors.referenceColNotFoundForAlterTableChangesError(
                      col.colName, allFields)
                }
              case _ => ResolvedFieldPosition(u.position)
            }
            case resolved => resolved
          }
          colsToAdd(resolvedParentName) = fieldsAdded :+ col.colName
          resolvedPosition
        }
        val schema = r.table.columns.asSchema
        val resolvedCols = cols.map { col =>
          col.path match {
            case Some(parent: UnresolvedFieldName) =>
              // Adding a nested field, need to resolve the parent column and position.
              val resolvedParent = resolveFieldNames(r, parent.name, parent)
              val parentSchema = resolvedParent.field.dataType match {
                case s: StructType => s
                case _ => throw QueryCompilationErrors.invalidFieldName(
                  col.name, parent.name, parent.origin)
              }
              val resolvedPosition = resolvePosition(col, parentSchema, resolvedParent.name)
              col.copy(path = Some(resolvedParent), position = resolvedPosition)
            case _ =>
              // Adding to the root. Just need to resolve position.
              val resolvedPosition = resolvePosition(col, schema, Nil)
              col.copy(position = resolvedPosition)
          }
        }
        val resolved = a.copy(columnsToAdd = resolvedCols)
        resolved.copyTagsFrom(a)
        resolved

      case a @ AlterColumn(
          table: ResolvedTable, ResolvedFieldName(path, field), dataType, _, _, position, _) =>
        val newDataType = dataType.flatMap { dt =>
          // Hive style syntax provides the column type, even if it may not have changed.
          val existing = CharVarcharUtils.getRawType(field.metadata).getOrElse(field.dataType)
          if (existing == dt) None else Some(dt)
        }
        val newPosition = position map {
          case u @ UnresolvedFieldPosition(after: After) =>
            // TODO: since the field name is already resolved, it's more efficient if
            //       `ResolvedFieldName` carries the parent struct and we resolve column position
            //       based on the parent struct, instead of re-resolving the entire column path.
            val resolved = resolveFieldNames(table, path :+ after.column(), u)
            ResolvedFieldPosition(ColumnPosition.after(resolved.field.name))
          case u: UnresolvedFieldPosition => ResolvedFieldPosition(u.position)
          case other => other
        }
        val resolved = a.copy(dataType = newDataType, position = newPosition)
        resolved.copyTagsFrom(a)
        resolved
    }

    /**
     * Returns the resolved field name if the field can be resolved, returns None if the column is
     * not found. An error will be thrown in CheckAnalysis for columns that can't be resolved.
     */
    private def resolveFieldNames(
        table: ResolvedTable,
        fieldName: Seq[String],
        context: Expression): ResolvedFieldName = {
      resolveFieldNamesOpt(table, fieldName, context)
        .getOrElse(throw QueryCompilationErrors.missingFieldError(fieldName, table, context.origin))
    }

    private def resolveFieldNamesOpt(
        table: ResolvedTable,
        fieldName: Seq[String],
        context: Expression): Option[ResolvedFieldName] = {
      table.schema.findNestedField(
        fieldName, includeCollections = true, conf.resolver, context.origin
      ).map {
        case (path, field) => ResolvedFieldName(path, field)
      }
    }

    private def hasUnresolvedFieldName(a: AlterTableCommand): Boolean = {
      a.expressions.exists(_.exists(_.isInstanceOf[UnresolvedFieldName]))
    }
  }

  /**
   * A rule to handle special commands that need to be notified when analysis is done. This rule
   * should run after all other analysis rules are run.
   */
  object HandleSpecialCommand extends Rule[LogicalPlan] {
    override def apply(plan: LogicalPlan): LogicalPlan = plan.resolveOperatorsWithPruning(
      _.containsPattern(COMMAND)) {
      case c: AnalysisOnlyCommand if c.resolved =>
        checkAnalysis(c)
        c.markAsAnalyzed(AnalysisContext.get)
      case c: KeepAnalyzedQuery if c.resolved =>
        c.storeAnalyzedQuery()
    }
  }
}

/**
 * Removes [[SubqueryAlias]] operators from the plan. Subqueries are only required to provide
 * scoping information for attributes and can be removed once analysis is complete.
 */
object EliminateSubqueryAliases extends Rule[LogicalPlan] {
  // This is also called in the beginning of the optimization phase, and as a result
  // is using transformUp rather than resolveOperators.
  def apply(plan: LogicalPlan): LogicalPlan = AnalysisHelper.allowInvokingTransformsInAnalyzer {
    plan.transformUpWithPruning(AlwaysProcess.fn, ruleId) {
      case SubqueryAlias(_, child) => child
    }
  }
}

/**
 * Removes [[Union]] operators from the plan if it just has one child.
 */
object EliminateUnions extends Rule[LogicalPlan] {
  def apply(plan: LogicalPlan): LogicalPlan = plan.resolveOperatorsWithPruning(
    _.containsPattern(UNION), ruleId) {
    case u: Union if u.children.size == 1 => u.children.head
  }
}

/**
 * Cleans up unnecessary Aliases inside the plan. Basically we only need Alias as a top level
 * expression in Project(project list) or Aggregate(aggregate expressions) or
 * Window(window expressions). Notice that if an expression has other expression parameters which
 * are not in its `children`, e.g. `RuntimeReplaceable`, the transformation for Aliases in this
 * rule can't work for those parameters.
 */
object CleanupAliases extends Rule[LogicalPlan] with AliasHelper {
  override def apply(plan: LogicalPlan): LogicalPlan = plan.resolveOperatorsUpWithPruning(
    // trimNonTopLevelAliases can transform Alias and MultiAlias.
    _.containsAnyPattern(ALIAS, MULTI_ALIAS)) {
    case Project(projectList, child) =>
      val cleanedProjectList = projectList.map(trimNonTopLevelAliases)
      Project(cleanedProjectList, child)

    case Aggregate(grouping, aggs, child) =>
      val cleanedAggs = aggs.map(trimNonTopLevelAliases)
      Aggregate(grouping.map(trimAliases), cleanedAggs, child)

    case Window(windowExprs, partitionSpec, orderSpec, child) =>
      val cleanedWindowExprs = windowExprs.map(trimNonTopLevelAliases)
      Window(cleanedWindowExprs, partitionSpec.map(trimAliases),
        orderSpec.map(trimAliases(_).asInstanceOf[SortOrder]), child)

    case CollectMetrics(name, metrics, child) =>
      val cleanedMetrics = metrics.map(trimNonTopLevelAliases)
      CollectMetrics(name, cleanedMetrics, child)

    case Unpivot(ids, values, aliases, variableColumnName, valueColumnNames, child) =>
      val cleanedIds = ids.map(_.map(trimNonTopLevelAliases))
      val cleanedValues = values.map(_.map(_.map(trimNonTopLevelAliases)))
      Unpivot(
        cleanedIds,
        cleanedValues,
        aliases,
        variableColumnName,
        valueColumnNames,
        child)

    // Operators that operate on objects should only have expressions from encoders, which should
    // never have extra aliases.
    case o: ObjectConsumer => o
    case o: ObjectProducer => o
    case a: AppendColumns => a

    case other =>
      other.transformExpressionsDownWithPruning(_.containsAnyPattern(ALIAS, MULTI_ALIAS)) {
        case Alias(child, _) => child
      }
  }
}

/**
 * Ignore event time watermark in batch query, which is only supported in Structured Streaming.
 * TODO: add this rule into analyzer rule list.
 */
object EliminateEventTimeWatermark extends Rule[LogicalPlan] {
  override def apply(plan: LogicalPlan): LogicalPlan = plan.resolveOperatorsWithPruning(
    _.containsPattern(EVENT_TIME_WATERMARK)) {
    case EventTimeWatermark(_, _, child) if !child.isStreaming => child
  }
}

/**
 * Resolve expressions if they contains [[NamePlaceholder]]s.
 */
object ResolveExpressionsWithNamePlaceholders extends Rule[LogicalPlan] {
  override def apply(plan: LogicalPlan): LogicalPlan = plan.resolveExpressionsWithPruning(
    _.containsAnyPattern(ARRAYS_ZIP, CREATE_NAMED_STRUCT), ruleId) {
    case e: ArraysZip if !e.resolved =>
      val names = e.children.zip(e.names).map {
        case (e: NamedExpression, NamePlaceholder) if e.resolved =>
          Literal(e.name)
        case (_, other) => other
      }
      ArraysZip(e.children, names)

    case e: CreateNamedStruct if !e.resolved =>
      val children = e.children.grouped(2).flatMap {
        case Seq(NamePlaceholder, e: NamedExpression) if e.resolved =>
          Seq(Literal(e.name), e)
        case kv =>
          kv
      }
      CreateNamedStruct(children.toList)
  }
}

/**
 * The aggregate expressions from subquery referencing outer query block are pushed
 * down to the outer query block for evaluation. This rule below updates such outer references
 * as AttributeReference referring attributes from the parent/outer query block.
 *
 * For example (SQL):
 * {{{
 *   SELECT l.a FROM l GROUP BY 1 HAVING EXISTS (SELECT 1 FROM r WHERE r.d < min(l.b))
 * }}}
 * Plan before the rule.
 *    Project [a#226]
 *    +- Filter exists#245 [min(b#227)#249]
 *       :  +- Project [1 AS 1#247]
 *       :     +- Filter (d#238 < min(outer(b#227)))       <-----
 *       :        +- SubqueryAlias r
 *       :           +- Project [_1#234 AS c#237, _2#235 AS d#238]
 *       :              +- LocalRelation [_1#234, _2#235]
 *       +- Aggregate [a#226], [a#226, min(b#227) AS min(b#227)#249]
 *          +- SubqueryAlias l
 *             +- Project [_1#223 AS a#226, _2#224 AS b#227]
 *                +- LocalRelation [_1#223, _2#224]
 * Plan after the rule.
 *    Project [a#226]
 *    +- Filter exists#245 [min(b#227)#249]
 *       :  +- Project [1 AS 1#247]
 *       :     +- Filter (d#238 < outer(min(b#227)#249))   <-----
 *       :        +- SubqueryAlias r
 *       :           +- Project [_1#234 AS c#237, _2#235 AS d#238]
 *       :              +- LocalRelation [_1#234, _2#235]
 *       +- Aggregate [a#226], [a#226, min(b#227) AS min(b#227)#249]
 *          +- SubqueryAlias l
 *             +- Project [_1#223 AS a#226, _2#224 AS b#227]
 *                +- LocalRelation [_1#223, _2#224]
 */
object UpdateOuterReferences extends Rule[LogicalPlan] {
  private def stripAlias(expr: Expression): Expression = expr match { case a: Alias => a.child }

  private def updateOuterReferenceInSubquery(
      plan: LogicalPlan,
      refExprs: Seq[Expression]): LogicalPlan = {
    plan resolveExpressions { case e =>
      val outerAlias =
        refExprs.find(stripAlias(_).semanticEquals(stripOuterReference(e)))
      outerAlias match {
        case Some(a: Alias) => OuterReference(a.toAttribute)
        case _ => e
      }
    }
  }

  def apply(plan: LogicalPlan): LogicalPlan = {
    plan.resolveOperatorsWithPruning(
      _.containsAllPatterns(PLAN_EXPRESSION, FILTER, AGGREGATE), ruleId) {
      case f @ Filter(_, a: Aggregate) if f.resolved =>
        f.transformExpressionsWithPruning(_.containsPattern(PLAN_EXPRESSION), ruleId) {
          case s: SubqueryExpression if s.children.nonEmpty =>
            // Collect the aliases from output of aggregate.
            val outerAliases = a.aggregateExpressions collect { case a: Alias => a }
            // Update the subquery plan to record the OuterReference to point to outer query plan.
            s.withNewPlan(updateOuterReferenceInSubquery(s.plan, outerAliases))
      }
    }
  }
}

/**
 * The rule `ResolveReferences` in the main resolution batch creates [[TempResolvedColumn]] in
 * UnresolvedHaving/Filter/Sort to hold the temporarily resolved column with `agg.child`.
 *
 * If the expression hosting [[TempResolvedColumn]] is fully resolved, the rule
 * `ResolveAggregationFunctions` will
 * - Replace [[TempResolvedColumn]] with [[AttributeReference]] if it's inside aggregate functions
 *   or grouping expressions.
 * - Mark [[TempResolvedColumn]] as `hasTried` if not inside aggregate functions or grouping
 *   expressions, hoping other rules can re-resolve it.
 * `ResolveReferences` will re-resolve [[TempResolvedColumn]] if `hasTried` is true, and keep it
 * unchanged if the resolution fails. We should turn it back to [[UnresolvedAttribute]] so that the
 * analyzer can report missing column error later.
 *
 * If the expression hosting [[TempResolvedColumn]] is not resolved, [[TempResolvedColumn]] will
 * remain with `hasTried` as false. We should strip [[TempResolvedColumn]], so that users can see
 * the reason why the expression is not resolved, e.g. type mismatch.
 */
object RemoveTempResolvedColumn extends Rule[LogicalPlan] {
  override def apply(plan: LogicalPlan): LogicalPlan = {
    plan.resolveExpressionsWithPruning(_.containsPattern(TEMP_RESOLVED_COLUMN)) {
      case t: TempResolvedColumn =>
        if (t.hasTried) {
          UnresolvedAttribute(t.nameParts)
        } else {
          t.child
        }
    }
  }
<<<<<<< HEAD

  def trimTempResolvedColumn(input: Expression): Expression = input.transform {
    case t: TempResolvedColumn => t.child
  }

  def restoreTempResolvedColumn(t: TempResolvedColumn): Expression = {
    CurrentOrigin.withOrigin(t.origin)(UnresolvedAttribute(t.nameParts))
  }
}

object RegexSubstitution extends Rule[LogicalPlan] {
  def apply(plan: LogicalPlan): LogicalPlan = plan resolveExpressions {
    case Like(left, right, escapeChar) if (conf.regexEngine == "joni") =>
      LikeJoni(left, right, escapeChar)
    case RLike(left, right) if (conf.regexEngine == "joni") =>
      RLikeJoni(left, right)
    case LikeAll(child, patterns) if (conf.regexEngine == "joni") =>
      LikeAllJoni(child, patterns)
    case NotLikeAll(child, patterns) if (conf.regexEngine == "joni") =>
      NotLikeAllJoni(child, patterns)
    case LikeAny(child, patterns) if (conf.regexEngine == "joni") =>
      LikeAnyJoni(child, patterns)
    case NotLikeAny(child, patterns) if (conf.regexEngine == "joni") =>
      NotLikeAnyJoni(child, patterns)
  }
=======
>>>>>>> 61035129
}<|MERGE_RESOLUTION|>--- conflicted
+++ resolved
@@ -4014,15 +4014,6 @@
         }
     }
   }
-<<<<<<< HEAD
-
-  def trimTempResolvedColumn(input: Expression): Expression = input.transform {
-    case t: TempResolvedColumn => t.child
-  }
-
-  def restoreTempResolvedColumn(t: TempResolvedColumn): Expression = {
-    CurrentOrigin.withOrigin(t.origin)(UnresolvedAttribute(t.nameParts))
-  }
 }
 
 object RegexSubstitution extends Rule[LogicalPlan] {
@@ -4040,6 +4031,4 @@
     case NotLikeAny(child, patterns) if (conf.regexEngine == "joni") =>
       NotLikeAnyJoni(child, patterns)
   }
-=======
->>>>>>> 61035129
 }