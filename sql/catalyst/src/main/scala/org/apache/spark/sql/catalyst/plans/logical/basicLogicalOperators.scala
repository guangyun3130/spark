--- conflicted
+++ resolved
@@ -640,7 +640,6 @@
 }
 
 /**
-<<<<<<< HEAD
  * The logical plan of the USE/USE CATALOG command that works for v2 catalogs.
  */
 case class UseCatalogAndNamespace(
@@ -649,44 +648,6 @@
     namespace: Option[Seq[String]]) extends Command
 
 /**
- * Insert some data into a table. Note that this plan is unresolved and has to be replaced by the
- * concrete implementations during analysis.
- *
- * @param table the logical plan representing the table. In the future this should be a
- *              [[org.apache.spark.sql.catalyst.catalog.CatalogTable]] once we converge Hive tables
- *              and data source tables.
- * @param partition a map from the partition key to the partition value (optional). If the partition
- *                  value is optional, dynamic partition insert will be performed.
- *                  As an example, `INSERT INTO tbl PARTITION (a=1, b=2) AS ...` would have
- *                  Map('a' -> Some('1'), 'b' -> Some('2')),
- *                  and `INSERT INTO tbl PARTITION (a=1, b) AS ...`
- *                  would have Map('a' -> Some('1'), 'b' -> None).
- * @param query the logical plan representing data to write to.
- * @param overwrite overwrite existing table or partitions.
- * @param ifPartitionNotExists If true, only write if the partition does not exist.
- *                             Only valid for static partitions.
- */
-case class InsertIntoTable(
-    table: LogicalPlan,
-    partition: Map[String, Option[String]],
-    query: LogicalPlan,
-    overwrite: Boolean,
-    ifPartitionNotExists: Boolean)
-  extends LogicalPlan {
-  // IF NOT EXISTS is only valid in INSERT OVERWRITE
-  assert(overwrite || !ifPartitionNotExists)
-  // IF NOT EXISTS is only valid in static partitions
-  assert(partition.values.forall(_.nonEmpty) || !ifPartitionNotExists)
-
-  // We don't want `table` in children as sometimes we don't want to transform it.
-  override def children: Seq[LogicalPlan] = query :: Nil
-  override def output: Seq[Attribute] = Seq.empty
-  override lazy val resolved: Boolean = false
-}
-
-/**
-=======
->>>>>>> 850833fa
  * Insert query result into a directory.
  *
  * @param isLocal Indicates whether the specified directory is local directory
