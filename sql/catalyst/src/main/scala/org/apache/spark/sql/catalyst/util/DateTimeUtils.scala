/*
 * Licensed to the Apache Software Foundation (ASF) under one or more
 * contributor license agreements.  See the NOTICE file distributed with
 * this work for additional information regarding copyright ownership.
 * The ASF licenses this file to You under the Apache License, Version 2.0
 * (the "License"); you may not use this file except in compliance with
 * the License.  You may obtain a copy of the License at
 *
 *    http://www.apache.org/licenses/LICENSE-2.0
 *
 * Unless required by applicable law or agreed to in writing, software
 * distributed under the License is distributed on an "AS IS" BASIS,
 * WITHOUT WARRANTIES OR CONDITIONS OF ANY KIND, either express or implied.
 * See the License for the specific language governing permissions and
 * limitations under the License.
 */

package org.apache.spark.sql.catalyst.util

import java.nio.charset.StandardCharsets
import java.sql.{Date, Timestamp}
import java.time._
import java.time.temporal.{ChronoField, ChronoUnit, IsoFields}
import java.util.{Locale, TimeZone}
import java.util.concurrent.TimeUnit._

import scala.util.control.NonFatal

import org.apache.spark.sql.catalyst.util.DateTimeConstants._
import org.apache.spark.sql.types.Decimal
import org.apache.spark.unsafe.types.{CalendarInterval, UTF8String}

/**
 * Helper functions for converting between internal and external date and time representations.
 * Dates are exposed externally as java.sql.Date and are represented internally as the number of
 * dates since the Unix epoch (1970-01-01). Timestamps are exposed externally as java.sql.Timestamp
 * and are stored internally as longs, which are capable of storing timestamps with microsecond
 * precision.
 */
object DateTimeUtils {

  // see http://stackoverflow.com/questions/466321/convert-unix-timestamp-to-julian
  // it's 2440587.5, rounding up to compatible with Hive
  final val JULIAN_DAY_OF_EPOCH = 2440588

  val TIMEZONE_OPTION = "timeZone"

  def getZoneId(timeZoneId: String): ZoneId = ZoneId.of(timeZoneId, ZoneId.SHORT_IDS)
  def getTimeZone(timeZoneId: String): TimeZone = {
    TimeZone.getTimeZone(getZoneId(timeZoneId))
  }

  def microsToDays(micros: Long): Int = {
    microsToDays(micros, ZoneId.systemDefault())
  }

  def microsToDays(micros: Long, zoneId: ZoneId): Int = {
    val instant = microsToInstant(micros)
    localDateToDays(LocalDateTime.ofInstant(instant, zoneId).toLocalDate)
  }

  def daysToMicros(days: Int): Long = {
    daysToMicros(days, ZoneId.systemDefault())
  }

  def daysToMicros(days: Int, zoneId: ZoneId): Long = {
    val instant = daysToLocalDate(days).atStartOfDay(zoneId).toInstant
    instantToMicros(instant)
  }

  // Converts the `micros` timestamp to string according to Hive TimestampWritable convention.
  def timestampToString(tf: TimestampFormatter, micros: Long): String = {
    tf.format(micros)
  }

  /**
   * Returns the number of days since epoch from java.sql.Date.
   */
  def fromJavaDate(date: Date): Int = {
    microsToDays(millisToMicros(date.getTime))
  }

  /**
   * Returns a java.sql.Date from number of days since epoch.
   */
  def toJavaDate(days: Int): Date = {
    new Date(microsToMillis(daysToMicros(days)))
  }

  /**
   * Returns a java.sql.Timestamp from number of micros since epoch.
   */
  def toJavaTimestamp(micros: Long): Timestamp = {
    Timestamp.from(microsToInstant(micros))
  }

  /**
   * Returns the number of micros since epoch from java.sql.Timestamp.
   */
  def fromJavaTimestamp(timestamp: Timestamp): Long = {
    instantToMicros(timestamp.toInstant)
  }

  /**
   * Returns the number of microseconds since epoch from Julian day
   * and nanoseconds in a day
   */
  def fromJulianDay(days: Int, nanoseconds: Long): Long = {
    // use Long to avoid rounding errors
    val seconds = (days - JULIAN_DAY_OF_EPOCH).toLong * SECONDS_PER_DAY
    SECONDS.toMicros(seconds) + NANOSECONDS.toMicros(nanoseconds)
  }

  /**
   * Returns Julian day and nanoseconds in a day from the number of microseconds
   *
   * Note: support timestamp since 4717 BC (without negative nanoseconds, compatible with Hive).
   */
  def toJulianDay(micros: Long): (Int, Long) = {
    val julianUs = micros + JULIAN_DAY_OF_EPOCH * MICROS_PER_DAY
    val days = julianUs / MICROS_PER_DAY
    val us = julianUs % MICROS_PER_DAY
    (days.toInt, MICROSECONDS.toNanos(us))
  }

  /**
   * Converts the timestamp to milliseconds since epoch. In spark timestamp values have microseconds
   * precision, so this conversion is lossy.
   */
  def microsToMillis(micros: Long): Long = {
    // When the timestamp is negative i.e before 1970, we need to adjust the millseconds portion.
    // Example - 1965-01-01 10:11:12.123456 is represented as (-157700927876544) in micro precision.
    // In millis precision the above needs to be represented as (-157700927877).
    Math.floorDiv(micros, MICROS_PER_MILLIS)
  }

  /**
   * Converts milliseconds since the epoch to microseconds.
   */
  def millisToMicros(millis: Long): Long = {
    Math.multiplyExact(millis, MICROS_PER_MILLIS)
  }

  def microsToEpochDays(micros: Long, zoneId: ZoneId): Int = {
    localDateToDays(microsToInstant(micros).atZone(zoneId).toLocalDate)
  }

  def epochDaysToMicros(days: Int, zoneId: ZoneId): Long = {
    val localDate = LocalDate.ofEpochDay(days)
    val zeroLocalTime = LocalTime.MIDNIGHT
    val localDateTime = LocalDateTime.of(localDate, zeroLocalTime)
    instantToMicros(localDateTime.atZone(zoneId).toInstant)
  }

  // A method called by JSON/CSV parser to clean up the legacy timestamp string by removing the
  // "GMT" string.
  def cleanLegacyTimestampStr(s: String): String = {
    val indexOfGMT = s.indexOf("GMT")
    if (indexOfGMT != -1) {
      // ISO8601 with a weird time zone specifier (2000-01-01T00:00GMT+01:00)
      val s0 = s.substring(0, indexOfGMT)
      val s1 = s.substring(indexOfGMT + 3)
      // Mapped to 2000-01-01T00:00+01:00
      s0 + s1
    } else {
      s
    }
  }

  /**
   * Trim and parse a given UTF8 date string to the corresponding a corresponding [[Long]] value.
   * The return type is [[Option]] in order to distinguish between 0L and null. The following
   * formats are allowed:
   *
   * `yyyy`
   * `yyyy-[m]m`
   * `yyyy-[m]m-[d]d`
   * `yyyy-[m]m-[d]d `
   * `yyyy-[m]m-[d]d [h]h:[m]m:[s]s.[ms][ms][ms][us][us][us][zone_id]`
   * `yyyy-[m]m-[d]dT[h]h:[m]m:[s]s.[ms][ms][ms][us][us][us][zone_id]`
   * `[h]h:[m]m:[s]s.[ms][ms][ms][us][us][us][zone_id]`
   * `T[h]h:[m]m:[s]s.[ms][ms][ms][us][us][us][zone_id]`
   *
   * where `zone_id` should have one of the forms:
   *   - Z - Zulu time zone UTC+0
   *   - +|-[h]h:[m]m
   *   - A short id, see https://docs.oracle.com/javase/8/docs/api/java/time/ZoneId.html#SHORT_IDS
   *   - An id with one of the prefixes UTC+, UTC-, GMT+, GMT-, UT+ or UT-,
   *     and a suffix in the formats:
   *     - +|-h[h]
   *     - +|-hh[:]mm
   *     - +|-hh:mm:ss
   *     - +|-hhmmss
   *  - Region-based zone IDs in the form `area/city`, such as `Europe/Paris`
   */
  def stringToTimestamp(s: UTF8String, timeZoneId: ZoneId): Option[Long] = {
    if (s == null) {
      return None
    }
    var tz: Option[String] = None
    val segments: Array[Int] = Array[Int](1, 1, 1, 0, 0, 0, 0, 0, 0)
    var i = 0
    var currentSegmentValue = 0
    val bytes = s.trimAll().getBytes
    val specialTimestamp = convertSpecialTimestamp(bytes, timeZoneId)
    if (specialTimestamp.isDefined) return specialTimestamp
    var j = 0
    var digitsMilli = 0
    var justTime = false
    while (j < bytes.length) {
      val b = bytes(j)
      val parsedValue = b - '0'.toByte
      if (parsedValue < 0 || parsedValue > 9) {
        if (j == 0 && b == 'T') {
          justTime = true
          i += 3
        } else if (i < 2) {
          if (b == '-') {
            if (i == 0 && j != 4) {
              // year should have exact four digits
              return None
            }
            segments(i) = currentSegmentValue
            currentSegmentValue = 0
            i += 1
          } else if (i == 0 && b == ':') {
            justTime = true
            segments(3) = currentSegmentValue
            currentSegmentValue = 0
            i = 4
          } else {
            return None
          }
        } else if (i == 2) {
          if (b == ' ' || b == 'T') {
            segments(i) = currentSegmentValue
            currentSegmentValue = 0
            i += 1
          } else {
            return None
          }
        } else if (i == 3 || i == 4) {
          if (b == ':') {
            segments(i) = currentSegmentValue
            currentSegmentValue = 0
            i += 1
          } else {
            return None
          }
        } else if (i == 5 || i == 6) {
          if (b == '-' || b == '+') {
            segments(i) = currentSegmentValue
            currentSegmentValue = 0
            i += 1
            tz = Some(new String(bytes, j, 1))
          } else if (b == '.' && i == 5) {
            segments(i) = currentSegmentValue
            currentSegmentValue = 0
            i += 1
          } else {
            segments(i) = currentSegmentValue
            currentSegmentValue = 0
            i += 1
            tz = Some(new String(bytes, j, bytes.length - j))
            j = bytes.length - 1
          }
          if (i == 6  && b != '.') {
            i += 1
          }
        } else {
          if (i < segments.length && (b == ':' || b == ' ')) {
            segments(i) = currentSegmentValue
            currentSegmentValue = 0
            i += 1
          } else {
            return None
          }
        }
      } else {
        if (i == 6) {
          digitsMilli += 1
        }
        currentSegmentValue = currentSegmentValue * 10 + parsedValue
      }
      j += 1
    }

    segments(i) = currentSegmentValue
    if (!justTime && i == 0 && j != 4) {
      // year should have exact four digits
      return None
    }

    while (digitsMilli < 6) {
      segments(6) *= 10
      digitsMilli += 1
    }

    // We are truncating the nanosecond part, which results in loss of precision
    while (digitsMilli > 6) {
      segments(6) /= 10
      digitsMilli -= 1
    }
    try {
      val zoneId = tz match {
        case None => timeZoneId
        case Some("+") => ZoneOffset.ofHoursMinutes(segments(7), segments(8))
        case Some("-") => ZoneOffset.ofHoursMinutes(-segments(7), -segments(8))
        case Some(zoneName: String) => getZoneId(zoneName.trim)
      }
      val nanoseconds = MICROSECONDS.toNanos(segments(6))
      val localTime = LocalTime.of(segments(3), segments(4), segments(5), nanoseconds.toInt)
      val localDate = if (justTime) {
        LocalDate.now(zoneId)
      } else {
        LocalDate.of(segments(0), segments(1), segments(2))
      }
      val localDateTime = LocalDateTime.of(localDate, localTime)
      val zonedDateTime = ZonedDateTime.of(localDateTime, zoneId)
      val instant = Instant.from(zonedDateTime)
      Some(instantToMicros(instant))
    } catch {
      case NonFatal(_) => None
    }
  }

  def instantToMicros(instant: Instant): Long = {
    val us = Math.multiplyExact(instant.getEpochSecond, MICROS_PER_SECOND)
    val result = Math.addExact(us, NANOSECONDS.toMicros(instant.getNano))
    result
  }

  def microsToInstant(micros: Long): Instant = {
    val secs = Math.floorDiv(micros, MICROS_PER_SECOND)
    // Unfolded Math.floorMod(us, MICROS_PER_SECOND) to reuse the result of
    // the above calculation of `secs` via `floorDiv`.
    val mos = micros - secs * MICROS_PER_SECOND
    Instant.ofEpochSecond(secs, mos * NANOS_PER_MICROS)
  }

  def instantToDays(instant: Instant): Int = {
    val seconds = instant.getEpochSecond
    val days = Math.floorDiv(seconds, SECONDS_PER_DAY)
    days.toInt
  }

  def localDateToDays(localDate: LocalDate): Int = {
    Math.toIntExact(localDate.toEpochDay)
  }

  def daysToLocalDate(days: Int): LocalDate = LocalDate.ofEpochDay(days)

  /**
   * Trim and parse a given UTF8 date string to a corresponding [[Int]] value.
   * The return type is [[Option]] in order to distinguish between 0 and null. The following
   * formats are allowed:
   *
   * `yyyy`
   * `yyyy-[m]m`
   * `yyyy-[m]m-[d]d`
   * `yyyy-[m]m-[d]d `
   * `yyyy-[m]m-[d]d *`
   * `yyyy-[m]m-[d]dT*`
   */
  def stringToDate(s: UTF8String, zoneId: ZoneId): Option[Int] = {
    if (s == null) {
      return None
    }
    val segments: Array[Int] = Array[Int](1, 1, 1)
    var i = 0
    var currentSegmentValue = 0
    val bytes = s.trimAll().getBytes
    val specialDate = convertSpecialDate(bytes, zoneId)
    if (specialDate.isDefined) return specialDate
    var j = 0
    while (j < bytes.length && (i < 3 && !(bytes(j) == ' ' || bytes(j) == 'T'))) {
      val b = bytes(j)
      if (i < 2 && b == '-') {
        if (i == 0 && j != 4) {
          // year should have exact four digits
          return None
        }
        segments(i) = currentSegmentValue
        currentSegmentValue = 0
        i += 1
      } else {
        val parsedValue = b - '0'.toByte
        if (parsedValue < 0 || parsedValue > 9) {
          return None
        } else {
          currentSegmentValue = currentSegmentValue * 10 + parsedValue
        }
      }
      j += 1
    }
    if (i == 0 && j != 4) {
      // year should have exact four digits
      return None
    }
    if (i < 2 && j < bytes.length) {
      // For the `yyyy` and `yyyy-[m]m` formats, entire input must be consumed.
      return None
    }
    segments(i) = currentSegmentValue
    try {
      val localDate = LocalDate.of(segments(0), segments(1), segments(2))
      Some(localDateToDays(localDate))
    } catch {
      case NonFatal(_) => None
    }
  }

  private def getLocalDateTime(micros: Long, zoneId: ZoneId): LocalDateTime = {
    microsToInstant(micros).atZone(zoneId).toLocalDateTime
  }

  /**
   * Returns the hour value of a given timestamp value. The timestamp is expressed in microseconds.
   */
  def getHours(micros: Long, zoneId: ZoneId): Int = {
    getLocalDateTime(micros, zoneId).getHour
  }

  /**
   * Returns the minute value of a given timestamp value. The timestamp is expressed in
   * microseconds since the epoch.
   */
  def getMinutes(micros: Long, zoneId: ZoneId): Int = {
    getLocalDateTime(micros, zoneId).getMinute
  }

  /**
   * Returns the second value of a given timestamp value. The timestamp is expressed in
   * microseconds since the epoch.
   */
  def getSeconds(micros: Long, zoneId: ZoneId): Int = {
    getLocalDateTime(micros, zoneId).getSecond
  }

  /**
   * Returns the seconds part and its fractional part with microseconds.
   */
  def getSecondsWithFraction(micros: Long, zoneId: ZoneId): Decimal = {
    Decimal(getMicroseconds(micros, zoneId), 8, 6)
  }

  /**
   * Returns local seconds, including fractional parts, multiplied by 1000.
   *
   * @param micros The number of microseconds since the epoch.
   * @param zoneId The time zone id which milliseconds should be obtained in.
   */
  def getMilliseconds(micros: Long, zoneId: ZoneId): Decimal = {
    Decimal(getMicroseconds(micros, zoneId), 8, 3)
  }

  /**
   * Returns local seconds, including fractional parts, multiplied by 1000000.
   *
   * @param micros The number of microseconds since the epoch.
   * @param zoneId The time zone id which milliseconds should be obtained in.
   */
  def getMicroseconds(micros: Long, zoneId: ZoneId): Int = {
    val lt = getLocalDateTime(micros, zoneId)
    (lt.getLong(ChronoField.MICRO_OF_SECOND) + lt.getSecond * MICROS_PER_SECOND).toInt
  }

  /**
   * Returns the 'day in year' value for the given number of days since 1970-01-01.
   */
  def getDayInYear(days: Int): Int = {
    LocalDate.ofEpochDay(days).getDayOfYear
  }

  private def extractFromYear(days: Int, divider: Int): Int = {
    val localDate = daysToLocalDate(days)
    val yearOfEra = localDate.get(ChronoField.YEAR_OF_ERA)
    var result = yearOfEra / divider
    if ((yearOfEra % divider) != 0 || yearOfEra <= 1) result += 1
    if (localDate.get(ChronoField.ERA) == 0) result = -result
    result
  }

  /**
   * Returns the millennium for the given number of days since 1970-01-01.
   */
  def getMillennium(days: Int): Int = extractFromYear(days, 1000)

  /**
   * Returns the century for the given number of days since 1970-01-01.
   */
  def getCentury(days: Int): Int = extractFromYear(days, 100)

  /**
   * Returns the decade for the given number of days since 1970-01-01.
   */
  def getDecade(days: Int): Int = Math.floorDiv(getYear(days), 10)

  /**
   * Returns the year value for the given number of days since 1970-01-01.
   */
  def getYear(days: Int): Int = {
    LocalDate.ofEpochDay(days).getYear
  }

  /**
   * Returns the year which conforms to ISO 8601. Each ISO 8601 week-numbering
   * year begins with the Monday of the week containing the 4th of January.
   */
  def getIsoYear(days: Int): Int = {
    daysToLocalDate(days).get(IsoFields.WEEK_BASED_YEAR)
  }

  /** Returns the quarter for the given number of days since 1970-01-01. */
  def getQuarter(days: Int): Int = {
    LocalDate.ofEpochDay(days).get(IsoFields.QUARTER_OF_YEAR)
  }

  /**
   * Split date (expressed in days since 1.1.1970) into four fields:
   * year, month (Jan is Month 1), dayInMonth, daysToMonthEnd (0 if it's last day of month).
   */
  def splitDate(days: Int): (Int, Int, Int, Int) = {
    val ld = LocalDate.ofEpochDay(days)
    (ld.getYear, ld.getMonthValue, ld.getDayOfMonth, ld.lengthOfMonth() - ld.getDayOfMonth)
  }

  /**
   * Returns the month value for the given number of days since 1970-01-01.
   * January is month 1.
   */
  def getMonth(days: Int): Int = {
    LocalDate.ofEpochDay(days).getMonthValue
  }

  /**
   * Returns the 'day of month' value for the given number of days since 1970-01-01.
   */
  def getDayOfMonth(days: Int): Int = {
    LocalDate.ofEpochDay(days).getDayOfMonth
  }

  /**
   * Add date and year-month interval.
   * Returns a date value, expressed in days since 1.1.1970.
   */
  def dateAddMonths(days: Int, months: Int): Int = {
    LocalDate.ofEpochDay(days).plusMonths(months).toEpochDay.toInt
  }

  /**
   * Add timestamp and full interval.
   * Returns a timestamp value, expressed in microseconds since 1.1.1970 00:00:00.
   */
  def timestampAddInterval(
      start: Long,
      months: Int,
      days: Int,
      microseconds: Long,
      zoneId: ZoneId): Long = {
    val resultTimestamp = microsToInstant(start)
      .atZone(zoneId)
      .plusMonths(months)
      .plusDays(days)
      .plus(microseconds, ChronoUnit.MICROS)
    instantToMicros(resultTimestamp.toInstant)
  }

  /**
   * Returns number of months between micros1 and micros2. micros1 and micros2 are expressed in
   * microseconds since 1.1.1970. If micros1 is later than micros2, the result is positive.
   *
   * If micros1 and micros2 are on the same day of month, or both are the last day of month,
   * returns, time of day will be ignored.
   *
   * Otherwise, the difference is calculated based on 31 days per month.
   * The result is rounded to 8 decimal places if `roundOff` is set to true.
   */
  def monthsBetween(
      micros1: Long,
      micros2: Long,
      roundOff: Boolean,
      zoneId: ZoneId): Double = {
    val date1 = microsToDays(micros1, zoneId)
    val date2 = microsToDays(micros2, zoneId)
    val (year1, monthInYear1, dayInMonth1, daysToMonthEnd1) = splitDate(date1)
    val (year2, monthInYear2, dayInMonth2, daysToMonthEnd2) = splitDate(date2)

    val months1 = year1 * 12 + monthInYear1
    val months2 = year2 * 12 + monthInYear2

    val monthDiff = (months1 - months2).toDouble

    if (dayInMonth1 == dayInMonth2 || ((daysToMonthEnd1 == 0) && (daysToMonthEnd2 == 0))) {
      return monthDiff
    }
    // using milliseconds can cause precision loss with more than 8 digits
    // we follow Hive's implementation which uses seconds
    val secondsInDay1 = MICROSECONDS.toSeconds(micros1 - daysToMicros(date1, zoneId))
    val secondsInDay2 = MICROSECONDS.toSeconds(micros2 - daysToMicros(date2, zoneId))
    val secondsDiff = (dayInMonth1 - dayInMonth2) * SECONDS_PER_DAY + secondsInDay1 - secondsInDay2
    val secondsInMonth = DAYS.toSeconds(31)
    val diff = monthDiff + secondsDiff / secondsInMonth.toDouble
    if (roundOff) {
      // rounding to 8 digits
      math.round(diff * 1e8) / 1e8
    } else {
      diff
    }
  }

  // Thursday = 0 since 1970/Jan/01 => Thursday
  private val SUNDAY = 3
  private val MONDAY = 4
  private val TUESDAY = 5
  private val WEDNESDAY = 6
  private val THURSDAY = 0
  private val FRIDAY = 1
  private val SATURDAY = 2

  /*
   * Returns day of week from String. Starting from Thursday, marked as 0.
   * (Because 1970-01-01 is Thursday).
   */
  def getDayOfWeekFromString(string: UTF8String): Int = {
    val dowString = string.toString.toUpperCase(Locale.ROOT)
    dowString match {
      case "SU" | "SUN" | "SUNDAY" => SUNDAY
      case "MO" | "MON" | "MONDAY" => MONDAY
      case "TU" | "TUE" | "TUESDAY" => TUESDAY
      case "WE" | "WED" | "WEDNESDAY" => WEDNESDAY
      case "TH" | "THU" | "THURSDAY" => THURSDAY
      case "FR" | "FRI" | "FRIDAY" => FRIDAY
      case "SA" | "SAT" | "SATURDAY" => SATURDAY
      case _ => -1
    }
  }

  /**
   * Returns the first date which is later than startDate and is of the given dayOfWeek.
   * dayOfWeek is an integer ranges in [0, 6], and 0 is Thu, 1 is Fri, etc,.
   */
  def getNextDateForDayOfWeek(startDay: Int, dayOfWeek: Int): Int = {
    startDay + 1 + ((dayOfWeek - 1 - startDay) % 7 + 7) % 7
  }

  /** Returns last day of the month for the given number of days since 1970-01-01. */
  def getLastDayOfMonth(days: Int): Int = {
    val localDate = LocalDate.ofEpochDay(days)
    (days - localDate.getDayOfMonth) + localDate.lengthOfMonth()
  }

  // The constants are visible for testing purpose only.
  private[sql] val TRUNC_INVALID = -1
  // The levels from TRUNC_TO_MICROSECOND to TRUNC_TO_DAY are used in truncations
  // of TIMESTAMP values only.
  private[sql] val TRUNC_TO_MICROSECOND = 0
  private[sql] val MIN_LEVEL_OF_TIMESTAMP_TRUNC = TRUNC_TO_MICROSECOND
  private[sql] val TRUNC_TO_MILLISECOND = 1
  private[sql] val TRUNC_TO_SECOND = 2
  private[sql] val TRUNC_TO_MINUTE = 3
  private[sql] val TRUNC_TO_HOUR = 4
  private[sql] val TRUNC_TO_DAY = 5
  // The levels from TRUNC_TO_WEEK to TRUNC_TO_MILLENNIUM are used in truncations
  // of DATE and TIMESTAMP values.
  private[sql] val TRUNC_TO_WEEK = 6
  private[sql] val MIN_LEVEL_OF_DATE_TRUNC = TRUNC_TO_WEEK
  private[sql] val TRUNC_TO_MONTH = 7
  private[sql] val TRUNC_TO_QUARTER = 8
  private[sql] val TRUNC_TO_YEAR = 9
  private[sql] val TRUNC_TO_DECADE = 10
  private[sql] val TRUNC_TO_CENTURY = 11
  private[sql] val TRUNC_TO_MILLENNIUM = 12

  /**
   * Returns the trunc date from original date and trunc level.
   * Trunc level should be generated using `parseTruncLevel()`, should be between 0 and 6.
   */
  def truncDate(days: Int, level: Int): Int = {
    def truncToYearLevel(divider: Int, adjust: Int): Int = {
      val oldYear = getYear(days)
      var newYear = Math.floorDiv(oldYear, divider) * divider
      if (adjust > 0 && newYear == oldYear) {
        newYear -= divider
      }
      newYear += adjust
      localDateToDays(LocalDate.of(newYear, 1, 1))
    }
    level match {
      case TRUNC_TO_WEEK => getNextDateForDayOfWeek(days - 7, MONDAY)
      case TRUNC_TO_MONTH => days - getDayOfMonth(days) + 1
      case TRUNC_TO_QUARTER =>
        localDateToDays(daysToLocalDate(days).`with`(IsoFields.DAY_OF_QUARTER, 1L))
      case TRUNC_TO_YEAR => days - getDayInYear(days) + 1
      case TRUNC_TO_DECADE => truncToYearLevel(10, 0)
      case TRUNC_TO_CENTURY => truncToYearLevel(100, 1)
      case TRUNC_TO_MILLENNIUM => truncToYearLevel(1000, 1)
      case _ =>
        // caller make sure that this should never be reached
        sys.error(s"Invalid trunc level: $level")
    }
  }

  private def truncToUnit(micros: Long, zoneId: ZoneId, unit: ChronoUnit): Long = {
    val truncated = microsToInstant(micros).atZone(zoneId).truncatedTo(unit)
    instantToMicros(truncated.toInstant)
  }

  /**
   * Returns the trunc date time from original date time and trunc level.
   * Trunc level should be generated using `parseTruncLevel()`, should be between 0 and 12.
   */
  def truncTimestamp(micros: Long, level: Int, zoneId: ZoneId): Long = {
    level match {
      case TRUNC_TO_MICROSECOND => micros
      case TRUNC_TO_MILLISECOND =>
        micros - Math.floorMod(micros, MICROS_PER_MILLIS)
      case TRUNC_TO_SECOND =>
        micros - Math.floorMod(micros, MICROS_PER_SECOND)
      case TRUNC_TO_MINUTE =>
        micros - Math.floorMod(micros, MICROS_PER_MINUTE)
      case TRUNC_TO_HOUR => truncToUnit(micros, zoneId, ChronoUnit.HOURS)
      case TRUNC_TO_DAY => truncToUnit(micros, zoneId, ChronoUnit.DAYS)
      case _ => // Try to truncate date levels
        val dDays = microsToDays(micros, zoneId)
        daysToMicros(truncDate(dDays, level), zoneId)
    }
  }

  /**
   * Returns the truncate level, could be from TRUNC_TO_MICROSECOND to TRUNC_TO_MILLENNIUM,
   * or TRUNC_INVALID, TRUNC_INVALID means unsupported truncate level.
   */
  def parseTruncLevel(format: UTF8String): Int = {
    if (format == null) {
      TRUNC_INVALID
    } else {
      format.toString.toUpperCase(Locale.ROOT) match {
        case "MICROSECOND" => TRUNC_TO_MICROSECOND
        case "MILLISECOND" => TRUNC_TO_MILLISECOND
        case "SECOND" => TRUNC_TO_SECOND
        case "MINUTE" => TRUNC_TO_MINUTE
        case "HOUR" => TRUNC_TO_HOUR
        case "DAY" | "DD" => TRUNC_TO_DAY
        case "WEEK" => TRUNC_TO_WEEK
        case "MON" | "MONTH" | "MM" => TRUNC_TO_MONTH
        case "QUARTER" => TRUNC_TO_QUARTER
        case "YEAR" | "YYYY" | "YY" => TRUNC_TO_YEAR
        case "DECADE" => TRUNC_TO_DECADE
        case "CENTURY" => TRUNC_TO_CENTURY
        case "MILLENNIUM" => TRUNC_TO_MILLENNIUM
        case _ => TRUNC_INVALID
      }
    }
  }

  /**
   * Convert the timestamp `micros` from one timezone to another.
   *
   * TODO: Because of DST, the conversion between UTC and human time is not exactly one-to-one
   * mapping, the conversion here may return wrong result, we should make the timestamp
   * timezone-aware.
   */
  def convertTz(micros: Long, fromZone: ZoneId, toZone: ZoneId): Long = {
    val rebasedDateTime = microsToInstant(micros).atZone(toZone).toLocalDateTime.atZone(fromZone)
    instantToMicros(rebasedDateTime.toInstant)
  }

  /**
   * Returns a timestamp of given timezone from utc timestamp, with the same string
   * representation in their timezone.
   */
  def fromUTCTime(micros: Long, timeZone: String): Long = {
    convertTz(micros, ZoneOffset.UTC, getZoneId(timeZone))
  }

  /**
   * Returns a utc timestamp from a given timestamp from a given timezone, with the same
   * string representation in their timezone.
   */
  def toUTCTime(micros: Long, timeZone: String): Long = {
    convertTz(micros, getZoneId(timeZone), ZoneOffset.UTC)
  }

  /**
   * Returns the number of seconds with fractional part in microsecond precision
   * since 1970-01-01 00:00:00 local time.
   */
  def getEpoch(micros: Long, zoneId: ZoneId): Decimal = {
    val offset = SECONDS.toMicros(
      zoneId.getRules.getOffset(microsToInstant(micros)).getTotalSeconds)
    val sinceEpoch = micros + offset
    Decimal(sinceEpoch, 20, 6)
  }

  def currentTimestamp(): Long = instantToMicros(Instant.now())

  def currentDate(zoneId: ZoneId): Int = localDateToDays(LocalDate.now(zoneId))

  private def today(zoneId: ZoneId): ZonedDateTime = {
    Instant.now().atZone(zoneId).`with`(LocalTime.MIDNIGHT)
  }

  private val specialValueRe = """(\p{Alpha}+)\p{Blank}*(.*)""".r

  /**
   * Extracts special values from an input string ignoring case.
   * @param input A trimmed string
   * @param zoneId Zone identifier used to get the current date.
   * @return Some special value in lower case or None.
   */
  private def extractSpecialValue(input: String, zoneId: ZoneId): Option[String] = {
    def isValid(value: String, timeZoneId: String): Boolean = {
      // Special value can be without any time zone
      if (timeZoneId.isEmpty) return true
      // "now" must not have the time zone field
      if (value.compareToIgnoreCase("now") == 0) return false
      // If the time zone field presents in the input, it must be resolvable
      try {
        getZoneId(timeZoneId)
        true
      } catch {
        case NonFatal(_) => false
      }
    }

    assert(input.trim.length == input.length)
    if (input.length < 3 || !input(0).isLetter) return None
    input match {
      case specialValueRe(v, z) if isValid(v, z) => Some(v.toLowerCase(Locale.US))
      case _ => None
    }
  }

  /**
   * Converts notational shorthands that are converted to ordinary timestamps.
   * @param input A trimmed string
   * @param zoneId Zone identifier used to get the current date.
   * @return Some of microseconds since the epoch if the conversion completed
   *         successfully otherwise None.
   */
  def convertSpecialTimestamp(input: String, zoneId: ZoneId): Option[Long] = {
    extractSpecialValue(input, zoneId).flatMap {
      case "epoch" => Some(0)
      case "now" => Some(currentTimestamp())
      case "today" => Some(instantToMicros(today(zoneId).toInstant))
      case "tomorrow" => Some(instantToMicros(today(zoneId).plusDays(1).toInstant))
      case "yesterday" => Some(instantToMicros(today(zoneId).minusDays(1).toInstant))
      case _ => None
    }
  }

  private def convertSpecialTimestamp(bytes: Array[Byte], zoneId: ZoneId): Option[Long] = {
    if (bytes.length > 0 && Character.isAlphabetic(bytes(0))) {
      convertSpecialTimestamp(new String(bytes, StandardCharsets.UTF_8), zoneId)
    } else {
      None
    }
  }

  /**
   * Converts notational shorthands that are converted to ordinary dates.
   * @param input A trimmed string
   * @param zoneId Zone identifier used to get the current date.
   * @return Some of days since the epoch if the conversion completed successfully otherwise None.
   */
  def convertSpecialDate(input: String, zoneId: ZoneId): Option[Int] = {
    extractSpecialValue(input, zoneId).flatMap {
      case "epoch" => Some(0)
      case "now" | "today" => Some(currentDate(zoneId))
      case "tomorrow" => Some(Math.addExact(currentDate(zoneId), 1))
      case "yesterday" => Some(Math.subtractExact(currentDate(zoneId), 1))
      case _ => None
    }
  }

  private def convertSpecialDate(bytes: Array[Byte], zoneId: ZoneId): Option[Int] = {
    if (bytes.length > 0 && Character.isAlphabetic(bytes(0))) {
      convertSpecialDate(new String(bytes, StandardCharsets.UTF_8), zoneId)
    } else {
      None
    }
  }

  /**
   * Subtracts two dates.
<<<<<<< HEAD
   * @param endDay - the end date, exclusive
   * @param startDay - the start date, inclusive
   * @return an interval between two dates. The interval can be negative
=======
   * @param endDate The end date, exclusive
   * @param startDate The start date, inclusive
   * @return An interval between two dates. The interval can be negative
>>>>>>> 3493162c
   *         if the end date is before the start date.
   */
  def subtractDates(endDay: Int, startDay: Int): CalendarInterval = {
    val period = Period.between(
      LocalDate.ofEpochDay(startDay),
      LocalDate.ofEpochDay(endDay))
    val months = period.getMonths + 12 * period.getYears
    val days = period.getDays
    new CalendarInterval(months, days, 0)
  }

  /**
   * In Spark 3.0, we switch to the Proleptic Gregorian calendar and use DateTimeFormatter for
   * parsing/formatting datetime values. The pattern string is incompatible with the one defined
   * by SimpleDateFormat in Spark 2.4 and earlier. This function converts all incompatible pattern
   * for the new parser in Spark 3.0. See more details in SPARK-31030.
   * @param pattern The input pattern.
   * @return The pattern for new parser
   */
  def convertIncompatiblePattern(pattern: String): String = {
    val eraDesignatorContained = pattern.split("'").zipWithIndex.exists {
      case (patternPart, index) =>
        // Text can be quoted using single quotes, we only check the non-quote parts.
        index % 2 == 0 && patternPart.contains("G")
    }
    pattern.split("'").zipWithIndex.map {
      case (patternPart, index) =>
        if (index % 2 == 0) {
          // The meaning of 'u' was day number of week in SimpleDateFormat, it was changed to year
          // in DateTimeFormatter. Substitute 'u' to 'e' and use DateTimeFormatter to parse the
          // string. If parsable, return the result; otherwise, fall back to 'u', and then use the
          // legacy SimpleDateFormat parser to parse. When it is successfully parsed, throw an
          // exception and ask users to change the pattern strings or turn on the legacy mode;
          // otherwise, return NULL as what Spark 2.4 does.
          val res = patternPart.replace("u", "e")
          // In DateTimeFormatter, 'u' supports negative years. We substitute 'y' to 'u' here for
          // keeping the support in Spark 3.0. If parse failed in Spark 3.0, fall back to 'y'.
          // We only do this substitution when there is no era designator found in the pattern.
          if (!eraDesignatorContained) {
            res.replace("y", "u")
          } else {
            res
          }
        } else {
          patternPart
        }
    }.mkString("'")
  }
}<|MERGE_RESOLUTION|>--- conflicted
+++ resolved
@@ -884,15 +884,9 @@
 
   /**
    * Subtracts two dates.
-<<<<<<< HEAD
-   * @param endDay - the end date, exclusive
-   * @param startDay - the start date, inclusive
-   * @return an interval between two dates. The interval can be negative
-=======
-   * @param endDate The end date, exclusive
-   * @param startDate The start date, inclusive
+   * @param endDay The end date, exclusive
+   * @param startDay The start date, inclusive
    * @return An interval between two dates. The interval can be negative
->>>>>>> 3493162c
    *         if the end date is before the start date.
    */
   def subtractDates(endDay: Int, startDay: Int): CalendarInterval = {
