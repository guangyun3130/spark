/*
 * Licensed to the Apache Software Foundation (ASF) under one or more
 * contributor license agreements.  See the NOTICE file distributed with
 * this work for additional information regarding copyright ownership.
 * The ASF licenses this file to You under the Apache License, Version 2.0
 * (the "License"); you may not use this file except in compliance with
 * the License.  You may obtain a copy of the License at
 *
 *    http://www.apache.org/licenses/LICENSE-2.0
 *
 * Unless required by applicable law or agreed to in writing, software
 * distributed under the License is distributed on an "AS IS" BASIS,
 * WITHOUT WARRANTIES OR CONDITIONS OF ANY KIND, either express or implied.
 * See the License for the specific language governing permissions and
 * limitations under the License.
 */

package org.apache.spark.sql.catalyst.util

import java.nio.charset.StandardCharsets
import java.sql.{Date, Timestamp}
import java.time._
import java.time.temporal.{ChronoField, ChronoUnit, IsoFields}
import java.util.{Locale, TimeZone}
import java.util.concurrent.TimeUnit._

import scala.util.control.NonFatal

import sun.util.calendar.ZoneInfo

import org.apache.spark.sql.catalyst.util.DateTimeConstants._
import org.apache.spark.sql.catalyst.util.RebaseDateTime._
import org.apache.spark.sql.types.Decimal
import org.apache.spark.unsafe.types.{CalendarInterval, UTF8String}

/**
 * Helper functions for converting between internal and external date and time representations.
 * Dates are exposed externally as java.sql.Date and are represented internally as the number of
 * dates since the Unix epoch (1970-01-01). Timestamps are exposed externally as java.sql.Timestamp
 * and are stored internally as longs, which are capable of storing timestamps with microsecond
 * precision.
 */
object DateTimeUtils {

  // see http://stackoverflow.com/questions/466321/convert-unix-timestamp-to-julian
  // it's 2440587.5, rounding up to compatible with Hive
  final val JULIAN_DAY_OF_EPOCH = 2440588

  final val julianCommonEraStart = Timestamp.valueOf("0001-01-01 00:00:00")

  final val TimeZoneUTC = TimeZone.getTimeZone("UTC")

  val TIMEZONE_OPTION = "timeZone"

  def getZoneId(timeZoneId: String): ZoneId = ZoneId.of(timeZoneId, ZoneId.SHORT_IDS)
  def getTimeZone(timeZoneId: String): TimeZone = {
    TimeZone.getTimeZone(getZoneId(timeZoneId))
  }

  def microsToDays(micros: Long): Int = {
    microsToDays(micros, ZoneId.systemDefault())
  }

  def microsToDays(micros: Long, zoneId: ZoneId): Int = {
    val instant = microsToInstant(micros)
    localDateToDays(LocalDateTime.ofInstant(instant, zoneId).toLocalDate)
  }

  def daysToMicros(days: Int): Long = {
    daysToMicros(days, ZoneId.systemDefault())
  }

  def daysToMicros(days: Int, zoneId: ZoneId): Long = {
    val instant = daysToLocalDate(days).atStartOfDay(zoneId).toInstant
    instantToMicros(instant)
  }

  // Converts the `micros` timestamp to string according to Hive TimestampWritable convention.
  def timestampToString(tf: TimestampFormatter, micros: Long): String = {
    tf.format(micros)
  }

  /**
   * Converts an instance of `java.sql.Date` to a number of days since the epoch
   * 1970-01-01 via extracting date fields `year`, `month`, `days` from the input,
   * creating a local date in Proleptic Gregorian calendar from the fields, and
   * getting the number of days from the resulted local date.
   *
   * This approach was taken to have the same local date as the triple of `year`,
   * `month`, `day` in the original hybrid calendar used by `java.sql.Date` and
   * Proleptic Gregorian calendar used by Spark since version 3.0.0, see SPARK-26651.
   *
   * @param date It represents a specific instant in time based on
   *             the hybrid calendar which combines Julian and
   *             Gregorian calendars.
   * @return The number of days since epoch from java.sql.Date.
   */
  def fromJavaDate(date: Date): Int = {
    val millisUtc = date.getTime
    val millisLocal = millisUtc + TimeZone.getDefault.getOffset(millisUtc)
    val julianDays = Math.toIntExact(Math.floorDiv(millisLocal, MILLIS_PER_DAY))
    rebaseJulianToGregorianDays(julianDays)
  }

  /**
   * The opposite to `fromJavaDate` method which converts a number of days to an
   * instance of `java.sql.Date`. It builds a local date in Proleptic Gregorian
   * calendar, extracts date fields `year`, `month`, `day`, and creates a local
   * date in the hybrid calendar (Julian + Gregorian calendars) from the fields.
   *
   * The purpose of the conversion is to have the same local date as the triple
   * of `year`, `month`, `day` in the original Proleptic Gregorian calendar and
   * in the target calender.
   *
   * @param days The number of days since 1970-01-01.
   * @return A `java.sql.Date` from number of days since epoch.
   */
  def toJavaDate(days: Int): Date = {
    val rebasedDays = rebaseGregorianToJulianDays(days)
    val localMillis = Math.multiplyExact(rebasedDays, MILLIS_PER_DAY)
    val timeZoneOffset = TimeZone.getDefault match {
      case zoneInfo: ZoneInfo => zoneInfo.getOffsetsByWall(localMillis, null)
      case timeZone: TimeZone => timeZone.getOffset(localMillis - timeZone.getRawOffset)
    }
    new Date(localMillis - timeZoneOffset)
  }

  /**
   * Converts microseconds since the epoch to an instance of `java.sql.Timestamp`
   * via creating a local timestamp at the system time zone in Proleptic Gregorian
   * calendar, extracting date and time fields like `year` and `hours`, and forming
   * new timestamp in the hybrid calendar from the extracted fields.
   *
   * The conversion is based on the JVM system time zone because the `java.sql.Timestamp`
   * uses the time zone internally.
   *
   * The method performs the conversion via local timestamp fields to have the same date-time
   * representation as `year`, `month`, `day`, ..., `seconds` in the original calendar
   * and in the target calendar.
   *
   * @param micros The number of microseconds since 1970-01-01T00:00:00.000000Z.
   * @return A `java.sql.Timestamp` from number of micros since epoch.
   */
  def toJavaTimestamp(micros: Long): Timestamp = {
    val rebasedMicros = rebaseGregorianToJulianMicros(micros)
    val seconds = Math.floorDiv(rebasedMicros, MICROS_PER_SECOND)
    val ts = new Timestamp(seconds * MILLIS_PER_SECOND)
    val nanos = (rebasedMicros - seconds * MICROS_PER_SECOND) * NANOS_PER_MICROS
    ts.setNanos(nanos.toInt)
    ts
  }

  /**
   * Converts an instance of `java.sql.Timestamp` to the number of microseconds since
   * 1970-01-01T00:00:00.000000Z. It extracts date-time fields from the input, builds
   * a local timestamp in Proleptic Gregorian calendar from the fields, and binds
   * the timestamp to the system time zone. The resulted instant is converted to
   * microseconds since the epoch.
   *
   * The conversion is performed via the system time zone because it is used internally
   * in `java.sql.Timestamp` while extracting date-time fields.
   *
   * The goal of the function is to have the same local date-time in the original calendar
   * - the hybrid calendar (Julian + Gregorian) and in the target calendar which is
   * Proleptic Gregorian calendar, see SPARK-26651.
   *
   * @param t It represents a specific instant in time based on
   *          the hybrid calendar which combines Julian and
   *          Gregorian calendars.
   * @return The number of micros since epoch from `java.sql.Timestamp`.
   */
  def fromJavaTimestamp(t: Timestamp): Long = {
    val micros = millisToMicros(t.getTime) + (t.getNanos / NANOS_PER_MICROS) % MICROS_PER_MILLIS
    rebaseJulianToGregorianMicros(micros)
  }

  /**
   * Returns the number of microseconds since epoch from Julian day
   * and nanoseconds in a day
   */
  def fromJulianDay(days: Int, nanoseconds: Long): Long = {
    // use Long to avoid rounding errors
    val seconds = (days - JULIAN_DAY_OF_EPOCH).toLong * SECONDS_PER_DAY
    val micros = SECONDS.toMicros(seconds) + NANOSECONDS.toMicros(nanoseconds)
    val rebased = rebaseJulianToGregorianMicros(micros)
    rebased
  }

  /**
   * Returns Julian day and nanoseconds in a day from the number of microseconds
   *
   * Note: support timestamp since 4717 BC (without negative nanoseconds, compatible with Hive).
   */
  def toJulianDay(micros: Long): (Int, Long) = {
    val julianUs = rebaseGregorianToJulianMicros(micros) + JULIAN_DAY_OF_EPOCH * MICROS_PER_DAY
    val days = julianUs / MICROS_PER_DAY
    val us = julianUs % MICROS_PER_DAY
    (days.toInt, MICROSECONDS.toNanos(us))
  }

  /**
   * Converts the timestamp to milliseconds since epoch. In spark timestamp values have microseconds
   * precision, so this conversion is lossy.
   */
  def microsToMillis(micros: Long): Long = {
    // When the timestamp is negative i.e before 1970, we need to adjust the millseconds portion.
    // Example - 1965-01-01 10:11:12.123456 is represented as (-157700927876544) in micro precision.
    // In millis precision the above needs to be represented as (-157700927877).
    Math.floorDiv(micros, MICROS_PER_MILLIS)
  }

  /**
   * Converts milliseconds since the epoch to microseconds.
   */
  def millisToMicros(millis: Long): Long = {
    Math.multiplyExact(millis, MICROS_PER_MILLIS)
  }

  def microsToEpochDays(micros: Long, zoneId: ZoneId): Int = {
    localDateToDays(microsToInstant(micros).atZone(zoneId).toLocalDate)
  }

  def epochDaysToMicros(days: Int, zoneId: ZoneId): Long = {
    val localDate = LocalDate.ofEpochDay(days)
    val zeroLocalTime = LocalTime.MIDNIGHT
    val localDateTime = LocalDateTime.of(localDate, zeroLocalTime)
    instantToMicros(localDateTime.atZone(zoneId).toInstant)
  }

  // A method called by JSON/CSV parser to clean up the legacy timestamp string by removing the
  // "GMT" string.
  def cleanLegacyTimestampStr(s: String): String = {
    val indexOfGMT = s.indexOf("GMT")
    if (indexOfGMT != -1) {
      // ISO8601 with a weird time zone specifier (2000-01-01T00:00GMT+01:00)
      val s0 = s.substring(0, indexOfGMT)
      val s1 = s.substring(indexOfGMT + 3)
      // Mapped to 2000-01-01T00:00+01:00
      s0 + s1
    } else {
      s
    }
  }

  /**
   * Trim and parse a given UTF8 date string to the corresponding a corresponding [[Long]] value.
   * The return type is [[Option]] in order to distinguish between 0L and null. The following
   * formats are allowed:
   *
   * `yyyy`
   * `yyyy-[m]m`
   * `yyyy-[m]m-[d]d`
   * `yyyy-[m]m-[d]d `
   * `yyyy-[m]m-[d]d [h]h:[m]m:[s]s.[ms][ms][ms][us][us][us][zone_id]`
   * `yyyy-[m]m-[d]dT[h]h:[m]m:[s]s.[ms][ms][ms][us][us][us][zone_id]`
   * `[h]h:[m]m:[s]s.[ms][ms][ms][us][us][us][zone_id]`
   * `T[h]h:[m]m:[s]s.[ms][ms][ms][us][us][us][zone_id]`
   *
   * where `zone_id` should have one of the forms:
   *   - Z - Zulu time zone UTC+0
   *   - +|-[h]h:[m]m
   *   - A short id, see https://docs.oracle.com/javase/8/docs/api/java/time/ZoneId.html#SHORT_IDS
   *   - An id with one of the prefixes UTC+, UTC-, GMT+, GMT-, UT+ or UT-,
   *     and a suffix in the formats:
   *     - +|-h[h]
   *     - +|-hh[:]mm
   *     - +|-hh:mm:ss
   *     - +|-hhmmss
   *  - Region-based zone IDs in the form `area/city`, such as `Europe/Paris`
   */
  def stringToTimestamp(s: UTF8String, timeZoneId: ZoneId): Option[Long] = {
    if (s == null) {
      return None
    }
    var tz: Option[String] = None
    val segments: Array[Int] = Array[Int](1, 1, 1, 0, 0, 0, 0, 0, 0)
    var i = 0
    var currentSegmentValue = 0
    val bytes = s.trimAll().getBytes
    val specialTimestamp = convertSpecialTimestamp(bytes, timeZoneId)
    if (specialTimestamp.isDefined) return specialTimestamp
    var j = 0
    var digitsMilli = 0
    var justTime = false
    while (j < bytes.length) {
      val b = bytes(j)
      val parsedValue = b - '0'.toByte
      if (parsedValue < 0 || parsedValue > 9) {
        if (j == 0 && b == 'T') {
          justTime = true
          i += 3
        } else if (i < 2) {
          if (b == '-') {
            if (i == 0 && j != 4) {
              // year should have exact four digits
              return None
            }
            segments(i) = currentSegmentValue
            currentSegmentValue = 0
            i += 1
          } else if (i == 0 && b == ':') {
            justTime = true
            segments(3) = currentSegmentValue
            currentSegmentValue = 0
            i = 4
          } else {
            return None
          }
        } else if (i == 2) {
          if (b == ' ' || b == 'T') {
            segments(i) = currentSegmentValue
            currentSegmentValue = 0
            i += 1
          } else {
            return None
          }
        } else if (i == 3 || i == 4) {
          if (b == ':') {
            segments(i) = currentSegmentValue
            currentSegmentValue = 0
            i += 1
          } else {
            return None
          }
        } else if (i == 5 || i == 6) {
          if (b == '-' || b == '+') {
            segments(i) = currentSegmentValue
            currentSegmentValue = 0
            i += 1
            tz = Some(new String(bytes, j, 1))
          } else if (b == '.' && i == 5) {
            segments(i) = currentSegmentValue
            currentSegmentValue = 0
            i += 1
          } else {
            segments(i) = currentSegmentValue
            currentSegmentValue = 0
            i += 1
            tz = Some(new String(bytes, j, bytes.length - j))
            j = bytes.length - 1
          }
          if (i == 6  && b != '.') {
            i += 1
          }
        } else {
          if (i < segments.length && (b == ':' || b == ' ')) {
            segments(i) = currentSegmentValue
            currentSegmentValue = 0
            i += 1
          } else {
            return None
          }
        }
      } else {
        if (i == 6) {
          digitsMilli += 1
        }
        currentSegmentValue = currentSegmentValue * 10 + parsedValue
      }
      j += 1
    }

    segments(i) = currentSegmentValue
    if (!justTime && i == 0 && j != 4) {
      // year should have exact four digits
      return None
    }

    while (digitsMilli < 6) {
      segments(6) *= 10
      digitsMilli += 1
    }

    // We are truncating the nanosecond part, which results in loss of precision
    while (digitsMilli > 6) {
      segments(6) /= 10
      digitsMilli -= 1
    }
    try {
      val zoneId = tz match {
        case None => timeZoneId
        case Some("+") => ZoneOffset.ofHoursMinutes(segments(7), segments(8))
        case Some("-") => ZoneOffset.ofHoursMinutes(-segments(7), -segments(8))
        case Some(zoneName: String) => getZoneId(zoneName.trim)
      }
      val nanoseconds = MICROSECONDS.toNanos(segments(6))
      val localTime = LocalTime.of(segments(3), segments(4), segments(5), nanoseconds.toInt)
      val localDate = if (justTime) {
        LocalDate.now(zoneId)
      } else {
        LocalDate.of(segments(0), segments(1), segments(2))
      }
      val localDateTime = LocalDateTime.of(localDate, localTime)
      val zonedDateTime = ZonedDateTime.of(localDateTime, zoneId)
      val instant = Instant.from(zonedDateTime)
      Some(instantToMicros(instant))
    } catch {
      case NonFatal(_) => None
    }
  }

  def instantToMicros(instant: Instant): Long = {
    val us = Math.multiplyExact(instant.getEpochSecond, MICROS_PER_SECOND)
    val result = Math.addExact(us, NANOSECONDS.toMicros(instant.getNano))
    result
  }

  def microsToInstant(micros: Long): Instant = {
    val secs = Math.floorDiv(micros, MICROS_PER_SECOND)
    // Unfolded Math.floorMod(us, MICROS_PER_SECOND) to reuse the result of
    // the above calculation of `secs` via `floorDiv`.
    val mos = micros - secs * MICROS_PER_SECOND
    Instant.ofEpochSecond(secs, mos * NANOS_PER_MICROS)
  }

  def instantToDays(instant: Instant): Int = {
    val seconds = instant.getEpochSecond
    val days = Math.floorDiv(seconds, SECONDS_PER_DAY)
    days.toInt
  }

  def localDateToDays(localDate: LocalDate): Int = {
    Math.toIntExact(localDate.toEpochDay)
  }

  def daysToLocalDate(days: Int): LocalDate = LocalDate.ofEpochDay(days)

  /**
   * Trim and parse a given UTF8 date string to a corresponding [[Int]] value.
   * The return type is [[Option]] in order to distinguish between 0 and null. The following
   * formats are allowed:
   *
   * `yyyy`
   * `yyyy-[m]m`
   * `yyyy-[m]m-[d]d`
   * `yyyy-[m]m-[d]d `
   * `yyyy-[m]m-[d]d *`
   * `yyyy-[m]m-[d]dT*`
   */
  def stringToDate(s: UTF8String, zoneId: ZoneId): Option[Int] = {
    if (s == null) {
      return None
    }
    val segments: Array[Int] = Array[Int](1, 1, 1)
    var i = 0
    var currentSegmentValue = 0
    val bytes = s.trimAll().getBytes
    val specialDate = convertSpecialDate(bytes, zoneId)
    if (specialDate.isDefined) return specialDate
    var j = 0
    while (j < bytes.length && (i < 3 && !(bytes(j) == ' ' || bytes(j) == 'T'))) {
      val b = bytes(j)
      if (i < 2 && b == '-') {
        if (i == 0 && j != 4) {
          // year should have exact four digits
          return None
        }
        segments(i) = currentSegmentValue
        currentSegmentValue = 0
        i += 1
      } else {
        val parsedValue = b - '0'.toByte
        if (parsedValue < 0 || parsedValue > 9) {
          return None
        } else {
          currentSegmentValue = currentSegmentValue * 10 + parsedValue
        }
      }
      j += 1
    }
    if (i == 0 && j != 4) {
      // year should have exact four digits
      return None
    }
    if (i < 2 && j < bytes.length) {
      // For the `yyyy` and `yyyy-[m]m` formats, entire input must be consumed.
      return None
    }
    segments(i) = currentSegmentValue
    try {
      val localDate = LocalDate.of(segments(0), segments(1), segments(2))
      Some(localDateToDays(localDate))
    } catch {
      case NonFatal(_) => None
    }
  }

  private def getLocalDateTime(micros: Long, zoneId: ZoneId): LocalDateTime = {
    microsToInstant(micros).atZone(zoneId).toLocalDateTime
  }

  /**
   * Returns the hour value of a given timestamp value. The timestamp is expressed in microseconds.
   */
  def getHours(micros: Long, zoneId: ZoneId): Int = {
    getLocalDateTime(micros, zoneId).getHour
  }

  /**
   * Returns the minute value of a given timestamp value. The timestamp is expressed in
   * microseconds since the epoch.
   */
  def getMinutes(micros: Long, zoneId: ZoneId): Int = {
    getLocalDateTime(micros, zoneId).getMinute
  }

  /**
   * Returns the second value of a given timestamp value. The timestamp is expressed in
   * microseconds since the epoch.
   */
  def getSeconds(micros: Long, zoneId: ZoneId): Int = {
    getLocalDateTime(micros, zoneId).getSecond
  }

  /**
   * Returns the seconds part and its fractional part with microseconds.
   */
  def getSecondsWithFraction(micros: Long, zoneId: ZoneId): Decimal = {
    Decimal(getMicroseconds(micros, zoneId), 8, 6)
  }

  /**
   * Returns local seconds, including fractional parts, multiplied by 1000000.
   *
   * @param micros The number of microseconds since the epoch.
   * @param zoneId The time zone id which milliseconds should be obtained in.
   */
  def getMicroseconds(micros: Long, zoneId: ZoneId): Int = {
    val lt = getLocalDateTime(micros, zoneId)
    (lt.getLong(ChronoField.MICRO_OF_SECOND) + lt.getSecond * MICROS_PER_SECOND).toInt
  }

  /**
   * Returns the 'day in year' value for the given number of days since 1970-01-01.
   */
  def getDayInYear(days: Int): Int = {
    LocalDate.ofEpochDay(days).getDayOfYear
  }

  /**
   * Returns the year value for the given number of days since 1970-01-01.
   */
  def getYear(days: Int): Int = {
    LocalDate.ofEpochDay(days).getYear
  }

  /**
   * Returns the year which conforms to ISO 8601. Each ISO 8601 week-numbering
   * year begins with the Monday of the week containing the 4th of January.
   */
  def getWeekBasedYear(days: Int): Int = {
    daysToLocalDate(days).get(IsoFields.WEEK_BASED_YEAR)
  }

  /** Returns the quarter for the given number of days since 1970-01-01. */
  def getQuarter(days: Int): Int = {
    LocalDate.ofEpochDay(days).get(IsoFields.QUARTER_OF_YEAR)
  }

  /**
   * Split date (expressed in days since 1.1.1970) into four fields:
   * year, month (Jan is Month 1), dayInMonth, daysToMonthEnd (0 if it's last day of month).
   */
  def splitDate(days: Int): (Int, Int, Int, Int) = {
    val ld = LocalDate.ofEpochDay(days)
    (ld.getYear, ld.getMonthValue, ld.getDayOfMonth, ld.lengthOfMonth() - ld.getDayOfMonth)
  }

  /**
   * Returns the month value for the given number of days since 1970-01-01.
   * January is month 1.
   */
  def getMonth(days: Int): Int = {
    LocalDate.ofEpochDay(days).getMonthValue
  }

  /**
   * Returns the 'day of month' value for the given number of days since 1970-01-01.
   */
  def getDayOfMonth(days: Int): Int = {
    LocalDate.ofEpochDay(days).getDayOfMonth
  }

  /**
   * Add date and year-month interval.
   * Returns a date value, expressed in days since 1.1.1970.
   */
  def dateAddMonths(days: Int, months: Int): Int = {
    LocalDate.ofEpochDay(days).plusMonths(months).toEpochDay.toInt
  }

  /**
   * Add timestamp and full interval.
   * Returns a timestamp value, expressed in microseconds since 1.1.1970 00:00:00.
   */
  def timestampAddInterval(
      start: Long,
      months: Int,
      days: Int,
      microseconds: Long,
      zoneId: ZoneId): Long = {
    val resultTimestamp = microsToInstant(start)
      .atZone(zoneId)
      .plusMonths(months)
      .plusDays(days)
      .plus(microseconds, ChronoUnit.MICROS)
    instantToMicros(resultTimestamp.toInstant)
  }

  /**
<<<<<<< HEAD
   * Returns number of months between micros1 and micros2. micros1 and micros2 are expressed in
   * microseconds since 1.1.1970. If micros1 is later than micros2, the result is positive.
=======
   * Add the date and the interval's months and days.
   * Returns a date value, expressed in days since 1.1.1970.
   *
   * @throws DateTimeException if the result exceeds the supported date range
   * @throws IllegalArgumentException if the interval has `microseconds` part
   */
  def dateAddInterval(
     start: SQLDate,
     interval: CalendarInterval): SQLDate = {
    require(interval.microseconds == 0,
      "Cannot add hours, minutes or seconds, milliseconds, microseconds to a date")
    val ld = LocalDate.ofEpochDay(start).plusMonths(interval.months).plusDays(interval.days)
    localDateToDays(ld)
  }

  /**
   * Returns number of months between time1 and time2. time1 and time2 are expressed in
   * microseconds since 1.1.1970. If time1 is later than time2, the result is positive.
>>>>>>> ebc8fa50
   *
   * If micros1 and micros2 are on the same day of month, or both are the last day of month,
   * returns, time of day will be ignored.
   *
   * Otherwise, the difference is calculated based on 31 days per month.
   * The result is rounded to 8 decimal places if `roundOff` is set to true.
   */
  def monthsBetween(
      micros1: Long,
      micros2: Long,
      roundOff: Boolean,
      zoneId: ZoneId): Double = {
    val date1 = microsToDays(micros1, zoneId)
    val date2 = microsToDays(micros2, zoneId)
    val (year1, monthInYear1, dayInMonth1, daysToMonthEnd1) = splitDate(date1)
    val (year2, monthInYear2, dayInMonth2, daysToMonthEnd2) = splitDate(date2)

    val months1 = year1 * 12 + monthInYear1
    val months2 = year2 * 12 + monthInYear2

    val monthDiff = (months1 - months2).toDouble

    if (dayInMonth1 == dayInMonth2 || ((daysToMonthEnd1 == 0) && (daysToMonthEnd2 == 0))) {
      return monthDiff
    }
    // using milliseconds can cause precision loss with more than 8 digits
    // we follow Hive's implementation which uses seconds
    val secondsInDay1 = MICROSECONDS.toSeconds(micros1 - daysToMicros(date1, zoneId))
    val secondsInDay2 = MICROSECONDS.toSeconds(micros2 - daysToMicros(date2, zoneId))
    val secondsDiff = (dayInMonth1 - dayInMonth2) * SECONDS_PER_DAY + secondsInDay1 - secondsInDay2
    val secondsInMonth = DAYS.toSeconds(31)
    val diff = monthDiff + secondsDiff / secondsInMonth.toDouble
    if (roundOff) {
      // rounding to 8 digits
      math.round(diff * 1e8) / 1e8
    } else {
      diff
    }
  }

  // Thursday = 0 since 1970/Jan/01 => Thursday
  private val SUNDAY = 3
  private val MONDAY = 4
  private val TUESDAY = 5
  private val WEDNESDAY = 6
  private val THURSDAY = 0
  private val FRIDAY = 1
  private val SATURDAY = 2

  /*
   * Returns day of week from String. Starting from Thursday, marked as 0.
   * (Because 1970-01-01 is Thursday).
   */
  def getDayOfWeekFromString(string: UTF8String): Int = {
    val dowString = string.toString.toUpperCase(Locale.ROOT)
    dowString match {
      case "SU" | "SUN" | "SUNDAY" => SUNDAY
      case "MO" | "MON" | "MONDAY" => MONDAY
      case "TU" | "TUE" | "TUESDAY" => TUESDAY
      case "WE" | "WED" | "WEDNESDAY" => WEDNESDAY
      case "TH" | "THU" | "THURSDAY" => THURSDAY
      case "FR" | "FRI" | "FRIDAY" => FRIDAY
      case "SA" | "SAT" | "SATURDAY" => SATURDAY
      case _ => -1
    }
  }

  /**
   * Returns the first date which is later than startDate and is of the given dayOfWeek.
   * dayOfWeek is an integer ranges in [0, 6], and 0 is Thu, 1 is Fri, etc,.
   */
  def getNextDateForDayOfWeek(startDay: Int, dayOfWeek: Int): Int = {
    startDay + 1 + ((dayOfWeek - 1 - startDay) % 7 + 7) % 7
  }

  /** Returns last day of the month for the given number of days since 1970-01-01. */
  def getLastDayOfMonth(days: Int): Int = {
    val localDate = LocalDate.ofEpochDay(days)
    (days - localDate.getDayOfMonth) + localDate.lengthOfMonth()
  }

  // The constants are visible for testing purpose only.
  private[sql] val TRUNC_INVALID = -1
  // The levels from TRUNC_TO_MICROSECOND to TRUNC_TO_DAY are used in truncations
  // of TIMESTAMP values only.
  private[sql] val TRUNC_TO_MICROSECOND = 0
  private[sql] val MIN_LEVEL_OF_TIMESTAMP_TRUNC = TRUNC_TO_MICROSECOND
  private[sql] val TRUNC_TO_MILLISECOND = 1
  private[sql] val TRUNC_TO_SECOND = 2
  private[sql] val TRUNC_TO_MINUTE = 3
  private[sql] val TRUNC_TO_HOUR = 4
  private[sql] val TRUNC_TO_DAY = 5
  // The levels from TRUNC_TO_WEEK to TRUNC_TO_YEAR are used in truncations
  // of DATE and TIMESTAMP values.
  private[sql] val TRUNC_TO_WEEK = 6
  private[sql] val MIN_LEVEL_OF_DATE_TRUNC = TRUNC_TO_WEEK
  private[sql] val TRUNC_TO_MONTH = 7
  private[sql] val TRUNC_TO_QUARTER = 8
  private[sql] val TRUNC_TO_YEAR = 9

  /**
   * Returns the trunc date from original date and trunc level.
   * Trunc level should be generated using `parseTruncLevel()`, should be between 6 and 9.
   */
  def truncDate(days: Int, level: Int): Int = {
    level match {
      case TRUNC_TO_WEEK => getNextDateForDayOfWeek(days - 7, MONDAY)
      case TRUNC_TO_MONTH => days - DateTimeUtils.getDayOfMonth(days) + 1
      case TRUNC_TO_QUARTER =>
        localDateToDays(daysToLocalDate(days).`with`(IsoFields.DAY_OF_QUARTER, 1L))
      case TRUNC_TO_YEAR => days - DateTimeUtils.getDayInYear(days) + 1
      case _ =>
        // caller make sure that this should never be reached
        sys.error(s"Invalid trunc level: $level")
    }
  }

  private def truncToUnit(micros: Long, zoneId: ZoneId, unit: ChronoUnit): Long = {
    val truncated = microsToInstant(micros).atZone(zoneId).truncatedTo(unit)
    instantToMicros(truncated.toInstant)
  }

  /**
   * Returns the trunc date time from original date time and trunc level.
   * Trunc level should be generated using `parseTruncLevel()`, should be between 0 and 9.
   */
  def truncTimestamp(micros: Long, level: Int, zoneId: ZoneId): Long = {
    level match {
      case TRUNC_TO_MICROSECOND => micros
      case TRUNC_TO_MILLISECOND =>
        micros - Math.floorMod(micros, MICROS_PER_MILLIS)
      case TRUNC_TO_SECOND =>
        micros - Math.floorMod(micros, MICROS_PER_SECOND)
      case TRUNC_TO_MINUTE =>
        micros - Math.floorMod(micros, MICROS_PER_MINUTE)
      case TRUNC_TO_HOUR => truncToUnit(micros, zoneId, ChronoUnit.HOURS)
      case TRUNC_TO_DAY => truncToUnit(micros, zoneId, ChronoUnit.DAYS)
      case _ => // Try to truncate date levels
        val dDays = microsToDays(micros, zoneId)
        daysToMicros(truncDate(dDays, level), zoneId)
    }
  }

  /**
   * Returns the truncate level, could be from TRUNC_TO_MICROSECOND to TRUNC_TO_YEAR,
   * or TRUNC_INVALID, TRUNC_INVALID means unsupported truncate level.
   */
  def parseTruncLevel(format: UTF8String): Int = {
    if (format == null) {
      TRUNC_INVALID
    } else {
      format.toString.toUpperCase(Locale.ROOT) match {
        case "MICROSECOND" => TRUNC_TO_MICROSECOND
        case "MILLISECOND" => TRUNC_TO_MILLISECOND
        case "SECOND" => TRUNC_TO_SECOND
        case "MINUTE" => TRUNC_TO_MINUTE
        case "HOUR" => TRUNC_TO_HOUR
        case "DAY" | "DD" => TRUNC_TO_DAY
        case "WEEK" => TRUNC_TO_WEEK
        case "MON" | "MONTH" | "MM" => TRUNC_TO_MONTH
        case "QUARTER" => TRUNC_TO_QUARTER
        case "YEAR" | "YYYY" | "YY" => TRUNC_TO_YEAR
        case _ => TRUNC_INVALID
      }
    }
  }

  /**
   * Convert the timestamp `micros` from one timezone to another.
   *
   * TODO: Because of DST, the conversion between UTC and human time is not exactly one-to-one
   * mapping, the conversion here may return wrong result, we should make the timestamp
   * timezone-aware.
   */
  def convertTz(micros: Long, fromZone: ZoneId, toZone: ZoneId): Long = {
    val rebasedDateTime = microsToInstant(micros).atZone(toZone).toLocalDateTime.atZone(fromZone)
    instantToMicros(rebasedDateTime.toInstant)
  }

  /**
   * Returns a timestamp of given timezone from utc timestamp, with the same string
   * representation in their timezone.
   */
  def fromUTCTime(micros: Long, timeZone: String): Long = {
    convertTz(micros, ZoneOffset.UTC, getZoneId(timeZone))
  }

  /**
   * Returns a utc timestamp from a given timestamp from a given timezone, with the same
   * string representation in their timezone.
   */
  def toUTCTime(micros: Long, timeZone: String): Long = {
    convertTz(micros, getZoneId(timeZone), ZoneOffset.UTC)
  }

  def currentTimestamp(): Long = instantToMicros(Instant.now())

  def currentDate(zoneId: ZoneId): Int = localDateToDays(LocalDate.now(zoneId))

  private def today(zoneId: ZoneId): ZonedDateTime = {
    Instant.now().atZone(zoneId).`with`(LocalTime.MIDNIGHT)
  }

  private val specialValueRe = """(\p{Alpha}+)\p{Blank}*(.*)""".r

  /**
   * Extracts special values from an input string ignoring case.
   * @param input A trimmed string
   * @param zoneId Zone identifier used to get the current date.
   * @return Some special value in lower case or None.
   */
  private def extractSpecialValue(input: String, zoneId: ZoneId): Option[String] = {
    def isValid(value: String, timeZoneId: String): Boolean = {
      // Special value can be without any time zone
      if (timeZoneId.isEmpty) return true
      // "now" must not have the time zone field
      if (value.compareToIgnoreCase("now") == 0) return false
      // If the time zone field presents in the input, it must be resolvable
      try {
        getZoneId(timeZoneId)
        true
      } catch {
        case NonFatal(_) => false
      }
    }

    assert(input.trim.length == input.length)
    if (input.length < 3 || !input(0).isLetter) return None
    input match {
      case specialValueRe(v, z) if isValid(v, z) => Some(v.toLowerCase(Locale.US))
      case _ => None
    }
  }

  /**
   * Converts notational shorthands that are converted to ordinary timestamps.
   * @param input A trimmed string
   * @param zoneId Zone identifier used to get the current date.
   * @return Some of microseconds since the epoch if the conversion completed
   *         successfully otherwise None.
   */
  def convertSpecialTimestamp(input: String, zoneId: ZoneId): Option[Long] = {
    extractSpecialValue(input, zoneId).flatMap {
      case "epoch" => Some(0)
      case "now" => Some(currentTimestamp())
      case "today" => Some(instantToMicros(today(zoneId).toInstant))
      case "tomorrow" => Some(instantToMicros(today(zoneId).plusDays(1).toInstant))
      case "yesterday" => Some(instantToMicros(today(zoneId).minusDays(1).toInstant))
      case _ => None
    }
  }

  private def convertSpecialTimestamp(bytes: Array[Byte], zoneId: ZoneId): Option[Long] = {
    if (bytes.length > 0 && Character.isAlphabetic(bytes(0))) {
      convertSpecialTimestamp(new String(bytes, StandardCharsets.UTF_8), zoneId)
    } else {
      None
    }
  }

  /**
   * Converts notational shorthands that are converted to ordinary dates.
   * @param input A trimmed string
   * @param zoneId Zone identifier used to get the current date.
   * @return Some of days since the epoch if the conversion completed successfully otherwise None.
   */
  def convertSpecialDate(input: String, zoneId: ZoneId): Option[Int] = {
    extractSpecialValue(input, zoneId).flatMap {
      case "epoch" => Some(0)
      case "now" | "today" => Some(currentDate(zoneId))
      case "tomorrow" => Some(Math.addExact(currentDate(zoneId), 1))
      case "yesterday" => Some(Math.subtractExact(currentDate(zoneId), 1))
      case _ => None
    }
  }

  private def convertSpecialDate(bytes: Array[Byte], zoneId: ZoneId): Option[Int] = {
    if (bytes.length > 0 && Character.isAlphabetic(bytes(0))) {
      convertSpecialDate(new String(bytes, StandardCharsets.UTF_8), zoneId)
    } else {
      None
    }
  }

  /**
   * Subtracts two dates.
   * @param endDay The end date, exclusive
   * @param startDay The start date, inclusive
   * @return An interval between two dates. The interval can be negative
   *         if the end date is before the start date.
   */
  def subtractDates(endDay: Int, startDay: Int): CalendarInterval = {
    val period = Period.between(
      LocalDate.ofEpochDay(startDay),
      LocalDate.ofEpochDay(endDay))
    val months = period.getMonths + 12 * period.getYears
    val days = period.getDays
    new CalendarInterval(months, days, 0)
  }
}<|MERGE_RESOLUTION|>--- conflicted
+++ resolved
@@ -608,10 +608,6 @@
   }
 
   /**
-<<<<<<< HEAD
-   * Returns number of months between micros1 and micros2. micros1 and micros2 are expressed in
-   * microseconds since 1.1.1970. If micros1 is later than micros2, the result is positive.
-=======
    * Add the date and the interval's months and days.
    * Returns a date value, expressed in days since 1.1.1970.
    *
@@ -628,9 +624,8 @@
   }
 
   /**
-   * Returns number of months between time1 and time2. time1 and time2 are expressed in
-   * microseconds since 1.1.1970. If time1 is later than time2, the result is positive.
->>>>>>> ebc8fa50
+   * Returns number of months between micros1 and micros2. micros1 and micros2 are expressed in
+   * microseconds since 1.1.1970. If micros1 is later than micros2, the result is positive.
    *
    * If micros1 and micros2 are on the same day of month, or both are the last day of month,
    * returns, time of day will be ignored.
