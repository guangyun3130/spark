--- conflicted
+++ resolved
@@ -22,13 +22,7 @@
 import java.time.Year.isLeap
 import java.time.temporal.IsoFields
 import java.util.{Locale, TimeZone}
-<<<<<<< HEAD
-import java.util.concurrent.ConcurrentHashMap
 import java.util.concurrent.TimeUnit._
-import java.util.function.{Function => JFunction}
-=======
-import java.util.concurrent.TimeUnit
->>>>>>> faa61980
 
 import scala.util.control.NonFatal
 
@@ -192,11 +186,7 @@
    * Converts milliseconds since epoch to SQLTimestamp.
    */
   def fromMillis(millis: Long): SQLTimestamp = {
-<<<<<<< HEAD
     MILLISECONDS.toMicros(millis)
-=======
-    millis * MICROS_PER_MILLIS
->>>>>>> faa61980
   }
 
   /**
