--- conflicted
+++ resolved
@@ -50,38 +50,20 @@
     TimeZone.getTimeZone(getZoneId(timeZoneId))
   }
 
-<<<<<<< HEAD
-  def millisToDays(millis: Long): Int = {
-    millisToDays(millis, ZoneId.systemDefault())
-  }
-
-  def millisToDays(millis: Long, zoneId: ZoneId): Int = {
-    val instant = microsToInstant(fromMillis(millis))
-    localDateToDays(LocalDateTime.ofInstant(instant, zoneId).toLocalDate)
-  }
-
-  // reverse of millisToDays
-  def daysToMillis(days: Int): Long = {
-    daysToMillis(days, ZoneId.systemDefault())
-  }
-
-  def daysToMillis(days: Int, zoneId: ZoneId): Long = {
-=======
-  def microsToDays(timestamp: SQLTimestamp): SQLDate = {
-    microsToDays(timestamp, defaultTimeZone().toZoneId)
-  }
-
-  def microsToDays(timestamp: SQLTimestamp, zoneId: ZoneId): SQLDate = {
+  def microsToDays(timestamp: Long): Int = {
+    microsToDays(timestamp, ZoneId.systemDefault())
+  }
+
+  def microsToDays(timestamp: Long, zoneId: ZoneId): Int = {
     val instant = microsToInstant(timestamp)
     localDateToDays(LocalDateTime.ofInstant(instant, zoneId).toLocalDate)
   }
 
-  def daysToMicros(days: SQLDate): SQLTimestamp = {
-    daysToMicros(days, defaultTimeZone().toZoneId)
-  }
-
-  def daysToMicros(days: SQLDate, zoneId: ZoneId): SQLTimestamp = {
->>>>>>> ffc0935e
+  def daysToMicros(days: Int): Long = {
+    daysToMicros(days, ZoneId.systemDefault())
+  }
+
+  def daysToMicros(days: Int, zoneId: ZoneId): Long = {
     val instant = daysToLocalDate(days).atStartOfDay(zoneId).toInstant
     instantToMicros(instant)
   }
@@ -94,25 +76,15 @@
   /**
    * Returns the number of days since epoch from java.sql.Date.
    */
-<<<<<<< HEAD
   def fromJavaDate(date: Date): Int = {
-    millisToDays(date.getTime)
-=======
-  def fromJavaDate(date: Date): SQLDate = {
     microsToDays(millisToMicros(date.getTime))
->>>>>>> ffc0935e
   }
 
   /**
    * Returns a java.sql.Date from number of days since epoch.
    */
-<<<<<<< HEAD
-  def toJavaDate(days: Int): Date = {
-    new Date(daysToMillis(days))
-=======
-  def toJavaDate(daysSinceEpoch: SQLDate): Date = {
+  def toJavaDate(daysSinceEpoch: Int): Date = {
     new Date(microsToMillis(daysToMicros(daysSinceEpoch)))
->>>>>>> ffc0935e
   }
 
   /**
@@ -155,11 +127,7 @@
    * Converts the timestamp to milliseconds since epoch. In spark timestamp values have microseconds
    * precision, so this conversion is lossy.
    */
-<<<<<<< HEAD
-  def toMillis(micros: Long): Long = {
-=======
-  def microsToMillis(us: SQLTimestamp): Long = {
->>>>>>> ffc0935e
+  def microsToMillis(micros: Long): Long = {
     // When the timestamp is negative i.e before 1970, we need to adjust the millseconds portion.
     // Example - 1965-01-01 10:11:12.123456 is represented as (-157700927876544) in micro precision.
     // In millis precision the above needs to be represented as (-157700927877).
@@ -169,11 +137,7 @@
   /**
    * Converts milliseconds since the epoch to microseconds.
    */
-<<<<<<< HEAD
-  def fromMillis(millis: Long): Long = {
-=======
-  def millisToMicros(millis: Long): SQLTimestamp = {
->>>>>>> ffc0935e
+  def millisToMicros(millis: Long): Long = {
     Math.multiplyExact(millis, MICROS_PER_MILLIS)
   }
 
@@ -734,37 +698,18 @@
    */
   def truncTimestamp(micros: Long, level: Int, zoneId: ZoneId): Long = {
     level match {
-<<<<<<< HEAD
       case TRUNC_TO_MICROSECOND => micros
+      case TRUNC_TO_MILLISECOND =>
+        micros - Math.floorMod(micros, MICROS_PER_MILLIS)
+      case TRUNC_TO_SECOND =>
+        micros - Math.floorMod(micros, MICROS_PER_SECOND)
+      case TRUNC_TO_MINUTE =>
+        micros - Math.floorMod(micros, MICROS_PER_MINUTE)
       case TRUNC_TO_HOUR => truncToUnit(micros, zoneId, ChronoUnit.HOURS)
       case TRUNC_TO_DAY => truncToUnit(micros, zoneId, ChronoUnit.DAYS)
-      case _ =>
-        val millis = toMillis(micros)
-        val truncated = level match {
-          case TRUNC_TO_MILLISECOND => millis
-          case TRUNC_TO_SECOND =>
-            millis - Math.floorMod(millis, MILLIS_PER_SECOND)
-          case TRUNC_TO_MINUTE =>
-            millis - Math.floorMod(millis, MILLIS_PER_MINUTE)
-          case _ => // Try to truncate date levels
-            val dDays = millisToDays(millis, zoneId)
-            daysToMillis(truncDate(dDays, level), zoneId)
-        }
-        fromMillis(truncated)
-=======
-      case TRUNC_TO_MICROSECOND => t
-      case TRUNC_TO_MILLISECOND =>
-        t - Math.floorMod(t, MICROS_PER_MILLIS)
-      case TRUNC_TO_SECOND =>
-        t - Math.floorMod(t, MICROS_PER_SECOND)
-      case TRUNC_TO_MINUTE =>
-        t - Math.floorMod(t, MICROS_PER_MINUTE)
-      case TRUNC_TO_HOUR => truncToUnit(t, zoneId, ChronoUnit.HOURS)
-      case TRUNC_TO_DAY => truncToUnit(t, zoneId, ChronoUnit.DAYS)
       case _ => // Try to truncate date levels
-        val dDays = microsToDays(t, zoneId)
+        val dDays = microsToDays(micros, zoneId)
         daysToMicros(truncDate(dDays, level), zoneId)
->>>>>>> ffc0935e
     }
   }
 
