--- conflicted
+++ resolved
@@ -1028,22 +1028,19 @@
     ;
 
 createOrReplaceTableColType
-<<<<<<< HEAD
-    : colName=errorCapturingIdentifier dataType (NOT NULL)? defaultExpression? generationExpression? commentSpec?
-    ;
-
-generationExpression
-    : GENERATED ALWAYS AS LEFT_PAREN expression RIGHT_PAREN
-=======
     : colName=errorCapturingIdentifier dataType colDefinitionOption*
     ;
 
 colDefinitionOption
     : NOT NULL
     | defaultExpression
+    | generationExpression
     | commentSpec
->>>>>>> bdb4d5e4
-    ;
+    ;
+
+generationExpression
+    : GENERATED ALWAYS AS LEFT_PAREN expression RIGHT_PAREN
+    ;    
 
 complexColTypeList
     : complexColType (COMMA complexColType)*
