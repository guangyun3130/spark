/*
 * Licensed under the Apache License, Version 2.0 (the "License");
 * you may not use this file except in compliance with the License.
 * You may obtain a copy of the License at
 *
 *     http://www.apache.org/licenses/LICENSE-2.0
 *
 * Unless required by applicable law or agreed to in writing, software
 * distributed under the License is distributed on an "AS IS" BASIS,
 * WITHOUT WARRANTIES OR CONDITIONS OF ANY KIND, either express or implied.
 * See the License for the specific language governing permissions and
 * limitations under the License.
 *
 * This file is an adaptation of Presto's presto-parser/src/main/antlr4/com/facebook/presto/sql/parser/SqlBase.g4 grammar.
 */

grammar SqlBase;

@members {
  /**
   * When false, INTERSECT is given the greater precedence over the other set
   * operations (UNION, EXCEPT and MINUS) as per the SQL standard.
   */
  public boolean legacy_setops_precedence_enbled = false;

  /**
   * Verify whether current token is a valid decimal token (which contains dot).
   * Returns true if the character that follows the token is not a digit or letter or underscore.
   *
   * For example:
   * For char stream "2.3", "2." is not a valid decimal token, because it is followed by digit '3'.
   * For char stream "2.3_", "2.3" is not a valid decimal token, because it is followed by '_'.
   * For char stream "2.3W", "2.3" is not a valid decimal token, because it is followed by 'W'.
   * For char stream "12.0D 34.E2+0.12 "  12.0D is a valid decimal token because it is followed
   * by a space. 34.E2 is a valid decimal token because it is followed by symbol '+'
   * which is not a digit or letter or underscore.
   */
  public boolean isValidDecimal() {
    int nextChar = _input.LA(1);
    if (nextChar >= 'A' && nextChar <= 'Z' || nextChar >= '0' && nextChar <= '9' ||
      nextChar == '_') {
      return false;
    } else {
      return true;
    }
  }

  /**
   * When true, the behavior of keywords follows ANSI SQL standard.
   */
  public boolean SQL_standard_keyword_behavior = false;
}

singleStatement
    : statement EOF
    ;

singleExpression
    : namedExpression EOF
    ;

singleTableIdentifier
    : tableIdentifier EOF
    ;

singleMultipartIdentifier
    : multipartIdentifier EOF
    ;

singleFunctionIdentifier
    : functionIdentifier EOF
    ;

singleDataType
    : dataType EOF
    ;

singleTableSchema
    : colTypeList EOF
    ;

statement
    : query                                                            #statementDefault
    | ctes? dmlStatementNoWith                                         #dmlStatement
    | USE NAMESPACE? multipartIdentifier                               #use
    | CREATE (database | NAMESPACE) (IF NOT EXISTS)? multipartIdentifier
        ((COMMENT comment=STRING) |
         locationSpec |
         (WITH (DBPROPERTIES | PROPERTIES) tablePropertyList))*        #createNamespace
    | ALTER (database | NAMESPACE) multipartIdentifier
        SET (DBPROPERTIES | PROPERTIES) tablePropertyList              #setNamespaceProperties
    | ALTER (database | NAMESPACE) multipartIdentifier
        SET locationSpec                                               #setNamespaceLocation
    | DROP (database | NAMESPACE) (IF EXISTS)? multipartIdentifier
        (RESTRICT | CASCADE)?                                          #dropNamespace
    | SHOW (DATABASES | NAMESPACES) ((FROM | IN) multipartIdentifier)?
        (LIKE? pattern=STRING)?                                        #showNamespaces
    | createTableHeader ('(' colTypeList ')')? tableProvider
        ((OPTIONS options=tablePropertyList) |
        (PARTITIONED BY partitioning=transformList) |
        bucketSpec |
        locationSpec |
        (COMMENT comment=STRING) |
        (TBLPROPERTIES tableProps=tablePropertyList))*
        (AS? query)?                                                   #createTable
    | createTableHeader ('(' columns=colTypeList ')')?
        ((COMMENT comment=STRING) |
        (PARTITIONED BY '(' partitionColumns=colTypeList ')' |
        PARTITIONED BY partitionColumnNames=identifierList) |
        bucketSpec |
        skewSpec |
        rowFormat |
        createFileFormat |
        locationSpec |
        (TBLPROPERTIES tableProps=tablePropertyList))*
        (AS? query)?                                                   #createHiveTable
    | CREATE TABLE (IF NOT EXISTS)? target=tableIdentifier
        LIKE source=tableIdentifier tableProvider? locationSpec?       #createTableLike
    | replaceTableHeader ('(' colTypeList ')')? tableProvider
        ((OPTIONS options=tablePropertyList) |
        (PARTITIONED BY partitioning=transformList) |
        bucketSpec |
        locationSpec |
        (COMMENT comment=STRING) |
        (TBLPROPERTIES tableProps=tablePropertyList))*
        (AS? query)?                                                   #replaceTable
    | ANALYZE TABLE multipartIdentifier partitionSpec? COMPUTE STATISTICS
        (identifier | FOR COLUMNS identifierSeq | FOR ALL COLUMNS)?    #analyze
    | ALTER TABLE multipartIdentifier
        ADD (COLUMN | COLUMNS)
        columns=qualifiedColTypeWithPositionList                       #addTableColumns
    | ALTER TABLE multipartIdentifier
        ADD (COLUMN | COLUMNS)
        '(' columns=qualifiedColTypeWithPositionList ')'               #addTableColumns
    | ALTER TABLE table=multipartIdentifier
        RENAME COLUMN
        from=multipartIdentifier TO to=errorCapturingIdentifier        #renameTableColumn
    | ALTER TABLE multipartIdentifier
        DROP (COLUMN | COLUMNS)
        '(' columns=multipartIdentifierList ')'                        #dropTableColumns
    | ALTER TABLE multipartIdentifier
        DROP (COLUMN | COLUMNS) columns=multipartIdentifierList        #dropTableColumns
    | ALTER (TABLE | VIEW) from=multipartIdentifier
        RENAME TO to=multipartIdentifier                               #renameTable
    | ALTER (TABLE | VIEW) multipartIdentifier
        SET TBLPROPERTIES tablePropertyList                            #setTableProperties
    | ALTER (TABLE | VIEW) multipartIdentifier
        UNSET TBLPROPERTIES (IF EXISTS)? tablePropertyList             #unsetTableProperties
    | ALTER TABLE table=multipartIdentifier
        (ALTER | CHANGE) COLUMN? column=multipartIdentifier
        (TYPE dataType)? (COMMENT comment=STRING)? colPosition?        #alterTableColumn
    | ALTER TABLE multipartIdentifier (partitionSpec)?
        SET SERDE STRING (WITH SERDEPROPERTIES tablePropertyList)?     #setTableSerDe
    | ALTER TABLE multipartIdentifier (partitionSpec)?
        SET SERDEPROPERTIES tablePropertyList                          #setTableSerDe
    | ALTER (TABLE | VIEW) multipartIdentifier ADD (IF NOT EXISTS)?
        partitionSpecLocation+                                         #addTablePartition
    | ALTER TABLE multipartIdentifier
        from=partitionSpec RENAME TO to=partitionSpec                  #renameTablePartition
    | ALTER (TABLE | VIEW) multipartIdentifier
        DROP (IF EXISTS)? partitionSpec (',' partitionSpec)* PURGE?    #dropTablePartitions
    | ALTER TABLE multipartIdentifier
        (partitionSpec)? SET locationSpec                              #setTableLocation
    | ALTER TABLE multipartIdentifier RECOVER PARTITIONS               #recoverPartitions
    | DROP TABLE (IF EXISTS)? multipartIdentifier PURGE?               #dropTable
    | DROP VIEW (IF EXISTS)? multipartIdentifier                       #dropView
    | CREATE (OR REPLACE)? (GLOBAL? TEMPORARY)?
        VIEW (IF NOT EXISTS)? tableIdentifier
        identifierCommentList?
        ((COMMENT STRING) |
         (PARTITIONED ON identifierList) |
         (TBLPROPERTIES tablePropertyList))*
        AS query                                                       #createView
    | CREATE (OR REPLACE)? GLOBAL? TEMPORARY VIEW
        tableIdentifier ('(' colTypeList ')')? tableProvider
        (OPTIONS tablePropertyList)?                                   #createTempViewUsing
    | ALTER VIEW multipartIdentifier AS? query                         #alterViewQuery
    | CREATE (OR REPLACE)? TEMPORARY? FUNCTION (IF NOT EXISTS)?
        multipartIdentifier AS className=STRING
        (USING resource (',' resource)*)?                              #createFunction
    | DROP TEMPORARY? FUNCTION (IF EXISTS)? multipartIdentifier        #dropFunction
    | EXPLAIN (LOGICAL | FORMATTED | EXTENDED | CODEGEN | COST)?
        statement                                                      #explain
    | SHOW TABLES ((FROM | IN) multipartIdentifier)?
        (LIKE? pattern=STRING)?                                        #showTables
    | SHOW TABLE EXTENDED ((FROM | IN) namespace=multipartIdentifier)?
        LIKE pattern=STRING partitionSpec?                             #showTable
    | SHOW TBLPROPERTIES table=multipartIdentifier
        ('(' key=tablePropertyKey ')')?                                #showTblProperties
    | SHOW COLUMNS (FROM | IN) table=multipartIdentifier
        ((FROM | IN) namespace=multipartIdentifier)?                   #showColumns
    | SHOW PARTITIONS multipartIdentifier partitionSpec?               #showPartitions
    | SHOW identifier? FUNCTIONS
        (LIKE? (multipartIdentifier | pattern=STRING))?                #showFunctions
    | SHOW CREATE TABLE multipartIdentifier                            #showCreateTable
    | SHOW CURRENT NAMESPACE                                           #showCurrentNamespace
    | (DESC | DESCRIBE) FUNCTION EXTENDED? describeFuncName            #describeFunction
    | (DESC | DESCRIBE) (database | NAMESPACE) EXTENDED?
        multipartIdentifier                                            #describeNamespace
    | (DESC | DESCRIBE) TABLE? option=(EXTENDED | FORMATTED)?
        multipartIdentifier partitionSpec? describeColName?            #describeTable
    | (DESC | DESCRIBE) QUERY? query                                   #describeQuery
    | REFRESH TABLE multipartIdentifier                                #refreshTable
    | REFRESH (STRING | .*?)                                           #refreshResource
    | CACHE LAZY? TABLE multipartIdentifier
        (OPTIONS options=tablePropertyList)? (AS? query)?              #cacheTable
    | UNCACHE TABLE (IF EXISTS)? multipartIdentifier                   #uncacheTable
    | CLEAR CACHE                                                      #clearCache
    | LOAD DATA LOCAL? INPATH path=STRING OVERWRITE? INTO TABLE
        multipartIdentifier partitionSpec?                             #loadData
    | TRUNCATE TABLE multipartIdentifier partitionSpec?                #truncateTable
    | MSCK REPAIR TABLE multipartIdentifier                            #repairTable
    | op=(ADD | LIST) identifier .*?                                   #manageResource
    | SET ROLE .*?                                                     #failNativeCommand
    | SET .*?                                                          #setConfiguration
    | RESET                                                            #resetConfiguration
    | unsupportedHiveNativeCommands .*?                                #failNativeCommand
    ;

unsupportedHiveNativeCommands
    : kw1=CREATE kw2=ROLE
    | kw1=DROP kw2=ROLE
    | kw1=GRANT kw2=ROLE?
    | kw1=REVOKE kw2=ROLE?
    | kw1=SHOW kw2=GRANT
    | kw1=SHOW kw2=ROLE kw3=GRANT?
    | kw1=SHOW kw2=PRINCIPALS
    | kw1=SHOW kw2=ROLES
    | kw1=SHOW kw2=CURRENT kw3=ROLES
    | kw1=EXPORT kw2=TABLE
    | kw1=IMPORT kw2=TABLE
    | kw1=SHOW kw2=COMPACTIONS
    | kw1=SHOW kw2=CREATE kw3=TABLE
    | kw1=SHOW kw2=TRANSACTIONS
    | kw1=SHOW kw2=INDEXES
    | kw1=SHOW kw2=LOCKS
    | kw1=CREATE kw2=INDEX
    | kw1=DROP kw2=INDEX
    | kw1=ALTER kw2=INDEX
    | kw1=LOCK kw2=TABLE
    | kw1=LOCK kw2=DATABASE
    | kw1=UNLOCK kw2=TABLE
    | kw1=UNLOCK kw2=DATABASE
    | kw1=CREATE kw2=TEMPORARY kw3=MACRO
    | kw1=DROP kw2=TEMPORARY kw3=MACRO
    | kw1=ALTER kw2=TABLE tableIdentifier kw3=NOT kw4=CLUSTERED
    | kw1=ALTER kw2=TABLE tableIdentifier kw3=CLUSTERED kw4=BY
    | kw1=ALTER kw2=TABLE tableIdentifier kw3=NOT kw4=SORTED
    | kw1=ALTER kw2=TABLE tableIdentifier kw3=SKEWED kw4=BY
    | kw1=ALTER kw2=TABLE tableIdentifier kw3=NOT kw4=SKEWED
    | kw1=ALTER kw2=TABLE tableIdentifier kw3=NOT kw4=STORED kw5=AS kw6=DIRECTORIES
    | kw1=ALTER kw2=TABLE tableIdentifier kw3=SET kw4=SKEWED kw5=LOCATION
    | kw1=ALTER kw2=TABLE tableIdentifier kw3=EXCHANGE kw4=PARTITION
    | kw1=ALTER kw2=TABLE tableIdentifier kw3=ARCHIVE kw4=PARTITION
    | kw1=ALTER kw2=TABLE tableIdentifier kw3=UNARCHIVE kw4=PARTITION
    | kw1=ALTER kw2=TABLE tableIdentifier kw3=TOUCH
    | kw1=ALTER kw2=TABLE tableIdentifier partitionSpec? kw3=COMPACT
    | kw1=ALTER kw2=TABLE tableIdentifier partitionSpec? kw3=CONCATENATE
    | kw1=ALTER kw2=TABLE tableIdentifier partitionSpec? kw3=SET kw4=FILEFORMAT
    | kw1=ALTER kw2=TABLE tableIdentifier partitionSpec? kw3=REPLACE kw4=COLUMNS
    | kw1=START kw2=TRANSACTION
    | kw1=COMMIT
    | kw1=ROLLBACK
    | kw1=DFS
    | kw1=DELETE kw2=FROM
    ;

createTableHeader
    : CREATE TEMPORARY? EXTERNAL? TABLE (IF NOT EXISTS)? multipartIdentifier
    ;

replaceTableHeader
    : (CREATE OR)? REPLACE TABLE multipartIdentifier
    ;

bucketSpec
    : CLUSTERED BY identifierList
      (SORTED BY orderedIdentifierList)?
      INTO INTEGER_VALUE BUCKETS
    ;

skewSpec
    : SKEWED BY identifierList
      ON (constantList | nestedConstantList)
      (STORED AS DIRECTORIES)?
    ;

locationSpec
    : LOCATION STRING
    ;

query
    : ctes? queryTerm queryOrganization
    ;

insertInto
    : INSERT OVERWRITE TABLE? multipartIdentifier (partitionSpec (IF NOT EXISTS)?)?                         #insertOverwriteTable
    | INSERT INTO TABLE? multipartIdentifier partitionSpec? (IF NOT EXISTS)?                                #insertIntoTable
    | INSERT OVERWRITE LOCAL? DIRECTORY path=STRING rowFormat? createFileFormat?                            #insertOverwriteHiveDir
    | INSERT OVERWRITE LOCAL? DIRECTORY (path=STRING)? tableProvider (OPTIONS options=tablePropertyList)?   #insertOverwriteDir
    ;

partitionSpecLocation
    : partitionSpec locationSpec?
    ;

partitionSpec
    : PARTITION '(' partitionVal (',' partitionVal)* ')'
    ;

partitionVal
    : identifier (EQ constant)?
    ;

database
    : DATABASE
    | SCHEMA
    ;

describeFuncName
    : qualifiedName
    | STRING
    | comparisonOperator
    | arithmeticOperator
    | predicateOperator
    ;

describeColName
    : nameParts+=identifier ('.' nameParts+=identifier)*
    ;

ctes
    : WITH namedQuery (',' namedQuery)*
    ;

namedQuery
    : name=errorCapturingIdentifier (columnAliases=identifierList)? AS? '(' query ')'
    ;

tableProvider
    : USING multipartIdentifier
    ;

tablePropertyList
    : '(' tableProperty (',' tableProperty)* ')'
    ;

tableProperty
    : key=tablePropertyKey (EQ? value=tablePropertyValue)?
    ;

tablePropertyKey
    : identifier ('.' identifier)*
    | STRING
    ;

tablePropertyValue
    : INTEGER_VALUE
    | DECIMAL_VALUE
    | booleanValue
    | STRING
    ;

constantList
    : '(' constant (',' constant)* ')'
    ;

nestedConstantList
    : '(' constantList (',' constantList)* ')'
    ;

createFileFormat
    : STORED AS fileFormat
    | STORED BY storageHandler
    ;

fileFormat
    : INPUTFORMAT inFmt=STRING OUTPUTFORMAT outFmt=STRING    #tableFileFormat
    | identifier                                             #genericFileFormat
    ;

storageHandler
    : STRING (WITH SERDEPROPERTIES tablePropertyList)?
    ;

resource
    : identifier STRING
    ;

dmlStatementNoWith
    : insertInto queryTerm queryOrganization                                       #singleInsertQuery
    | fromClause multiInsertQueryBody+                                             #multiInsertQuery
    | DELETE FROM multipartIdentifier tableAlias whereClause?                      #deleteFromTable
    | UPDATE multipartIdentifier tableAlias setClause whereClause?                 #updateTable
    | MERGE INTO target=multipartIdentifier targetAlias=tableAlias
        USING (source=multipartIdentifier |
          '(' sourceQuery=query')') sourceAlias=tableAlias
        ON mergeCondition=booleanExpression
        matchedClause*
        notMatchedClause*                                                          #mergeIntoTable
    ;

queryOrganization
    : (ORDER BY order+=sortItem (',' order+=sortItem)*)?
      (CLUSTER BY clusterBy+=expression (',' clusterBy+=expression)*)?
      (DISTRIBUTE BY distributeBy+=expression (',' distributeBy+=expression)*)?
      (SORT BY sort+=sortItem (',' sort+=sortItem)*)?
      windowClause?
      (LIMIT (ALL | limit=expression))?
    ;

multiInsertQueryBody
    : insertInto fromStatementBody
    ;

queryTerm
    : queryPrimary                                                                       #queryTermDefault
    | left=queryTerm {legacy_setops_precedence_enbled}?
        operator=(INTERSECT | UNION | EXCEPT | SETMINUS) setQuantifier? right=queryTerm  #setOperation
    | left=queryTerm {!legacy_setops_precedence_enbled}?
        operator=INTERSECT setQuantifier? right=queryTerm                                #setOperation
    | left=queryTerm {!legacy_setops_precedence_enbled}?
        operator=(UNION | EXCEPT | SETMINUS) setQuantifier? right=queryTerm              #setOperation
    ;

queryPrimary
    : querySpecification                                                    #queryPrimaryDefault
    | fromStatement                                                         #fromStmt
    | TABLE multipartIdentifier                                             #table
    | inlineTable                                                           #inlineTableDefault1
    | '(' query ')'                                                         #subquery
    ;

sortItem
    : expression ordering=(ASC | DESC)? (NULLS nullOrder=(LAST | FIRST))?
    ;

fromStatement
    : fromClause fromStatementBody+
    ;

fromStatementBody
    : transformClause
      whereClause?
      queryOrganization
    | selectClause
      lateralView*
      whereClause?
      aggregationClause?
      havingClause?
      windowClause?
      queryOrganization
    ;

querySpecification
    : transformClause
      fromClause?
      whereClause?                                                          #transformQuerySpecification
    | selectClause
      fromClause?
      lateralView*
      whereClause?
      aggregationClause?
      havingClause?
      windowClause?                                                         #regularQuerySpecification
    ;

transformClause
    : (SELECT kind=TRANSFORM '(' namedExpressionSeq ')'
            | kind=MAP namedExpressionSeq
            | kind=REDUCE namedExpressionSeq)
      inRowFormat=rowFormat?
      (RECORDWRITER recordWriter=STRING)?
      USING script=STRING
      (AS (identifierSeq | colTypeList | ('(' (identifierSeq | colTypeList) ')')))?
      outRowFormat=rowFormat?
      (RECORDREADER recordReader=STRING)?
    ;

selectClause
    : SELECT (hints+=hint)* setQuantifier? namedExpressionSeq
    ;

setClause
    : SET assignmentList
    ;

matchedClause
    : WHEN MATCHED (AND matchedCond=booleanExpression)? THEN matchedAction
    ;
notMatchedClause
    : WHEN NOT MATCHED (AND notMatchedCond=booleanExpression)? THEN notMatchedAction
    ;

matchedAction
    : DELETE
    | UPDATE SET ASTERISK
    | UPDATE SET assignmentList
    ;

notMatchedAction
    : INSERT ASTERISK
    | INSERT '(' columns=multipartIdentifierList ')'
        VALUES '(' expression (',' expression)* ')'
    ;

assignmentList
    : assignment (',' assignment)*
    ;

assignment
    : key=multipartIdentifier EQ value=expression
    ;

whereClause
    : WHERE booleanExpression
    ;

havingClause
    : HAVING booleanExpression
    ;

hint
    : '/*+' hintStatements+=hintStatement (','? hintStatements+=hintStatement)* '*/'
    ;

hintStatement
    : hintName=identifier
    | hintName=identifier '(' parameters+=primaryExpression (',' parameters+=primaryExpression)* ')'
    ;

fromClause
    : FROM relation (',' relation)* lateralView* pivotClause?
    ;

aggregationClause
    : GROUP BY groupingExpressions+=expression (',' groupingExpressions+=expression)* (
      WITH kind=ROLLUP
    | WITH kind=CUBE
    | kind=GROUPING SETS '(' groupingSet (',' groupingSet)* ')')?
    | GROUP BY kind=GROUPING SETS '(' groupingSet (',' groupingSet)* ')'
    ;

groupingSet
    : '(' (expression (',' expression)*)? ')'
    | expression
    ;

pivotClause
    : PIVOT '(' aggregates=namedExpressionSeq FOR pivotColumn IN '(' pivotValues+=pivotValue (',' pivotValues+=pivotValue)* ')' ')'
    ;

pivotColumn
    : identifiers+=identifier
    | '(' identifiers+=identifier (',' identifiers+=identifier)* ')'
    ;

pivotValue
    : expression (AS? identifier)?
    ;

lateralView
    : LATERAL VIEW (OUTER)? qualifiedName '(' (expression (',' expression)*)? ')' tblName=identifier (AS? colName+=identifier (',' colName+=identifier)*)?
    ;

setQuantifier
    : DISTINCT
    | ALL
    ;

relation
    : relationPrimary joinRelation*
    ;

joinRelation
    : (joinType) JOIN right=relationPrimary joinCriteria?
    | NATURAL joinType JOIN right=relationPrimary
    ;

joinType
    : INNER?
    | CROSS
    | LEFT OUTER?
    | LEFT? SEMI
    | RIGHT OUTER?
    | FULL OUTER?
    | LEFT? ANTI
    ;

joinCriteria
    : ON booleanExpression
    | USING identifierList
    ;

sample
    : TABLESAMPLE '(' sampleMethod? ')'
    ;

sampleMethod
    : negativeSign=MINUS? percentage=(INTEGER_VALUE | DECIMAL_VALUE) PERCENTLIT   #sampleByPercentile
    | expression ROWS                                                             #sampleByRows
    | sampleType=BUCKET numerator=INTEGER_VALUE OUT OF denominator=INTEGER_VALUE
        (ON (identifier | qualifiedName '(' ')'))?                                #sampleByBucket
    | bytes=expression                                                            #sampleByBytes
    ;

identifierList
    : '(' identifierSeq ')'
    ;

identifierSeq
    : ident+=errorCapturingIdentifier (',' ident+=errorCapturingIdentifier)*
    ;

orderedIdentifierList
    : '(' orderedIdentifier (',' orderedIdentifier)* ')'
    ;

orderedIdentifier
    : ident=errorCapturingIdentifier ordering=(ASC | DESC)?
    ;

identifierCommentList
    : '(' identifierComment (',' identifierComment)* ')'
    ;

identifierComment
    : identifier (COMMENT STRING)?
    ;

relationPrimary
    : multipartIdentifier sample? tableAlias  #tableName
    | '(' query ')' sample? tableAlias        #aliasedQuery
    | '(' relation ')' sample? tableAlias     #aliasedRelation
    | inlineTable                             #inlineTableDefault2
    | functionTable                           #tableValuedFunction
    ;

inlineTable
    : VALUES expression (',' expression)* tableAlias
    ;

functionTable
    : funcName=errorCapturingIdentifier '(' (expression (',' expression)*)? ')' tableAlias
    ;

tableAlias
    : (AS? strictIdentifier identifierList?)?
    ;

rowFormat
    : ROW FORMAT SERDE name=STRING (WITH SERDEPROPERTIES props=tablePropertyList)?  #rowFormatSerde
    | ROW FORMAT DELIMITED
      (FIELDS TERMINATED BY fieldsTerminatedBy=STRING (ESCAPED BY escapedBy=STRING)?)?
      (COLLECTION ITEMS TERMINATED BY collectionItemsTerminatedBy=STRING)?
      (MAP KEYS TERMINATED BY keysTerminatedBy=STRING)?
      (LINES TERMINATED BY linesSeparatedBy=STRING)?
      (NULL DEFINED AS nullDefinedAs=STRING)?                                       #rowFormatDelimited
    ;

multipartIdentifierList
    : multipartIdentifier (',' multipartIdentifier)*
    ;

multipartIdentifier
    : parts+=errorCapturingIdentifier ('.' parts+=errorCapturingIdentifier)*
    ;

tableIdentifier
    : (db=errorCapturingIdentifier '.')? table=errorCapturingIdentifier
    ;

functionIdentifier
    : (db=errorCapturingIdentifier '.')? function=errorCapturingIdentifier
    ;

namedExpression
    : expression (AS? (name=errorCapturingIdentifier | identifierList))?
    ;

namedExpressionSeq
    : namedExpression (',' namedExpression)*
    ;

transformList
    : '(' transforms+=transform (',' transforms+=transform)* ')'
    ;

transform
    : qualifiedName                                                           #identityTransform
    | transformName=identifier
      '(' argument+=transformArgument (',' argument+=transformArgument)* ')'  #applyTransform
    ;

transformArgument
    : qualifiedName
    | constant
    ;

expression
    : booleanExpression
    ;

booleanExpression
    : NOT booleanExpression                                        #logicalNot
    | EXISTS '(' query ')'                                         #exists
    | valueExpression predicate?                                   #predicated
    | left=booleanExpression operator=AND right=booleanExpression  #logicalBinary
    | left=booleanExpression operator=OR right=booleanExpression   #logicalBinary
    ;

predicate
    : NOT? kind=BETWEEN lower=valueExpression AND upper=valueExpression
    | NOT? kind=IN '(' expression (',' expression)* ')'
    | NOT? kind=IN '(' query ')'
    | NOT? kind=(RLIKE | LIKE) pattern=valueExpression
    | IS NOT? kind=NULL
    | IS NOT? kind=(TRUE | FALSE | UNKNOWN)
    | IS NOT? kind=DISTINCT FROM right=valueExpression
    ;

valueExpression
    : primaryExpression                                                                      #valueExpressionDefault
    | operator=(MINUS | PLUS | TILDE) valueExpression                                        #arithmeticUnary
    | left=valueExpression operator=(ASTERISK | SLASH | PERCENT | DIV) right=valueExpression #arithmeticBinary
    | left=valueExpression operator=(PLUS | MINUS | CONCAT_PIPE) right=valueExpression       #arithmeticBinary
    | left=valueExpression operator=AMPERSAND right=valueExpression                          #arithmeticBinary
    | left=valueExpression operator=HAT right=valueExpression                                #arithmeticBinary
    | left=valueExpression operator=PIPE right=valueExpression                               #arithmeticBinary
    | left=valueExpression comparisonOperator right=valueExpression                          #comparison
    ;

primaryExpression
    : name=(CURRENT_DATE | CURRENT_TIMESTAMP)                                                  #currentDatetime
    | CASE whenClause+ (ELSE elseExpression=expression)? END                                   #searchedCase
    | CASE value=expression whenClause+ (ELSE elseExpression=expression)? END                  #simpleCase
    | CAST '(' expression AS dataType ')'                                                      #cast
    | STRUCT '(' (argument+=namedExpression (',' argument+=namedExpression)*)? ')'             #struct
    | (FIRST | FIRST_VALUE) '(' expression ((IGNORE | RESPECT) NULLS)? ')'                     #first
    | (LAST | LAST_VALUE) '(' expression ((IGNORE | RESPECT) NULLS)? ')'                       #last
    | POSITION '(' substr=valueExpression IN str=valueExpression ')'                           #position
    | constant                                                                                 #constantDefault
    | ASTERISK                                                                                 #star
    | qualifiedName '.' ASTERISK                                                               #star
    | '(' namedExpression (',' namedExpression)+ ')'                                           #rowConstructor
    | '(' query ')'                                                                            #subqueryExpression
<<<<<<< HEAD
    | qualifiedName '(' (setQuantifier? argument+=expression (',' argument+=expression)*)? ')'
       (FILTER '(' WHERE where=booleanExpression ')')? (OVER windowSpec)?                      #functionCall
=======
    | functionName '(' (setQuantifier? argument+=expression (',' argument+=expression)*)? ')'
       (OVER windowSpec)?                                                                      #functionCall
>>>>>>> 74cb1ffd
    | identifier '->' expression                                                               #lambda
    | '(' identifier (',' identifier)+ ')' '->' expression                                     #lambda
    | value=primaryExpression '[' index=valueExpression ']'                                    #subscript
    | identifier                                                                               #columnReference
    | base=primaryExpression '.' fieldName=identifier                                          #dereference
    | '(' expression ')'                                                                       #parenthesizedExpression
    | EXTRACT '(' field=identifier FROM source=valueExpression ')'                             #extract
    | (SUBSTR | SUBSTRING) '(' str=valueExpression (FROM | ',') pos=valueExpression
      ((FOR | ',') len=valueExpression)? ')'                                                   #substring
    | TRIM '(' trimOption=(BOTH | LEADING | TRAILING)? (trimStr=valueExpression)?
       FROM srcStr=valueExpression ')'                                                         #trim
    | OVERLAY '(' input=valueExpression PLACING replace=valueExpression
      FROM position=valueExpression (FOR length=valueExpression)? ')'                          #overlay
    ;

constant
    : NULL                                                                                     #nullLiteral
    | interval                                                                                 #intervalLiteral
    | identifier STRING                                                                        #typeConstructor
    | number                                                                                   #numericLiteral
    | booleanValue                                                                             #booleanLiteral
    | STRING+                                                                                  #stringLiteral
    ;

comparisonOperator
    : EQ | NEQ | NEQJ | LT | LTE | GT | GTE | NSEQ
    ;

arithmeticOperator
    : PLUS | MINUS | ASTERISK | SLASH | PERCENT | DIV | TILDE | AMPERSAND | PIPE | CONCAT_PIPE | HAT
    ;

predicateOperator
    : OR | AND | IN | NOT
    ;

booleanValue
    : TRUE | FALSE
    ;

interval
    : INTERVAL (errorCapturingMultiUnitsInterval | errorCapturingUnitToUnitInterval)?
    | {SQL_standard_keyword_behavior}? (errorCapturingMultiUnitsInterval | errorCapturingUnitToUnitInterval)
    ;

errorCapturingMultiUnitsInterval
    : multiUnitsInterval unitToUnitInterval?
    ;

multiUnitsInterval
    : (intervalValue intervalUnit)+
    ;

errorCapturingUnitToUnitInterval
    : body=unitToUnitInterval (error1=multiUnitsInterval | error2=unitToUnitInterval)?
    ;

unitToUnitInterval
    : value=intervalValue from=intervalUnit TO to=intervalUnit
    ;

intervalValue
    : (PLUS | MINUS)? (INTEGER_VALUE | DECIMAL_VALUE)
    | STRING
    ;

intervalUnit
    : DAY
    | DAYS
    | HOUR
    | HOURS
    | MICROSECOND
    | MICROSECONDS
    | MILLISECOND
    | MILLISECONDS
    | MINUTE
    | MINUTES
    | MONTH
    | MONTHS
    | SECOND
    | SECONDS
    | WEEK
    | WEEKS
    | YEAR
    | YEARS
    ;

colPosition
    : FIRST | AFTER multipartIdentifier
    ;

dataType
    : complex=ARRAY '<' dataType '>'                            #complexDataType
    | complex=MAP '<' dataType ',' dataType '>'                 #complexDataType
    | complex=STRUCT ('<' complexColTypeList? '>' | NEQ)        #complexDataType
    | identifier ('(' INTEGER_VALUE (',' INTEGER_VALUE)* ')')?  #primitiveDataType
    ;

qualifiedColTypeWithPositionList
    : qualifiedColTypeWithPosition (',' qualifiedColTypeWithPosition)*
    ;

qualifiedColTypeWithPosition
    : name=multipartIdentifier dataType (COMMENT comment=STRING)? colPosition?
    ;

colTypeList
    : colType (',' colType)*
    ;

colType
    : colName=errorCapturingIdentifier dataType (COMMENT STRING)?
    ;

complexColTypeList
    : complexColType (',' complexColType)*
    ;

complexColType
    : identifier ':' dataType (COMMENT STRING)?
    ;

whenClause
    : WHEN condition=expression THEN result=expression
    ;

windowClause
    : WINDOW namedWindow (',' namedWindow)*
    ;

namedWindow
    : name=errorCapturingIdentifier AS windowSpec
    ;

windowSpec
    : name=errorCapturingIdentifier         #windowRef
    | '('name=errorCapturingIdentifier')'   #windowRef
    | '('
      ( CLUSTER BY partition+=expression (',' partition+=expression)*
      | ((PARTITION | DISTRIBUTE) BY partition+=expression (',' partition+=expression)*)?
        ((ORDER | SORT) BY sortItem (',' sortItem)*)?)
      windowFrame?
      ')'                                   #windowDef
    ;

windowFrame
    : frameType=RANGE start=frameBound
    | frameType=ROWS start=frameBound
    | frameType=RANGE BETWEEN start=frameBound AND end=frameBound
    | frameType=ROWS BETWEEN start=frameBound AND end=frameBound
    ;

frameBound
    : UNBOUNDED boundType=(PRECEDING | FOLLOWING)
    | boundType=CURRENT ROW
    | expression boundType=(PRECEDING | FOLLOWING)
    ;

qualifiedNameList
    : qualifiedName (',' qualifiedName)*
    ;

functionName
    : qualifiedName
    | LEFT
    | RIGHT
    ;

qualifiedName
    : identifier ('.' identifier)*
    ;

// this rule is used for explicitly capturing wrong identifiers such as test-table, which should actually be `test-table`
// replace identifier with errorCapturingIdentifier where the immediate follow symbol is not an expression, otherwise
// valid expressions such as "a-b" can be recognized as an identifier
errorCapturingIdentifier
    : identifier errorCapturingIdentifierExtra
    ;

// extra left-factoring grammar
errorCapturingIdentifierExtra
    : (MINUS identifier)+    #errorIdent
    |                        #realIdent
    ;

identifier
    : strictIdentifier
    | {!SQL_standard_keyword_behavior}? strictNonReserved
    ;

strictIdentifier
    : IDENTIFIER              #unquotedIdentifier
    | quotedIdentifier        #quotedIdentifierAlternative
    | {SQL_standard_keyword_behavior}? ansiNonReserved #unquotedIdentifier
    | {!SQL_standard_keyword_behavior}? nonReserved    #unquotedIdentifier
    ;

quotedIdentifier
    : BACKQUOTED_IDENTIFIER
    ;

number
    : MINUS? DECIMAL_VALUE            #decimalLiteral
    | MINUS? INTEGER_VALUE            #integerLiteral
    | MINUS? BIGINT_LITERAL           #bigIntLiteral
    | MINUS? SMALLINT_LITERAL         #smallIntLiteral
    | MINUS? TINYINT_LITERAL          #tinyIntLiteral
    | MINUS? DOUBLE_LITERAL           #doubleLiteral
    | MINUS? BIGDECIMAL_LITERAL       #bigDecimalLiteral
    ;

// When `SQL_standard_keyword_behavior=true`, there are 2 kinds of keywords in Spark SQL.
// - Reserved keywords:
//     Keywords that are reserved and can't be used as identifiers for table, view, column,
//     function, alias, etc.
// - Non-reserved keywords:
//     Keywords that have a special meaning only in particular contexts and can be used as
//     identifiers in other contexts. For example, `SELECT 1 WEEK` is an interval literal, but WEEK
//     can be used as identifiers in other places.
// You can find the full keywords list by searching "Start of the keywords list" in this file.
// The non-reserved keywords are listed below. Keywords not in this list are reserved keywords.
ansiNonReserved
    : ADD
    | AFTER
    | ALTER
    | ANALYZE
    | ARCHIVE
    | ARRAY
    | ASC
    | AT
    | BETWEEN
    | BUCKET
    | BUCKETS
    | BY
    | CACHE
    | CASCADE
    | CHANGE
    | CLEAR
    | CLUSTER
    | CLUSTERED
    | CODEGEN
    | COLLECTION
    | COLUMNS
    | COMMENT
    | COMMIT
    | COMPACT
    | COMPACTIONS
    | COMPUTE
    | CONCATENATE
    | COST
    | CUBE
    | CURRENT
    | DATA
    | DATABASE
    | DATABASES
    | DAYS
    | DBPROPERTIES
    | DEFINED
    | DELETE
    | DELIMITED
    | DESC
    | DESCRIBE
    | DFS
    | DIRECTORIES
    | DIRECTORY
    | DISTRIBUTE
    | DIV
    | DROP
    | ESCAPED
    | EXCHANGE
    | EXISTS
    | EXPLAIN
    | EXPORT
    | EXTENDED
    | EXTERNAL
    | EXTRACT
    | FIELDS
    | FILTER
    | FILEFORMAT
    | FIRST
    | FOLLOWING
    | FORMAT
    | FORMATTED
    | FUNCTION
    | FUNCTIONS
    | GLOBAL
    | GROUPING
    | HOURS
    | IF
    | IGNORE
    | IMPORT
    | INDEX
    | INDEXES
    | INPATH
    | INPUTFORMAT
    | INSERT
    | INTERVAL
    | ITEMS
    | KEYS
    | LAST
    | LATERAL
    | LAZY
    | LIKE
    | LIMIT
    | LINES
    | LIST
    | LOAD
    | LOCAL
    | LOCATION
    | LOCK
    | LOCKS
    | LOGICAL
    | MACRO
    | MAP
    | MATCHED
    | MERGE
    | MICROSECOND
    | MICROSECONDS
    | MILLISECOND
    | MILLISECONDS
    | MINUTES
    | MONTHS
    | MSCK
    | NAMESPACE
    | NAMESPACES
    | NO
    | NULLS
    | OF
    | OPTION
    | OPTIONS
    | OUT
    | OUTPUTFORMAT
    | OVER
    | OVERLAY
    | OVERWRITE
    | PARTITION
    | PARTITIONED
    | PARTITIONS
    | PERCENTLIT
    | PIVOT
    | PLACING
    | POSITION
    | PRECEDING
    | PRINCIPALS
    | PROPERTIES
    | PURGE
    | QUERY
    | RANGE
    | RECORDREADER
    | RECORDWRITER
    | RECOVER
    | REDUCE
    | REFRESH
    | RENAME
    | REPAIR
    | REPLACE
    | RESET
    | RESPECT
    | RESTRICT
    | REVOKE
    | RLIKE
    | ROLE
    | ROLES
    | ROLLBACK
    | ROLLUP
    | ROW
    | ROWS
    | SCHEMA
    | SECONDS
    | SEPARATED
    | SERDE
    | SERDEPROPERTIES
    | SET
    | SETS
    | SHOW
    | SKEWED
    | SORT
    | SORTED
    | START
    | STATISTICS
    | STORED
    | STRATIFY
    | STRUCT
    | SUBSTR
    | SUBSTRING
    | TABLES
    | TABLESAMPLE
    | TBLPROPERTIES
    | TEMPORARY
    | TERMINATED
    | TOUCH
    | TRANSACTION
    | TRANSACTIONS
    | TRANSFORM
    | TRIM
    | TRUE
    | TRUNCATE
    | UNARCHIVE
    | UNBOUNDED
    | UNCACHE
    | UNLOCK
    | UNSET
    | UPDATE
    | USE
    | VALUES
    | VIEW
    | WEEK
    | WEEKS
    | WINDOW
    | YEARS
    ;

// When `SQL_standard_keyword_behavior=false`, there are 2 kinds of keywords in Spark SQL.
// - Non-reserved keywords:
//     Same definition as the one when `SQL_standard_keyword_behavior=true`.
// - Strict-non-reserved keywords:
//     A strict version of non-reserved keywords, which can not be used as table alias.
// You can find the full keywords list by searching "Start of the keywords list" in this file.
// The strict-non-reserved keywords are listed in `strictNonReserved`.
// The non-reserved keywords are listed in `nonReserved`.
// These 2 together contain all the keywords.
strictNonReserved
    : ANTI
    | CROSS
    | EXCEPT
    | FULL
    | INNER
    | INTERSECT
    | JOIN
    | LEFT
    | NATURAL
    | ON
    | RIGHT
    | SEMI
    | SETMINUS
    | UNION
    | USING
    ;

nonReserved
    : ADD
    | AFTER
    | ALL
    | ALTER
    | ANALYZE
    | AND
    | ANY
    | ARCHIVE
    | ARRAY
    | AS
    | ASC
    | AT
    | AUTHORIZATION
    | BETWEEN
    | BOTH
    | BUCKET
    | BUCKETS
    | BY
    | CACHE
    | CASCADE
    | CASE
    | CAST
    | CHANGE
    | CHECK
    | CLEAR
    | CLUSTER
    | CLUSTERED
    | CODEGEN
    | COLLATE
    | COLLECTION
    | COLUMN
    | COLUMNS
    | COMMENT
    | COMMIT
    | COMPACT
    | COMPACTIONS
    | COMPUTE
    | CONCATENATE
    | CONSTRAINT
    | COST
    | CREATE
    | CUBE
    | CURRENT
    | CURRENT_DATE
    | CURRENT_TIME
    | CURRENT_TIMESTAMP
    | CURRENT_USER
    | DATA
    | DATABASE
    | DATABASES
    | DAY
    | DAYS
    | DBPROPERTIES
    | DEFINED
    | DELETE
    | DELIMITED
    | DESC
    | DESCRIBE
    | DFS
    | DIRECTORIES
    | DIRECTORY
    | DISTINCT
    | DISTRIBUTE
    | DIV
    | DROP
    | ELSE
    | END
    | ESCAPED
    | EXCHANGE
    | EXISTS
    | EXPLAIN
    | EXPORT
    | EXTENDED
    | EXTERNAL
    | EXTRACT
    | FALSE
    | FETCH
    | FILTER
    | FIELDS
    | FILEFORMAT
    | FIRST
    | FIRST_VALUE
    | FOLLOWING
    | FOR
    | FOREIGN
    | FORMAT
    | FORMATTED
    | FROM
    | FUNCTION
    | FUNCTIONS
    | GLOBAL
    | GRANT
    | GROUP
    | GROUPING
    | HAVING
    | HOUR
    | HOURS
    | IF
    | IGNORE
    | IMPORT
    | IN
    | INDEX
    | INDEXES
    | INPATH
    | INPUTFORMAT
    | INSERT
    | INTERVAL
    | INTO
    | IS
    | ITEMS
    | KEYS
    | LAST
    | LAST_VALUE
    | LATERAL
    | LAZY
    | LEADING
    | LIKE
    | LIMIT
    | LINES
    | LIST
    | LOAD
    | LOCAL
    | LOCATION
    | LOCK
    | LOCKS
    | LOGICAL
    | MACRO
    | MAP
    | MATCHED
    | MERGE
    | MICROSECOND
    | MICROSECONDS
    | MILLISECOND
    | MILLISECONDS
    | MINUTE
    | MINUTES
    | MONTH
    | MONTHS
    | MSCK
    | NAMESPACE
    | NAMESPACES
    | NO
    | NOT
    | NULL
    | NULLS
    | OF
    | ONLY
    | OPTION
    | OPTIONS
    | OR
    | ORDER
    | OUT
    | OUTER
    | OUTPUTFORMAT
    | OVER
    | OVERLAPS
    | OVERLAY
    | OVERWRITE
    | PARTITION
    | PARTITIONED
    | PARTITIONS
    | PERCENTLIT
    | PIVOT
    | PLACING
    | POSITION
    | PRECEDING
    | PRIMARY
    | PRINCIPALS
    | PROPERTIES
    | PURGE
    | QUERY
    | RANGE
    | RECORDREADER
    | RECORDWRITER
    | RECOVER
    | REDUCE
    | REFERENCES
    | REFRESH
    | RENAME
    | REPAIR
    | REPLACE
    | RESET
    | RESPECT
    | RESTRICT
    | REVOKE
    | RLIKE
    | ROLE
    | ROLES
    | ROLLBACK
    | ROLLUP
    | ROW
    | ROWS
    | SCHEMA
    | SECOND
    | SECONDS
    | SELECT
    | SEPARATED
    | SERDE
    | SERDEPROPERTIES
    | SESSION_USER
    | SET
    | SETS
    | SHOW
    | SKEWED
    | SOME
    | SORT
    | SORTED
    | START
    | STATISTICS
    | STORED
    | STRATIFY
    | STRUCT
    | SUBSTR
    | SUBSTRING
    | TABLE
    | TABLES
    | TABLESAMPLE
    | TBLPROPERTIES
    | TEMPORARY
    | TERMINATED
    | THEN
    | TO
    | TOUCH
    | TRAILING
    | TRANSACTION
    | TRANSACTIONS
    | TRANSFORM
    | TRIM
    | TRUE
    | TRUNCATE
    | TYPE
    | UNARCHIVE
    | UNBOUNDED
    | UNCACHE
    | UNIQUE
    | UNKNOWN
    | UNLOCK
    | UNSET
    | UPDATE
    | USE
    | USER
    | VALUES
    | VIEW
    | WEEK
    | WEEKS
    | WHEN
    | WHERE
    | WINDOW
    | WITH
    | YEAR
    | YEARS
    ;

// NOTE: If you add a new token in the list below, you should update the list of keywords
// in `docs/sql-keywords.md`. If the token is a non-reserved keyword,
// please update `ansiNonReserved` and `nonReserved` as well.

//============================
// Start of the keywords list
//============================
ADD: 'ADD';
AFTER: 'AFTER';
ALL: 'ALL';
ALTER: 'ALTER';
ANALYZE: 'ANALYZE';
AND: 'AND';
ANTI: 'ANTI';
ANY: 'ANY';
ARCHIVE: 'ARCHIVE';
ARRAY: 'ARRAY';
AS: 'AS';
ASC: 'ASC';
AT: 'AT';
AUTHORIZATION: 'AUTHORIZATION';
BETWEEN: 'BETWEEN';
BOTH: 'BOTH';
BUCKET: 'BUCKET';
BUCKETS: 'BUCKETS';
BY: 'BY';
CACHE: 'CACHE';
CASCADE: 'CASCADE';
CASE: 'CASE';
CAST: 'CAST';
CHANGE: 'CHANGE';
CHECK: 'CHECK';
CLEAR: 'CLEAR';
CLUSTER: 'CLUSTER';
CLUSTERED: 'CLUSTERED';
CODEGEN: 'CODEGEN';
COLLATE: 'COLLATE';
COLLECTION: 'COLLECTION';
COLUMN: 'COLUMN';
COLUMNS: 'COLUMNS';
COMMENT: 'COMMENT';
COMMIT: 'COMMIT';
COMPACT: 'COMPACT';
COMPACTIONS: 'COMPACTIONS';
COMPUTE: 'COMPUTE';
CONCATENATE: 'CONCATENATE';
CONSTRAINT: 'CONSTRAINT';
COST: 'COST';
CREATE: 'CREATE';
CROSS: 'CROSS';
CUBE: 'CUBE';
CURRENT: 'CURRENT';
CURRENT_DATE: 'CURRENT_DATE';
CURRENT_TIME: 'CURRENT_TIME';
CURRENT_TIMESTAMP: 'CURRENT_TIMESTAMP';
CURRENT_USER: 'CURRENT_USER';
DATA: 'DATA';
DATABASE: 'DATABASE';
DATABASES: 'DATABASES' | 'SCHEMAS';
DAY: 'DAY';
DAYS: 'DAYS';
DBPROPERTIES: 'DBPROPERTIES';
DEFINED: 'DEFINED';
DELETE: 'DELETE';
DELIMITED: 'DELIMITED';
DESC: 'DESC';
DESCRIBE: 'DESCRIBE';
DFS: 'DFS';
DIRECTORIES: 'DIRECTORIES';
DIRECTORY: 'DIRECTORY';
DISTINCT: 'DISTINCT';
DISTRIBUTE: 'DISTRIBUTE';
DROP: 'DROP';
ELSE: 'ELSE';
END: 'END';
ESCAPED: 'ESCAPED';
EXCEPT: 'EXCEPT';
EXCHANGE: 'EXCHANGE';
EXISTS: 'EXISTS';
EXPLAIN: 'EXPLAIN';
EXPORT: 'EXPORT';
EXTENDED: 'EXTENDED';
EXTERNAL: 'EXTERNAL';
EXTRACT: 'EXTRACT';
FALSE: 'FALSE';
FETCH: 'FETCH';
FIELDS: 'FIELDS';
FILTER: 'FILTER';
FILEFORMAT: 'FILEFORMAT';
FIRST: 'FIRST';
FIRST_VALUE: 'FIRST_VALUE';
FOLLOWING: 'FOLLOWING';
FOR: 'FOR';
FOREIGN: 'FOREIGN';
FORMAT: 'FORMAT';
FORMATTED: 'FORMATTED';
FROM: 'FROM';
FULL: 'FULL';
FUNCTION: 'FUNCTION';
FUNCTIONS: 'FUNCTIONS';
GLOBAL: 'GLOBAL';
GRANT: 'GRANT';
GROUP: 'GROUP';
GROUPING: 'GROUPING';
HAVING: 'HAVING';
HOUR: 'HOUR';
HOURS: 'HOURS';
IF: 'IF';
IGNORE: 'IGNORE';
IMPORT: 'IMPORT';
IN: 'IN';
INDEX: 'INDEX';
INDEXES: 'INDEXES';
INNER: 'INNER';
INPATH: 'INPATH';
INPUTFORMAT: 'INPUTFORMAT';
INSERT: 'INSERT';
INTERSECT: 'INTERSECT';
INTERVAL: 'INTERVAL';
INTO: 'INTO';
IS: 'IS';
ITEMS: 'ITEMS';
JOIN: 'JOIN';
KEYS: 'KEYS';
LAST: 'LAST';
LAST_VALUE: 'LAST_VALUE';
LATERAL: 'LATERAL';
LAZY: 'LAZY';
LEADING: 'LEADING';
LEFT: 'LEFT';
LIKE: 'LIKE';
LIMIT: 'LIMIT';
LINES: 'LINES';
LIST: 'LIST';
LOAD: 'LOAD';
LOCAL: 'LOCAL';
LOCATION: 'LOCATION';
LOCK: 'LOCK';
LOCKS: 'LOCKS';
LOGICAL: 'LOGICAL';
MACRO: 'MACRO';
MAP: 'MAP';
MATCHED: 'MATCHED';
MERGE: 'MERGE';
MICROSECOND: 'MICROSECOND';
MICROSECONDS: 'MICROSECONDS';
MILLISECOND: 'MILLISECOND';
MILLISECONDS: 'MILLISECONDS';
MINUTE: 'MINUTE';
MINUTES: 'MINUTES';
MONTH: 'MONTH';
MONTHS: 'MONTHS';
MSCK: 'MSCK';
NAMESPACE: 'NAMESPACE';
NAMESPACES: 'NAMESPACES';
NATURAL: 'NATURAL';
NO: 'NO';
NOT: 'NOT' | '!';
NULL: 'NULL';
NULLS: 'NULLS';
OF: 'OF';
ON: 'ON';
ONLY: 'ONLY';
OPTION: 'OPTION';
OPTIONS: 'OPTIONS';
OR: 'OR';
ORDER: 'ORDER';
OUT: 'OUT';
OUTER: 'OUTER';
OUTPUTFORMAT: 'OUTPUTFORMAT';
OVER: 'OVER';
OVERLAPS: 'OVERLAPS';
OVERLAY: 'OVERLAY';
OVERWRITE: 'OVERWRITE';
PARTITION: 'PARTITION';
PARTITIONED: 'PARTITIONED';
PARTITIONS: 'PARTITIONS';
PERCENTLIT: 'PERCENT';
PIVOT: 'PIVOT';
PLACING: 'PLACING';
POSITION: 'POSITION';
PRECEDING: 'PRECEDING';
PRIMARY: 'PRIMARY';
PRINCIPALS: 'PRINCIPALS';
PROPERTIES: 'PROPERTIES';
PURGE: 'PURGE';
QUERY: 'QUERY';
RANGE: 'RANGE';
RECORDREADER: 'RECORDREADER';
RECORDWRITER: 'RECORDWRITER';
RECOVER: 'RECOVER';
REDUCE: 'REDUCE';
REFERENCES: 'REFERENCES';
REFRESH: 'REFRESH';
RENAME: 'RENAME';
REPAIR: 'REPAIR';
REPLACE: 'REPLACE';
RESET: 'RESET';
RESPECT: 'RESPECT';
RESTRICT: 'RESTRICT';
REVOKE: 'REVOKE';
RIGHT: 'RIGHT';
RLIKE: 'RLIKE' | 'REGEXP';
ROLE: 'ROLE';
ROLES: 'ROLES';
ROLLBACK: 'ROLLBACK';
ROLLUP: 'ROLLUP';
ROW: 'ROW';
ROWS: 'ROWS';
SCHEMA: 'SCHEMA';
SECOND: 'SECOND';
SECONDS: 'SECONDS';
SELECT: 'SELECT';
SEMI: 'SEMI';
SEPARATED: 'SEPARATED';
SERDE: 'SERDE';
SERDEPROPERTIES: 'SERDEPROPERTIES';
SESSION_USER: 'SESSION_USER';
SET: 'SET';
SETMINUS: 'MINUS';
SETS: 'SETS';
SHOW: 'SHOW';
SKEWED: 'SKEWED';
SOME: 'SOME';
SORT: 'SORT';
SORTED: 'SORTED';
START: 'START';
STATISTICS: 'STATISTICS';
STORED: 'STORED';
STRATIFY: 'STRATIFY';
STRUCT: 'STRUCT';
SUBSTR: 'SUBSTR';
SUBSTRING: 'SUBSTRING';
TABLE: 'TABLE';
TABLES: 'TABLES';
TABLESAMPLE: 'TABLESAMPLE';
TBLPROPERTIES: 'TBLPROPERTIES';
TEMPORARY: 'TEMPORARY' | 'TEMP';
TERMINATED: 'TERMINATED';
THEN: 'THEN';
TO: 'TO';
TOUCH: 'TOUCH';
TRAILING: 'TRAILING';
TRANSACTION: 'TRANSACTION';
TRANSACTIONS: 'TRANSACTIONS';
TRANSFORM: 'TRANSFORM';
TRIM: 'TRIM';
TRUE: 'TRUE';
TRUNCATE: 'TRUNCATE';
TYPE: 'TYPE';
UNARCHIVE: 'UNARCHIVE';
UNBOUNDED: 'UNBOUNDED';
UNCACHE: 'UNCACHE';
UNION: 'UNION';
UNIQUE: 'UNIQUE';
UNKNOWN: 'UNKNOWN';
UNLOCK: 'UNLOCK';
UNSET: 'UNSET';
UPDATE: 'UPDATE';
USE: 'USE';
USER: 'USER';
USING: 'USING';
VALUES: 'VALUES';
VIEW: 'VIEW';
WEEK: 'WEEK';
WEEKS: 'WEEKS';
WHEN: 'WHEN';
WHERE: 'WHERE';
WINDOW: 'WINDOW';
WITH: 'WITH';
YEAR: 'YEAR';
YEARS: 'YEARS';
//============================
// End of the keywords list
//============================

EQ  : '=' | '==';
NSEQ: '<=>';
NEQ : '<>';
NEQJ: '!=';
LT  : '<';
LTE : '<=' | '!>';
GT  : '>';
GTE : '>=' | '!<';

PLUS: '+';
MINUS: '-';
ASTERISK: '*';
SLASH: '/';
PERCENT: '%';
DIV: 'DIV';
TILDE: '~';
AMPERSAND: '&';
PIPE: '|';
CONCAT_PIPE: '||';
HAT: '^';

STRING
    : '\'' ( ~('\''|'\\') | ('\\' .) )* '\''
    | '"' ( ~('"'|'\\') | ('\\' .) )* '"'
    ;

BIGINT_LITERAL
    : DIGIT+ 'L'
    ;

SMALLINT_LITERAL
    : DIGIT+ 'S'
    ;

TINYINT_LITERAL
    : DIGIT+ 'Y'
    ;

INTEGER_VALUE
    : DIGIT+
    ;

DECIMAL_VALUE
    : DIGIT+ EXPONENT
    | DECIMAL_DIGITS EXPONENT? {isValidDecimal()}?
    ;

DOUBLE_LITERAL
    : DIGIT+ EXPONENT? 'D'
    | DECIMAL_DIGITS EXPONENT? 'D' {isValidDecimal()}?
    ;

BIGDECIMAL_LITERAL
    : DIGIT+ EXPONENT? 'BD'
    | DECIMAL_DIGITS EXPONENT? 'BD' {isValidDecimal()}?
    ;

IDENTIFIER
    : (LETTER | DIGIT | '_')+
    ;

BACKQUOTED_IDENTIFIER
    : '`' ( ~'`' | '``' )* '`'
    ;

fragment DECIMAL_DIGITS
    : DIGIT+ '.' DIGIT*
    | '.' DIGIT+
    ;

fragment EXPONENT
    : 'E' [+-]? DIGIT+
    ;

fragment DIGIT
    : [0-9]
    ;

fragment LETTER
    : [A-Z]
    ;

SIMPLE_COMMENT
    : '--' ~[\r\n]* '\r'? '\n'? -> channel(HIDDEN)
    ;

BRACKETED_EMPTY_COMMENT
    : '/**/' -> channel(HIDDEN)
    ;

BRACKETED_COMMENT
    : '/*' ~[+] .*? '*/' -> channel(HIDDEN)
    ;

WS
    : [ \r\n\t]+ -> channel(HIDDEN)
    ;

// Catch-all for anything we can't recognize.
// We use this to be able to ignore and recover all the text
// when splitting statements with DelimiterLexer
UNRECOGNIZED
    : .
    ;<|MERGE_RESOLUTION|>--- conflicted
+++ resolved
@@ -744,13 +744,8 @@
     | qualifiedName '.' ASTERISK                                                               #star
     | '(' namedExpression (',' namedExpression)+ ')'                                           #rowConstructor
     | '(' query ')'                                                                            #subqueryExpression
-<<<<<<< HEAD
-    | qualifiedName '(' (setQuantifier? argument+=expression (',' argument+=expression)*)? ')'
+    | functionName '(' (setQuantifier? argument+=expression (',' argument+=expression)*)? ')'
        (FILTER '(' WHERE where=booleanExpression ')')? (OVER windowSpec)?                      #functionCall
-=======
-    | functionName '(' (setQuantifier? argument+=expression (',' argument+=expression)*)? ')'
-       (OVER windowSpec)?                                                                      #functionCall
->>>>>>> 74cb1ffd
     | identifier '->' expression                                                               #lambda
     | '(' identifier (',' identifier)+ ')' '->' expression                                     #lambda
     | value=primaryExpression '[' index=valueExpression ']'                                    #subscript
