--- conflicted
+++ resolved
@@ -21,6 +21,8 @@
 import org.apache.spark.sql.catalyst.analysis.NamespaceAlreadyExistsException;
 import org.apache.spark.sql.catalyst.analysis.NoSuchNamespaceException;
 
+import java.util.Arrays;
+import java.util.List;
 import java.util.Map;
 
 /**
@@ -40,47 +42,21 @@
 public interface SupportsNamespaces extends CatalogPlugin {
 
   /**
-   * A reserved property to specify the location of the namespace. If the namespace
+   * A property to specify the location of the namespace. If the namespace
    * needs to store files, it should be under this location.
    */
   String PROP_LOCATION = "location";
 
   /**
-   * A reserved property to specify the description of the namespace. The description
+   * A property to specify the description of the namespace. The description
    * will be returned in the result of "DESCRIBE NAMESPACE" command.
    */
   String PROP_COMMENT = "comment";
 
   /**
-   * A reserved property to specify the owner of the namespace.
+   * A property to specify the owner of the namespace.
    */
   String PROP_OWNER = "owner";
-
-  /**
-<<<<<<< HEAD
-   * Return a default namespace for the catalog.
-   * <p>
-   * When this catalog is set as the current catalog, the namespace returned by this method will be
-   * set as the current namespace.
-   * <p>
-   * The namespace returned by this method is not required to exist.
-   *
-   * @return a multi-part namespace
-   */
-  default String[] defaultNamespace() {
-    return new String[0];
-  }
-=======
-   * The list of reserved namespace properties, which can not be removed or changed directly by
-   * the syntax:
-   * {{
-   *   ALTER NAMESPACE ... SET PROPERTIES ...
-   * }}
-   *
-   * They need specific syntax to modify
-   */
-  List<String> RESERVED_PROPERTIES = Arrays.asList(PROP_COMMENT, PROP_LOCATION, PROP_OWNER);
->>>>>>> dbed4c72
 
   /**
    * List top-level namespaces from the catalog.
