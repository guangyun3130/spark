--- conflicted
+++ resolved
@@ -30,1271 +30,8 @@
 import org.apache.spark.sql.catalyst.util.DateTimeUtils._
 import org.apache.spark.sql.internal.SQLConf
 import org.apache.spark.sql.types._
-<<<<<<< HEAD
-import org.apache.spark.sql.types.DataTypeTestUtils.{dayTimeIntervalTypes, yearMonthIntervalTypes}
 import org.apache.spark.unsafe.types.UTF8String
 
-abstract class CastSuiteBase extends SparkFunSuite with ExpressionEvalHelper {
-
-  protected def cast(v: Any, targetType: DataType, timeZoneId: Option[String] = None): CastBase
-
-  // expected cannot be null
-  protected def checkCast(v: Any, expected: Any): Unit = {
-    checkEvaluation(cast(v, Literal(expected).dataType), expected)
-  }
-
-  protected def checkNullCast(from: DataType, to: DataType): Unit = {
-    checkEvaluation(cast(Literal.create(null, from), to, UTC_OPT), null)
-  }
-
-  protected def isAlwaysNullable: Boolean = false
-
-  test("null cast") {
-    import DataTypeTestUtils._
-
-    atomicTypes.zip(atomicTypes).foreach { case (from, to) =>
-      checkNullCast(from, to)
-    }
-
-    atomicTypes.foreach(dt => checkNullCast(NullType, dt))
-    atomicTypes.foreach(dt => checkNullCast(dt, StringType))
-    checkNullCast(StringType, BinaryType)
-    checkNullCast(StringType, BooleanType)
-    numericTypes.foreach(dt => checkNullCast(dt, BooleanType))
-
-    checkNullCast(StringType, TimestampType)
-    checkNullCast(DateType, TimestampType)
-
-    checkNullCast(StringType, DateType)
-    checkNullCast(TimestampType, DateType)
-
-    checkNullCast(StringType, CalendarIntervalType)
-    numericTypes.foreach(dt => checkNullCast(StringType, dt))
-    numericTypes.foreach(dt => checkNullCast(BooleanType, dt))
-    for (from <- numericTypes; to <- numericTypes) checkNullCast(from, to)
-  }
-
-  test("cast string to date") {
-    var c = Calendar.getInstance()
-    c.set(2015, 0, 1, 0, 0, 0)
-    c.set(Calendar.MILLISECOND, 0)
-    checkEvaluation(Cast(Literal("2015"), DateType), new Date(c.getTimeInMillis))
-    c = Calendar.getInstance()
-    c.set(2015, 2, 1, 0, 0, 0)
-    c.set(Calendar.MILLISECOND, 0)
-    checkEvaluation(Cast(Literal("2015-03"), DateType), new Date(c.getTimeInMillis))
-    c = Calendar.getInstance()
-    c.set(2015, 2, 18, 0, 0, 0)
-    c.set(Calendar.MILLISECOND, 0)
-    checkEvaluation(Cast(Literal("2015-03-18"), DateType), new Date(c.getTimeInMillis))
-    checkEvaluation(Cast(Literal("2015-03-18 "), DateType), new Date(c.getTimeInMillis))
-    checkEvaluation(Cast(Literal("2015-03-18 123142"), DateType), new Date(c.getTimeInMillis))
-    checkEvaluation(Cast(Literal("2015-03-18T123123"), DateType), new Date(c.getTimeInMillis))
-    checkEvaluation(Cast(Literal("2015-03-18T"), DateType), new Date(c.getTimeInMillis))
-  }
-
-  test("cast string to timestamp") {
-    new ParVector(ALL_TIMEZONES.toVector).foreach { zid =>
-      def checkCastStringToTimestamp(str: String, expected: Timestamp): Unit = {
-        checkEvaluation(cast(Literal(str), TimestampType, Option(zid.getId)), expected)
-      }
-
-      val tz = TimeZone.getTimeZone(zid)
-      var c = Calendar.getInstance(tz)
-      c.set(2015, 0, 1, 0, 0, 0)
-      c.set(Calendar.MILLISECOND, 0)
-      checkCastStringToTimestamp("2015", new Timestamp(c.getTimeInMillis))
-      c = Calendar.getInstance(tz)
-      c.set(2015, 2, 1, 0, 0, 0)
-      c.set(Calendar.MILLISECOND, 0)
-      checkCastStringToTimestamp("2015-03", new Timestamp(c.getTimeInMillis))
-      c = Calendar.getInstance(tz)
-      c.set(2015, 2, 18, 0, 0, 0)
-      c.set(Calendar.MILLISECOND, 0)
-      checkCastStringToTimestamp("2015-03-18", new Timestamp(c.getTimeInMillis))
-      checkCastStringToTimestamp("2015-03-18 ", new Timestamp(c.getTimeInMillis))
-      checkCastStringToTimestamp("2015-03-18T", new Timestamp(c.getTimeInMillis))
-
-      c = Calendar.getInstance(tz)
-      c.set(2015, 2, 18, 12, 3, 17)
-      c.set(Calendar.MILLISECOND, 0)
-      checkCastStringToTimestamp("2015-03-18 12:03:17", new Timestamp(c.getTimeInMillis))
-      checkCastStringToTimestamp("2015-03-18T12:03:17", new Timestamp(c.getTimeInMillis))
-
-      // If the string value includes timezone string, it represents the timestamp string
-      // in the timezone regardless of the timeZoneId parameter.
-      c = Calendar.getInstance(TimeZone.getTimeZone(UTC))
-      c.set(2015, 2, 18, 12, 3, 17)
-      c.set(Calendar.MILLISECOND, 0)
-      checkCastStringToTimestamp("2015-03-18T12:03:17Z", new Timestamp(c.getTimeInMillis))
-      checkCastStringToTimestamp("2015-03-18 12:03:17Z", new Timestamp(c.getTimeInMillis))
-
-      c = Calendar.getInstance(TimeZone.getTimeZone("GMT-01:00"))
-      c.set(2015, 2, 18, 12, 3, 17)
-      c.set(Calendar.MILLISECOND, 0)
-      checkCastStringToTimestamp("2015-03-18T12:03:17-1:0", new Timestamp(c.getTimeInMillis))
-      checkCastStringToTimestamp("2015-03-18T12:03:17-01:00", new Timestamp(c.getTimeInMillis))
-
-      c = Calendar.getInstance(TimeZone.getTimeZone("GMT+07:30"))
-      c.set(2015, 2, 18, 12, 3, 17)
-      c.set(Calendar.MILLISECOND, 0)
-      checkCastStringToTimestamp("2015-03-18T12:03:17+07:30", new Timestamp(c.getTimeInMillis))
-
-      c = Calendar.getInstance(TimeZone.getTimeZone("GMT+07:03"))
-      c.set(2015, 2, 18, 12, 3, 17)
-      c.set(Calendar.MILLISECOND, 0)
-      checkCastStringToTimestamp("2015-03-18T12:03:17+7:3", new Timestamp(c.getTimeInMillis))
-
-      // tests for the string including milliseconds.
-      c = Calendar.getInstance(tz)
-      c.set(2015, 2, 18, 12, 3, 17)
-      c.set(Calendar.MILLISECOND, 123)
-      checkCastStringToTimestamp("2015-03-18 12:03:17.123", new Timestamp(c.getTimeInMillis))
-      checkCastStringToTimestamp("2015-03-18T12:03:17.123", new Timestamp(c.getTimeInMillis))
-
-      // If the string value includes timezone string, it represents the timestamp string
-      // in the timezone regardless of the timeZoneId parameter.
-      c = Calendar.getInstance(TimeZone.getTimeZone(UTC))
-      c.set(2015, 2, 18, 12, 3, 17)
-      c.set(Calendar.MILLISECOND, 456)
-      checkCastStringToTimestamp("2015-03-18T12:03:17.456Z", new Timestamp(c.getTimeInMillis))
-      checkCastStringToTimestamp("2015-03-18 12:03:17.456Z", new Timestamp(c.getTimeInMillis))
-
-      c = Calendar.getInstance(TimeZone.getTimeZone("GMT-01:00"))
-      c.set(2015, 2, 18, 12, 3, 17)
-      c.set(Calendar.MILLISECOND, 123)
-      checkCastStringToTimestamp("2015-03-18T12:03:17.123-1:0", new Timestamp(c.getTimeInMillis))
-      checkCastStringToTimestamp("2015-03-18T12:03:17.123-01:00", new Timestamp(c.getTimeInMillis))
-
-      c = Calendar.getInstance(TimeZone.getTimeZone("GMT+07:30"))
-      c.set(2015, 2, 18, 12, 3, 17)
-      c.set(Calendar.MILLISECOND, 123)
-      checkCastStringToTimestamp("2015-03-18T12:03:17.123+07:30", new Timestamp(c.getTimeInMillis))
-
-      c = Calendar.getInstance(TimeZone.getTimeZone("GMT+07:03"))
-      c.set(2015, 2, 18, 12, 3, 17)
-      c.set(Calendar.MILLISECOND, 123)
-      checkCastStringToTimestamp("2015-03-18T12:03:17.123+7:3", new Timestamp(c.getTimeInMillis))
-    }
-  }
-
-  test("cast from boolean") {
-    checkEvaluation(cast(true, IntegerType), 1)
-    checkEvaluation(cast(false, IntegerType), 0)
-    checkEvaluation(cast(true, StringType), "true")
-    checkEvaluation(cast(false, StringType), "false")
-    checkEvaluation(cast(cast(1, BooleanType), IntegerType), 1)
-    checkEvaluation(cast(cast(0, BooleanType), IntegerType), 0)
-  }
-
-  test("cast from int") {
-    checkCast(0, false)
-    checkCast(1, true)
-    checkCast(-5, true)
-    checkCast(1, 1.toByte)
-    checkCast(1, 1.toShort)
-    checkCast(1, 1)
-    checkCast(1, 1.toLong)
-    checkCast(1, 1.0f)
-    checkCast(1, 1.0)
-    checkCast(123, "123")
-
-    checkEvaluation(cast(123, DecimalType.USER_DEFAULT), Decimal(123))
-    checkEvaluation(cast(123, DecimalType(3, 0)), Decimal(123))
-    checkEvaluation(cast(1, LongType), 1.toLong)
-  }
-
-  test("cast from long") {
-    checkCast(0L, false)
-    checkCast(1L, true)
-    checkCast(-5L, true)
-    checkCast(1L, 1.toByte)
-    checkCast(1L, 1.toShort)
-    checkCast(1L, 1)
-    checkCast(1L, 1.toLong)
-    checkCast(1L, 1.0f)
-    checkCast(1L, 1.0)
-    checkCast(123L, "123")
-
-    checkEvaluation(cast(123L, DecimalType.USER_DEFAULT), Decimal(123))
-    checkEvaluation(cast(123L, DecimalType(3, 0)), Decimal(123))
-  }
-
-  test("cast from float") {
-    checkCast(0.0f, false)
-    checkCast(0.5f, true)
-    checkCast(-5.0f, true)
-    checkCast(1.5f, 1.toByte)
-    checkCast(1.5f, 1.toShort)
-    checkCast(1.5f, 1)
-    checkCast(1.5f, 1.toLong)
-    checkCast(1.5f, 1.5)
-    checkCast(1.5f, "1.5")
-  }
-
-  test("cast from double") {
-    checkCast(0.0, false)
-    checkCast(0.5, true)
-    checkCast(-5.0, true)
-    checkCast(1.5, 1.toByte)
-    checkCast(1.5, 1.toShort)
-    checkCast(1.5, 1)
-    checkCast(1.5, 1.toLong)
-    checkCast(1.5, 1.5f)
-    checkCast(1.5, "1.5")
-  }
-
-  test("cast from string") {
-    assert(cast("abcdef", StringType).nullable === isAlwaysNullable)
-    assert(cast("abcdef", BinaryType).nullable === isAlwaysNullable)
-    assert(cast("abcdef", BooleanType).nullable)
-    assert(cast("abcdef", TimestampType).nullable)
-    assert(cast("abcdef", LongType).nullable)
-    assert(cast("abcdef", IntegerType).nullable)
-    assert(cast("abcdef", ShortType).nullable)
-    assert(cast("abcdef", ByteType).nullable)
-    assert(cast("abcdef", DecimalType.USER_DEFAULT).nullable)
-    assert(cast("abcdef", DecimalType(4, 2)).nullable)
-    assert(cast("abcdef", DoubleType).nullable)
-    assert(cast("abcdef", FloatType).nullable)
-  }
-
-  test("data type casting") {
-    val sd = "1970-01-01"
-    val d = Date.valueOf(sd)
-    val zts = sd + " 00:00:00"
-    val sts = sd + " 00:00:02"
-    val nts = sts + ".1"
-    val ts = withDefaultTimeZone(UTC)(Timestamp.valueOf(nts))
-
-    for (tz <- ALL_TIMEZONES) {
-      val timeZoneId = Option(tz.getId)
-      var c = Calendar.getInstance(TimeZoneUTC)
-      c.set(2015, 2, 8, 2, 30, 0)
-      checkEvaluation(
-        cast(cast(new Timestamp(c.getTimeInMillis), StringType, timeZoneId),
-          TimestampType, timeZoneId),
-        millisToMicros(c.getTimeInMillis))
-      c = Calendar.getInstance(TimeZoneUTC)
-      c.set(2015, 10, 1, 2, 30, 0)
-      checkEvaluation(
-        cast(cast(new Timestamp(c.getTimeInMillis), StringType, timeZoneId),
-          TimestampType, timeZoneId),
-        millisToMicros(c.getTimeInMillis))
-    }
-
-    checkEvaluation(cast("abdef", StringType), "abdef")
-    checkEvaluation(cast("12.65", DecimalType.SYSTEM_DEFAULT), Decimal(12.65))
-
-    checkEvaluation(cast(cast(sd, DateType), StringType), sd)
-    checkEvaluation(cast(cast(d, StringType), DateType), 0)
-    checkEvaluation(cast(cast(nts, TimestampType, UTC_OPT), StringType, UTC_OPT), nts)
-    checkEvaluation(
-      cast(cast(ts, StringType, UTC_OPT), TimestampType, UTC_OPT),
-      fromJavaTimestamp(ts))
-
-    // all convert to string type to check
-    checkEvaluation(
-      cast(cast(cast(nts, TimestampType, UTC_OPT), DateType, UTC_OPT), StringType),
-      sd)
-    checkEvaluation(
-      cast(cast(cast(ts, DateType, UTC_OPT), TimestampType, UTC_OPT), StringType, UTC_OPT),
-      zts)
-
-    checkEvaluation(cast(cast("abdef", BinaryType), StringType), "abdef")
-
-    checkEvaluation(cast(cast(cast(cast(
-      cast(cast("5", ByteType), ShortType), IntegerType), FloatType), DoubleType), LongType),
-      5.toLong)
-
-    checkEvaluation(cast("23", DoubleType), 23d)
-    checkEvaluation(cast("23", IntegerType), 23)
-    checkEvaluation(cast("23", FloatType), 23f)
-    checkEvaluation(cast("23", DecimalType.USER_DEFAULT), Decimal(23))
-    checkEvaluation(cast("23", ByteType), 23.toByte)
-    checkEvaluation(cast("23", ShortType), 23.toShort)
-    checkEvaluation(cast(123, IntegerType), 123)
-
-    checkEvaluation(cast(Literal.create(null, IntegerType), ShortType), null)
-  }
-
-  test("cast and add") {
-    checkEvaluation(Add(Literal(23d), cast(true, DoubleType)), 24d)
-    checkEvaluation(Add(Literal(23), cast(true, IntegerType)), 24)
-    checkEvaluation(Add(Literal(23f), cast(true, FloatType)), 24f)
-    checkEvaluation(Add(Literal(Decimal(23)), cast(true, DecimalType.USER_DEFAULT)), Decimal(24))
-    checkEvaluation(Add(Literal(23.toByte), cast(true, ByteType)), 24.toByte)
-    checkEvaluation(Add(Literal(23.toShort), cast(true, ShortType)), 24.toShort)
-  }
-
-  test("from decimal") {
-    checkCast(Decimal(0.0), false)
-    checkCast(Decimal(0.5), true)
-    checkCast(Decimal(-5.0), true)
-    checkCast(Decimal(1.5), 1.toByte)
-    checkCast(Decimal(1.5), 1.toShort)
-    checkCast(Decimal(1.5), 1)
-    checkCast(Decimal(1.5), 1.toLong)
-    checkCast(Decimal(1.5), 1.5f)
-    checkCast(Decimal(1.5), 1.5)
-    checkCast(Decimal(1.5), "1.5")
-  }
-
-  test("cast from array") {
-    val array = Literal.create(Seq("123", "true", "f", null),
-      ArrayType(StringType, containsNull = true))
-    val array_notNull = Literal.create(Seq("123", "true", "f"),
-      ArrayType(StringType, containsNull = false))
-
-    checkNullCast(ArrayType(StringType), ArrayType(IntegerType))
-
-    {
-      val array = Literal.create(Seq.empty, ArrayType(NullType, containsNull = false))
-      val ret = cast(array, ArrayType(IntegerType, containsNull = false))
-      assert(ret.resolved)
-      checkEvaluation(ret, Seq.empty)
-    }
-
-    {
-      val ret = cast(array, ArrayType(BooleanType, containsNull = false))
-      assert(ret.resolved === false)
-    }
-
-    {
-      val ret = cast(array_notNull, ArrayType(BooleanType, containsNull = false))
-      assert(ret.resolved === false)
-    }
-
-    {
-      val ret = cast(array, IntegerType)
-      assert(ret.resolved === false)
-    }
-  }
-
-  test("cast from map") {
-    val map = Literal.create(
-      Map("a" -> "123", "b" -> "true", "c" -> "f", "d" -> null),
-      MapType(StringType, StringType, valueContainsNull = true))
-    val map_notNull = Literal.create(
-      Map("a" -> "123", "b" -> "true", "c" -> "f"),
-      MapType(StringType, StringType, valueContainsNull = false))
-
-    checkNullCast(MapType(StringType, IntegerType), MapType(StringType, StringType))
-
-    {
-      val ret = cast(map, MapType(StringType, BooleanType, valueContainsNull = false))
-      assert(ret.resolved === false)
-    }
-    {
-      val ret = cast(map, MapType(IntegerType, StringType, valueContainsNull = true))
-      assert(ret.resolved === false)
-    }
-    {
-      val ret = cast(map_notNull, MapType(StringType, BooleanType, valueContainsNull = false))
-      assert(ret.resolved === false)
-    }
-    {
-      val ret = cast(map_notNull, MapType(IntegerType, StringType, valueContainsNull = true))
-      assert(ret.resolved === false)
-    }
-
-    {
-      val ret = cast(map, IntegerType)
-      assert(ret.resolved === false)
-    }
-  }
-
-  test("cast from struct") {
-    checkNullCast(
-      StructType(Seq(
-        StructField("a", StringType),
-        StructField("b", IntegerType))),
-      StructType(Seq(
-        StructField("a", StringType),
-        StructField("b", StringType))))
-
-    val struct = Literal.create(
-      InternalRow(
-        UTF8String.fromString("123"),
-        UTF8String.fromString("true"),
-        UTF8String.fromString("f"),
-        null),
-      StructType(Seq(
-        StructField("a", StringType, nullable = true),
-        StructField("b", StringType, nullable = true),
-        StructField("c", StringType, nullable = true),
-        StructField("d", StringType, nullable = true))))
-    val struct_notNull = Literal.create(
-      InternalRow(
-        UTF8String.fromString("123"),
-        UTF8String.fromString("true"),
-        UTF8String.fromString("f")),
-      StructType(Seq(
-        StructField("a", StringType, nullable = false),
-        StructField("b", StringType, nullable = false),
-        StructField("c", StringType, nullable = false))))
-
-    {
-      val ret = cast(struct, StructType(Seq(
-        StructField("a", BooleanType, nullable = true),
-        StructField("b", BooleanType, nullable = true),
-        StructField("c", BooleanType, nullable = false),
-        StructField("d", BooleanType, nullable = true))))
-      assert(ret.resolved === false)
-    }
-
-    {
-      val ret = cast(struct_notNull, StructType(Seq(
-        StructField("a", BooleanType, nullable = true),
-        StructField("b", BooleanType, nullable = true),
-        StructField("c", BooleanType, nullable = false))))
-      assert(ret.resolved === false)
-    }
-
-    {
-      val ret = cast(struct, StructType(Seq(
-        StructField("a", StringType, nullable = true),
-        StructField("b", StringType, nullable = true),
-        StructField("c", StringType, nullable = true))))
-      assert(ret.resolved === false)
-    }
-    {
-      val ret = cast(struct, IntegerType)
-      assert(ret.resolved === false)
-    }
-  }
-
-  test("cast struct with a timestamp field") {
-    val originalSchema = new StructType().add("tsField", TimestampType, nullable = false)
-    // nine out of ten times I'm casting a struct, it's to normalize its fields nullability
-    val targetSchema = new StructType().add("tsField", TimestampType, nullable = true)
-
-    val inp = Literal.create(InternalRow(0L), originalSchema)
-    val expected = InternalRow(0L)
-    checkEvaluation(cast(inp, targetSchema), expected)
-  }
-
-  test("complex casting") {
-    val complex = Literal.create(
-      Row(
-        Seq("123", "true", "f"),
-        Map("a" -> "123", "b" -> "true", "c" -> "f"),
-        Row(0)),
-      StructType(Seq(
-        StructField("a",
-          ArrayType(StringType, containsNull = false), nullable = true),
-        StructField("m",
-          MapType(StringType, StringType, valueContainsNull = false), nullable = true),
-        StructField("s",
-          StructType(Seq(
-            StructField("i", IntegerType, nullable = true)))))))
-
-    val ret = cast(complex, StructType(Seq(
-      StructField("a",
-        ArrayType(IntegerType, containsNull = true), nullable = true),
-      StructField("m",
-        MapType(StringType, BooleanType, valueContainsNull = false), nullable = true),
-      StructField("s",
-        StructType(Seq(
-          StructField("l", LongType, nullable = true)))))))
-
-    assert(ret.resolved === false)
-  }
-
-  test("cast between string and interval") {
-    import org.apache.spark.unsafe.types.CalendarInterval
-
-    checkEvaluation(Cast(Literal(""), CalendarIntervalType), null)
-    checkEvaluation(Cast(Literal("interval -3 month 1 day 7 hours"), CalendarIntervalType),
-      new CalendarInterval(-3, 1, 7 * MICROS_PER_HOUR))
-    checkEvaluation(Cast(Literal.create(
-      new CalendarInterval(15, 9, -3 * MICROS_PER_HOUR), CalendarIntervalType),
-      StringType),
-      "1 years 3 months 9 days -3 hours")
-    checkEvaluation(Cast(Literal("INTERVAL 1 Second 1 microsecond"), CalendarIntervalType),
-      new CalendarInterval(0, 0, 1000001))
-    checkEvaluation(Cast(Literal("1 MONTH 1 Microsecond"), CalendarIntervalType),
-      new CalendarInterval(1, 0, 1))
-  }
-
-  test("cast string to boolean") {
-    checkCast("t", true)
-    checkCast("true", true)
-    checkCast("tRUe", true)
-    checkCast("y", true)
-    checkCast("yes", true)
-    checkCast("1", true)
-    checkCast("f", false)
-    checkCast("false", false)
-    checkCast("FAlsE", false)
-    checkCast("n", false)
-    checkCast("no", false)
-    checkCast("0", false)
-  }
-
-  protected def checkInvalidCastFromNumericType(to: DataType): Unit = {
-    assert(cast(1.toByte, to).checkInputDataTypes().isFailure)
-    assert(cast(1.toShort, to).checkInputDataTypes().isFailure)
-    assert(cast(1, to).checkInputDataTypes().isFailure)
-    assert(cast(1L, to).checkInputDataTypes().isFailure)
-    assert(cast(1.0.toFloat, to).checkInputDataTypes().isFailure)
-    assert(cast(1.0, to).checkInputDataTypes().isFailure)
-  }
-
-  test("SPARK-16729 type checking for casting to date type") {
-    assert(cast("1234", DateType).checkInputDataTypes().isSuccess)
-    assert(cast(new Timestamp(1), DateType).checkInputDataTypes().isSuccess)
-    assert(cast(false, DateType).checkInputDataTypes().isFailure)
-    checkInvalidCastFromNumericType(DateType)
-  }
-
-  test("SPARK-20302 cast with same structure") {
-    val from = new StructType()
-      .add("a", IntegerType)
-      .add("b", new StructType().add("b1", LongType))
-
-    val to = new StructType()
-      .add("a1", IntegerType)
-      .add("b1", new StructType().add("b11", LongType))
-
-    val input = Row(10, Row(12L))
-
-    checkEvaluation(cast(Literal.create(input, from), to), input)
-  }
-
-  test("SPARK-22500: cast for struct should not generate codes beyond 64KB") {
-    val N = 25
-
-    val fromInner = new StructType(
-      (1 to N).map(i => StructField(s"s$i", DoubleType)).toArray)
-    val toInner = new StructType(
-      (1 to N).map(i => StructField(s"i$i", IntegerType)).toArray)
-    val inputInner = Row.fromSeq((1 to N).map(i => i + 0.5))
-    val outputInner = Row.fromSeq((1 to N))
-    val fromOuter = new StructType(
-      (1 to N).map(i => StructField(s"s$i", fromInner)).toArray)
-    val toOuter = new StructType(
-      (1 to N).map(i => StructField(s"s$i", toInner)).toArray)
-    val inputOuter = Row.fromSeq((1 to N).map(_ => inputInner))
-    val outputOuter = Row.fromSeq((1 to N).map(_ => outputInner))
-    checkEvaluation(cast(Literal.create(inputOuter, fromOuter), toOuter), outputOuter)
-  }
-
-  test("SPARK-22570: Cast should not create a lot of global variables") {
-    val ctx = new CodegenContext
-    cast("1", IntegerType).genCode(ctx)
-    cast("2", LongType).genCode(ctx)
-    assert(ctx.inlinedMutableStates.length == 0)
-  }
-
-  test("up-cast") {
-    def isCastSafe(from: NumericType, to: NumericType): Boolean = (from, to) match {
-      case (_, dt: DecimalType) => dt.isWiderThan(from)
-      case (dt: DecimalType, _) => dt.isTighterThan(to)
-      case _ => numericPrecedence.indexOf(from) <= numericPrecedence.indexOf(to)
-    }
-
-    def makeComplexTypes(dt: NumericType, nullable: Boolean): Seq[DataType] = {
-      Seq(
-        new StructType().add("a", dt, nullable).add("b", dt, nullable),
-        ArrayType(dt, nullable),
-        MapType(dt, dt, nullable),
-        ArrayType(new StructType().add("a", dt, nullable), nullable),
-        new StructType().add("a", ArrayType(dt, nullable), nullable)
-      )
-    }
-
-    import DataTypeTestUtils._
-    numericTypes.foreach { from =>
-      val (safeTargetTypes, unsafeTargetTypes) = numericTypes.partition(to => isCastSafe(from, to))
-
-      safeTargetTypes.foreach { to =>
-        assert(Cast.canUpCast(from, to), s"It should be possible to up-cast $from to $to")
-
-        // If the nullability is compatible, we can up-cast complex types too.
-        Seq(true -> true, false -> false, false -> true).foreach { case (fn, tn) =>
-          makeComplexTypes(from, fn).zip(makeComplexTypes(to, tn)).foreach {
-            case (complexFromType, complexToType) =>
-              assert(Cast.canUpCast(complexFromType, complexToType))
-          }
-        }
-
-        makeComplexTypes(from, true).zip(makeComplexTypes(to, false)).foreach {
-          case (complexFromType, complexToType) =>
-            assert(!Cast.canUpCast(complexFromType, complexToType))
-        }
-      }
-
-      unsafeTargetTypes.foreach { to =>
-        assert(!Cast.canUpCast(from, to), s"It shouldn't be possible to up-cast $from to $to")
-        makeComplexTypes(from, true).zip(makeComplexTypes(to, true)).foreach {
-          case (complexFromType, complexToType) =>
-            assert(!Cast.canUpCast(complexFromType, complexToType))
-        }
-      }
-    }
-    numericTypes.foreach { dt =>
-      makeComplexTypes(dt, true).foreach { complexType =>
-        assert(!Cast.canUpCast(complexType, StringType))
-      }
-    }
-
-    atomicTypes.foreach { atomicType =>
-      assert(Cast.canUpCast(NullType, atomicType))
-    }
-  }
-
-  test("SPARK-27671: cast from nested null type in struct") {
-    import DataTypeTestUtils._
-
-    atomicTypes.foreach { atomicType =>
-      val struct = Literal.create(
-        InternalRow(null),
-        StructType(Seq(StructField("a", NullType, nullable = true))))
-
-      val ret = cast(struct, StructType(Seq(
-        StructField("a", atomicType, nullable = true))))
-      assert(ret.resolved)
-      checkEvaluation(ret, InternalRow(null))
-    }
-  }
-
-  test("Process Infinity, -Infinity, NaN in case insensitive manner") {
-    Seq("inf", "+inf", "infinity", "+infiNity", " infinity ").foreach { value =>
-      checkEvaluation(cast(value, FloatType), Float.PositiveInfinity)
-    }
-    Seq("-infinity", "-infiniTy", "  -infinity  ", "  -inf  ").foreach { value =>
-      checkEvaluation(cast(value, FloatType), Float.NegativeInfinity)
-    }
-    Seq("inf", "+inf", "infinity", "+infiNity", " infinity ").foreach { value =>
-      checkEvaluation(cast(value, DoubleType), Double.PositiveInfinity)
-    }
-    Seq("-infinity", "-infiniTy", "  -infinity  ", "  -inf  ").foreach { value =>
-      checkEvaluation(cast(value, DoubleType), Double.NegativeInfinity)
-    }
-    Seq("nan", "nAn", " nan ").foreach { value =>
-      checkEvaluation(cast(value, FloatType), Float.NaN)
-    }
-    Seq("nan", "nAn", " nan ").foreach { value =>
-      checkEvaluation(cast(value, DoubleType), Double.NaN)
-    }
-  }
-
-  test("SPARK-22825 Cast array to string") {
-    val ret1 = cast(Literal.create(Array(1, 2, 3, 4, 5)), StringType)
-    checkEvaluation(ret1, "[1, 2, 3, 4, 5]")
-    val ret2 = cast(Literal.create(Array("ab", "cde", "f")), StringType)
-    checkEvaluation(ret2, "[ab, cde, f]")
-    Seq(false, true).foreach { omitNull =>
-      withSQLConf(SQLConf.LEGACY_COMPLEX_TYPES_TO_STRING.key -> omitNull.toString) {
-        val ret3 = cast(Literal.create(Array("ab", null, "c")), StringType)
-        checkEvaluation(ret3, s"[ab,${if (omitNull) "" else " null"}, c]")
-      }
-    }
-    val ret4 =
-      cast(Literal.create(Array("ab".getBytes, "cde".getBytes, "f".getBytes)), StringType)
-    checkEvaluation(ret4, "[ab, cde, f]")
-    val ret5 = cast(
-      Literal.create(Array("2014-12-03", "2014-12-04", "2014-12-06").map(Date.valueOf)),
-      StringType)
-    checkEvaluation(ret5, "[2014-12-03, 2014-12-04, 2014-12-06]")
-    val ret6 = cast(
-      Literal.create(Array("2014-12-03 13:01:00", "2014-12-04 15:05:00")
-        .map(Timestamp.valueOf)),
-      StringType)
-    checkEvaluation(ret6, "[2014-12-03 13:01:00, 2014-12-04 15:05:00]")
-    val ret7 = cast(Literal.create(Array(Array(1, 2, 3), Array(4, 5))), StringType)
-    checkEvaluation(ret7, "[[1, 2, 3], [4, 5]]")
-    val ret8 = cast(
-      Literal.create(Array(Array(Array("a"), Array("b", "c")), Array(Array("d")))),
-      StringType)
-    checkEvaluation(ret8, "[[[a], [b, c]], [[d]]]")
-  }
-
-  test("SPARK-33291: Cast array with null elements to string") {
-    Seq(false, true).foreach { omitNull =>
-      withSQLConf(SQLConf.LEGACY_COMPLEX_TYPES_TO_STRING.key -> omitNull.toString) {
-        val ret1 = cast(Literal.create(Array(null, null)), StringType)
-        checkEvaluation(
-          ret1,
-          s"[${if (omitNull) "" else "null"},${if (omitNull) "" else " null"}]")
-      }
-    }
-  }
-
-  test("SPARK-22973 Cast map to string") {
-    Seq(
-      false -> ("{", "}"),
-      true -> ("[", "]")).foreach { case (legacyCast, (lb, rb)) =>
-      withSQLConf(SQLConf.LEGACY_COMPLEX_TYPES_TO_STRING.key -> legacyCast.toString) {
-        val ret1 = cast(Literal.create(Map(1 -> "a", 2 -> "b", 3 -> "c")), StringType)
-        checkEvaluation(ret1, s"${lb}1 -> a, 2 -> b, 3 -> c$rb")
-        val ret2 = cast(
-          Literal.create(Map("1" -> "a".getBytes, "2" -> null, "3" -> "c".getBytes)),
-          StringType)
-        checkEvaluation(ret2, s"${lb}1 -> a, 2 ->${if (legacyCast) "" else " null"}, 3 -> c$rb")
-        val ret3 = cast(
-          Literal.create(Map(
-            1 -> Date.valueOf("2014-12-03"),
-            2 -> Date.valueOf("2014-12-04"),
-            3 -> Date.valueOf("2014-12-05"))),
-          StringType)
-        checkEvaluation(ret3, s"${lb}1 -> 2014-12-03, 2 -> 2014-12-04, 3 -> 2014-12-05$rb")
-        val ret4 = cast(
-          Literal.create(Map(
-            1 -> Timestamp.valueOf("2014-12-03 13:01:00"),
-            2 -> Timestamp.valueOf("2014-12-04 15:05:00"))),
-          StringType)
-        checkEvaluation(ret4, s"${lb}1 -> 2014-12-03 13:01:00, 2 -> 2014-12-04 15:05:00$rb")
-        val ret5 = cast(
-          Literal.create(Map(
-            1 -> Array(1, 2, 3),
-            2 -> Array(4, 5, 6))),
-          StringType)
-        checkEvaluation(ret5, s"${lb}1 -> [1, 2, 3], 2 -> [4, 5, 6]$rb")
-      }
-    }
-  }
-
-  test("SPARK-22981 Cast struct to string") {
-    Seq(
-      false -> ("{", "}"),
-      true -> ("[", "]")).foreach { case (legacyCast, (lb, rb)) =>
-      withSQLConf(SQLConf.LEGACY_COMPLEX_TYPES_TO_STRING.key -> legacyCast.toString) {
-        val ret1 = cast(Literal.create((1, "a", 0.1)), StringType)
-        checkEvaluation(ret1, s"${lb}1, a, 0.1$rb")
-        val ret2 = cast(Literal.create(Tuple3[Int, String, String](1, null, "a")), StringType)
-        checkEvaluation(ret2, s"${lb}1,${if (legacyCast) "" else " null"}, a$rb")
-        val ret3 = cast(Literal.create(
-          (Date.valueOf("2014-12-03"), Timestamp.valueOf("2014-12-03 15:05:00"))), StringType)
-        checkEvaluation(ret3, s"${lb}2014-12-03, 2014-12-03 15:05:00$rb")
-        val ret4 = cast(Literal.create(((1, "a"), 5, 0.1)), StringType)
-        checkEvaluation(ret4, s"$lb${lb}1, a$rb, 5, 0.1$rb")
-        val ret5 = cast(Literal.create((Seq(1, 2, 3), "a", 0.1)), StringType)
-        checkEvaluation(ret5, s"$lb[1, 2, 3], a, 0.1$rb")
-        val ret6 = cast(Literal.create((1, Map(1 -> "a", 2 -> "b", 3 -> "c"))), StringType)
-        checkEvaluation(ret6, s"${lb}1, ${lb}1 -> a, 2 -> b, 3 -> c$rb$rb")
-      }
-    }
-  }
-
-  test("SPARK-33291: Cast struct with null elements to string") {
-    Seq(
-      false -> ("{", "}"),
-      true -> ("[", "]")).foreach { case (legacyCast, (lb, rb)) =>
-      withSQLConf(SQLConf.LEGACY_COMPLEX_TYPES_TO_STRING.key -> legacyCast.toString) {
-        val ret1 = cast(Literal.create(Tuple2[String, String](null, null)), StringType)
-        checkEvaluation(
-          ret1,
-          s"$lb${if (legacyCast) "" else "null"},${if (legacyCast) "" else " null"}$rb")
-      }
-    }
-  }
-
-  test("SPARK-34667: cast year-month interval to string") {
-    Seq(
-      Period.ofMonths(0) -> "0-0",
-      Period.ofMonths(1) -> "0-1",
-      Period.ofMonths(-1) -> "-0-1",
-      Period.ofYears(1) -> "1-0",
-      Period.ofYears(-1) -> "-1-0",
-      Period.ofYears(10).plusMonths(10) -> "10-10",
-      Period.ofYears(-123).minusMonths(6) -> "-123-6",
-      Period.ofMonths(Int.MaxValue) -> "178956970-7",
-      Period.ofMonths(Int.MinValue) -> "-178956970-8"
-    ).foreach { case (period, intervalPayload) =>
-      checkEvaluation(
-        Cast(Literal(period), StringType),
-        s"INTERVAL '$intervalPayload' YEAR TO MONTH")
-    }
-
-    yearMonthIntervalTypes.foreach { it =>
-      checkConsistencyBetweenInterpretedAndCodegen(
-        (child: Expression) => Cast(child, StringType), it)
-    }
-  }
-
-  test("SPARK-34668: cast day-time interval to string") {
-    Seq(
-      Duration.ZERO -> "0 00:00:00",
-      Duration.of(1, ChronoUnit.MICROS) -> "0 00:00:00.000001",
-      Duration.ofMillis(-1) -> "-0 00:00:00.001",
-      Duration.ofMillis(1234) -> "0 00:00:01.234",
-      Duration.ofSeconds(-9).minus(999999, ChronoUnit.MICROS) -> "-0 00:00:09.999999",
-      Duration.ofMinutes(30).plusMillis(59010) -> "0 00:30:59.01",
-      Duration.ofHours(-23).minusSeconds(59) -> "-0 23:00:59",
-      Duration.ofDays(1).plus(12345678, ChronoUnit.MICROS) -> "1 00:00:12.345678",
-      Duration.ofDays(-1234).minusHours(23).minusMinutes(59).minusSeconds(59).minusMillis(999) ->
-        "-1234 23:59:59.999",
-      microsToDuration(Long.MaxValue) -> "106751991 04:00:54.775807",
-      microsToDuration(Long.MinValue + 1) -> "-106751991 04:00:54.775807",
-      microsToDuration(Long.MinValue) -> "-106751991 04:00:54.775808"
-    ).foreach { case (period, intervalPayload) =>
-      checkEvaluation(
-        Cast(Literal(period), StringType),
-        s"INTERVAL '$intervalPayload' DAY TO SECOND")
-    }
-
-    dayTimeIntervalTypes.foreach { it =>
-      checkConsistencyBetweenInterpretedAndCodegen((child: Expression) =>
-        Cast(child, StringType), it)
-    }
-  }
-}
-
-abstract class AnsiCastSuiteBase extends CastSuiteBase {
-
-  private def testIntMaxAndMin(dt: DataType): Unit = {
-    assert(Seq(IntegerType, ShortType, ByteType).contains(dt))
-    Seq(Int.MaxValue + 1L, Int.MinValue - 1L).foreach { value =>
-      checkExceptionInExpression[ArithmeticException](cast(value, dt), "overflow")
-      checkExceptionInExpression[ArithmeticException](cast(Decimal(value.toString), dt), "overflow")
-      checkExceptionInExpression[ArithmeticException](
-        cast(Literal(value * 1.5f, FloatType), dt), "overflow")
-      checkExceptionInExpression[ArithmeticException](
-        cast(Literal(value * 1.0, DoubleType), dt), "overflow")
-    }
-  }
-
-  private def testLongMaxAndMin(dt: DataType): Unit = {
-    assert(Seq(LongType, IntegerType).contains(dt))
-    Seq(Decimal(Long.MaxValue) + Decimal(1), Decimal(Long.MinValue) - Decimal(1)).foreach { value =>
-      checkExceptionInExpression[ArithmeticException](
-        cast(value, dt), "overflow")
-      checkExceptionInExpression[ArithmeticException](
-        cast((value * Decimal(1.1)).toFloat, dt), "overflow")
-      checkExceptionInExpression[ArithmeticException](
-        cast((value * Decimal(1.1)).toDouble, dt), "overflow")
-    }
-  }
-
-  test("ANSI mode: Throw exception on casting out-of-range value to byte type") {
-    testIntMaxAndMin(ByteType)
-    Seq(Byte.MaxValue + 1, Byte.MinValue - 1).foreach { value =>
-      checkExceptionInExpression[ArithmeticException](cast(value, ByteType), "overflow")
-      checkExceptionInExpression[ArithmeticException](
-        cast(Literal(value.toFloat, FloatType), ByteType), "overflow")
-      checkExceptionInExpression[ArithmeticException](
-        cast(Literal(value.toDouble, DoubleType), ByteType), "overflow")
-    }
-
-    Seq(Byte.MaxValue, 0.toByte, Byte.MinValue).foreach { value =>
-      checkEvaluation(cast(value, ByteType), value)
-      checkEvaluation(cast(value.toString, ByteType), value)
-      checkEvaluation(cast(Decimal(value.toString), ByteType), value)
-      checkEvaluation(cast(Literal(value.toFloat, FloatType), ByteType), value)
-      checkEvaluation(cast(Literal(value.toDouble, DoubleType), ByteType), value)
-    }
-  }
-
-  test("ANSI mode: Throw exception on casting out-of-range value to short type") {
-    testIntMaxAndMin(ShortType)
-    Seq(Short.MaxValue + 1, Short.MinValue - 1).foreach { value =>
-      checkExceptionInExpression[ArithmeticException](cast(value, ShortType), "overflow")
-      checkExceptionInExpression[ArithmeticException](
-        cast(Literal(value.toFloat, FloatType), ShortType), "overflow")
-      checkExceptionInExpression[ArithmeticException](
-        cast(Literal(value.toDouble, DoubleType), ShortType), "overflow")
-    }
-
-    Seq(Short.MaxValue, 0.toShort, Short.MinValue).foreach { value =>
-      checkEvaluation(cast(value, ShortType), value)
-      checkEvaluation(cast(value.toString, ShortType), value)
-      checkEvaluation(cast(Decimal(value.toString), ShortType), value)
-      checkEvaluation(cast(Literal(value.toFloat, FloatType), ShortType), value)
-      checkEvaluation(cast(Literal(value.toDouble, DoubleType), ShortType), value)
-    }
-  }
-
-  test("ANSI mode: Throw exception on casting out-of-range value to int type") {
-    testIntMaxAndMin(IntegerType)
-    testLongMaxAndMin(IntegerType)
-
-    Seq(Int.MaxValue, 0, Int.MinValue).foreach { value =>
-      checkEvaluation(cast(value, IntegerType), value)
-      checkEvaluation(cast(value.toString, IntegerType), value)
-      checkEvaluation(cast(Decimal(value.toString), IntegerType), value)
-      checkEvaluation(cast(Literal(value * 1.0, DoubleType), IntegerType), value)
-    }
-    checkEvaluation(cast(Int.MaxValue + 0.9D, IntegerType), Int.MaxValue)
-    checkEvaluation(cast(Int.MinValue - 0.9D, IntegerType), Int.MinValue)
-  }
-
-  test("ANSI mode: Throw exception on casting out-of-range value to long type") {
-    testLongMaxAndMin(LongType)
-
-    Seq(Long.MaxValue, 0, Long.MinValue).foreach { value =>
-      checkEvaluation(cast(value, LongType), value)
-      checkEvaluation(cast(value.toString, LongType), value)
-      checkEvaluation(cast(Decimal(value.toString), LongType), value)
-    }
-    checkEvaluation(cast(Long.MaxValue + 0.9F, LongType), Long.MaxValue)
-    checkEvaluation(cast(Long.MinValue - 0.9F, LongType), Long.MinValue)
-    checkEvaluation(cast(Long.MaxValue + 0.9D, LongType), Long.MaxValue)
-    checkEvaluation(cast(Long.MinValue - 0.9D, LongType), Long.MinValue)
-  }
-
-  test("ANSI mode: Throw exception on casting out-of-range value to decimal type") {
-    checkExceptionInExpression[ArithmeticException](
-      cast(Literal("134.12"), DecimalType(3, 2)), "cannot be represented")
-    checkExceptionInExpression[ArithmeticException](
-      cast(Literal(BigDecimal(134.12)), DecimalType(3, 2)), "cannot be represented")
-    checkExceptionInExpression[ArithmeticException](
-      cast(Literal(134.12), DecimalType(3, 2)), "cannot be represented")
-  }
-
-  protected def setConfigurationHint: String
-
-  private def verifyCastFailure(c: CastBase, optionalExpectedMsg: Option[String] = None): Unit = {
-    val typeCheckResult = c.checkInputDataTypes()
-    assert(typeCheckResult.isFailure)
-    assert(typeCheckResult.isInstanceOf[TypeCheckFailure])
-    val message = typeCheckResult.asInstanceOf[TypeCheckFailure].message
-
-    if (optionalExpectedMsg.isDefined) {
-      assert(message.contains(optionalExpectedMsg.get))
-    } else if (setConfigurationHint.nonEmpty) {
-      assert(message.contains("with ANSI mode on"))
-      assert(message.contains(setConfigurationHint))
-    } else {
-      assert("cannot cast [a-zA-Z]+ to [a-zA-Z]+".r.findFirstIn(message).isDefined)
-    }
-  }
-
-  test("ANSI mode: disallow type conversions between Numeric types and Timestamp type") {
-    import DataTypeTestUtils.numericTypes
-    checkInvalidCastFromNumericType(TimestampType)
-    var errorMsg =
-      "you can use functions TIMESTAMP_SECONDS/TIMESTAMP_MILLIS/TIMESTAMP_MICROS instead"
-    verifyCastFailure(cast(Literal(0L), TimestampType), Some(errorMsg))
-
-    val timestampLiteral = Literal(1L, TimestampType)
-    errorMsg = "you can use functions UNIX_SECONDS/UNIX_MILLIS/UNIX_MICROS instead."
-    numericTypes.foreach { numericType =>
-      verifyCastFailure(cast(timestampLiteral, numericType), Some(errorMsg))
-    }
-  }
-
-  test("ANSI mode: disallow type conversions between Numeric types and Date type") {
-    import DataTypeTestUtils.numericTypes
-    checkInvalidCastFromNumericType(DateType)
-    var errorMsg = "you can use function DATE_FROM_UNIX_DATE instead"
-    verifyCastFailure(cast(Literal(0L), DateType), Some(errorMsg))
-    val dateLiteral = Literal(1, DateType)
-    errorMsg = "you can use function UNIX_DATE instead"
-    numericTypes.foreach { numericType =>
-      verifyCastFailure(cast(dateLiteral, numericType), Some(errorMsg))
-    }
-  }
-
-  test("ANSI mode: disallow type conversions between Numeric types and Binary type") {
-    import DataTypeTestUtils.numericTypes
-    checkInvalidCastFromNumericType(BinaryType)
-    val binaryLiteral = Literal(new Array[Byte](1.toByte), BinaryType)
-    numericTypes.foreach { numericType =>
-      assert(cast(binaryLiteral, numericType).checkInputDataTypes().isFailure)
-    }
-  }
-
-  test("ANSI mode: disallow type conversions between Datatime types and Boolean types") {
-    val timestampLiteral = Literal(1L, TimestampType)
-    assert(cast(timestampLiteral, BooleanType).checkInputDataTypes().isFailure)
-    val dateLiteral = Literal(1, DateType)
-    assert(cast(dateLiteral, BooleanType).checkInputDataTypes().isFailure)
-
-    val booleanLiteral = Literal(true, BooleanType)
-    assert(cast(booleanLiteral, TimestampType).checkInputDataTypes().isFailure)
-    assert(cast(booleanLiteral, DateType).checkInputDataTypes().isFailure)
-  }
-
-  test("cast from invalid string to numeric should throw NumberFormatException") {
-    // cast to IntegerType
-    Seq(IntegerType, ShortType, ByteType, LongType).foreach { dataType =>
-      checkExceptionInExpression[NumberFormatException](
-        cast("string", dataType), "invalid input syntax for type numeric: string")
-      checkExceptionInExpression[NumberFormatException](
-        cast("123-string", dataType), "invalid input syntax for type numeric: 123-string")
-      checkExceptionInExpression[NumberFormatException](
-        cast("2020-07-19", dataType), "invalid input syntax for type numeric: 2020-07-19")
-      checkExceptionInExpression[NumberFormatException](
-        cast("1.23", dataType), "invalid input syntax for type numeric: 1.23")
-    }
-
-    Seq(DoubleType, FloatType, DecimalType.USER_DEFAULT).foreach { dataType =>
-      checkExceptionInExpression[NumberFormatException](
-        cast("string", dataType), "invalid input syntax for type numeric: string")
-      checkExceptionInExpression[NumberFormatException](
-        cast("123.000.00", dataType), "invalid input syntax for type numeric: 123.000.00")
-      checkExceptionInExpression[NumberFormatException](
-        cast("abc.com", dataType), "invalid input syntax for type numeric: abc.com")
-    }
-  }
-
-  protected def checkCastToNumericError(l: Literal, to: DataType, tryCastResult: Any): Unit = {
-    checkExceptionInExpression[NumberFormatException](
-      cast(l, to), "invalid input syntax for type numeric: true")
-  }
-
-  test("cast from invalid string array to numeric array should throw NumberFormatException") {
-    val array = Literal.create(Seq("123", "true", "f", null),
-      ArrayType(StringType, containsNull = true))
-
-    checkCastToNumericError(array, ArrayType(ByteType, containsNull = true),
-      Seq(123.toByte, null, null, null))
-    checkCastToNumericError(array, ArrayType(ShortType, containsNull = true),
-      Seq(123.toShort, null, null, null))
-    checkCastToNumericError(array, ArrayType(IntegerType, containsNull = true),
-      Seq(123, null, null, null))
-    checkCastToNumericError(array, ArrayType(LongType, containsNull = true),
-      Seq(123L, null, null, null))
-  }
-
-  test("Fast fail for cast string type to decimal type in ansi mode") {
-    checkEvaluation(cast("12345678901234567890123456789012345678", DecimalType(38, 0)),
-      Decimal("12345678901234567890123456789012345678"))
-    checkExceptionInExpression[ArithmeticException](
-      cast("123456789012345678901234567890123456789", DecimalType(38, 0)),
-      "out of decimal type range")
-    checkExceptionInExpression[ArithmeticException](
-      cast("12345678901234567890123456789012345678", DecimalType(38, 1)),
-      "cannot be represented as Decimal(38, 1)")
-
-    checkEvaluation(cast("0.00000000000000000000000000000000000001", DecimalType(38, 0)),
-      Decimal("0"))
-    checkEvaluation(cast("0.00000000000000000000000000000000000000000001", DecimalType(38, 0)),
-      Decimal("0"))
-    checkEvaluation(cast("0.00000000000000000000000000000000000001", DecimalType(38, 18)),
-      Decimal("0E-18"))
-    checkEvaluation(cast("6E-120", DecimalType(38, 0)),
-      Decimal("0"))
-
-    checkEvaluation(cast("6E+37", DecimalType(38, 0)),
-      Decimal("60000000000000000000000000000000000000"))
-    checkExceptionInExpression[ArithmeticException](
-      cast("6E+38", DecimalType(38, 0)),
-      "out of decimal type range")
-    checkExceptionInExpression[ArithmeticException](
-      cast("6E+37", DecimalType(38, 1)),
-      "cannot be represented as Decimal(38, 1)")
-
-    checkExceptionInExpression[NumberFormatException](
-      cast("abcd", DecimalType(38, 1)),
-      "invalid input syntax for type numeric")
-  }
-
-  protected def checkCastToBooleanError(l: Literal, to: DataType, tryCastResult: Any): Unit = {
-    checkExceptionInExpression[UnsupportedOperationException](
-      cast(l, to), s"invalid input syntax for type boolean")
-  }
-
-  test("ANSI mode: cast string to boolean with parse error") {
-    checkCastToBooleanError(Literal("abc"), BooleanType, null)
-    checkCastToBooleanError(Literal(""), BooleanType, null)
-  }
-
-  test("cast from array II") {
-    val array = Literal.create(Seq("123", "true", "f", null),
-      ArrayType(StringType, containsNull = true))
-    val array_notNull = Literal.create(Seq("123", "true", "f"),
-      ArrayType(StringType, containsNull = false))
-
-    {
-      val to: DataType = ArrayType(BooleanType, containsNull = true)
-      val ret = cast(array, to)
-      assert(ret.resolved)
-      checkCastToBooleanError(array, to, Seq(null, true, false, null))
-    }
-
-    {
-      val to: DataType = ArrayType(BooleanType, containsNull = true)
-      val ret = cast(array_notNull, to)
-      assert(ret.resolved)
-      checkCastToBooleanError(array_notNull, to, Seq(null, true, false))
-    }
-  }
-
-  test("cast from map II") {
-    val map = Literal.create(
-      Map("a" -> "123", "b" -> "true", "c" -> "f", "d" -> null),
-      MapType(StringType, StringType, valueContainsNull = true))
-    val map_notNull = Literal.create(
-      Map("a" -> "123", "b" -> "true", "c" -> "f"),
-      MapType(StringType, StringType, valueContainsNull = false))
-
-    checkNullCast(MapType(StringType, IntegerType), MapType(StringType, StringType))
-
-    {
-      val to: DataType = MapType(StringType, BooleanType, valueContainsNull = true)
-      val ret = cast(map, to)
-      assert(ret.resolved)
-      checkCastToBooleanError(map, to, Map("a" -> null, "b" -> true, "c" -> false, "d" -> null))
-    }
-
-    {
-      val to: DataType = MapType(StringType, BooleanType, valueContainsNull = true)
-      val ret = cast(map_notNull, to)
-      assert(ret.resolved)
-      checkCastToBooleanError(map_notNull, to, Map("a" -> null, "b" -> true, "c" -> false))
-    }
-  }
-
-  test("cast from struct II") {
-    checkNullCast(
-      StructType(Seq(
-        StructField("a", StringType),
-        StructField("b", IntegerType))),
-      StructType(Seq(
-        StructField("a", StringType),
-        StructField("b", StringType))))
-
-    val struct = Literal.create(
-      InternalRow(
-        UTF8String.fromString("123"),
-        UTF8String.fromString("true"),
-        UTF8String.fromString("f"),
-        null),
-      StructType(Seq(
-        StructField("a", StringType, nullable = true),
-        StructField("b", StringType, nullable = true),
-        StructField("c", StringType, nullable = true),
-        StructField("d", StringType, nullable = true))))
-    val struct_notNull = Literal.create(
-      InternalRow(
-        UTF8String.fromString("123"),
-        UTF8String.fromString("true"),
-        UTF8String.fromString("f")),
-      StructType(Seq(
-        StructField("a", StringType, nullable = false),
-        StructField("b", StringType, nullable = false),
-        StructField("c", StringType, nullable = false))))
-
-    {
-      val to: DataType = StructType(Seq(
-        StructField("a", BooleanType, nullable = true),
-        StructField("b", BooleanType, nullable = true),
-        StructField("c", BooleanType, nullable = true),
-        StructField("d", BooleanType, nullable = true)))
-      val ret = cast(struct, to)
-      assert(ret.resolved)
-      checkCastToBooleanError(struct, to, InternalRow(null, true, false, null))
-    }
-
-    {
-      val to: DataType = StructType(Seq(
-        StructField("a", BooleanType, nullable = true),
-        StructField("b", BooleanType, nullable = true),
-        StructField("c", BooleanType, nullable = true)))
-      val ret = cast(struct_notNull, to)
-      assert(ret.resolved)
-      checkCastToBooleanError(struct_notNull, to, InternalRow(null, true, false))
-    }
-  }
-
-  test("ANSI mode: cast string to timestamp with parse error") {
-    DateTimeTestUtils.outstandingZoneIds.foreach { zid =>
-      def checkCastWithParseError(str: String): Unit = {
-        checkExceptionInExpression[DateTimeException](
-          cast(Literal(str), TimestampType, Option(zid.getId)),
-          s"Cannot cast $str to TimestampType.")
-      }
-
-      checkCastWithParseError("123")
-      checkCastWithParseError("2015-03-18 123142")
-      checkCastWithParseError("2015-03-18T123123")
-      checkCastWithParseError("2015-03-18X")
-      checkCastWithParseError("2015/03/18")
-      checkCastWithParseError("2015.03.18")
-      checkCastWithParseError("20150318")
-      checkCastWithParseError("2015-031-8")
-      checkCastWithParseError("2015-03-18T12:03:17-0:70")
-      checkCastWithParseError("abdef")
-    }
-  }
-
-  test("ANSI mode: cast string to date with parse error") {
-    DateTimeTestUtils.outstandingZoneIds.foreach { zid =>
-      def checkCastWithParseError(str: String): Unit = {
-        checkExceptionInExpression[DateTimeException](
-          cast(Literal(str), DateType, Option(zid.getId)),
-          s"Cannot cast $str to DateType.")
-      }
-
-      checkCastWithParseError("12345")
-      checkCastWithParseError("12345-12-18")
-      checkCastWithParseError("2015-13-18")
-      checkCastWithParseError("2015-03-128")
-      checkCastWithParseError("2015/03/18")
-      checkCastWithParseError("2015.03.18")
-      checkCastWithParseError("20150318")
-      checkCastWithParseError("2015-031-8")
-      checkCastWithParseError("2015-03-18ABC")
-      checkCastWithParseError("abdef")
-    }
-  }
-
-  test("SPARK-26218: Fix the corner case of codegen when casting float to Integer") {
-    checkExceptionInExpression[ArithmeticException](
-      cast(cast(Literal("2147483648"), FloatType), IntegerType), "overflow")
-  }
-
-  private val specialTs = Seq(
-    "0001-01-01T00:00:00", // the fist timestamp of Common Era
-    "1582-10-15T23:59:59", // the cutover date from Julian to Gregorian calendar
-    "1970-01-01T00:00:00", // the epoch timestamp
-    "9999-12-31T23:59:59"  // the last supported timestamp according to SQL standard
-  )
-
-  test("SPARK-35698: cast timestamp without time zone to string") {
-    specialTs.foreach { s =>
-      checkEvaluation(cast(LocalDateTime.parse(s), StringType), s.replace("T", " "))
-    }
-  }
-
-  test("SPARK-35711: cast timestamp without time zone to timestamp with local time zone") {
-    outstandingZoneIds.foreach { zoneId =>
-      withDefaultTimeZone(zoneId) {
-        specialTs.foreach { s =>
-          val input = LocalDateTime.parse(s)
-          val expectedTs = Timestamp.valueOf(s.replace("T", " "))
-          checkEvaluation(cast(input, TimestampType), expectedTs)
-        }
-      }
-    }
-  }
-
-  test("SPARK-35716: cast timestamp without time zone to date type") {
-    specialTs.foreach { s =>
-      val dt = LocalDateTime.parse(s)
-      checkEvaluation(cast(dt, DateType), LocalDate.parse(s.split("T")(0)))
-    }
-  }
-
-  test("SPARK-35718: cast date type to timestamp without timezone") {
-    specialTs.foreach { s =>
-      val inputDate = LocalDate.parse(s.split("T")(0))
-      // The hour/minute/second of the expect result should be 0
-      val expectedTs = LocalDateTime.parse(s.split("T")(0) + "T00:00:00")
-      checkEvaluation(cast(inputDate, TimestampWithoutTZType), expectedTs)
-    }
-  }
-
-  test("SPARK-35719: cast timestamp with local time zone to timestamp without timezone") {
-    outstandingZoneIds.foreach { zoneId =>
-      withDefaultTimeZone(zoneId) {
-        specialTs.foreach { s =>
-          val input = Timestamp.valueOf(s.replace("T", " "))
-          val expectedTs = LocalDateTime.parse(s)
-          checkEvaluation(cast(input, TimestampWithoutTZType), expectedTs)
-        }
-      }
-    }
-  }
-}
-
-=======
-import org.apache.spark.unsafe.types.UTF8String
-
->>>>>>> 8a02f3a4
 /**
  * Test suite for data type casting expression [[Cast]].
  */
