--- conflicted
+++ resolved
@@ -542,11 +542,7 @@
         messageParameters = Map(
           "sqlExpr" -> toSQLExpr(expr1),
           "functionName" -> expr1.prettyName,
-<<<<<<< HEAD
-          "expectedNum" -> "at least two",
-=======
           "expectedNum" -> "> 1",
->>>>>>> dece380d
           "actualNum" -> "1")
       )
 
