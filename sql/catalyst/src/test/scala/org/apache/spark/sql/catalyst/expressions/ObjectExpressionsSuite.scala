--- conflicted
+++ resolved
@@ -641,9 +641,8 @@
     checkObjectExprEvaluation(
       Invoke(Literal(obj, clsType), "testFunc", IntegerType, Seq(Literal(1))), 0)
   }
-<<<<<<< HEAD
-
-  test("SPARK-35278: static invoke should find method without exact param type") {
+
+  test("SPARK-35278: static invoke should find method without exact param type match") {
     val input = (1, 2)
 
     checkObjectExprEvaluation(
@@ -654,8 +653,6 @@
       StaticInvoke(TestStaticInvoke.getClass, IntegerType, "func",
         Seq(Literal(1, IntegerType))), -1)
   }
-=======
->>>>>>> 6ce1b161
 }
 
 class TestBean extends Serializable {
@@ -667,7 +664,6 @@
     assert(i != null, "this setter should not be called with null.")
 }
 
-<<<<<<< HEAD
 object TestStaticInvoke {
   def func(param: Any): Int = param match {
     case pair: Tuple2[_, _] =>
@@ -676,8 +672,6 @@
   }
 }
 
-=======
->>>>>>> 6ce1b161
 abstract class BaseClass[T] {
   def testFunc(param: T): T
 }
