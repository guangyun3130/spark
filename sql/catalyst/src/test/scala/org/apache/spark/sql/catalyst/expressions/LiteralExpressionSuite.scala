/*
 * Licensed to the Apache Software Foundation (ASF) under one or more
 * contributor license agreements.  See the NOTICE file distributed with
 * this work for additional information regarding copyright ownership.
 * The ASF licenses this file to You under the Apache License, Version 2.0
 * (the "License"); you may not use this file except in compliance with
 * the License.  You may obtain a copy of the License at
 *
 *    http://www.apache.org/licenses/LICENSE-2.0
 *
 * Unless required by applicable law or agreed to in writing, software
 * distributed under the License is distributed on an "AS IS" BASIS,
 * WITHOUT WARRANTIES OR CONDITIONS OF ANY KIND, either express or implied.
 * See the License for the specific language governing permissions and
 * limitations under the License.
 */

package org.apache.spark.sql.catalyst.expressions

import java.nio.charset.StandardCharsets
<<<<<<< HEAD
import java.time.{LocalDate, LocalDateTime, ZoneOffset}
import java.util.TimeZone
=======
import java.time.{Instant, LocalDate}
>>>>>>> a529be29

import scala.reflect.runtime.universe.TypeTag

import org.apache.spark.SparkFunSuite
import org.apache.spark.sql.Row
import org.apache.spark.sql.catalyst.{CatalystTypeConverters, ScalaReflection}
import org.apache.spark.sql.catalyst.encoders.ExamplePointUDT
import org.apache.spark.sql.catalyst.util.DateTimeUtils
import org.apache.spark.sql.internal.SQLConf
import org.apache.spark.sql.types._
import org.apache.spark.unsafe.types.CalendarInterval


class LiteralExpressionSuite extends SparkFunSuite with ExpressionEvalHelper {

  test("null") {
    checkEvaluation(Literal.create(null, BooleanType), null)
    checkEvaluation(Literal.create(null, ByteType), null)
    checkEvaluation(Literal.create(null, ShortType), null)
    checkEvaluation(Literal.create(null, IntegerType), null)
    checkEvaluation(Literal.create(null, LongType), null)
    checkEvaluation(Literal.create(null, FloatType), null)
    checkEvaluation(Literal.create(null, DoubleType), null)
    checkEvaluation(Literal.create(null, StringType), null)
    checkEvaluation(Literal.create(null, BinaryType), null)
    checkEvaluation(Literal.create(null, DecimalType.USER_DEFAULT), null)
    checkEvaluation(Literal.create(null, DateType), null)
    checkEvaluation(Literal.create(null, TimestampType), null)
    checkEvaluation(Literal.create(null, CalendarIntervalType), null)
    checkEvaluation(Literal.create(null, ArrayType(ByteType, true)), null)
    checkEvaluation(Literal.create(null, ArrayType(StringType, true)), null)
    checkEvaluation(Literal.create(null, MapType(StringType, IntegerType)), null)
    checkEvaluation(Literal.create(null, StructType(Seq.empty)), null)
  }

  test("default") {
    checkEvaluation(Literal.default(BooleanType), false)
    checkEvaluation(Literal.default(ByteType), 0.toByte)
    checkEvaluation(Literal.default(ShortType), 0.toShort)
    checkEvaluation(Literal.default(IntegerType), 0)
    checkEvaluation(Literal.default(LongType), 0L)
    checkEvaluation(Literal.default(FloatType), 0.0f)
    checkEvaluation(Literal.default(DoubleType), 0.0)
    checkEvaluation(Literal.default(StringType), "")
    checkEvaluation(Literal.default(BinaryType), "".getBytes(StandardCharsets.UTF_8))
    checkEvaluation(Literal.default(DecimalType.USER_DEFAULT), Decimal(0))
    checkEvaluation(Literal.default(DecimalType.SYSTEM_DEFAULT), Decimal(0))
    withSQLConf(SQLConf.DATETIME_JAVA8API_EANBLED.key -> "false") {
      checkEvaluation(Literal.default(DateType), DateTimeUtils.toJavaDate(0))
      checkEvaluation(Literal.default(TimestampType), DateTimeUtils.toJavaTimestamp(0L))
    }
    withSQLConf(SQLConf.DATETIME_JAVA8API_EANBLED.key -> "true") {
      checkEvaluation(Literal.default(DateType), LocalDate.ofEpochDay(0))
      checkEvaluation(Literal.default(TimestampType), Instant.ofEpochSecond(0))
    }
    checkEvaluation(Literal.default(CalendarIntervalType), new CalendarInterval(0, 0L))
    checkEvaluation(Literal.default(ArrayType(StringType)), Array())
    checkEvaluation(Literal.default(MapType(IntegerType, StringType)), Map())
    checkEvaluation(Literal.default(StructType(StructField("a", StringType) :: Nil)), Row(""))
    // ExamplePointUDT.sqlType is ArrayType(DoubleType, false).
    checkEvaluation(Literal.default(new ExamplePointUDT), Array())
  }

  test("boolean literals") {
    checkEvaluation(Literal(true), true)
    checkEvaluation(Literal(false), false)

    checkEvaluation(Literal.create(true), true)
    checkEvaluation(Literal.create(false), false)
  }

  test("int literals") {
    List(0, 1, Int.MinValue, Int.MaxValue).foreach { d =>
      checkEvaluation(Literal(d), d)
      checkEvaluation(Literal(d.toLong), d.toLong)
      checkEvaluation(Literal(d.toShort), d.toShort)
      checkEvaluation(Literal(d.toByte), d.toByte)

      checkEvaluation(Literal.create(d), d)
      checkEvaluation(Literal.create(d.toLong), d.toLong)
      checkEvaluation(Literal.create(d.toShort), d.toShort)
      checkEvaluation(Literal.create(d.toByte), d.toByte)
    }
    checkEvaluation(Literal(Long.MinValue), Long.MinValue)
    checkEvaluation(Literal(Long.MaxValue), Long.MaxValue)

    checkEvaluation(Literal.create(Long.MinValue), Long.MinValue)
    checkEvaluation(Literal.create(Long.MaxValue), Long.MaxValue)
  }

  test("double literals") {
    List(0.0, -0.0, Double.NegativeInfinity, Double.PositiveInfinity).foreach { d =>
      checkEvaluation(Literal(d), d)
      checkEvaluation(Literal(d.toFloat), d.toFloat)

      checkEvaluation(Literal.create(d), d)
      checkEvaluation(Literal.create(d.toFloat), d.toFloat)
    }
    checkEvaluation(Literal(Double.MinValue), Double.MinValue)
    checkEvaluation(Literal(Double.MaxValue), Double.MaxValue)
    checkEvaluation(Literal(Float.MinValue), Float.MinValue)
    checkEvaluation(Literal(Float.MaxValue), Float.MaxValue)

    checkEvaluation(Literal.create(Double.MinValue), Double.MinValue)
    checkEvaluation(Literal.create(Double.MaxValue), Double.MaxValue)
    checkEvaluation(Literal.create(Float.MinValue), Float.MinValue)
    checkEvaluation(Literal.create(Float.MaxValue), Float.MaxValue)

  }

  test("string literals") {
    checkEvaluation(Literal(""), "")
    checkEvaluation(Literal("test"), "test")
    checkEvaluation(Literal("\u0000"), "\u0000")

    checkEvaluation(Literal.create(""), "")
    checkEvaluation(Literal.create("test"), "test")
    checkEvaluation(Literal.create("\u0000"), "\u0000")
  }

  test("sum two literals") {
    checkEvaluation(Add(Literal(1), Literal(1)), 2)
    checkEvaluation(Add(Literal.create(1), Literal.create(1)), 2)
  }

  test("binary literals") {
    checkEvaluation(Literal.create(new Array[Byte](0), BinaryType), new Array[Byte](0))
    checkEvaluation(Literal.create(new Array[Byte](2), BinaryType), new Array[Byte](2))

    checkEvaluation(Literal.create(new Array[Byte](0)), new Array[Byte](0))
    checkEvaluation(Literal.create(new Array[Byte](2)), new Array[Byte](2))
  }

  test("decimal") {
    List(-0.0001, 0.0, 0.001, 1.2, 1.1111, 5).foreach { d =>
      checkEvaluation(Literal(Decimal(d)), Decimal(d))
      checkEvaluation(Literal(Decimal(d.toInt)), Decimal(d.toInt))
      checkEvaluation(Literal(Decimal(d.toLong)), Decimal(d.toLong))
      checkEvaluation(Literal(Decimal((d * 1000L).toLong, 10, 3)),
        Decimal((d * 1000L).toLong, 10, 3))
      checkEvaluation(Literal(BigDecimal(d.toString)), Decimal(d))
      checkEvaluation(Literal(new java.math.BigDecimal(d.toString)), Decimal(d))

      checkEvaluation(Literal.create(Decimal(d)), Decimal(d))
      checkEvaluation(Literal.create(Decimal(d.toInt)), Decimal(d.toInt))
      checkEvaluation(Literal.create(Decimal(d.toLong)), Decimal(d.toLong))
      checkEvaluation(Literal.create(Decimal((d * 1000L).toLong, 10, 3)),
        Decimal((d * 1000L).toLong, 10, 3))
      checkEvaluation(Literal.create(BigDecimal(d.toString)), Decimal(d))
      checkEvaluation(Literal.create(new java.math.BigDecimal(d.toString)), Decimal(d))

    }
  }

  private def toCatalyst[T: TypeTag](value: T): Any = {
    val ScalaReflection.Schema(dataType, _) = ScalaReflection.schemaFor[T]
    CatalystTypeConverters.createToCatalystConverter(dataType)(value)
  }

  test("array") {
    def checkArrayLiteral[T: TypeTag](a: Array[T]): Unit = {
      checkEvaluation(Literal(a), toCatalyst(a))
      checkEvaluation(Literal.create(a), toCatalyst(a))
    }
    checkArrayLiteral(Array(1, 2, 3))
    checkArrayLiteral(Array("a", "b", "c"))
    checkArrayLiteral(Array(1.0, 4.0))
    checkArrayLiteral(Array(CalendarInterval.MICROS_PER_DAY, CalendarInterval.MICROS_PER_HOUR))
    val arr = collection.mutable.WrappedArray.make(Array(1.0, 4.0))
    checkEvaluation(Literal(arr), toCatalyst(arr))
  }

  test("seq") {
    def checkSeqLiteral[T: TypeTag](a: Seq[T], elementType: DataType): Unit = {
      checkEvaluation(Literal.create(a), toCatalyst(a))
    }
    checkSeqLiteral(Seq(1, 2, 3), IntegerType)
    checkSeqLiteral(Seq("a", "b", "c"), StringType)
    checkSeqLiteral(Seq(1.0, 4.0), DoubleType)
    checkSeqLiteral(Seq(CalendarInterval.MICROS_PER_DAY, CalendarInterval.MICROS_PER_HOUR),
      CalendarIntervalType)
  }

  test("map") {
    def checkMapLiteral[T: TypeTag](m: T): Unit = {
      checkEvaluation(Literal.create(m), toCatalyst(m))
    }
    checkMapLiteral(Map("a" -> 1, "b" -> 2, "c" -> 3))
    checkMapLiteral(Map("1" -> 1.0, "2" -> 2.0, "3" -> 3.0))
  }

  test("struct") {
    def checkStructLiteral[T: TypeTag](s: T): Unit = {
      checkEvaluation(Literal.create(s), toCatalyst(s))
    }
    checkStructLiteral((1, 3.0, "abcde"))
    checkStructLiteral(("de", 1, 2.0f))
    checkStructLiteral((1, ("fgh", 3.0)))
  }

  test("unsupported types (map and struct) in Literal.apply") {
    def checkUnsupportedTypeInLiteral(v: Any): Unit = {
      val errMsgMap = intercept[RuntimeException] {
        Literal(v)
      }
      assert(errMsgMap.getMessage.startsWith("Unsupported literal type"))
    }
    checkUnsupportedTypeInLiteral(Map("key1" -> 1, "key2" -> 2))
    checkUnsupportedTypeInLiteral(("mike", 29, 1.0))
  }

  test("SPARK-24571: char literals") {
    checkEvaluation(Literal('X'), "X")
    checkEvaluation(Literal.create('0'), "0")
    checkEvaluation(Literal('\u0000'), "\u0000")
    checkEvaluation(Literal.create('\n'), "\n")
  }

<<<<<<< HEAD
  private def withTimeZones(
      sessionTimeZone: String,
      systemTimeZone: String)(f: => Unit): Unit = {
    withSQLConf(
      SQLConf.SESSION_LOCAL_TIMEZONE.key -> sessionTimeZone,
      SQLConf.DATETIME_JAVA8API_EANBLED.key -> "true") {
      val originTimeZone = TimeZone.getDefault
      try {
        TimeZone.setDefault(TimeZone.getTimeZone("GMT-08:00"))
        f
      } finally {
        TimeZone.setDefault(originTimeZone)
      }
    }
  }

  test("format timestamp literal using spark.sql.session.timeZone") {
    withTimeZones(sessionTimeZone = "GMT+01:00", systemTimeZone = "GMT-08:00") {
      val timestamp = LocalDateTime.of(2019, 3, 21, 0, 2, 3, 456000000)
        .atZone(ZoneOffset.UTC)
        .toInstant
      val expected = "TIMESTAMP('2019-03-21 01:02:03.456')"
      val literalStr = Literal.create(timestamp).sql
      assert(literalStr === expected)
    }
  }

  test("format date literal independently from time zone") {
    withTimeZones(sessionTimeZone = "GMT-11:00", systemTimeZone = "GMT-10:00") {
      val date = LocalDate.of(2019, 3, 21)
      val expected = "DATE '2019-03-21'"
      val literalStr = Literal.create(date).sql
      assert(literalStr === expected)
=======
  test("construct literals from java.time.LocalDate") {
    Seq(
      LocalDate.of(1, 1, 1),
      LocalDate.of(1582, 10, 1),
      LocalDate.of(1600, 7, 30),
      LocalDate.of(1969, 12, 31),
      LocalDate.of(1970, 1, 1),
      LocalDate.of(2019, 3, 20),
      LocalDate.of(2100, 5, 17)).foreach { localDate =>
      checkEvaluation(Literal(localDate), localDate)
    }
  }

  test("construct literals from arrays of java.time.LocalDate") {
    withSQLConf(SQLConf.DATETIME_JAVA8API_EANBLED.key -> "true") {
      val localDate0 = LocalDate.of(2019, 3, 20)
      checkEvaluation(Literal(Array(localDate0)), Array(localDate0))
      val localDate1 = LocalDate.of(2100, 4, 22)
      checkEvaluation(Literal(Array(localDate0, localDate1)), Array(localDate0, localDate1))
    }
  }

  test("construct literals from java.time.Instant") {
    Seq(
      Instant.parse("0001-01-01T00:00:00Z"),
      Instant.parse("1582-10-01T01:02:03Z"),
      Instant.parse("1970-02-28T11:12:13Z"),
      Instant.ofEpochMilli(0),
      Instant.parse("2019-03-20T10:15:30Z"),
      Instant.parse("2100-12-31T22:17:31Z")).foreach { instant =>
      checkEvaluation(Literal(instant), instant)
    }
  }

  test("construct literals from arrays of java.time.Instant") {
    withSQLConf(SQLConf.DATETIME_JAVA8API_EANBLED.key -> "true") {
      val instant0 = Instant.ofEpochMilli(0)
      checkEvaluation(Literal(Array(instant0)), Array(instant0))
      val instant1 = Instant.parse("2019-03-20T10:15:30Z")
      checkEvaluation(Literal(Array(instant0, instant1)), Array(instant0, instant1))
>>>>>>> a529be29
    }
  }
}<|MERGE_RESOLUTION|>--- conflicted
+++ resolved
@@ -18,12 +18,8 @@
 package org.apache.spark.sql.catalyst.expressions
 
 import java.nio.charset.StandardCharsets
-<<<<<<< HEAD
-import java.time.{LocalDate, LocalDateTime, ZoneOffset}
+import java.time.{Instant, LocalDate, LocalDateTime, ZoneOffset}
 import java.util.TimeZone
-=======
-import java.time.{Instant, LocalDate}
->>>>>>> a529be29
 
 import scala.reflect.runtime.universe.TypeTag
 
@@ -242,7 +238,49 @@
     checkEvaluation(Literal.create('\n'), "\n")
   }
 
-<<<<<<< HEAD
+  test("construct literals from java.time.LocalDate") {
+    Seq(
+      LocalDate.of(1, 1, 1),
+      LocalDate.of(1582, 10, 1),
+      LocalDate.of(1600, 7, 30),
+      LocalDate.of(1969, 12, 31),
+      LocalDate.of(1970, 1, 1),
+      LocalDate.of(2019, 3, 20),
+      LocalDate.of(2100, 5, 17)).foreach { localDate =>
+      checkEvaluation(Literal(localDate), localDate)
+    }
+  }
+
+  test("construct literals from arrays of java.time.LocalDate") {
+    withSQLConf(SQLConf.DATETIME_JAVA8API_EANBLED.key -> "true") {
+      val localDate0 = LocalDate.of(2019, 3, 20)
+      checkEvaluation(Literal(Array(localDate0)), Array(localDate0))
+      val localDate1 = LocalDate.of(2100, 4, 22)
+      checkEvaluation(Literal(Array(localDate0, localDate1)), Array(localDate0, localDate1))
+    }
+  }
+
+  test("construct literals from java.time.Instant") {
+    Seq(
+      Instant.parse("0001-01-01T00:00:00Z"),
+      Instant.parse("1582-10-01T01:02:03Z"),
+      Instant.parse("1970-02-28T11:12:13Z"),
+      Instant.ofEpochMilli(0),
+      Instant.parse("2019-03-20T10:15:30Z"),
+      Instant.parse("2100-12-31T22:17:31Z")).foreach { instant =>
+      checkEvaluation(Literal(instant), instant)
+    }
+  }
+
+  test("construct literals from arrays of java.time.Instant") {
+    withSQLConf(SQLConf.DATETIME_JAVA8API_EANBLED.key -> "true") {
+      val instant0 = Instant.ofEpochMilli(0)
+      checkEvaluation(Literal(Array(instant0)), Array(instant0))
+      val instant1 = Instant.parse("2019-03-20T10:15:30Z")
+      checkEvaluation(Literal(Array(instant0, instant1)), Array(instant0, instant1))
+    }
+  }
+
   private def withTimeZones(
       sessionTimeZone: String,
       systemTimeZone: String)(f: => Unit): Unit = {
@@ -276,48 +314,6 @@
       val expected = "DATE '2019-03-21'"
       val literalStr = Literal.create(date).sql
       assert(literalStr === expected)
-=======
-  test("construct literals from java.time.LocalDate") {
-    Seq(
-      LocalDate.of(1, 1, 1),
-      LocalDate.of(1582, 10, 1),
-      LocalDate.of(1600, 7, 30),
-      LocalDate.of(1969, 12, 31),
-      LocalDate.of(1970, 1, 1),
-      LocalDate.of(2019, 3, 20),
-      LocalDate.of(2100, 5, 17)).foreach { localDate =>
-      checkEvaluation(Literal(localDate), localDate)
-    }
-  }
-
-  test("construct literals from arrays of java.time.LocalDate") {
-    withSQLConf(SQLConf.DATETIME_JAVA8API_EANBLED.key -> "true") {
-      val localDate0 = LocalDate.of(2019, 3, 20)
-      checkEvaluation(Literal(Array(localDate0)), Array(localDate0))
-      val localDate1 = LocalDate.of(2100, 4, 22)
-      checkEvaluation(Literal(Array(localDate0, localDate1)), Array(localDate0, localDate1))
-    }
-  }
-
-  test("construct literals from java.time.Instant") {
-    Seq(
-      Instant.parse("0001-01-01T00:00:00Z"),
-      Instant.parse("1582-10-01T01:02:03Z"),
-      Instant.parse("1970-02-28T11:12:13Z"),
-      Instant.ofEpochMilli(0),
-      Instant.parse("2019-03-20T10:15:30Z"),
-      Instant.parse("2100-12-31T22:17:31Z")).foreach { instant =>
-      checkEvaluation(Literal(instant), instant)
-    }
-  }
-
-  test("construct literals from arrays of java.time.Instant") {
-    withSQLConf(SQLConf.DATETIME_JAVA8API_EANBLED.key -> "true") {
-      val instant0 = Instant.ofEpochMilli(0)
-      checkEvaluation(Literal(Array(instant0)), Array(instant0))
-      val instant1 = Instant.parse("2019-03-20T10:15:30Z")
-      checkEvaluation(Literal(Array(instant0, instant1)), Array(instant0, instant1))
->>>>>>> a529be29
     }
   }
 }