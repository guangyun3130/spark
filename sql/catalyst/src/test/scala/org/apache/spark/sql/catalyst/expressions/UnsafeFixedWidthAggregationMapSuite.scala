--- conflicted
+++ resolved
@@ -36,13 +36,9 @@
 
   private val groupKeySchema = StructType(StructField("product", StringType) :: Nil)
   private val aggBufferSchema = StructType(StructField("salePrice", IntegerType) :: Nil)
-<<<<<<< HEAD
   private def emptyProjection: Projection =
     GenerateProjection.generate(Seq(Literal(0)), Seq(AttributeReference("price", IntegerType)()))
-  private def emptyAggregationBuffer: InternalRow = new GenericRow(Array[Any](0))
-=======
   private def emptyAggregationBuffer: InternalRow = InternalRow(0)
->>>>>>> 77da5be6
 
   private var memoryManager: TaskMemoryManager = null
 
