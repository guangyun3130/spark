--- conflicted
+++ resolved
@@ -213,24 +213,6 @@
     testConstraintsAfterJoin(x, y, x.where(IsNotNull('a)), y.where(IsNotNull('a)), LeftSemi)
   }
 
-  test("SPARK-23564: left anti join should filter out null join keys on right side") {
-    val x = testRelation.subquery('x)
-    val y = testRelation.subquery('y)
-    testConstraintsAfterJoin(x, y, x, y.where(IsNotNull('a)), LeftAnti)
-  }
-
-  test("SPARK-23564: left outer join should filter out null join keys on right side") {
-    val x = testRelation.subquery('x)
-    val y = testRelation.subquery('y)
-    testConstraintsAfterJoin(x, y, x, y.where(IsNotNull('a)), LeftOuter)
-  }
-
-  test("SPARK-23564: right outer join should filter out null join keys on left side") {
-    val x = testRelation.subquery('x)
-    val y = testRelation.subquery('y)
-    testConstraintsAfterJoin(x, y, x.where(IsNotNull('a)), y, RightOuter)
-  }
-
   test("SPARK-21479: Outer join after-join filters push down to null-supplying side") {
     val x = testRelation.subquery('x)
     val y = testRelation.subquery('y)
@@ -255,7 +237,6 @@
     comparePlans(optimized, correctAnswer)
   }
 
-<<<<<<< HEAD
   test("SPARK-21479: Outer join no filter push down to preserved side") {
     val x = testRelation.subquery('x)
     val y = testRelation.subquery('y)
@@ -263,41 +244,23 @@
       x, y.where("a".attr === 1),
       x, y.where(IsNotNull('a) && 'a === 1),
       LeftOuter)
-=======
-  test("SPARK-21479: Outer join after-join filters push down to null-supplying side") {
-    val x = testRelation.subquery('x)
-    val y = testRelation.subquery('y)
-    val condition = Some("x.a".attr === "y.a".attr)
-    val originalQuery = x.join(y, LeftOuter, condition).where("x.a".attr === 2).analyze
-    val left = x.where(IsNotNull('a) && 'a === 2)
-    val right = y.where(IsNotNull('a) && 'a === 2)
-    val correctAnswer = left.join(right, LeftOuter, condition).analyze
-    val optimized = Optimize.execute(originalQuery)
-    comparePlans(optimized, correctAnswer)
-  }
-
-  test("SPARK-21479: Outer join pre-existing filters push down to null-supplying side") {
-    val x = testRelation.subquery('x)
-    val y = testRelation.subquery('y)
-    val condition = Some("x.a".attr === "y.a".attr)
-    val originalQuery = x.join(y.where("y.a".attr > 5), RightOuter, condition).analyze
-    val left = x.where(IsNotNull('a) && 'a > 5)
-    val right = y.where(IsNotNull('a) && 'a > 5)
-    val correctAnswer = left.join(right, RightOuter, condition).analyze
-    val optimized = Optimize.execute(originalQuery)
-    comparePlans(optimized, correctAnswer)
-  }
-
-  test("SPARK-21479: Outer join no filter push down to preserved side") {
-    val x = testRelation.subquery('x)
-    val y = testRelation.subquery('y)
-    val condition = Some("x.a".attr === "y.a".attr)
-    val originalQuery = x.join(y.where("y.a".attr === 1), LeftOuter, condition).analyze
-    val left = x
-    val right = y.where(IsNotNull('a) && 'a === 1)
-    val correctAnswer = left.join(right, LeftOuter, condition).analyze
-    val optimized = Optimize.execute(originalQuery)
-    comparePlans(optimized, correctAnswer)
->>>>>>> 1e3b8762
+  }
+
+  test("SPARK-23564: left anti join should filter out null join keys on right side") {
+    val x = testRelation.subquery('x)
+    val y = testRelation.subquery('y)
+    testConstraintsAfterJoin(x, y, x, y.where(IsNotNull('a)), LeftAnti)
+  }
+
+  test("SPARK-23564: left outer join should filter out null join keys on right side") {
+    val x = testRelation.subquery('x)
+    val y = testRelation.subquery('y)
+    testConstraintsAfterJoin(x, y, x, y.where(IsNotNull('a)), LeftOuter)
+  }
+
+  test("SPARK-23564: right outer join should filter out null join keys on left side") {
+    val x = testRelation.subquery('x)
+    val y = testRelation.subquery('y)
+    testConstraintsAfterJoin(x, y, x.where(IsNotNull('a)), y, RightOuter)
   }
 }