/*
 * Licensed to the Apache Software Foundation (ASF) under one or more
 * contributor license agreements.  See the NOTICE file distributed with
 * this work for additional information regarding copyright ownership.
 * The ASF licenses this file to You under the Apache License, Version 2.0
 * (the "License"); you may not use this file except in compliance with
 * the License.  You may obtain a copy of the License at
 *
 *    http://www.apache.org/licenses/LICENSE-2.0
 *
 * Unless required by applicable law or agreed to in writing, software
 * distributed under the License is distributed on an "AS IS" BASIS,
 * WITHOUT WARRANTIES OR CONDITIONS OF ANY KIND, either express or implied.
 * See the License for the specific language governing permissions and
 * limitations under the License.
 */

package org.apache.spark.sql.catalyst.optimizer

import scala.reflect.runtime.universe.TypeTag

import org.apache.spark.sql.catalyst.analysis
import org.apache.spark.sql.catalyst.dsl.expressions._
import org.apache.spark.sql.catalyst.dsl.plans._
import org.apache.spark.sql.catalyst.encoders.ExpressionEncoder
import org.apache.spark.sql.catalyst.expressions.{Ascending, Explode, Literal, SortOrder}
import org.apache.spark.sql.catalyst.plans.{Inner, PlanTest}
import org.apache.spark.sql.catalyst.plans.logical._
import org.apache.spark.sql.catalyst.rules.RuleExecutor
import org.apache.spark.sql.types.StringType

class ColumnPruningSuite extends PlanTest {

  object Optimize extends RuleExecutor[LogicalPlan] {
    val batches = Batch("Column pruning", FixedPoint(100),
      ColumnPruning) :: Nil
  }

  test("Column pruning for Generate when Generate.join = false") {
    val input = LocalRelation('a.int, 'b.array(StringType))

    val query = input.generate(Explode('b), join = false).analyze

    val optimized = Optimize.execute(query)

    val correctAnswer = input.select('b).generate(Explode('b), join = false).analyze

    comparePlans(optimized, correctAnswer)
  }

  test("Column pruning for Generate when Generate.join = true") {
    val input = LocalRelation('a.int, 'b.int, 'c.array(StringType))

    val query =
      input
        .generate(Explode('c), join = true, outputNames = "explode" :: Nil)
        .select('a, 'explode)
        .analyze

    val optimized = Optimize.execute(query)

    val correctAnswer =
      input
        .select('a, 'c)
        .generate(Explode('c), join = true, outputNames = "explode" :: Nil)
        .select('a, 'explode)
        .analyze

    comparePlans(optimized, correctAnswer)
  }

  test("Turn Generate.join to false if possible") {
    val input = LocalRelation('b.array(StringType))

    val query =
      input
        .generate(Explode('b), join = true, outputNames = "explode" :: Nil)
        .select(('explode + 1).as("result"))
        .analyze

    val optimized = Optimize.execute(query)

    val correctAnswer =
      input
        .generate(Explode('b), join = false, outputNames = "explode" :: Nil)
        .select(('explode + 1).as("result"))
        .analyze

    comparePlans(optimized, correctAnswer)
  }

  test("Column pruning for Project on Sort") {
    val input = LocalRelation('a.int, 'b.string, 'c.double)

    val query = input.orderBy('b.asc).select('a).analyze
    val optimized = Optimize.execute(query)

    val correctAnswer = input.select('a, 'b).orderBy('b.asc).select('a).analyze

    comparePlans(optimized, correctAnswer)
  }

  test("Column pruning for Expand") {
    val input = LocalRelation('a.int, 'b.string, 'c.double)
    val query =
      Aggregate(
        Seq('aa, 'gid),
        Seq(sum('c).as("sum")),
        Expand(
          Seq(
            Seq('a, 'b, 'c, Literal.create(null, StringType), 1),
            Seq('a, 'b, 'c, 'a, 2)),
          Seq('a, 'b, 'c, 'aa.int, 'gid.int),
          input)).analyze
    val optimized = Optimize.execute(query)

    val expected =
      Aggregate(
        Seq('aa, 'gid),
        Seq(sum('c).as("sum")),
        Expand(
          Seq(
            Seq('c, Literal.create(null, StringType), 1),
            Seq('c, 'a, 2)),
          Seq('c, 'aa.int, 'gid.int),
          Project(Seq('a, 'c),
            input))).analyze

    comparePlans(optimized, expected)
  }

  test("Column pruning on Filter") {
    val input = LocalRelation('a.int, 'b.string, 'c.double)
    val query = Project('a :: Nil, Filter('c > Literal(0.0), input)).analyze
    val expected =
      Project('a :: Nil,
        Filter('c > Literal(0.0),
          Project(Seq('a, 'c), input))).analyze
    comparePlans(Optimize.execute(query), expected)
  }

  test("Column pruning on except/intersect/distinct") {
    val input = LocalRelation('a.int, 'b.string, 'c.double)
    val query = Project('a :: Nil, Except(input, input)).analyze
    comparePlans(Optimize.execute(query), query)

    val query2 = Project('a :: Nil, Intersect(input, input)).analyze
    comparePlans(Optimize.execute(query2), query2)
    val query3 = Project('a :: Nil, Distinct(input)).analyze
    comparePlans(Optimize.execute(query3), query3)
  }

  test("Column pruning on Project") {
    val input = LocalRelation('a.int, 'b.string, 'c.double)
    val query = Project('a :: Nil, Project(Seq('a, 'b), input)).analyze
    val expected = Project(Seq('a), input).analyze
    comparePlans(Optimize.execute(query), expected)
  }

  test("column pruning for group") {
    val testRelation = LocalRelation('a.int, 'b.int, 'c.int)
    val originalQuery =
      testRelation
        .groupBy('a)('a, count('b))
        .select('a)

    val optimized = Optimize.execute(originalQuery.analyze)
    val correctAnswer =
      testRelation
        .select('a)
        .groupBy('a)('a).analyze

    comparePlans(optimized, correctAnswer)
  }

  test("column pruning for group with alias") {
    val testRelation = LocalRelation('a.int, 'b.int, 'c.int)

    val originalQuery =
      testRelation
        .groupBy('a)('a as 'c, count('b))
        .select('c)

    val optimized = Optimize.execute(originalQuery.analyze)
    val correctAnswer =
      testRelation
        .select('a)
        .groupBy('a)('a as 'c).analyze

    comparePlans(optimized, correctAnswer)
  }

  test("column pruning for Project(ne, Limit)") {
    val testRelation = LocalRelation('a.int, 'b.int, 'c.int)

    val originalQuery =
      testRelation
        .select('a, 'b)
        .limit(2)
        .select('a)

    val optimized = Optimize.execute(originalQuery.analyze)
    val correctAnswer =
      testRelation
        .select('a)
        .limit(2).analyze

    comparePlans(optimized, correctAnswer)
  }

  test("push down project past sort") {
    val testRelation = LocalRelation('a.int, 'b.int, 'c.int)
    val x = testRelation.subquery('x)

    // push down valid
    val originalQuery = {
      x.select('a, 'b)
        .sortBy(SortOrder('a, Ascending))
        .select('a)
    }

    val optimized = Optimize.execute(originalQuery.analyze)
    val correctAnswer =
      x.select('a)
        .sortBy(SortOrder('a, Ascending)).analyze

    comparePlans(optimized, analysis.EliminateSubqueryAliases(correctAnswer))

    // push down invalid
    val originalQuery1 = {
      x.select('a, 'b)
        .sortBy(SortOrder('a, Ascending))
        .select('b)
    }

    val optimized1 = Optimize.execute(originalQuery1.analyze)
    val correctAnswer1 =
      x.select('a, 'b)
        .sortBy(SortOrder('a, Ascending))
        .select('b).analyze

    comparePlans(optimized1, analysis.EliminateSubqueryAliases(correctAnswer1))
  }

  test("Column pruning on Union") {
    val input1 = LocalRelation('a.int, 'b.string, 'c.double)
    val input2 = LocalRelation('c.int, 'd.string, 'e.double)
    val query = Project('b :: Nil,
      Union(input1 :: input2 :: Nil)).analyze
    val expected = Project('b :: Nil,
      Union(Project('b :: Nil, input1) :: Project('d :: Nil, input2) :: Nil)).analyze
    comparePlans(Optimize.execute(query), expected)
  }

<<<<<<< HEAD
  test("Remove redundant Project introduced by column pruning rule") {
    val input = LocalRelation('key.int, 'value.string)

    val query =
      Project(Seq($"x.key", $"y.key"),
        Join(
          SubqueryAlias("x", input),
          BroadcastHint(SubqueryAlias("y", input)), Inner, None)).analyze

    val optimized = Optimize.execute(query)

    val expected =
      Join(
        Project(Seq($"x.key"), SubqueryAlias("x", input)),
        BroadcastHint(
          Project(Seq($"y.key"), SubqueryAlias("y", input))),
        Inner, None).analyze

    comparePlans(optimized, expected)
=======
  implicit private def productEncoder[T <: Product : TypeTag] = ExpressionEncoder[T]()
  private val func = identity[Iterator[OtherTuple]] _

  test("Column pruning on MapPartitions") {
    val input = LocalRelation('_1.int, '_2.int, 'c.int)
    val plan1 = MapPartitions(func, input)
    val correctAnswer1 =
      MapPartitions(func, Project(Seq('_1, '_2), input)).analyze
    comparePlans(Optimize.execute(plan1.analyze), correctAnswer1)
>>>>>>> 6250cf1e
  }

  // todo: add more tests for column pruning
}<|MERGE_RESOLUTION|>--- conflicted
+++ resolved
@@ -252,8 +252,7 @@
     comparePlans(Optimize.execute(query), expected)
   }
 
-<<<<<<< HEAD
-  test("Remove redundant Project introduced by column pruning rule") {
+  test("Remove redundant projects in column pruning rule") {
     val input = LocalRelation('key.int, 'value.string)
 
     val query =
@@ -272,7 +271,8 @@
         Inner, None).analyze
 
     comparePlans(optimized, expected)
-=======
+  }
+
   implicit private def productEncoder[T <: Product : TypeTag] = ExpressionEncoder[T]()
   private val func = identity[Iterator[OtherTuple]] _
 
@@ -282,7 +282,6 @@
     val correctAnswer1 =
       MapPartitions(func, Project(Seq('_1, '_2), input)).analyze
     comparePlans(Optimize.execute(plan1.analyze), correctAnswer1)
->>>>>>> 6250cf1e
   }
 
   // todo: add more tests for column pruning
