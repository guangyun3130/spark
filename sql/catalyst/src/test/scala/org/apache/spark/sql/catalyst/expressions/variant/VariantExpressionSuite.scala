--- conflicted
+++ resolved
@@ -17,21 +17,17 @@
 
 package org.apache.spark.sql.catalyst.expressions.variant
 
-<<<<<<< HEAD
 import java.time.LocalDateTime
 
-import org.apache.spark.{SparkException, SparkFunSuite, SparkRuntimeException}
+import org.apache.spark.{SparkFunSuite, SparkRuntimeException}
 import org.apache.spark.sql.Row
-=======
-import org.apache.spark.{SparkFunSuite, SparkRuntimeException}
->>>>>>> 2e4f2b0d
 import org.apache.spark.sql.catalyst.analysis.ResolveTimeZone
 import org.apache.spark.sql.catalyst.expressions._
 import org.apache.spark.sql.catalyst.util.DateTimeTestUtils
 import org.apache.spark.sql.internal.SQLConf
 import org.apache.spark.sql.types._
 import org.apache.spark.types.variant.VariantUtil._
-import org.apache.spark.unsafe.types.VariantVal
+import org.apache.spark.unsafe.types.{UTF8String, VariantVal}
 
 class VariantExpressionSuite extends SparkFunSuite with ExpressionEvalHelper {
   // Zero-extend each byte in the array with the appropriate number of bytes.
@@ -240,11 +236,15 @@
     check(expectedResult4, smallObject, smallMetadata)
   }
 
-  private def variantGet(input: String, path: String, dataType: DataType): VariantGet =
-    VariantGet(ParseJson(Literal(input)), Literal(path), dataType, failOnError = true)
-
-  private def tryVariantGet(input: String, path: String, dataType: DataType): VariantGet =
-    VariantGet(ParseJson(Literal(input)), Literal(path), dataType, failOnError = false)
+  private def variantGet(input: String, path: String, dataType: DataType): VariantGet = {
+    val inputVariant = VariantExpressionEvalUtils.parseJson(UTF8String.fromString(input))
+    VariantGet(Literal(inputVariant), Literal(path), dataType, failOnError = true)
+  }
+
+  private def tryVariantGet(input: String, path: String, dataType: DataType): VariantGet = {
+    val inputVariant = VariantExpressionEvalUtils.parseJson(UTF8String.fromString(input))
+    VariantGet(Literal(inputVariant), Literal(path), dataType, failOnError = false)
+  }
 
   private def testVariantGet(input: String, path: String, dataType: DataType, output: Any): Unit = {
     checkEvaluation(variantGet(input, path, dataType), output)
