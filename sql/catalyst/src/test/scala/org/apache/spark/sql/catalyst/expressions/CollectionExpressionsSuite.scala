--- conflicted
+++ resolved
@@ -2327,7 +2327,6 @@
       Seq(Float.NaN, null, 1f))
   }
 
-<<<<<<< HEAD
   test("SPARK-36753: ArrayExcept should handle duplicated Double.NaN and Float.Nan") {
     checkEvaluation(ArrayExcept(
       Literal.apply(Array(Double.NaN, 1d)), Literal.apply(Array(Double.NaN))),
@@ -2343,7 +2342,8 @@
       Literal.create(Seq(null, Float.NaN, null, 1f), ArrayType(FloatType)),
       Literal.create(Seq(Float.NaN, null), ArrayType(FloatType))),
       Seq(1f))
-=======
+  }
+
   test("SPARK-36754: ArrayIntersect should handle duplicated Double.NaN and Float.Nan") {
     checkEvaluation(ArrayIntersect(
       Literal.apply(Array(Double.NaN, 1d)), Literal.apply(Array(Double.NaN, 1d, 2d))),
@@ -2359,7 +2359,6 @@
       Literal.create(Seq(null, Float.NaN, null, 1f), ArrayType(FloatType)),
       Literal.create(Seq(null, Float.NaN, null), ArrayType(FloatType))),
       Seq(null, Float.NaN))
->>>>>>> 4cc39cfe
   }
 
   test("SPARK-36741: ArrayDistinct should handle duplicated Double.NaN and Float.Nan") {
