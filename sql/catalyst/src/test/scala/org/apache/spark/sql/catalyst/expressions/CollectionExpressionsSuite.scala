/*
 * Licensed to the Apache Software Foundation (ASF) under one or more
 * contributor license agreements.  See the NOTICE file distributed with
 * this work for additional information regarding copyright ownership.
 * The ASF licenses this file to You under the Apache License, Version 2.0
 * (the "License"); you may not use this file except in compliance with
 * the License.  You may obtain a copy of the License at
 *
 *    http://www.apache.org/licenses/LICENSE-2.0
 *
 * Unless required by applicable law or agreed to in writing, software
 * distributed under the License is distributed on an "AS IS" BASIS,
 * WITHOUT WARRANTIES OR CONDITIONS OF ANY KIND, either express or implied.
 * See the License for the specific language governing permissions and
 * limitations under the License.
 */

package org.apache.spark.sql.catalyst.expressions

import org.apache.spark.SparkFunSuite
import org.apache.spark.sql.types._

class CollectionExpressionsSuite extends SparkFunSuite with ExpressionEvalHelper {

  test("Array and Map Size") {
    val a0 = Literal.create(Seq(1, 2, 3), ArrayType(IntegerType))
    val a1 = Literal.create(Seq[Integer](), ArrayType(IntegerType))
    val a2 = Literal.create(Seq(1, 2), ArrayType(IntegerType))

    checkEvaluation(Size(a0), 3)
    checkEvaluation(Size(a1), 0)
    checkEvaluation(Size(a2), 2)

    val m0 = Literal.create(Map("a" -> "a", "b" -> "b"), MapType(StringType, StringType))
    val m1 = Literal.create(Map[String, String](), MapType(StringType, StringType))
    val m2 = Literal.create(Map("a" -> "a"), MapType(StringType, StringType))

    checkEvaluation(Size(m0), 2)
    checkEvaluation(Size(m1), 0)
    checkEvaluation(Size(m2), 1)

    checkEvaluation(Size(Literal.create(null, MapType(StringType, StringType))), -1)
    checkEvaluation(Size(Literal.create(null, ArrayType(StringType))), -1)
  }

  test("MapKeys/MapValues") {
    val m0 = Literal.create(Map("a" -> "1", "b" -> "2"), MapType(StringType, StringType))
    val m1 = Literal.create(Map[String, String](), MapType(StringType, StringType))
    val m2 = Literal.create(null, MapType(StringType, StringType))

    checkEvaluation(MapKeys(m0), Seq("a", "b"))
    checkEvaluation(MapValues(m0), Seq("1", "2"))
    checkEvaluation(MapKeys(m1), Seq())
    checkEvaluation(MapValues(m1), Seq())
    checkEvaluation(MapKeys(m2), null)
    checkEvaluation(MapValues(m2), null)
  }

  test("Sort Array") {
    val a0 = Literal.create(Seq(2, 1, 3), ArrayType(IntegerType))
    val a1 = Literal.create(Seq[Integer](), ArrayType(IntegerType))
    val a2 = Literal.create(Seq("b", "a"), ArrayType(StringType))
    val a3 = Literal.create(Seq("b", null, "a"), ArrayType(StringType))
    val a4 = Literal.create(Seq(null, null), ArrayType(NullType))

    checkEvaluation(new SortArray(a0), Seq(1, 2, 3))
    checkEvaluation(new SortArray(a1), Seq[Integer]())
    checkEvaluation(new SortArray(a2), Seq("a", "b"))
    checkEvaluation(new SortArray(a3), Seq(null, "a", "b"))
    checkEvaluation(SortArray(a0, Literal(true)), Seq(1, 2, 3))
    checkEvaluation(SortArray(a1, Literal(true)), Seq[Integer]())
    checkEvaluation(SortArray(a2, Literal(true)), Seq("a", "b"))
    checkEvaluation(new SortArray(a3, Literal(true)), Seq(null, "a", "b"))
    checkEvaluation(SortArray(a0, Literal(false)), Seq(3, 2, 1))
    checkEvaluation(SortArray(a1, Literal(false)), Seq[Integer]())
    checkEvaluation(SortArray(a2, Literal(false)), Seq("b", "a"))
    checkEvaluation(new SortArray(a3, Literal(false)), Seq("b", "a", null))

    checkEvaluation(Literal.create(null, ArrayType(StringType)), null)
    checkEvaluation(new SortArray(a4), Seq(null, null))

    val typeAS = ArrayType(StructType(StructField("a", IntegerType) :: Nil))
    val arrayStruct = Literal.create(Seq(create_row(2), create_row(1)), typeAS)

    checkEvaluation(new SortArray(arrayStruct), Seq(create_row(1), create_row(2)))
  }

  test("Array contains") {
    val a0 = Literal.create(Seq(1, 2, 3), ArrayType(IntegerType))
    val a1 = Literal.create(Seq[String](null, ""), ArrayType(StringType))
    val a2 = Literal.create(Seq(null), ArrayType(LongType))
    val a3 = Literal.create(null, ArrayType(StringType))

    checkEvaluation(ArrayContains(a0, Literal(1)), true)
    checkEvaluation(ArrayContains(a0, Literal(0)), false)
    checkEvaluation(ArrayContains(a0, Literal.create(null, IntegerType)), null)

    checkEvaluation(ArrayContains(a1, Literal("")), true)
    checkEvaluation(ArrayContains(a1, Literal("a")), null)
    checkEvaluation(ArrayContains(a1, Literal.create(null, StringType)), null)

    checkEvaluation(ArrayContains(a2, Literal(1L)), null)
    checkEvaluation(ArrayContains(a2, Literal.create(null, LongType)), null)

    checkEvaluation(ArrayContains(a3, Literal("")), null)
    checkEvaluation(ArrayContains(a3, Literal.create(null, StringType)), null)
  }

<<<<<<< HEAD
  test("Slice") {
    val a0 = Literal.create(Seq(1, 2, 3, 4, 5, 6), ArrayType(IntegerType))
    val a1 = Literal.create(Seq[String]("a", "b", "c", "d"), ArrayType(StringType))
    val a2 = Literal.create(Seq[String]("", null, "a", "b"), ArrayType(StringType))

    checkEvaluation(Slice(a0, Literal(1), Literal(2)), Seq(1, 2))
    checkEvaluation(Slice(a0, Literal(-3), Literal(2)), Seq(4, 5))
    checkEvaluation(Slice(a0, Literal(4), Literal(10)), Seq(4, 5, 6))
    checkEvaluation(Slice(a0, Literal(-1), Literal(2)), Seq(6))
    checkExceptionInExpression[RuntimeException](Slice(a0, Literal(1), Literal(-1)),
      "Unexpected value for length")
    checkExceptionInExpression[RuntimeException](Slice(a0, Literal(0), Literal(1)),
      "Unexpected value for start")
    checkEvaluation(Slice(a0, Literal(-20), Literal(1)), Seq.empty[Int])
    checkEvaluation(Slice(a0, Literal.create(null, IntegerType), Literal(2)), null)
    checkEvaluation(Slice(a0, Literal(2), Literal.create(null, IntegerType)), null)
    checkEvaluation(Slice(Literal.create(null, ArrayType(IntegerType)), Literal(1), Literal(2)),
      null)

    checkEvaluation(Slice(a1, Literal(1), Literal(2)), Seq("a", "b"))
    checkEvaluation(Slice(a2, Literal(1), Literal(2)), Seq("", null))

=======
  test("Array Min") {
    checkEvaluation(ArrayMin(Literal.create(Seq(-11, 10, 2), ArrayType(IntegerType))), -11)
    checkEvaluation(
      ArrayMin(Literal.create(Seq[String](null, "abc", ""), ArrayType(StringType))), "")
    checkEvaluation(ArrayMin(Literal.create(Seq(null), ArrayType(LongType))), null)
    checkEvaluation(ArrayMin(Literal.create(null, ArrayType(StringType))), null)
    checkEvaluation(
      ArrayMin(Literal.create(Seq(1.123, 0.1234, 1.121), ArrayType(DoubleType))), 0.1234)
  }

  test("Array max") {
    checkEvaluation(ArrayMax(Literal.create(Seq(1, 10, 2), ArrayType(IntegerType))), 10)
    checkEvaluation(
      ArrayMax(Literal.create(Seq[String](null, "abc", ""), ArrayType(StringType))), "abc")
    checkEvaluation(ArrayMax(Literal.create(Seq(null), ArrayType(LongType))), null)
    checkEvaluation(ArrayMax(Literal.create(null, ArrayType(StringType))), null)
    checkEvaluation(
      ArrayMax(Literal.create(Seq(1.123, 0.1234, 1.121), ArrayType(DoubleType))), 1.123)
  }

  test("Reverse") {
    // Primitive-type elements
    val ai0 = Literal.create(Seq(2, 1, 4, 3), ArrayType(IntegerType))
    val ai1 = Literal.create(Seq(2, 1, 3), ArrayType(IntegerType))
    val ai2 = Literal.create(Seq(null, 1, null, 3), ArrayType(IntegerType))
    val ai3 = Literal.create(Seq(2, null, 4, null), ArrayType(IntegerType))
    val ai4 = Literal.create(Seq(null, null, null), ArrayType(IntegerType))
    val ai5 = Literal.create(Seq(1), ArrayType(IntegerType))
    val ai6 = Literal.create(Seq.empty, ArrayType(IntegerType))
    val ai7 = Literal.create(null, ArrayType(IntegerType))

    checkEvaluation(Reverse(ai0), Seq(3, 4, 1, 2))
    checkEvaluation(Reverse(ai1), Seq(3, 1, 2))
    checkEvaluation(Reverse(ai2), Seq(3, null, 1, null))
    checkEvaluation(Reverse(ai3), Seq(null, 4, null, 2))
    checkEvaluation(Reverse(ai4), Seq(null, null, null))
    checkEvaluation(Reverse(ai5), Seq(1))
    checkEvaluation(Reverse(ai6), Seq.empty)
    checkEvaluation(Reverse(ai7), null)

    // Non-primitive-type elements
    val as0 = Literal.create(Seq("b", "a", "d", "c"), ArrayType(StringType))
    val as1 = Literal.create(Seq("b", "a", "c"), ArrayType(StringType))
    val as2 = Literal.create(Seq(null, "a", null, "c"), ArrayType(StringType))
    val as3 = Literal.create(Seq("b", null, "d", null), ArrayType(StringType))
    val as4 = Literal.create(Seq(null, null, null), ArrayType(StringType))
    val as5 = Literal.create(Seq("a"), ArrayType(StringType))
    val as6 = Literal.create(Seq.empty, ArrayType(StringType))
    val as7 = Literal.create(null, ArrayType(StringType))
    val aa = Literal.create(
      Seq(Seq("a", "b"), Seq("c", "d"), Seq("e")),
      ArrayType(ArrayType(StringType)))

    checkEvaluation(Reverse(as0), Seq("c", "d", "a", "b"))
    checkEvaluation(Reverse(as1), Seq("c", "a", "b"))
    checkEvaluation(Reverse(as2), Seq("c", null, "a", null))
    checkEvaluation(Reverse(as3), Seq(null, "d", null, "b"))
    checkEvaluation(Reverse(as4), Seq(null, null, null))
    checkEvaluation(Reverse(as5), Seq("a"))
    checkEvaluation(Reverse(as6), Seq.empty)
    checkEvaluation(Reverse(as7), null)
    checkEvaluation(Reverse(aa), Seq(Seq("e"), Seq("c", "d"), Seq("a", "b")))
  }

  test("Array Position") {
    val a0 = Literal.create(Seq(1, null, 2, 3), ArrayType(IntegerType))
    val a1 = Literal.create(Seq[String](null, ""), ArrayType(StringType))
    val a2 = Literal.create(Seq(null), ArrayType(LongType))
    val a3 = Literal.create(null, ArrayType(StringType))

    checkEvaluation(ArrayPosition(a0, Literal(3)), 4L)
    checkEvaluation(ArrayPosition(a0, Literal(1)), 1L)
    checkEvaluation(ArrayPosition(a0, Literal(0)), 0L)
    checkEvaluation(ArrayPosition(a0, Literal.create(null, IntegerType)), null)

    checkEvaluation(ArrayPosition(a1, Literal("")), 2L)
    checkEvaluation(ArrayPosition(a1, Literal("a")), 0L)
    checkEvaluation(ArrayPosition(a1, Literal.create(null, StringType)), null)

    checkEvaluation(ArrayPosition(a2, Literal(1L)), 0L)
    checkEvaluation(ArrayPosition(a2, Literal.create(null, LongType)), null)

    checkEvaluation(ArrayPosition(a3, Literal("")), null)
    checkEvaluation(ArrayPosition(a3, Literal.create(null, StringType)), null)
  }

  test("elementAt") {
    val a0 = Literal.create(Seq(1, 2, 3), ArrayType(IntegerType))
    val a1 = Literal.create(Seq[String](null, ""), ArrayType(StringType))
    val a2 = Literal.create(Seq(null), ArrayType(LongType))
    val a3 = Literal.create(null, ArrayType(StringType))

    intercept[Exception] {
      checkEvaluation(ElementAt(a0, Literal(0)), null)
    }.getMessage.contains("SQL array indices start at 1")
    intercept[Exception] { checkEvaluation(ElementAt(a0, Literal(1.1)), null) }
    checkEvaluation(ElementAt(a0, Literal(4)), null)
    checkEvaluation(ElementAt(a0, Literal(-4)), null)

    checkEvaluation(ElementAt(a0, Literal(1)), 1)
    checkEvaluation(ElementAt(a0, Literal(2)), 2)
    checkEvaluation(ElementAt(a0, Literal(3)), 3)
    checkEvaluation(ElementAt(a0, Literal(-3)), 1)
    checkEvaluation(ElementAt(a0, Literal(-2)), 2)
    checkEvaluation(ElementAt(a0, Literal(-1)), 3)

    checkEvaluation(ElementAt(a1, Literal(1)), null)
    checkEvaluation(ElementAt(a1, Literal(2)), "")
    checkEvaluation(ElementAt(a1, Literal(-2)), null)
    checkEvaluation(ElementAt(a1, Literal(-1)), "")

    checkEvaluation(ElementAt(a2, Literal(1)), null)

    checkEvaluation(ElementAt(a3, Literal(1)), null)


    val m0 =
      Literal.create(Map("a" -> "1", "b" -> "2", "c" -> null), MapType(StringType, StringType))
    val m1 = Literal.create(Map[String, String](), MapType(StringType, StringType))
    val m2 = Literal.create(null, MapType(StringType, StringType))

    checkEvaluation(ElementAt(m0, Literal(1.0)), null)

    checkEvaluation(ElementAt(m0, Literal("d")), null)

    checkEvaluation(ElementAt(m1, Literal("a")), null)

    checkEvaluation(ElementAt(m0, Literal("a")), "1")
    checkEvaluation(ElementAt(m0, Literal("b")), "2")
    checkEvaluation(ElementAt(m0, Literal("c")), null)

    checkEvaluation(ElementAt(m2, Literal("a")), null)
  }

  test("Concat") {
    // Primitive-type elements
    val ai0 = Literal.create(Seq(1, 2, 3), ArrayType(IntegerType))
    val ai1 = Literal.create(Seq.empty[Integer], ArrayType(IntegerType))
    val ai2 = Literal.create(Seq(4, null, 5), ArrayType(IntegerType))
    val ai3 = Literal.create(Seq(null, null), ArrayType(IntegerType))
    val ai4 = Literal.create(null, ArrayType(IntegerType))

    checkEvaluation(Concat(Seq(ai0)), Seq(1, 2, 3))
    checkEvaluation(Concat(Seq(ai0, ai1)), Seq(1, 2, 3))
    checkEvaluation(Concat(Seq(ai1, ai0)), Seq(1, 2, 3))
    checkEvaluation(Concat(Seq(ai0, ai0)), Seq(1, 2, 3, 1, 2, 3))
    checkEvaluation(Concat(Seq(ai0, ai2)), Seq(1, 2, 3, 4, null, 5))
    checkEvaluation(Concat(Seq(ai0, ai3, ai2)), Seq(1, 2, 3, null, null, 4, null, 5))
    checkEvaluation(Concat(Seq(ai4)), null)
    checkEvaluation(Concat(Seq(ai0, ai4)), null)
    checkEvaluation(Concat(Seq(ai4, ai0)), null)

    // Non-primitive-type elements
    val as0 = Literal.create(Seq("a", "b", "c"), ArrayType(StringType))
    val as1 = Literal.create(Seq.empty[String], ArrayType(StringType))
    val as2 = Literal.create(Seq("d", null, "e"), ArrayType(StringType))
    val as3 = Literal.create(Seq(null, null), ArrayType(StringType))
    val as4 = Literal.create(null, ArrayType(StringType))

    val aa0 = Literal.create(Seq(Seq("a", "b"), Seq("c")), ArrayType(ArrayType(StringType)))
    val aa1 = Literal.create(Seq(Seq("d"), Seq("e", "f")), ArrayType(ArrayType(StringType)))

    checkEvaluation(Concat(Seq(as0)), Seq("a", "b", "c"))
    checkEvaluation(Concat(Seq(as0, as1)), Seq("a", "b", "c"))
    checkEvaluation(Concat(Seq(as1, as0)), Seq("a", "b", "c"))
    checkEvaluation(Concat(Seq(as0, as0)), Seq("a", "b", "c", "a", "b", "c"))
    checkEvaluation(Concat(Seq(as0, as2)), Seq("a", "b", "c", "d", null, "e"))
    checkEvaluation(Concat(Seq(as0, as3, as2)), Seq("a", "b", "c", null, null, "d", null, "e"))
    checkEvaluation(Concat(Seq(as4)), null)
    checkEvaluation(Concat(Seq(as0, as4)), null)
    checkEvaluation(Concat(Seq(as4, as0)), null)

    checkEvaluation(Concat(Seq(aa0, aa1)), Seq(Seq("a", "b"), Seq("c"), Seq("d"), Seq("e", "f")))
>>>>>>> 0dd97f6e
  }
}<|MERGE_RESOLUTION|>--- conflicted
+++ resolved
@@ -106,7 +106,6 @@
     checkEvaluation(ArrayContains(a3, Literal.create(null, StringType)), null)
   }
 
-<<<<<<< HEAD
   test("Slice") {
     val a0 = Literal.create(Seq(1, 2, 3, 4, 5, 6), ArrayType(IntegerType))
     val a1 = Literal.create(Seq[String]("a", "b", "c", "d"), ArrayType(StringType))
@@ -129,7 +128,8 @@
     checkEvaluation(Slice(a1, Literal(1), Literal(2)), Seq("a", "b"))
     checkEvaluation(Slice(a2, Literal(1), Literal(2)), Seq("", null))
 
-=======
+  }
+
   test("Array Min") {
     checkEvaluation(ArrayMin(Literal.create(Seq(-11, 10, 2), ArrayType(IntegerType))), -11)
     checkEvaluation(
@@ -303,6 +303,5 @@
     checkEvaluation(Concat(Seq(as4, as0)), null)
 
     checkEvaluation(Concat(Seq(aa0, aa1)), Seq(Seq("a", "b"), Seq("c"), Seq("d"), Seq("e", "f")))
->>>>>>> 0dd97f6e
   }
 }