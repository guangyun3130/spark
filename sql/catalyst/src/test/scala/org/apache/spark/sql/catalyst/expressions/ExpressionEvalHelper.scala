/*
 * Licensed to the Apache Software Foundation (ASF) under one or more
 * contributor license agreements.  See the NOTICE file distributed with
 * this work for additional information regarding copyright ownership.
 * The ASF licenses this file to You under the Apache License, Version 2.0
 * (the "License"); you may not use this file except in compliance with
 * the License.  You may obtain a copy of the License at
 *
 *    http://www.apache.org/licenses/LICENSE-2.0
 *
 * Unless required by applicable law or agreed to in writing, software
 * distributed under the License is distributed on an "AS IS" BASIS,
 * WITHOUT WARRANTIES OR CONDITIONS OF ANY KIND, either express or implied.
 * See the License for the specific language governing permissions and
 * limitations under the License.
 */

package org.apache.spark.sql.catalyst.expressions

import scala.reflect.ClassTag

import org.scalacheck.Gen
import org.scalactic.TripleEqualsSupport.Spread
import org.scalatest.exceptions.TestFailedException
import org.scalatest.prop.GeneratorDrivenPropertyChecks

import org.apache.spark.{SparkConf, SparkFunSuite}
import org.apache.spark.serializer.JavaSerializer
import org.apache.spark.sql.Row
import org.apache.spark.sql.catalyst.{CatalystTypeConverters, InternalRow}
import org.apache.spark.sql.catalyst.analysis.{ResolveTimeZone, SimpleAnalyzer}
import org.apache.spark.sql.catalyst.expressions.codegen._
import org.apache.spark.sql.catalyst.optimizer.SimpleTestOptimizer
import org.apache.spark.sql.catalyst.plans.logical.{OneRowRelation, Project}
import org.apache.spark.sql.catalyst.util.{ArrayData, MapData}
import org.apache.spark.sql.internal.SQLConf
import org.apache.spark.sql.types._
import org.apache.spark.util.Utils

/**
 * A few helper functions for expression evaluation testing. Mixin this trait to use them.
 */
trait ExpressionEvalHelper extends GeneratorDrivenPropertyChecks {
  self: SparkFunSuite =>

  protected def create_row(values: Any*): InternalRow = {
    InternalRow.fromSeq(values.map(CatalystTypeConverters.convertToCatalyst))
  }

  private def prepareEvaluation(expression: Expression): Expression = {
    val serializer = new JavaSerializer(new SparkConf()).newInstance
    val resolver = ResolveTimeZone(new SQLConf)
<<<<<<< HEAD
    // Make it as method to obtain fresh expression everytime.
    def expr = resolver.resolveTimeZones(serializer.deserialize(serializer.serialize(expression)))
=======
    resolver.resolveTimeZones(serializer.deserialize(serializer.serialize(expression)))
  }

  protected def checkEvaluation(
      expression: => Expression, expected: Any, inputRow: InternalRow = EmptyRow): Unit = {
    val expr = prepareEvaluation(expression)
>>>>>>> 33c2cb22
    val catalystValue = CatalystTypeConverters.convertToCatalyst(expected)
    checkEvaluationWithoutCodegen(expr, catalystValue, inputRow)
    checkEvaluationWithGeneratedMutableProjection(expr, catalystValue, inputRow)
    if (GenerateUnsafeProjection.canSupport(expr.dataType)) {
      checkEvalutionWithUnsafeProjection(expr, catalystValue, inputRow)
    }
    checkEvaluationWithOptimization(expr, catalystValue, inputRow)
  }

  /**
   * Check the equality between result of expression and expected value, it will handle
   * Array[Byte], Spread[Double], MapData and Row.
   */
  protected def checkResult(result: Any, expected: Any, dataType: DataType): Boolean = {
    (result, expected) match {
      case (result: Array[Byte], expected: Array[Byte]) =>
        java.util.Arrays.equals(result, expected)
      case (result: Double, expected: Spread[Double @unchecked]) =>
        expected.asInstanceOf[Spread[Double]].isWithin(result)
      case (result: ArrayData, expected: ArrayData) =>
        result.numElements == expected.numElements && {
          val et = dataType.asInstanceOf[ArrayType].elementType
          var isSame = true
          var i = 0
          while (isSame && i < result.numElements) {
            isSame = checkResult(result.get(i, et), expected.get(i, et), et)
            i += 1
          }
          isSame
        }
      case (result: MapData, expected: MapData) =>
        val kt = dataType.asInstanceOf[MapType].keyType
        val vt = dataType.asInstanceOf[MapType].valueType
        checkResult(result.keyArray, expected.keyArray, ArrayType(kt)) &&
          checkResult(result.valueArray, expected.valueArray, ArrayType(vt))
      case (result: Double, expected: Double) =>
        if (expected.isNaN) result.isNaN else expected == result
      case (result: Float, expected: Float) =>
        if (expected.isNaN) result.isNaN else expected == result
      case (result: Row, expected: InternalRow) => result.toSeq == expected.toSeq(result.schema)
      case _ =>
        result == expected
    }
  }

  protected def checkExceptionInExpression[T <: Throwable : ClassTag](
      expression: => Expression,
      inputRow: InternalRow,
      expectedErrMsg: String): Unit = {

    def checkException(eval: => Unit, testMode: String): Unit = {
      withClue(s"($testMode)") {
        val errMsg = intercept[T] {
          eval
        }.getMessage
        if (errMsg != expectedErrMsg) {
          fail(s"Expected error message is `$expectedErrMsg`, but `$errMsg` found")
        }
      }
    }
    val expr = prepareEvaluation(expression)
    checkException(evaluateWithoutCodegen(expr, inputRow), "non-codegen mode")
    checkException(evaluateWithGeneratedMutableProjection(expr, inputRow), "codegen mode")
    if (GenerateUnsafeProjection.canSupport(expr.dataType)) {
      checkException(evaluateWithUnsafeProjection(expr, inputRow), "unsafe mode")
    }
  }

  protected def evaluateWithoutCodegen(
      expression: Expression, inputRow: InternalRow = EmptyRow): Any = {
    expression.foreach {
      case n: Nondeterministic => n.initialize(0)
      case _ =>
    }
    expression.eval(inputRow)
  }

  protected def generateProject(
      generator: => Projection,
      expression: Expression): Projection = {
    try {
      generator
    } catch {
      case e: Throwable =>
        fail(
          s"""
            |Code generation of $expression failed:
            |$e
            |${Utils.exceptionString(e)}
          """.stripMargin)
    }
  }

  protected def checkEvaluationWithoutCodegen(
      expression: Expression,
      expected: Any,
      inputRow: InternalRow = EmptyRow): Unit = {

    val actual = try evaluateWithoutCodegen(expression, inputRow) catch {
      case e: Exception => fail(s"Exception evaluating $expression", e)
    }
    if (!checkResult(actual, expected, expression.dataType)) {
      val input = if (inputRow == EmptyRow) "" else s", input: $inputRow"
      fail(s"Incorrect evaluation (codegen off): $expression, " +
        s"actual: $actual, " +
        s"expected: $expected$input")
    }
  }

  protected def checkEvaluationWithGeneratedMutableProjection(
      expression: Expression,
      expected: Any,
      inputRow: InternalRow = EmptyRow): Unit = {
    val actual = evaluateWithGeneratedMutableProjection(expression, inputRow)
    if (!checkResult(actual, expected, expression.dataType)) {
      val input = if (inputRow == EmptyRow) "" else s", input: $inputRow"
      fail(s"Incorrect evaluation: $expression, actual: $actual, expected: $expected$input")
    }
  }

  private def evaluateWithGeneratedMutableProjection(
      expression: Expression,
      inputRow: InternalRow = EmptyRow): Any = {
    val plan = generateProject(
      GenerateMutableProjection.generate(Alias(expression, s"Optimized($expression)")() :: Nil),
      expression)
    plan.initialize(0)

    plan(inputRow).get(0, expression.dataType)
  }

  protected def checkEvalutionWithUnsafeProjection(
      expression: Expression,
      expected: Any,
      inputRow: InternalRow = EmptyRow): Unit = {
    val unsafeRow = evaluateWithUnsafeProjection(expression, inputRow)
    val input = if (inputRow == EmptyRow) "" else s", input: $inputRow"

    if (expected == null) {
      if (!unsafeRow.isNullAt(0)) {
        val expectedRow = InternalRow(expected, expected)
        fail("Incorrect evaluation in unsafe mode: " +
          s"$expression, actual: $unsafeRow, expected: $expectedRow$input")
      }
    } else {
      val lit = InternalRow(expected, expected)
      val expectedRow =
        UnsafeProjection.create(Array(expression.dataType, expression.dataType)).apply(lit)
      if (unsafeRow != expectedRow) {
        fail("Incorrect evaluation in unsafe mode: " +
          s"$expression, actual: $unsafeRow, expected: $expectedRow$input")
      }
    }
  }

  private def evaluateWithUnsafeProjection(
      expression: Expression,
      inputRow: InternalRow = EmptyRow): InternalRow = {
    // SPARK-16489 Explicitly doing code generation twice so code gen will fail if
    // some expression is reusing variable names across different instances.
    // This behavior is tested in ExpressionEvalHelperSuite.
    val plan = generateProject(
      UnsafeProjection.create(
        Alias(expression, s"Optimized($expression)1")() ::
          Alias(expression, s"Optimized($expression)2")() :: Nil),
      expression)

    plan(inputRow)
  }

  protected def checkEvaluationWithOptimization(
      expression: Expression,
      expected: Any,
      inputRow: InternalRow = EmptyRow): Unit = {
    val plan = Project(Alias(expression, s"Optimized($expression)")() :: Nil, OneRowRelation())
    // We should analyze the plan first, otherwise we possibly optimize an unresolved plan.
    val analyzedPlan = SimpleAnalyzer.execute(plan)
    val optimizedPlan = SimpleTestOptimizer.execute(analyzedPlan)
    checkEvaluationWithoutCodegen(optimizedPlan.expressions.head, expected, inputRow)
  }

  protected def checkDoubleEvaluation(
      expression: => Expression,
      expected: Spread[Double],
      inputRow: InternalRow = EmptyRow): Unit = {
    checkEvaluationWithoutCodegen(expression, expected)
    checkEvaluationWithGeneratedMutableProjection(expression, expected)
    checkEvaluationWithOptimization(expression, expected)

    var plan = generateProject(
      GenerateMutableProjection.generate(Alias(expression, s"Optimized($expression)")() :: Nil),
      expression)
    plan.initialize(0)
    var actual = plan(inputRow).get(0, expression.dataType)
    assert(checkResult(actual, expected, expression.dataType))

    plan = generateProject(
      GenerateUnsafeProjection.generate(Alias(expression, s"Optimized($expression)")() :: Nil),
      expression)
    plan.initialize(0)
    actual = FromUnsafeProjection(expression.dataType :: Nil)(
      plan(inputRow)).get(0, expression.dataType)
    assert(checkResult(actual, expected, expression.dataType))
  }

  /**
   * Test evaluation results between Interpreted mode and Codegen mode, making sure we have
   * consistent result regardless of the evaluation method we use.
   *
   * This method test against unary expressions by feeding them arbitrary literals of `dataType`.
   */
  def checkConsistencyBetweenInterpretedAndCodegen(
      c: Expression => Expression,
      dataType: DataType): Unit = {
    forAll (LiteralGenerator.randomGen(dataType)) { (l: Literal) =>
      cmpInterpretWithCodegen(EmptyRow, c(l))
    }
  }

  /**
   * Test evaluation results between Interpreted mode and Codegen mode, making sure we have
   * consistent result regardless of the evaluation method we use.
   *
   * This method test against binary expressions by feeding them arbitrary literals of `dataType1`
   * and `dataType2`.
   */
  def checkConsistencyBetweenInterpretedAndCodegen(
      c: (Expression, Expression) => Expression,
      dataType1: DataType,
      dataType2: DataType): Unit = {
    forAll (
      LiteralGenerator.randomGen(dataType1),
      LiteralGenerator.randomGen(dataType2)
    ) { (l1: Literal, l2: Literal) =>
      cmpInterpretWithCodegen(EmptyRow, c(l1, l2))
    }
  }

  /**
   * Test evaluation results between Interpreted mode and Codegen mode, making sure we have
   * consistent result regardless of the evaluation method we use.
   *
   * This method test against ternary expressions by feeding them arbitrary literals of `dataType1`,
   * `dataType2` and `dataType3`.
   */
  def checkConsistencyBetweenInterpretedAndCodegen(
      c: (Expression, Expression, Expression) => Expression,
      dataType1: DataType,
      dataType2: DataType,
      dataType3: DataType): Unit = {
    forAll (
      LiteralGenerator.randomGen(dataType1),
      LiteralGenerator.randomGen(dataType2),
      LiteralGenerator.randomGen(dataType3)
    ) { (l1: Literal, l2: Literal, l3: Literal) =>
      cmpInterpretWithCodegen(EmptyRow, c(l1, l2, l3))
    }
  }

  /**
   * Test evaluation results between Interpreted mode and Codegen mode, making sure we have
   * consistent result regardless of the evaluation method we use.
   *
   * This method test against expressions take Seq[Expression] as input by feeding them
   * arbitrary length Seq of arbitrary literal of `dataType`.
   */
  def checkConsistencyBetweenInterpretedAndCodegen(
      c: Seq[Expression] => Expression,
      dataType: DataType,
      minNumElements: Int = 0): Unit = {
    forAll (Gen.listOf(LiteralGenerator.randomGen(dataType))) { (literals: Seq[Literal]) =>
      whenever(literals.size >= minNumElements) {
        cmpInterpretWithCodegen(EmptyRow, c(literals))
      }
    }
  }

  private def cmpInterpretWithCodegen(inputRow: InternalRow, expr: Expression): Unit = {
    val interpret = try {
      evaluateWithoutCodegen(expr, inputRow)
    } catch {
      case e: Exception => fail(s"Exception evaluating $expr", e)
    }

    val plan = generateProject(
      GenerateMutableProjection.generate(Alias(expr, s"Optimized($expr)")() :: Nil),
      expr)
    val codegen = plan(inputRow).get(0, expr.dataType)

    if (!compareResults(interpret, codegen)) {
      fail(s"Incorrect evaluation: $expr, interpret: $interpret, codegen: $codegen")
    }
  }

  /**
   * Check the equality between result of expression and expected value, it will handle
   * Array[Byte] and Spread[Double].
   */
  private[this] def compareResults(result: Any, expected: Any): Boolean = {
    (result, expected) match {
      case (result: Array[Byte], expected: Array[Byte]) =>
        java.util.Arrays.equals(result, expected)
      case (result: Double, expected: Double) if result.isNaN && expected.isNaN =>
        true
      case (result: Double, expected: Double) =>
        relativeErrorComparison(result, expected)
      case (result: Float, expected: Float) if result.isNaN && expected.isNaN =>
        true
      case _ => result == expected
    }
  }

  /**
   * Private helper function for comparing two values using relative tolerance.
   * Note that if x or y is extremely close to zero, i.e., smaller than Double.MinPositiveValue,
   * the relative tolerance is meaningless, so the exception will be raised to warn users.
   *
   * TODO: this duplicates functions in spark.ml.util.TestingUtils.relTol and
   * spark.mllib.util.TestingUtils.relTol, they could be moved to common utils sub module for the
   * whole spark project which does not depend on other modules. See more detail in discussion:
   * https://github.com/apache/spark/pull/15059#issuecomment-246940444
   */
  private def relativeErrorComparison(x: Double, y: Double, eps: Double = 1E-8): Boolean = {
    val absX = math.abs(x)
    val absY = math.abs(y)
    val diff = math.abs(x - y)
    if (x == y) {
      true
    } else if (absX < Double.MinPositiveValue || absY < Double.MinPositiveValue) {
      throw new TestFailedException(
        s"$x or $y is extremely close to zero, so the relative tolerance is meaningless.", 0)
    } else {
      diff < eps * math.min(absX, absY)
    }
  }
}<|MERGE_RESOLUTION|>--- conflicted
+++ resolved
@@ -50,17 +50,13 @@
   private def prepareEvaluation(expression: Expression): Expression = {
     val serializer = new JavaSerializer(new SparkConf()).newInstance
     val resolver = ResolveTimeZone(new SQLConf)
-<<<<<<< HEAD
-    // Make it as method to obtain fresh expression everytime.
-    def expr = resolver.resolveTimeZones(serializer.deserialize(serializer.serialize(expression)))
-=======
     resolver.resolveTimeZones(serializer.deserialize(serializer.serialize(expression)))
   }
 
   protected def checkEvaluation(
       expression: => Expression, expected: Any, inputRow: InternalRow = EmptyRow): Unit = {
-    val expr = prepareEvaluation(expression)
->>>>>>> 33c2cb22
+    // Make it as method to obtain fresh expression everytime.
+    def expr = prepareEvaluation(expression)
     val catalystValue = CatalystTypeConverters.convertToCatalyst(expected)
     checkEvaluationWithoutCodegen(expr, catalystValue, inputRow)
     checkEvaluationWithGeneratedMutableProjection(expr, catalystValue, inputRow)
@@ -116,12 +112,14 @@
         val errMsg = intercept[T] {
           eval
         }.getMessage
-        if (errMsg != expectedErrMsg) {
+        if (!errMsg.contains(expectedErrMsg)) {
           fail(s"Expected error message is `$expectedErrMsg`, but `$errMsg` found")
         }
       }
     }
-    val expr = prepareEvaluation(expression)
+
+    // Make it as method to obtain fresh expression everytime.
+    def expr = prepareEvaluation(expression)
     checkException(evaluateWithoutCodegen(expr, inputRow), "non-codegen mode")
     checkException(evaluateWithGeneratedMutableProjection(expr, inputRow), "codegen mode")
     if (GenerateUnsafeProjection.canSupport(expr.dataType)) {
