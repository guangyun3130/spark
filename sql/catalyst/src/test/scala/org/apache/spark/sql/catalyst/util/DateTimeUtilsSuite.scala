/*
 * Licensed to the Apache Software Foundation (ASF) under one or more
 * contributor license agreements.  See the NOTICE file distributed with
 * this work for additional information regarding copyright ownership.
 * The ASF licenses this file to You under the Apache License, Version 2.0
 * (the "License"); you may not use this file except in compliance with
 * the License.  You may obtain a copy of the License at
 *
 *    http://www.apache.org/licenses/LICENSE-2.0
 *
 * Unless required by applicable law or agreed to in writing, software
 * distributed under the License is distributed on an "AS IS" BASIS,
 * WITHOUT WARRANTIES OR CONDITIONS OF ANY KIND, either express or implied.
 * See the License for the specific language governing permissions and
 * limitations under the License.
 */

package org.apache.spark.sql.catalyst.util

import java.sql.{Date, Timestamp}
import java.text.SimpleDateFormat
import java.time.{Instant, LocalDate, LocalDateTime, LocalTime, ZoneId}
import java.util.{Locale, TimeZone}
import java.util.concurrent.TimeUnit

import org.scalatest.Matchers

import org.apache.spark.SparkFunSuite
import org.apache.spark.sql.catalyst.plans.SQLHelper
import org.apache.spark.sql.catalyst.util.DateTimeConstants._
import org.apache.spark.sql.catalyst.util.DateTimeTestUtils._
import org.apache.spark.sql.catalyst.util.DateTimeUtils._
import org.apache.spark.unsafe.types.UTF8String

class DateTimeUtilsSuite extends SparkFunSuite with Matchers with SQLHelper {

  private def defaultZoneId = ZoneId.systemDefault()

  test("nanoseconds truncation") {
    val tf = TimestampFormatter.getFractionFormatter(DateTimeUtils.defaultTimeZone.toZoneId)
    def checkStringToTimestamp(originalTime: String, expectedParsedTime: String): Unit = {
      val parsedTimestampOp = DateTimeUtils.stringToTimestamp(
        UTF8String.fromString(originalTime), defaultZoneId)
      assert(parsedTimestampOp.isDefined, "timestamp with nanoseconds was not parsed correctly")
      assert(DateTimeUtils.timestampToString(tf, parsedTimestampOp.get) === expectedParsedTime)
    }

    checkStringToTimestamp("2015-01-02 00:00:00.123456789", "2015-01-02 00:00:00.123456")
    checkStringToTimestamp("2015-01-02 00:00:00.100000009", "2015-01-02 00:00:00.1")
    checkStringToTimestamp("2015-01-02 00:00:00.000050000", "2015-01-02 00:00:00.00005")
    checkStringToTimestamp("2015-01-02 00:00:00.12005", "2015-01-02 00:00:00.12005")
    checkStringToTimestamp("2015-01-02 00:00:00.100", "2015-01-02 00:00:00.1")
    checkStringToTimestamp("2015-01-02 00:00:00.000456789", "2015-01-02 00:00:00.000456")
    checkStringToTimestamp("1950-01-02 00:00:00.000456789", "1950-01-02 00:00:00.000456")
  }

  test("timestamp and us") {
    val now = new Timestamp(System.currentTimeMillis())
    now.setNanos(1000)
    val ns = fromJavaTimestamp(now)
    assert(ns % 1000000L === 1)
    assert(toJavaTimestamp(ns) === now)

    List(-111111111111L, -1L, 0, 1L, 111111111111L).foreach { t =>
      val ts = toJavaTimestamp(t)
      assert(fromJavaTimestamp(ts) === t)
      assert(toJavaTimestamp(fromJavaTimestamp(ts)) === ts)
    }
  }

  test("us and julian day") {
    val (d, ns) = toJulianDay(0)
    assert(d === JULIAN_DAY_OF_EPOCH)
    assert(ns === 0)
    assert(fromJulianDay(d, ns) == 0L)

    Seq(Timestamp.valueOf("2015-06-11 10:10:10.100"),
      Timestamp.valueOf("2015-06-11 20:10:10.100"),
      Timestamp.valueOf("1900-06-11 20:10:10.100")).foreach { t =>
      val (d, ns) = toJulianDay(fromJavaTimestamp(t))
      assert(ns > 0)
      val t1 = toJavaTimestamp(fromJulianDay(d, ns))
      assert(t.equals(t1))
    }
  }

  test("SPARK-6785: java date conversion before and after epoch") {
    def checkFromToJavaDate(d1: Date): Unit = {
      val d2 = toJavaDate(fromJavaDate(d1))
      assert(d2.toString === d1.toString)
    }

    val df1 = new SimpleDateFormat("yyyy-MM-dd HH:mm:ss", Locale.US)
    val df2 = new SimpleDateFormat("yyyy-MM-dd HH:mm:ss z", Locale.US)

    checkFromToJavaDate(new Date(100))

    checkFromToJavaDate(Date.valueOf("1970-01-01"))

    checkFromToJavaDate(new Date(df1.parse("1970-01-01 00:00:00").getTime))
    checkFromToJavaDate(new Date(df2.parse("1970-01-01 00:00:00 UTC").getTime))

    checkFromToJavaDate(new Date(df1.parse("1970-01-01 00:00:01").getTime))
    checkFromToJavaDate(new Date(df2.parse("1970-01-01 00:00:01 UTC").getTime))

    checkFromToJavaDate(new Date(df1.parse("1969-12-31 23:59:59").getTime))
    checkFromToJavaDate(new Date(df2.parse("1969-12-31 23:59:59 UTC").getTime))

    checkFromToJavaDate(Date.valueOf("1969-01-01"))

    checkFromToJavaDate(new Date(df1.parse("1969-01-01 00:00:00").getTime))
    checkFromToJavaDate(new Date(df2.parse("1969-01-01 00:00:00 UTC").getTime))

    checkFromToJavaDate(new Date(df1.parse("1969-01-01 00:00:01").getTime))
    checkFromToJavaDate(new Date(df2.parse("1969-01-01 00:00:01 UTC").getTime))

    checkFromToJavaDate(new Date(df1.parse("1989-11-09 11:59:59").getTime))
    checkFromToJavaDate(new Date(df2.parse("1989-11-09 19:59:59 UTC").getTime))

    checkFromToJavaDate(new Date(df1.parse("1776-07-04 10:30:00").getTime))
    checkFromToJavaDate(new Date(df2.parse("1776-07-04 18:30:00 UTC").getTime))
  }

  private def toDate(s: String, zoneId: ZoneId = UTC): Option[SQLDate] = {
    stringToDate(UTF8String.fromString(s), zoneId)
  }

  test("string to date") {
    assert(toDate("2015-01-28").get === days(2015, 1, 28))
    assert(toDate("2015").get === days(2015, 1, 1))
    assert(toDate("0001").get === days(1, 1, 1))
    assert(toDate("2015-03").get === days(2015, 3, 1))
    Seq("2015-03-18", "2015-03-18 ", " 2015-03-18", " 2015-03-18 ", "2015-03-18 123142",
      "2015-03-18T123123", "2015-03-18T").foreach { s =>
      assert(toDate(s).get === days(2015, 3, 18))
    }

    assert(toDate("2015-03-18X").isEmpty)
    assert(toDate("2015/03/18").isEmpty)
    assert(toDate("2015.03.18").isEmpty)
    assert(toDate("20150318").isEmpty)
    assert(toDate("2015-031-8").isEmpty)
    assert(toDate("02015-03-18").isEmpty)
    assert(toDate("015-03-18").isEmpty)
    assert(toDate("015").isEmpty)
    assert(toDate("02015").isEmpty)
    assert(toDate("1999 08 01").isEmpty)
    assert(toDate("1999-08 01").isEmpty)
    assert(toDate("1999 08").isEmpty)
  }

  private def toTimestamp(str: String, zoneId: ZoneId): Option[SQLTimestamp] = {
    stringToTimestamp(UTF8String.fromString(str), zoneId)
  }

  test("string to timestamp") {
    for (tz <- ALL_TIMEZONES) {
      def checkStringToTimestamp(str: String, expected: Option[Long]): Unit = {
        assert(toTimestamp(str, tz.toZoneId) === expected)
      }
      val zid = tz.toZoneId

      checkStringToTimestamp("1969-12-31 16:00:00", Option(date(1969, 12, 31, 16, zid = zid)))
      checkStringToTimestamp("0001", Option(date(1, 1, 1, 0, zid = zid)))
      checkStringToTimestamp("2015-03", Option(date(2015, 3, 1, zid = zid)))
      Seq("2015-03-18", "2015-03-18 ", " 2015-03-18", " 2015-03-18 ", "2015-03-18T").foreach { s =>
        checkStringToTimestamp(s, Option(date(2015, 3, 18, zid = zid)))
      }

      var expected = Option(date(2015, 3, 18, 12, 3, 17, zid = zid))
      checkStringToTimestamp("2015-03-18 12:03:17", expected)
      checkStringToTimestamp("2015-03-18T12:03:17", expected)

      // If the string value includes timezone string, it represents the timestamp string
      // in the timezone regardless of the tz parameter.
      var zoneId = getZoneId("-13:53")
      expected = Option(date(2015, 3, 18, 12, 3, 17, zid = zoneId))
      checkStringToTimestamp("2015-03-18T12:03:17-13:53", expected)
      checkStringToTimestamp("2015-03-18T12:03:17GMT-13:53", expected)

      expected = Option(date(2015, 3, 18, 12, 3, 17, zid = UTC))
      checkStringToTimestamp("2015-03-18T12:03:17Z", expected)
      checkStringToTimestamp("2015-03-18 12:03:17Z", expected)
      checkStringToTimestamp("2015-03-18 12:03:17UTC", expected)

      zoneId = getZoneId("-01:00")
      expected = Option(date(2015, 3, 18, 12, 3, 17, zid = zoneId))
      checkStringToTimestamp("2015-03-18T12:03:17-1:0", expected)
      checkStringToTimestamp("2015-03-18T12:03:17-01:00", expected)
      checkStringToTimestamp("2015-03-18T12:03:17GMT-01:00", expected)

      zoneId = getZoneId("+07:30")
      expected = Option(date(2015, 3, 18, 12, 3, 17, zid = zoneId))
      checkStringToTimestamp("2015-03-18T12:03:17+07:30", expected)
      checkStringToTimestamp("2015-03-18T12:03:17 GMT+07:30", expected)

      zoneId = getZoneId("+07:03")
      expected = Option(date(2015, 3, 18, 12, 3, 17, zid = zoneId))
      checkStringToTimestamp("2015-03-18T12:03:17+07:03", expected)
      checkStringToTimestamp("2015-03-18T12:03:17GMT+07:03", expected)

      // tests for the string including milliseconds.
      expected = Option(date(2015, 3, 18, 12, 3, 17, 123000, zid = zid))
      checkStringToTimestamp("2015-03-18 12:03:17.123", expected)
      checkStringToTimestamp("2015-03-18T12:03:17.123", expected)

      // If the string value includes timezone string, it represents the timestamp string
      // in the timezone regardless of the tz parameter.
      expected = Option(date(2015, 3, 18, 12, 3, 17, 456000, zid = UTC))
      checkStringToTimestamp("2015-03-18T12:03:17.456Z", expected)
      checkStringToTimestamp("2015-03-18 12:03:17.456Z", expected)
      checkStringToTimestamp("2015-03-18 12:03:17.456 UTC", expected)

      zoneId = getZoneId("-01:00")
      expected = Option(date(2015, 3, 18, 12, 3, 17, 123000, zid = zoneId))
      checkStringToTimestamp("2015-03-18T12:03:17.123-1:0", expected)
      checkStringToTimestamp("2015-03-18T12:03:17.123-01:00", expected)
      checkStringToTimestamp("2015-03-18T12:03:17.123 GMT-01:00", expected)

      zoneId = getZoneId("+07:30")
      expected = Option(date(2015, 3, 18, 12, 3, 17, 123000, zid = zoneId))
      checkStringToTimestamp("2015-03-18T12:03:17.123+07:30", expected)
      checkStringToTimestamp("2015-03-18T12:03:17.123 GMT+07:30", expected)

      zoneId = getZoneId("+07:30")
      expected = Option(date(2015, 3, 18, 12, 3, 17, 123000, zid = zoneId))
      checkStringToTimestamp("2015-03-18T12:03:17.123+07:30", expected)
      checkStringToTimestamp("2015-03-18T12:03:17.123GMT+07:30", expected)

      expected = Option(date(2015, 3, 18, 12, 3, 17, 123121, zid = zoneId))
      checkStringToTimestamp("2015-03-18T12:03:17.123121+7:30", expected)
      checkStringToTimestamp("2015-03-18T12:03:17.123121 GMT+0730", expected)

      zoneId = getZoneId("+07:30")
      expected = Option(date(2015, 3, 18, 12, 3, 17, 123120, zid = zoneId))
      checkStringToTimestamp("2015-03-18T12:03:17.12312+7:30", expected)
      checkStringToTimestamp("2015-03-18T12:03:17.12312 UT+07:30", expected)

      expected = Option(time(18, 12, 15, zid = zid))
      checkStringToTimestamp("18:12:15", expected)

      zoneId = getZoneId("+07:30")
      expected = Option(time(18, 12, 15, 123120, zid = zoneId))
      checkStringToTimestamp("T18:12:15.12312+7:30", expected)
      checkStringToTimestamp("T18:12:15.12312 UTC+07:30", expected)

      zoneId = getZoneId("+07:30")
      expected = Option(time(18, 12, 15, 123120, zid = zoneId))
      checkStringToTimestamp("18:12:15.12312+7:30", expected)
      checkStringToTimestamp("18:12:15.12312 GMT+07:30", expected)

      expected = Option(date(2011, 5, 6, 7, 8, 9, 100000, zid = zid))
      checkStringToTimestamp("2011-05-06 07:08:09.1000", expected)

      checkStringToTimestamp("238", None)
      checkStringToTimestamp("00238", None)
      checkStringToTimestamp("2015-03-18 123142", None)
      checkStringToTimestamp("2015-03-18T123123", None)
      checkStringToTimestamp("2015-03-18X", None)
      checkStringToTimestamp("2015/03/18", None)
      checkStringToTimestamp("2015.03.18", None)
      checkStringToTimestamp("20150318", None)
      checkStringToTimestamp("2015-031-8", None)
      checkStringToTimestamp("02015-01-18", None)
      checkStringToTimestamp("015-01-18", None)
      checkStringToTimestamp("2015-03-18T12:03.17-20:0", None)
      checkStringToTimestamp("2015-03-18T12:03.17-0:70", None)
      checkStringToTimestamp("2015-03-18T12:03.17-1:0:0", None)
      checkStringToTimestamp("1999 08 01", None)
      checkStringToTimestamp("1999-08 01", None)
      checkStringToTimestamp("1999 08", None)

      // Truncating the fractional seconds
      expected = Option(date(2015, 3, 18, 12, 3, 17, 123456, zid = UTC))
      checkStringToTimestamp("2015-03-18T12:03:17.123456789+0:00", expected)
      checkStringToTimestamp("2015-03-18T12:03:17.123456789 UTC+0", expected)
      checkStringToTimestamp("2015-03-18T12:03:17.123456789GMT+00:00", expected)

      zoneId = getZoneId("Europe/Moscow")
      expected = Option(date(2015, 3, 18, 12, 3, 17, 123456, zid = zoneId))
      checkStringToTimestamp("2015-03-18T12:03:17.123456 Europe/Moscow", expected)
    }
  }

  test("SPARK-15379: special invalid date string") {
    // Test stringToDate
    assert(toDate("2015-02-29 00:00:00").isEmpty)
    assert(toDate("2015-04-31 00:00:00").isEmpty)
    assert(toDate("2015-02-29").isEmpty)
    assert(toDate("2015-04-31").isEmpty)


    // Test stringToTimestamp
    assert(stringToTimestamp(
      UTF8String.fromString("2015-02-29 00:00:00"), defaultZoneId).isEmpty)
    assert(stringToTimestamp(
      UTF8String.fromString("2015-04-31 00:00:00"), defaultZoneId).isEmpty)
    assert(toTimestamp("2015-02-29", defaultZoneId).isEmpty)
    assert(toTimestamp("2015-04-31", defaultZoneId).isEmpty)
  }

  test("hours") {
    var input = date(2015, 3, 18, 13, 2, 11, 0, LA)
    assert(getHours(input, LA) === 13)
    assert(getHours(input, UTC) === 20)
    input = date(2015, 12, 8, 2, 7, 9, 0, LA)
    assert(getHours(input, LA) === 2)
    assert(getHours(input, UTC) === 10)
    input = date(10, 1, 1, 0, 0, 0, 0, LA)
    assert(getHours(input, LA) === 0)
  }

  test("minutes") {
    var input = date(2015, 3, 18, 13, 2, 11, 0, LA)
    assert(getMinutes(input, LA) === 2)
    assert(getMinutes(input, UTC) === 2)
    assert(getMinutes(input, getZoneId("Australia/North")) === 32)
    input = date(2015, 3, 8, 2, 7, 9, 0, LA)
    assert(getMinutes(input, LA) === 7)
    assert(getMinutes(input, UTC) === 7)
    assert(getMinutes(input, getZoneId("Australia/North")) === 37)
    input = date(10, 1, 1, 0, 0, 0, 0, LA)
    assert(getMinutes(input, LA) === 0)
  }

  test("seconds") {
    var input = date(2015, 3, 18, 13, 2, 11, 0, LA)
    assert(getSeconds(input, LA) === 11)
    assert(getSeconds(input, UTC) === 11)
    input = date(2015, 3, 8, 2, 7, 9, 0, LA)
    assert(getSeconds(input, LA) === 9)
    assert(getSeconds(input, UTC) === 9)
    input = date(10, 1, 1, 0, 0, 0, 0, LA)
    assert(getSeconds(input, LA) === 0)
  }

  test("hours / minutes / seconds") {
    Seq(Timestamp.valueOf("2015-06-11 10:12:35.789"),
      Timestamp.valueOf("2015-06-11 20:13:40.789"),
      Timestamp.valueOf("1900-06-11 12:14:50.789"),
      Timestamp.valueOf("1700-02-28 12:14:50.123456")).foreach { t =>
      val us = fromJavaTimestamp(t)
      assert(toJavaTimestamp(us) === t)
    }
  }

  test("get day in year") {
    assert(getDayInYear(days(2015, 3, 18)) === 77)
    assert(getDayInYear(days(2012, 3, 18)) === 78)
  }

  test("day of year calculations for old years") {
    assert(getDayInYear(days(1582, 3)) === 60)

    (1000 to 1600 by 10).foreach { year =>
      // January 1 is the 1st day of year.
      assert(getYear(days(year)) === year)
      assert(getMonth(days(year, 1)) === 1)
      assert(getDayInYear(days(year, 1, 1)) === 1)

      // December 31 is the 1st day of year.
      val date = days(year, 12, 31)
      assert(getYear(date) === year)
      assert(getMonth(date) === 12)
      assert(getDayOfMonth(date) === 31)
    }
  }

  test("get year") {
    assert(getYear(days(2015, 2, 18)) === 2015)
    assert(getYear(days(2012, 2, 18)) === 2012)
  }

  test("get quarter") {
    assert(getQuarter(days(2015, 2, 18)) === 1)
    assert(getQuarter(days(2012, 11, 18)) === 4)
  }

  test("get month") {
    assert(getMonth(days(2015, 3, 18)) === 3)
    assert(getMonth(days(2012, 12, 18)) === 12)
  }

  test("get day of month") {
    assert(getDayOfMonth(days(2015, 3, 18)) === 18)
    assert(getDayOfMonth(days(2012, 12, 24)) === 24)
  }

  test("date add months") {
    val input = days(1997, 2, 28, 10, 30)
    assert(dateAddMonths(input, 36) === days(2000, 2, 28))
    assert(dateAddMonths(input, -13) === days(1996, 1, 28))
  }

  test("timestamp add months") {
    val ts1 = date(1997, 2, 28, 10, 30, 0)
    val ts2 = date(2000, 2, 28, 10, 30, 0, 123000)
    assert(timestampAddInterval(ts1, 36, 0, 123000, defaultZoneId) === ts2)

    val ts3 = date(1997, 2, 27, 16, 0, 0, 0, LA)
    val ts4 = date(2000, 2, 27, 16, 0, 0, 123000, LA)
    val ts5 = date(2000, 2, 28, 0, 0, 0, 123000, UTC)
    assert(timestampAddInterval(ts3, 36, 0, 123000, LA) === ts4)
    assert(timestampAddInterval(ts3, 36, 0, 123000, UTC) === ts5)
  }

  test("timestamp add days") {
    // 2019-3-9 is the end of Pacific Standard Time
    val ts1 = date(2019, 3, 9, 12, 0, 0, 123000, LA)
    // 2019-3-10 is the start of Pacific Daylight Time
    val ts2 = date(2019, 3, 10, 12, 0, 0, 123000, LA)
    val ts3 = date(2019, 5, 9, 12, 0, 0, 123000, LA)
    val ts4 = date(2019, 5, 10, 12, 0, 0, 123000, LA)
    // 2019-11-2 is the end of Pacific Daylight Time
    val ts5 = date(2019, 11, 2, 12, 0, 0, 123000, LA)
    // 2019-11-3 is the start of Pacific Standard Time
    val ts6 = date(2019, 11, 3, 12, 0, 0, 123000, LA)

    // transit from Pacific Standard Time to Pacific Daylight Time
    assert(timestampAddInterval(
      ts1, 0, 0, 23 * MICROS_PER_HOUR, LA) === ts2)
    assert(timestampAddInterval(ts1, 0, 1, 0, LA) === ts2)
    // just a normal day
    assert(timestampAddInterval(
      ts3, 0, 0, 24 * MICROS_PER_HOUR, LA) === ts4)
    assert(timestampAddInterval(ts3, 0, 1, 0, LA) === ts4)
    // transit from Pacific Daylight Time to Pacific Standard Time
    assert(timestampAddInterval(
      ts5, 0, 0, 25 * MICROS_PER_HOUR, LA) === ts6)
    assert(timestampAddInterval(ts5, 0, 1, 0, LA) === ts6)
  }

  test("monthsBetween") {
    val date1 = date(1997, 2, 28, 10, 30, 0)
    var date2 = date(1996, 10, 30)
    assert(monthsBetween(date1, date2, true, UTC) === 3.94959677)
    assert(monthsBetween(date1, date2, false, UTC) === 3.9495967741935485)
    Seq(true, false).foreach { roundOff =>
      date2 = date(2000, 2, 28)
      assert(monthsBetween(date1, date2, roundOff, UTC) === -36)
      date2 = date(2000, 2, 29)
      assert(monthsBetween(date1, date2, roundOff, UTC) === -36)
      date2 = date(1996, 3, 31)
      assert(monthsBetween(date1, date2, roundOff, UTC) === 11)
    }

    val date3 = date(2000, 2, 28, 16, zid = LA)
    val date4 = date(1997, 2, 28, 16, zid = LA)
    assert(monthsBetween(date3, date4, true, LA) === 36.0)
    assert(monthsBetween(date3, date4, true, UTC) === 35.90322581)
    assert(monthsBetween(date3, date4, false, UTC) === 35.903225806451616)
  }

  test("from UTC timestamp") {
    def test(utc: String, tz: String, expected: String): Unit = {
      assert(toJavaTimestamp(fromUTCTime(fromJavaTimestamp(Timestamp.valueOf(utc)), tz)).toString
        === expected)
    }
    for (tz <- ALL_TIMEZONES) {
      withDefaultTimeZone(tz) {
        test("2011-12-25 09:00:00.123456", UTC.getId, "2011-12-25 09:00:00.123456")
        test("2011-12-25 09:00:00.123456", JST.getId, "2011-12-25 18:00:00.123456")
        test("2011-12-25 09:00:00.123456", LA.getId, "2011-12-25 01:00:00.123456")
        test("2011-12-25 09:00:00.123456", "Asia/Shanghai", "2011-12-25 17:00:00.123456")
      }
    }

    withDefaultTimeZone(TimeZone.getTimeZone(LA.getId)) {
      // Daylight Saving Time
      test("2016-03-13 09:59:59.0", LA.getId, "2016-03-13 01:59:59.0")
      test("2016-03-13 10:00:00.0", LA.getId, "2016-03-13 03:00:00.0")
      test("2016-11-06 08:59:59.0", LA.getId, "2016-11-06 01:59:59.0")
      test("2016-11-06 09:00:00.0", LA.getId, "2016-11-06 01:00:00.0")
      test("2016-11-06 10:00:00.0", LA.getId, "2016-11-06 02:00:00.0")
    }
  }

  test("to UTC timestamp") {
    def test(utc: String, tz: String, expected: String): Unit = {
      assert(toJavaTimestamp(toUTCTime(fromJavaTimestamp(Timestamp.valueOf(utc)), tz)).toString
        === expected)
    }

    for (tz <- ALL_TIMEZONES) {
      withDefaultTimeZone(tz) {
        test("2011-12-25 09:00:00.123456", UTC.getId, "2011-12-25 09:00:00.123456")
        test("2011-12-25 18:00:00.123456", JST.getId, "2011-12-25 09:00:00.123456")
        test("2011-12-25 01:00:00.123456", LA.getId, "2011-12-25 09:00:00.123456")
        test("2011-12-25 17:00:00.123456", "Asia/Shanghai", "2011-12-25 09:00:00.123456")
      }
    }

<<<<<<< HEAD
    withDefaultTimeZone(TimeZone.getTimeZone(LA.getId)) {
      // Daylight Saving Time
      test("2016-03-13 01:59:59", LA.getId, "2016-03-13 09:59:59.0")
      // 2016-03-13 02:00:00 PST does not exists
      test("2016-03-13 02:00:00", LA.getId, "2016-03-13 10:00:00.0")
      test("2016-03-13 03:00:00", LA.getId, "2016-03-13 10:00:00.0")
      test("2016-11-06 00:59:59", LA.getId, "2016-11-06 07:59:59.0")
      // 2016-11-06 01:00:00 PST could be 2016-11-06 08:00:00 UTC or 2016-11-06 09:00:00 UTC
      test("2016-11-06 01:00:00", LA.getId, "2016-11-06 09:00:00.0")
      test("2016-11-06 01:59:59", LA.getId, "2016-11-06 09:59:59.0")
      test("2016-11-06 02:00:00", LA.getId, "2016-11-06 10:00:00.0")
=======
    val tz = "America/Los_Angeles"
    withDefaultTimeZone(TimeZone.getTimeZone(tz)) {
      // Daylight Saving Time
      test("2016-03-13 01:59:59", tz, "2016-03-13 09:59:59.0")
      test("2016-03-13 02:00:00", tz, "2016-03-13 10:00:00.0")
      test("2016-03-13 03:00:00", tz, "2016-03-13 10:00:00.0")
      test("2016-11-06 00:59:59", tz, "2016-11-06 07:59:59.0")
      test("2016-11-06 01:00:00", tz, "2016-11-06 08:00:00.0")
      test("2016-11-06 01:59:59", tz, "2016-11-06 08:59:59.0")
      test("2016-11-06 02:00:00", tz, "2016-11-06 10:00:00.0")
>>>>>>> 88864c06
    }
  }

  test("trailing characters while converting string to timestamp") {
    val s = UTF8String.fromString("2019-10-31T10:59:23Z:::")
    val time = DateTimeUtils.stringToTimestamp(s, defaultZoneId)
    assert(time == None)
  }

  test("truncTimestamp") {
    def testTrunc(
        level: Int,
        expected: String,
        inputTS: SQLTimestamp,
        zoneId: ZoneId = defaultZoneId): Unit = {
      val truncated =
        DateTimeUtils.truncTimestamp(inputTS, level, zoneId)
      val expectedTS = toTimestamp(expected, defaultZoneId)
      assert(truncated === expectedTS.get)
    }

    val defaultInputTS = DateTimeUtils.stringToTimestamp(
      UTF8String.fromString("2015-03-05T09:32:05.359123"), defaultZoneId)
    val defaultInputTS1 = DateTimeUtils.stringToTimestamp(
      UTF8String.fromString("2015-03-31T20:32:05.359"), defaultZoneId)
    val defaultInputTS2 = DateTimeUtils.stringToTimestamp(
      UTF8String.fromString("2015-04-01T02:32:05.359"), defaultZoneId)
    val defaultInputTS3 = DateTimeUtils.stringToTimestamp(
      UTF8String.fromString("2015-03-30T02:32:05.359"), defaultZoneId)
    val defaultInputTS4 = DateTimeUtils.stringToTimestamp(
      UTF8String.fromString("2015-03-29T02:32:05.359"), defaultZoneId)

    testTrunc(DateTimeUtils.TRUNC_TO_YEAR, "2015-01-01T00:00:00", defaultInputTS.get)
    testTrunc(DateTimeUtils.TRUNC_TO_MONTH, "2015-03-01T00:00:00", defaultInputTS.get)
    testTrunc(DateTimeUtils.TRUNC_TO_DAY, "2015-03-05T00:00:00", defaultInputTS.get)
    testTrunc(DateTimeUtils.TRUNC_TO_HOUR, "2015-03-05T09:00:00", defaultInputTS.get)
    testTrunc(DateTimeUtils.TRUNC_TO_MINUTE, "2015-03-05T09:32:00", defaultInputTS.get)
    testTrunc(DateTimeUtils.TRUNC_TO_SECOND, "2015-03-05T09:32:05", defaultInputTS.get)
    testTrunc(DateTimeUtils.TRUNC_TO_WEEK, "2015-03-02T00:00:00", defaultInputTS.get)
    testTrunc(DateTimeUtils.TRUNC_TO_WEEK, "2015-03-30T00:00:00", defaultInputTS1.get)
    testTrunc(DateTimeUtils.TRUNC_TO_WEEK, "2015-03-30T00:00:00", defaultInputTS2.get)
    testTrunc(DateTimeUtils.TRUNC_TO_WEEK, "2015-03-30T00:00:00", defaultInputTS3.get)
    testTrunc(DateTimeUtils.TRUNC_TO_WEEK, "2015-03-23T00:00:00", defaultInputTS4.get)
    testTrunc(DateTimeUtils.TRUNC_TO_QUARTER, "2015-01-01T00:00:00", defaultInputTS.get)
    testTrunc(DateTimeUtils.TRUNC_TO_QUARTER, "2015-01-01T00:00:00", defaultInputTS1.get)
    testTrunc(DateTimeUtils.TRUNC_TO_QUARTER, "2015-04-01T00:00:00", defaultInputTS2.get)
    testTrunc(DateTimeUtils.TRUNC_TO_MICROSECOND, "2015-03-05T09:32:05.359123", defaultInputTS.get)
    testTrunc(DateTimeUtils.TRUNC_TO_MILLISECOND, "2015-03-05T09:32:05.359", defaultInputTS.get)
    testTrunc(DateTimeUtils.TRUNC_TO_DECADE, "2010-01-01", defaultInputTS.get)
    testTrunc(DateTimeUtils.TRUNC_TO_CENTURY, "2001-01-01", defaultInputTS.get)
    testTrunc(DateTimeUtils.TRUNC_TO_MILLENNIUM, "2001-01-01", defaultInputTS.get)

    for (tz <- ALL_TIMEZONES) {
      withDefaultTimeZone(tz) {
        val zid = tz.toZoneId
        val inputTS = DateTimeUtils.stringToTimestamp(
          UTF8String.fromString("2015-03-05T09:32:05.359"), defaultZoneId)
        val inputTS1 = DateTimeUtils.stringToTimestamp(
          UTF8String.fromString("2015-03-31T20:32:05.359"), defaultZoneId)
        val inputTS2 = DateTimeUtils.stringToTimestamp(
          UTF8String.fromString("2015-04-01T02:32:05.359"), defaultZoneId)
        val inputTS3 = DateTimeUtils.stringToTimestamp(
          UTF8String.fromString("2015-03-30T02:32:05.359"), defaultZoneId)
        val inputTS4 = DateTimeUtils.stringToTimestamp(
          UTF8String.fromString("2015-03-29T02:32:05.359"), defaultZoneId)
        val inputTS5 = DateTimeUtils.stringToTimestamp(
          UTF8String.fromString("1999-03-29T01:02:03.456789"), defaultZoneId)

        testTrunc(DateTimeUtils.TRUNC_TO_YEAR, "2015-01-01T00:00:00", inputTS.get, zid)
        testTrunc(DateTimeUtils.TRUNC_TO_MONTH, "2015-03-01T00:00:00", inputTS.get, zid)
        testTrunc(DateTimeUtils.TRUNC_TO_DAY, "2015-03-05T00:00:00", inputTS.get, zid)
        testTrunc(DateTimeUtils.TRUNC_TO_HOUR, "2015-03-05T09:00:00", inputTS.get, zid)
        testTrunc(DateTimeUtils.TRUNC_TO_MINUTE, "2015-03-05T09:32:00", inputTS.get, zid)
        testTrunc(DateTimeUtils.TRUNC_TO_SECOND, "2015-03-05T09:32:05", inputTS.get, zid)
        testTrunc(DateTimeUtils.TRUNC_TO_WEEK, "2015-03-02T00:00:00", inputTS.get, zid)
        testTrunc(DateTimeUtils.TRUNC_TO_WEEK, "2015-03-30T00:00:00", inputTS1.get, zid)
        testTrunc(DateTimeUtils.TRUNC_TO_WEEK, "2015-03-30T00:00:00", inputTS2.get, zid)
        testTrunc(DateTimeUtils.TRUNC_TO_WEEK, "2015-03-30T00:00:00", inputTS3.get, zid)
        testTrunc(DateTimeUtils.TRUNC_TO_WEEK, "2015-03-23T00:00:00", inputTS4.get, zid)
        testTrunc(DateTimeUtils.TRUNC_TO_QUARTER, "2015-01-01T00:00:00", inputTS.get, zid)
        testTrunc(DateTimeUtils.TRUNC_TO_QUARTER, "2015-01-01T00:00:00", inputTS1.get, zid)
        testTrunc(DateTimeUtils.TRUNC_TO_QUARTER, "2015-04-01T00:00:00", inputTS2.get, zid)
        testTrunc(DateTimeUtils.TRUNC_TO_DECADE, "1990-01-01", inputTS5.get, zid)
        testTrunc(DateTimeUtils.TRUNC_TO_CENTURY, "1901-01-01", inputTS5.get, zid)
        testTrunc(DateTimeUtils.TRUNC_TO_MILLENNIUM, "2001-01-01", inputTS.get, zid)
      }
    }
  }

  test("daysToMicros and microsToDays") {
    val input = date(2015, 12, 31, 16, zid = LA)
    assert(microsToDays(input, LA) === 16800)
    assert(microsToDays(input, UTC) === 16801)
    assert(microsToDays(-1 * MILLIS_PER_DAY + 1, UTC) == -1)

    var expected = date(2015, 12, 31, zid = LA)
    assert(daysToMicros(16800, LA) === expected)

    expected = date(2015, 12, 31, zid = UTC)
    assert(daysToMicros(16800, UTC) === expected)

    // There are some days are skipped entirely in some timezone, skip them here.
    val skipped_days = Map[String, Set[Int]](
      "Kwajalein" -> Set(8632, 8633, 8634),
      "Pacific/Apia" -> Set(15338),
      "Pacific/Enderbury" -> Set(9130, 9131),
      "Pacific/Fakaofo" -> Set(15338),
      "Pacific/Kiritimati" -> Set(9130, 9131),
      "Pacific/Kwajalein" -> Set(8632, 8633, 8634),
      MIT.getId -> Set(15338))
    for (tz <- ALL_TIMEZONES) {
      val skipped = skipped_days.getOrElse(tz.getID, Set.empty)
      val testingData = Seq(-20000, 20000) ++
        (1 to 1000).map(_ => (math.random() * 40000 - 20000).toInt)
      testingData.foreach { d =>
        if (!skipped.contains(d)) {
          assert(microsToDays(daysToMicros(d, tz.toZoneId), tz.toZoneId) === d,
            s"Round trip of $d did not work in tz $tz")
        }
      }
    }
  }

  test("microsToMillis") {
    assert(DateTimeUtils.microsToMillis(-9223372036844776001L) === -9223372036844777L)
    assert(DateTimeUtils.microsToMillis(-157700927876544L) === -157700927877L)
  }

  test("special timestamp values") {
    testSpecialDatetimeValues { zoneId =>
      val tolerance = TimeUnit.SECONDS.toMicros(30)

      assert(toTimestamp("Epoch", zoneId).get === 0)
      val now = instantToMicros(Instant.now())
      toTimestamp("NOW", zoneId).get should be(now +- tolerance)
      assert(toTimestamp("now UTC", zoneId) === None)
      val localToday = LocalDateTime.now(zoneId)
        .`with`(LocalTime.MIDNIGHT)
        .atZone(zoneId)
      val yesterday = instantToMicros(localToday.minusDays(1).toInstant)
      toTimestamp(" Yesterday", zoneId).get should be(yesterday +- tolerance)
      val today = instantToMicros(localToday.toInstant)
      toTimestamp("Today ", zoneId).get should be(today +- tolerance)
      val tomorrow = instantToMicros(localToday.plusDays(1).toInstant)
      toTimestamp(" tomorrow CET ", zoneId).get should be(tomorrow +- tolerance)
    }
  }

  test("special date values") {
    testSpecialDatetimeValues { zoneId =>
      assert(toDate("epoch", zoneId).get === 0)
      val today = localDateToDays(LocalDate.now(zoneId))
      assert(toDate("YESTERDAY", zoneId).get === today - 1)
      assert(toDate(" Now ", zoneId).get === today)
      assert(toDate("now UTC", zoneId) === None) // "now" does not accept time zones
      assert(toDate("today", zoneId).get === today)
      assert(toDate("tomorrow CET ", zoneId).get === today + 1)
    }
  }

  private def parseToJulianMicros(s: String): Long = {
    val ts = Timestamp.valueOf(s)
    val julianMicros = millisToMicros(ts.getTime) +
      ((ts.getNanos / NANOS_PER_MICROS) % MICROS_PER_MILLIS)
    julianMicros
  }

  private def parseToGregMicros(s: String, zoneId: ZoneId): Long = {
    instantToMicros(LocalDateTime.parse(s).atZone(zoneId).toInstant)
  }

  test("rebase julian to/from gregorian micros") {
    outstandingTimezones.foreach { timeZone =>
      withDefaultTimeZone(timeZone) {
        Seq(
          "0001-01-01 01:02:03.654321",
          "1000-01-01 03:02:01.123456",
          "1582-10-04 00:00:00.000000",
          "1582-10-15 00:00:00.999999", // Gregorian cutover day
          "1883-11-10 00:00:00.000000", // America/Los_Angeles -7:52:58 zone offset
          "1883-11-20 00:00:00.000000", // America/Los_Angeles -08:00 zone offset
          "1969-12-31 11:22:33.000100",
          "1970-01-01 00:00:00.000001", // The epoch day
          "2020-03-14 09:33:01.500000").foreach { ts =>
          withClue(s"time zone = ${timeZone.getID} ts = $ts") {
            val julianMicros = parseToJulianMicros(ts)
            val gregMicros = parseToGregMicros(ts.replace(' ', 'T'), timeZone.toZoneId)

            assert(rebaseJulianToGregorianMicros(julianMicros) === gregMicros)
            assert(rebaseGregorianToJulianMicros(gregMicros) === julianMicros)
          }
        }
      }
    }
  }

  // millisToDays() and fromJavaDate() are taken from Spark 2.4
  private def millisToDaysLegacy(millisUtc: Long, timeZone: TimeZone): Int = {
    val millisLocal = millisUtc + timeZone.getOffset(millisUtc)
    Math.floor(millisLocal.toDouble / MILLIS_PER_DAY).toInt
  }
  private def fromJavaDateLegacy(date: Date): Int = {
    millisToDaysLegacy(date.getTime, defaultTimeZone())
  }

  test("rebase gregorian to/from julian days") {
    outstandingTimezones.foreach { timeZone =>
      withDefaultTimeZone(timeZone) {
        Seq(
          "0001-01-01",
          "1000-01-01",
          "1582-10-04",
          "1582-10-15", // Gregorian cutover day
          "1883-11-10", // America/Los_Angeles -7:52:58 zone offset
          "1883-11-20", // America/Los_Angeles -08:00 zone offset
          "1969-12-31",
          "1970-01-01", // The epoch day
          "2020-03-14").foreach { date =>
          val julianDays = fromJavaDateLegacy(Date.valueOf(date))
          val gregorianDays = localDateToDays(LocalDate.parse(date))

          assert(rebaseGregorianToJulianDays(gregorianDays) === julianDays)
          assert(rebaseJulianToGregorianDays(julianDays) === gregorianDays)
        }
      }
    }
  }

  test("rebase julian to gregorian date for leap years") {
    outstandingTimezones.foreach { timeZone =>
      withDefaultTimeZone(timeZone) {
        Seq(
          "1000-02-29" -> "1000-03-01",
          "1600-02-29" -> "1600-02-29",
          "1700-02-29" -> "1700-03-01",
          "2000-02-29" -> "2000-02-29").foreach { case (julianDate, gregDate) =>
          withClue(s"tz = ${timeZone.getID} julian date = $julianDate greg date = $gregDate") {
            val date = Date.valueOf(julianDate)
            val julianDays = fromJavaDateLegacy(date)
            val gregorianDays = localDateToDays(LocalDate.parse(gregDate))

            assert(rebaseJulianToGregorianDays(julianDays) === gregorianDays)
          }
        }
      }
    }
  }

  test("rebase julian to gregorian timestamp for leap years") {
    outstandingTimezones.foreach { timeZone =>
      withDefaultTimeZone(timeZone) {
        Seq(
          "1000-02-29 01:02:03.123456" -> "1000-03-01T01:02:03.123456",
          "1600-02-29 11:12:13.654321" -> "1600-02-29T11:12:13.654321",
          "1700-02-29 21:22:23.000001" -> "1700-03-01T21:22:23.000001",
          "2000-02-29 00:00:00.999999" -> "2000-02-29T00:00:00.999999"
        ).foreach { case (julianTs, gregTs) =>
          withClue(s"tz = ${timeZone.getID} julian ts = $julianTs greg ts = $gregTs") {
            val julianMicros = parseToJulianMicros(julianTs)
            val gregorianMicros = parseToGregMicros(gregTs, timeZone.toZoneId)

            assert(rebaseJulianToGregorianMicros(julianMicros) === gregorianMicros)
          }
        }
      }
    }
  }
}<|MERGE_RESOLUTION|>--- conflicted
+++ resolved
@@ -490,20 +490,7 @@
       }
     }
 
-<<<<<<< HEAD
-    withDefaultTimeZone(TimeZone.getTimeZone(LA.getId)) {
-      // Daylight Saving Time
-      test("2016-03-13 01:59:59", LA.getId, "2016-03-13 09:59:59.0")
-      // 2016-03-13 02:00:00 PST does not exists
-      test("2016-03-13 02:00:00", LA.getId, "2016-03-13 10:00:00.0")
-      test("2016-03-13 03:00:00", LA.getId, "2016-03-13 10:00:00.0")
-      test("2016-11-06 00:59:59", LA.getId, "2016-11-06 07:59:59.0")
-      // 2016-11-06 01:00:00 PST could be 2016-11-06 08:00:00 UTC or 2016-11-06 09:00:00 UTC
-      test("2016-11-06 01:00:00", LA.getId, "2016-11-06 09:00:00.0")
-      test("2016-11-06 01:59:59", LA.getId, "2016-11-06 09:59:59.0")
-      test("2016-11-06 02:00:00", LA.getId, "2016-11-06 10:00:00.0")
-=======
-    val tz = "America/Los_Angeles"
+    val tz = LA.getId
     withDefaultTimeZone(TimeZone.getTimeZone(tz)) {
       // Daylight Saving Time
       test("2016-03-13 01:59:59", tz, "2016-03-13 09:59:59.0")
@@ -513,7 +500,6 @@
       test("2016-11-06 01:00:00", tz, "2016-11-06 08:00:00.0")
       test("2016-11-06 01:59:59", tz, "2016-11-06 08:59:59.0")
       test("2016-11-06 02:00:00", tz, "2016-11-06 10:00:00.0")
->>>>>>> 88864c06
     }
   }
 
