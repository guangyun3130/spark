--- conflicted
+++ resolved
@@ -19,11 +19,7 @@
 
 import java.sql.{Date, Timestamp}
 import java.text.SimpleDateFormat
-<<<<<<< HEAD
-import java.time.{LocalDate, ZoneId, ZoneOffset}
-=======
-import java.time.{LocalDateTime, LocalTime, ZoneId}
->>>>>>> d74fc6bb
+import java.time.{LocalDate, LocalDateTime, LocalTime, ZoneId, ZoneOffset}
 import java.util.{Locale, TimeZone}
 import java.util.concurrent.TimeUnit
 
@@ -576,17 +572,6 @@
     assert(DateTimeUtils.toMillis(-157700927876544L) === -157700927877L)
   }
 
-<<<<<<< HEAD
-  test("special date values") {
-    DateTimeTestUtils.outstandingZoneIds.foreach { zoneId =>
-      assert(toDate("epoch", zoneId).get === 0)
-      val today = localDateToDays(LocalDate.now(zoneId))
-      assert(toDate("YESTERDAY", zoneId).get === today - 1)
-      assert(toDate(" Now ", zoneId).get === today)
-      assert(toDate("now UTC", zoneId) === None) // "now" does not accept time zones
-      assert(toDate("today", zoneId).get === today)
-      assert(toDate("tomorrow CET ", zoneId).get === today + 1)
-=======
   test("special timestamp values") {
     DateTimeTestUtils.outstandingZoneIds.foreach { zoneId =>
       val tolerance = TimeUnit.SECONDS.toMicros(30)
@@ -601,7 +586,18 @@
       toTimestamp(" Yesterday", zoneId).get should be (today - MICROS_PER_DAY +- tolerance)
       toTimestamp("Today ", zoneId).get should be (today +- tolerance)
       toTimestamp(" tomorrow CET ", zoneId).get should be (today + MICROS_PER_DAY +- tolerance)
->>>>>>> d74fc6bb
+    }
+  }
+
+  test("special date values") {
+    DateTimeTestUtils.outstandingZoneIds.foreach { zoneId =>
+      assert(toDate("epoch", zoneId).get === 0)
+      val today = localDateToDays(LocalDate.now(zoneId))
+      assert(toDate("YESTERDAY", zoneId).get === today - 1)
+      assert(toDate(" Now ", zoneId).get === today)
+      assert(toDate("now UTC", zoneId) === None) // "now" does not accept time zones
+      assert(toDate("today", zoneId).get === today)
+      assert(toDate("tomorrow CET ", zoneId).get === today + 1)
     }
   }
 }