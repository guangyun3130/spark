--- conflicted
+++ resolved
@@ -89,11 +89,7 @@
 
   test("SPARK-6785: java date conversion before and after epoch") {
     def format(d: Date): String = {
-<<<<<<< HEAD
-      TimestampFormatter("uuuu-MM-dd", ZoneId.systemDefault())
-=======
-      TimestampFormatter("yyyy-MM-dd", defaultTimeZone().toZoneId)
->>>>>>> 3493162c
+      TimestampFormatter("yyyy-MM-dd", ZoneId.systemDefault())
         .format(millisToMicros(d.getTime))
     }
     def checkFromToJavaDate(d1: Date): Unit = {
