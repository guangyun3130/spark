--- conflicted
+++ resolved
@@ -312,17 +312,6 @@
     }
   }
 
-<<<<<<< HEAD
-  test("explicitly forbidden datetime patterns") {
-    // not support by the legacy one too
-    Seq("QQQQQ", "qqqqq", "A", "c", "e", "n", "N", "p").foreach { pattern =>
-      intercept[IllegalArgumentException](TimestampFormatter(pattern, ZoneOffset.UTC).format(0))
-    }
-    // supported by the legacy one, then we will suggest users with SparkUpgradeException
-    Seq("GGGGG", "MMMMM", "LLLLL", "EEEEE", "uuuuu", "aa", "aaa", "uuuuu").foreach { pattern =>
-      intercept[SparkUpgradeException](TimestampFormatter(pattern, ZoneOffset.UTC).format(0))
-    }
-=======
   test("parsing hour with various patterns") {
     def createFormatter(pattern: String): TimestampFormatter = {
       // Use `SIMPLE_DATE_FORMAT`, so that the legacy parser also fails with invalid value range.
@@ -406,6 +395,16 @@
     val formatter = TimestampFormatter("yyyy HH", UTC)
     val micros = formatter.parse("2009 11")
     assert(micros === date(2009, 1, 1, 11))
->>>>>>> ce4da29e
+  }
+
+  test("explicitly forbidden datetime patterns") {
+    // not support by the legacy one too
+    Seq("QQQQQ", "qqqqq", "A", "c", "e", "n", "N", "p").foreach { pattern =>
+      intercept[IllegalArgumentException](TimestampFormatter(pattern, UTC).format(0))
+    }
+    // supported by the legacy one, then we will suggest users with SparkUpgradeException
+    Seq("GGGGG", "MMMMM", "LLLLL", "EEEEE", "uuuuu", "aa", "aaa").foreach { pattern =>
+      intercept[SparkUpgradeException](TimestampFormatter(pattern, UTC).format(0))
+    }
   }
 }