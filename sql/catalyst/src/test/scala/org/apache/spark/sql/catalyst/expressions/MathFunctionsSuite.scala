/*
 * Licensed to the Apache Software Foundation (ASF) under one or more
 * contributor license agreements.  See the NOTICE file distributed with
 * this work for additional information regarding copyright ownership.
 * The ASF licenses this file to You under the Apache License, Version 2.0
 * (the "License"); you may not use this file except in compliance with
 * the License.  You may obtain a copy of the License at
 *
 *    http://www.apache.org/licenses/LICENSE-2.0
 *
 * Unless required by applicable law or agreed to in writing, software
 * distributed under the License is distributed on an "AS IS" BASIS,
 * WITHOUT WARRANTIES OR CONDITIONS OF ANY KIND, either express or implied.
 * See the License for the specific language governing permissions and
 * limitations under the License.
 */

package org.apache.spark.sql.catalyst.expressions

import org.apache.spark.SparkFunSuite
import org.apache.spark.sql.types.{DataType, DoubleType, LongType}

class MathFunctionsSuite extends SparkFunSuite with ExpressionEvalHelper {

  /**
   * Used for testing leaf math expressions.
   *
   * @param e expression
   * @param c The constants in scala.math
   * @tparam T Generic type for primitives
   */
  private def testLeaf[T](
      e: () => Expression,
      c: T): Unit = {
    checkEvaluation(e(), c, EmptyRow)
    checkEvaluation(e(), c, create_row(null))
  }

  /**
   * Used for testing unary math expressions.
   *
   * @param c expression
   * @param f The functions in scala.math or elsewhere used to generate expected results
   * @param domain The set of values to run the function with
   * @param expectNull Whether the given values should return null or not
   * @tparam T Generic type for primitives
   * @tparam U Generic type for the output of the given function `f`
   */
  private def testUnary[T, U](
      c: Expression => Expression,
      f: T => U,
      domain: Iterable[T] = (-20 to 20).map(_ * 0.1),
      expectNull: Boolean = false,
      evalType: DataType = DoubleType): Unit = {
    if (expectNull) {
      domain.foreach { value =>
        checkEvaluation(c(Literal(value)), null, EmptyRow)
      }
    } else {
      domain.foreach { value =>
        checkEvaluation(c(Literal(value)), f(value), EmptyRow)
      }
    }
    checkEvaluation(c(Literal.create(null, evalType)), null, create_row(null))
  }

  /**
   * Used for testing binary math expressions.
   *
   * @param c The DataFrame function
   * @param f The functions in scala.math
   * @param domain The set of values to run the function with
   */
  private def testBinary(
      c: (Expression, Expression) => Expression,
      f: (Double, Double) => Double,
      domain: Iterable[(Double, Double)] = (-20 to 20).map(v => (v * 0.1, v * -0.1)),
      expectNull: Boolean = false): Unit = {
    if (expectNull) {
      domain.foreach { case (v1, v2) =>
        checkEvaluation(c(Literal(v1), Literal(v2)), null, create_row(null))
      }
    } else {
      domain.foreach { case (v1, v2) =>
        checkEvaluation(c(Literal(v1), Literal(v2)), f(v1 + 0.0, v2 + 0.0), EmptyRow)
        checkEvaluation(c(Literal(v2), Literal(v1)), f(v2 + 0.0, v1 + 0.0), EmptyRow)
      }
    }
    checkEvaluation(c(Literal.create(null, DoubleType), Literal(1.0)), null, create_row(null))
    checkEvaluation(c(Literal(1.0), Literal.create(null, DoubleType)), null, create_row(null))
  }

  test("e") {
    testLeaf(EulerNumber, math.E)
  }

  test("pi") {
    testLeaf(Pi, math.Pi)
  }

  test("sin") {
    testUnary(Sin, math.sin)
  }

  test("asin") {
    testUnary(Asin, math.asin, (-10 to 10).map(_ * 0.1))
    testUnary(Asin, math.asin, (11 to 20).map(_ * 0.1), expectNull = true)
  }

  test("sinh") {
    testUnary(Sinh, math.sinh)
  }

  test("cos") {
    testUnary(Cos, math.cos)
  }

  test("acos") {
    testUnary(Acos, math.acos, (-10 to 10).map(_ * 0.1))
    testUnary(Acos, math.acos, (11 to 20).map(_ * 0.1), expectNull = true)
  }

  test("cosh") {
    testUnary(Cosh, math.cosh)
  }

  test("tan") {
    testUnary(Tan, math.tan)
  }

  test("atan") {
    testUnary(Atan, math.atan)
  }

  test("tanh") {
    testUnary(Tanh, math.tanh)
  }

  test("toDegrees") {
    testUnary(ToDegrees, math.toDegrees)
  }

  test("toRadians") {
    testUnary(ToRadians, math.toRadians)
  }

  test("cbrt") {
    testUnary(Cbrt, math.cbrt)
  }

  test("ceil") {
    testUnary(Ceil, math.ceil)
  }

  test("floor") {
    testUnary(Floor, math.floor)
  }

  test("rint") {
    testUnary(Rint, math.rint)
  }

  test("exp") {
    testUnary(Exp, math.exp)
  }

  test("expm1") {
    testUnary(Expm1, math.expm1)
  }

  test("signum") {
    testUnary[Double, Double](Signum, math.signum)
  }

  test("log") {
    testUnary(Log, math.log, (0 to 20).map(_ * 0.1))
    testUnary(Log, math.log, (-5 to -1).map(_ * 0.1), expectNull = true)
  }

  test("log10") {
    testUnary(Log10, math.log10, (0 to 20).map(_ * 0.1))
    testUnary(Log10, math.log10, (-5 to -1).map(_ * 0.1), expectNull = true)
  }

  test("log1p") {
    testUnary(Log1p, math.log1p, (-1 to 20).map(_ * 0.1))
    testUnary(Log1p, math.log1p, (-10 to -2).map(_ * 1.0), expectNull = true)
  }

<<<<<<< HEAD
  test("bin") {
    testUnary(Bin, java.lang.Long.toBinaryString, (-20 to 20).map(_.toLong), evalType = LongType)
=======
  test("log2") {
    def f: (Double) => Double = (x: Double) => math.log(x) / math.log(2)
    testUnary(Log2, f, (0 to 20).map(_ * 0.1))
    testUnary(Log2, f, (-5 to -1).map(_ * 1.0), expectNull = true)
>>>>>>> e84545fa
  }

  test("pow") {
    testBinary(Pow, math.pow, (-5 to 5).map(v => (v * 1.0, v * 1.0)))
    testBinary(Pow, math.pow, Seq((-1.0, 0.9), (-2.2, 1.7), (-2.2, -1.7)), expectNull = true)
  }

  test("hypot") {
    testBinary(Hypot, math.hypot)
  }

  test("atan2") {
    testBinary(Atan2, math.atan2)
  }

}<|MERGE_RESOLUTION|>--- conflicted
+++ resolved
@@ -18,6 +18,7 @@
 package org.apache.spark.sql.catalyst.expressions
 
 import org.apache.spark.SparkFunSuite
+import org.apache.spark.sql.catalyst.dsl.expressions._
 import org.apache.spark.sql.types.{DataType, DoubleType, LongType}
 
 class MathFunctionsSuite extends SparkFunSuite with ExpressionEvalHelper {
@@ -187,15 +188,27 @@
     testUnary(Log1p, math.log1p, (-10 to -2).map(_ * 1.0), expectNull = true)
   }
 
-<<<<<<< HEAD
   test("bin") {
     testUnary(Bin, java.lang.Long.toBinaryString, (-20 to 20).map(_.toLong), evalType = LongType)
-=======
+
+    val row = create_row(null, 12L, 123L, 1234L, -123L)
+    val l1 = 'a.long.at(0)
+    val l2 = 'a.long.at(1)
+    val l3 = 'a.long.at(2)
+    val l4 = 'a.long.at(3)
+    val l5 = 'a.long.at(4)
+
+    checkEvaluation(Bin(l1), null, row)
+    checkEvaluation(Bin(l2), java.lang.Long.toBinaryString(12), row)
+    checkEvaluation(Bin(l3), java.lang.Long.toBinaryString(123), row)
+    checkEvaluation(Bin(l4), java.lang.Long.toBinaryString(1234), row)
+    checkEvaluation(Bin(l5), java.lang.Long.toBinaryString(-123), row)
+  }
+
   test("log2") {
     def f: (Double) => Double = (x: Double) => math.log(x) / math.log(2)
     testUnary(Log2, f, (0 to 20).map(_ * 0.1))
     testUnary(Log2, f, (-5 to -1).map(_ * 1.0), expectNull = true)
->>>>>>> e84545fa
   }
 
   test("pow") {
