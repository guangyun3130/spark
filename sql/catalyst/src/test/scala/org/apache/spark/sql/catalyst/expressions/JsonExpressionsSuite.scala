--- conflicted
+++ resolved
@@ -21,12 +21,8 @@
 
 import org.apache.spark.SparkFunSuite
 import org.apache.spark.sql.catalyst.InternalRow
-<<<<<<< HEAD
+import org.apache.spark.sql.catalyst.errors.TreeNodeException
 import org.apache.spark.sql.catalyst.util.{ArrayBasedMapData, DateTimeTestUtils, DateTimeUtils, GenericArrayData, PermissiveMode}
-=======
-import org.apache.spark.sql.catalyst.errors.TreeNodeException
-import org.apache.spark.sql.catalyst.util.{DateTimeTestUtils, DateTimeUtils, GenericArrayData, PermissiveMode}
->>>>>>> 6b45d7e9
 import org.apache.spark.sql.types._
 import org.apache.spark.unsafe.types.UTF8String
 
@@ -616,7 +612,6 @@
     )
   }
 
-<<<<<<< HEAD
   test("SPARK-21513: to_json support map[string, struct] to json") {
     val schema = MapType(StringType, StructType(StructField("a", IntegerType) :: Nil))
     val input = Literal.create(ArrayBasedMapData(Map("test" -> InternalRow(1))), schema)
@@ -663,7 +658,8 @@
     checkEvaluation(
       StructsToJson(Map.empty, Literal.create(input, inputSchema), gmtId),
       output)
-=======
+  }
+
   test("to_json: verify MapType's value type instead of key type") {
     // Keys in map are treated as strings when converting to JSON. The type doesn't matter at all.
     val mapType1 = MapType(CalendarIntervalType, IntegerType)
@@ -684,6 +680,5 @@
         null
       )
     }
->>>>>>> 6b45d7e9
   }
 }