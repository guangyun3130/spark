/*
 * Licensed to the Apache Software Foundation (ASF) under one or more
 * contributor license agreements.  See the NOTICE file distributed with
 * this work for additional information regarding copyright ownership.
 * The ASF licenses this file to You under the Apache License, Version 2.0
 * (the "License"); you may not use this file except in compliance with
 * the License.  You may obtain a copy of the License at
 *
 *    http://www.apache.org/licenses/LICENSE-2.0
 *
 * Unless required by applicable law or agreed to in writing, software
 * distributed under the License is distributed on an "AS IS" BASIS,
 * WITHOUT WARRANTIES OR CONDITIONS OF ANY KIND, either express or implied.
 * See the License for the specific language governing permissions and
 * limitations under the License.
 */
package org.apache.spark.sql.catalyst.expressions

import org.apache.spark.{SparkFunSuite, TaskContext, TaskContextImpl}
import org.apache.spark.sql.catalyst.expressions.codegen._
import org.apache.spark.sql.catalyst.plans.logical.LocalRelation
import org.apache.spark.sql.internal.SQLConf
import org.apache.spark.sql.types.{BinaryType, DataType, Decimal, IntegerType}

class SubexpressionEliminationSuite extends SparkFunSuite with ExpressionEvalHelper {
  test("Semantic equals and hash") {
    val a: AttributeReference = AttributeReference("name", IntegerType)()
    val id = {
      // Make sure we use a "ExprId" different from "a.exprId"
      val _id = ExprId(1)
      if (a.exprId == _id) ExprId(2) else _id
    }
    val b1 = a.withName("name2").withExprId(id)
    val b2 = a.withExprId(id)
    val b3 = a.withQualifier(Seq("qualifierName"))

    assert(b1 != b2)
    assert(a != b1)
    assert(b1.semanticEquals(b2))
    assert(!b1.semanticEquals(a))
    assert(a.hashCode != b1.hashCode)
    assert(b1.hashCode != b2.hashCode)
    assert(b1.semanticHash() == b2.semanticHash())
    assert(a != b3)
    assert(a.hashCode != b3.hashCode)
    assert(a.semanticEquals(b3))
  }

  test("Expression Equivalence - basic") {
    val equivalence = new EquivalentExpressions
    assert(equivalence.getAllExprStates().isEmpty)

    val oneA = Literal(1)
    val oneB = Literal(1)
    val twoA = Literal(2)
    var twoB = Literal(2)

    assert(equivalence.getExprState(oneA).isEmpty)
    assert(equivalence.getExprState(twoA).isEmpty)

    // Add oneA and test if it is returned. Since it is a group of one, it does not.
    assert(!equivalence.addExpr(oneA))
    assert(equivalence.getExprState(oneA).get.useCount == 1)
    assert(equivalence.getExprState(twoA).isEmpty)
    assert(equivalence.addExpr(oneA))
    assert(equivalence.getExprState(oneA).get.useCount == 2)

    // Add B and make sure they can see each other.
    assert(equivalence.addExpr(oneB))
    // Use exists and reference equality because of how equals is defined.
    assert(equivalence.getExprState(oneA).exists(_.expr eq oneA))
    assert(equivalence.getExprState(oneB).exists(_.expr eq oneA))
    assert(equivalence.getExprState(twoA).isEmpty)
    assert(equivalence.getAllExprStates().size == 1)
    assert(equivalence.getAllExprStates().head.useCount == 3)
    assert(equivalence.getAllExprStates().head.expr eq oneA)

    val add1 = Add(oneA, oneB)
    val add2 = Add(oneA, oneB)

    equivalence.addExpr(add1)
    equivalence.addExpr(add2)

    assert(equivalence.getAllExprStates().size == 2)
    assert(equivalence.getExprState(add1).exists(_.expr eq add1))
    assert(equivalence.getExprState(add2).get.useCount == 2)
    assert(equivalence.getExprState(add2).exists(_.expr eq add1))
  }

  test("Expression Equivalence - Trees") {
    val one = Literal(1)
    val two = Literal(2)

    val add = Add(one, two)
    val abs = Abs(add)
    val add2 = Add(add, add)

    var equivalence = new EquivalentExpressions
    equivalence.addExprTree(add)
    equivalence.addExprTree(abs)
    equivalence.addExprTree(add2)

    // Should only have one equivalence for `one + two`
    assert(equivalence.getAllExprStates(1).size == 1)
    assert(equivalence.getAllExprStates(1).head.useCount == 4)

    // Set up the expressions
    //   one * two,
    //   (one * two) * (one * two)
    //   sqrt( (one * two) * (one * two) )
    //   (one * two) + sqrt( (one * two) * (one * two) )
    equivalence = new EquivalentExpressions
    val mul = Multiply(one, two)
    val mul2 = Multiply(mul, mul)
    val sqrt = Sqrt(mul2)
    val sum = Add(mul2, sqrt)
    equivalence.addExprTree(mul)
    equivalence.addExprTree(mul2)
    equivalence.addExprTree(sqrt)
    equivalence.addExprTree(sum)

    // (one * two), (one * two) * (one * two) and sqrt( (one * two) * (one * two) ) should be found
    assert(equivalence.getAllExprStates(1).size == 3)
    assert(equivalence.getExprState(mul).get.useCount == 3)
    assert(equivalence.getExprState(mul2).get.useCount == 3)
    assert(equivalence.getExprState(sqrt).get.useCount == 2)
    assert(equivalence.getExprState(sum).get.useCount == 1)
  }

  test("Expression equivalence - non deterministic") {
    val sum = Add(Rand(0), Rand(0))
    val equivalence = new EquivalentExpressions
    equivalence.addExpr(sum)
    equivalence.addExpr(sum)
    assert(equivalence.getAllExprStates().isEmpty)
  }

  test("Children of CodegenFallback") {
    val one = Literal(1)
    val two = Add(one, one)
    val fallback = CodegenFallbackExpression(two)
    val add = Add(two, fallback)

    val equivalence = new EquivalentExpressions
    equivalence.addExprTree(add)
    // the `two` inside `fallback` should not be added
    assert(equivalence.getAllExprStates(1).size == 0)
    assert(equivalence.getAllExprStates().count(_.useCount == 1) == 3) // add, two, explode
  }

  test("Children of conditional expressions: If") {
    val add = Add(Literal(1), Literal(2))
    val condition = GreaterThan(add, Literal(3))

    val ifExpr1 = If(condition, add, add)
    val equivalence1 = new EquivalentExpressions
    equivalence1.addExprTree(ifExpr1)

    // `add` is in both two branches of `If` and predicate.
    assert(equivalence1.getAllExprStates().count(_.useCount == 2) == 1)
    assert(equivalence1.getAllExprStates().filter(_.useCount == 2).head.expr eq add)
    // one-time expressions: only ifExpr and its predicate expression
    assert(equivalence1.getAllExprStates().count(_.useCount == 1) == 2)
    assert(equivalence1.getAllExprStates().filter(_.useCount == 1).exists(_.expr eq ifExpr1))
    assert(equivalence1.getAllExprStates().filter(_.useCount == 1).exists(_.expr eq condition))

    // Repeated `add` is only in one branch, so we don't count it.
    val ifExpr2 = If(condition, Add(Literal(1), Literal(3)), Add(add, add))
    val equivalence2 = new EquivalentExpressions
    equivalence2.addExprTree(ifExpr2)

    assert(equivalence2.getAllExprStates(1).isEmpty)
    assert(equivalence2.getAllExprStates().count(_.useCount == 1) == 3)

    val ifExpr3 = If(condition, ifExpr1, ifExpr1)
    val equivalence3 = new EquivalentExpressions
    equivalence3.addExprTree(ifExpr3)

    // `add`: 2, `condition`: 2
    assert(equivalence3.getAllExprStates().count(_.useCount == 2) == 2)
    assert(equivalence3.getAllExprStates().filter(_.useCount == 2).exists(_.expr eq condition))
    assert(equivalence3.getAllExprStates().filter(_.useCount == 2).exists(_.expr eq add))

    // `ifExpr1`, `ifExpr3`
    assert(equivalence3.getAllExprStates().count(_.useCount == 1) == 2)
    assert(equivalence3.getAllExprStates().filter(_.useCount == 1).exists(_.expr eq ifExpr1))
    assert(equivalence3.getAllExprStates().filter(_.useCount == 1).exists(_.expr eq ifExpr3))
  }

  test("Children of conditional expressions: CaseWhen") {
    val add1 = Add(Literal(1), Literal(2))
    val add2 = Add(Literal(2), Literal(3))
    val conditions1 = (GreaterThan(add2, Literal(3)), add1) ::
      (GreaterThan(add2, Literal(4)), add1) ::
      (GreaterThan(add2, Literal(5)), add1) :: Nil

    val caseWhenExpr1 = CaseWhen(conditions1, None)
    val equivalence1 = new EquivalentExpressions
    equivalence1.addExprTree(caseWhenExpr1)

    // `add2` is repeatedly in all conditions.
    assert(equivalence1.getAllExprStates().count(_.useCount == 2) == 1)
    assert(equivalence1.getAllExprStates().filter(_.useCount == 2).head.expr eq add2)

    val conditions2 = (GreaterThan(add1, Literal(3)), add1) ::
      (GreaterThan(add2, Literal(4)), add1) ::
      (GreaterThan(add2, Literal(5)), add1) :: Nil

    val caseWhenExpr2 = CaseWhen(conditions2, add1)
    val equivalence2 = new EquivalentExpressions
    equivalence2.addExprTree(caseWhenExpr2)

    // `add1` is repeatedly in all branch values, and first predicate.
    assert(equivalence2.getAllExprStates().count(_.useCount == 2) == 1)
    assert(equivalence2.getAllExprStates().filter(_.useCount == 2).head.expr eq add1)

    // Negative case. `add1` or `add2` is not commonly used in all predicates/branch values.
    val conditions3 = (GreaterThan(add1, Literal(3)), add2) ::
      (GreaterThan(add2, Literal(4)), add1) ::
      (GreaterThan(add2, Literal(5)), add1) :: Nil

    val caseWhenExpr3 = CaseWhen(conditions3, None)
    val equivalence3 = new EquivalentExpressions
    equivalence3.addExprTree(caseWhenExpr3)
    assert(equivalence3.getAllExprStates().count(_.useCount == 2) == 0)
  }

  test("Children of conditional expressions: Coalesce") {
    val add1 = Add(Literal(1), Literal(2))
    val add2 = Add(Literal(2), Literal(3))
    val conditions1 = GreaterThan(add2, Literal(3)) ::
      GreaterThan(add2, Literal(4)) ::
      GreaterThan(add2, Literal(5)) :: Nil

    val coalesceExpr1 = Coalesce(conditions1)
    val equivalence1 = new EquivalentExpressions
    equivalence1.addExprTree(coalesceExpr1)

    // `add2` is repeatedly in all conditions.
    assert(equivalence1.getAllExprStates().count(_.useCount == 2) == 1)
    assert(equivalence1.getAllExprStates().filter(_.useCount == 2).head.expr eq add2)

    // Negative case. `add1` and `add2` both are not used in all branches.
    val conditions2 = GreaterThan(add1, Literal(3)) ::
      GreaterThan(add2, Literal(4)) ::
      GreaterThan(add2, Literal(5)) :: Nil

    val coalesceExpr2 = Coalesce(conditions2)
    val equivalence2 = new EquivalentExpressions
    equivalence2.addExprTree(coalesceExpr2)

    assert(equivalence2.getAllExprStates().count(_.useCount == 2) == 0)
  }

  test("SPARK-34723: Correct parameter type for subexpression elimination under whole-stage") {
    withSQLConf(SQLConf.CODEGEN_METHOD_SPLIT_THRESHOLD.key -> "1") {
      val str = BoundReference(0, BinaryType, false)
      val pos = BoundReference(1, IntegerType, false)

      val substr = new Substring(str, pos)

      val add = Add(Length(substr), Literal(1))
      val add2 = Add(Length(substr), Literal(2))

      val ctx = new CodegenContext()
      val exprs = Seq(add, add2)

      val oneVar = ctx.freshVariable("str", BinaryType)
      val twoVar = ctx.freshVariable("pos", IntegerType)
      ctx.addMutableState("byte[]", oneVar, forceInline = true, useFreshName = false)
      ctx.addMutableState("int", twoVar, useFreshName = false)

      ctx.INPUT_ROW = null
      ctx.currentVars = Seq(
        ExprCode(TrueLiteral, oneVar),
        ExprCode(TrueLiteral, twoVar))

      val subExprs = ctx.subexpressionEliminationForWholeStageCodegen(exprs)
      ctx.withSubExprEliminationExprs(subExprs.states) {
        exprs.map(_.genCode(ctx))
      }
      val subExprsCode = ctx.evaluateSubExprEliminationState(subExprs.states.values)

      val codeBody = s"""
        public java.lang.Object generate(Object[] references) {
          return new TestCode(references);
        }

        class TestCode {
          ${ctx.declareMutableStates()}

          public TestCode(Object[] references) {
          }

          public void initialize(int partitionIndex) {
            ${subExprsCode}
          }

          ${ctx.declareAddedFunctions()}
        }
      """

      val code = CodeFormatter.stripOverlappingComments(
        new CodeAndComment(codeBody, ctx.getPlaceHolderToComments()))

      CodeGenerator.compile(code)
    }
  }

  test("SPARK-35410: SubExpr elimination should not include redundant child exprs " +
    "for conditional expressions") {
    val add1 = Add(Literal(1), Literal(2))
    val add2 = Add(Literal(2), Literal(3))
    val add3 = Add(add1, add2)
    val condition = (GreaterThan(add3, Literal(3)), add3) :: Nil

    val caseWhenExpr = CaseWhen(condition, Add(add3, Literal(1)))
    val equivalence = new EquivalentExpressions
    equivalence.addExprTree(caseWhenExpr)

    val commonExprs = equivalence.getAllExprStates(1)
    assert(commonExprs.size == 1)
    assert(commonExprs.head.useCount == 2)
    assert(commonExprs.head.expr eq add3)
  }

  test("SPARK-36073: SubExpr elimination should include common child exprs of conditional " +
    "expressions") {
    val add = Add(Literal(1), Literal(2))
    val ifExpr1 = If(Literal(true), add, Literal(3))
    val ifExpr3 = If(GreaterThan(add, Literal(4)), Add(ifExpr1, add), Multiply(ifExpr1, add))

    val equivalence = new EquivalentExpressions
    equivalence.addExprTree(ifExpr3)

    val commonExprs = equivalence.getAllExprStates(1)
    assert(commonExprs.size == 1)
    assert(commonExprs.head.useCount == 2)
    assert(commonExprs.head.expr eq add)
  }

  test("SPARK-36073: Transparently canonicalized expressions are not necessary subexpressions") {
    val add = Add(Literal(1), Literal(2))
    val transparent = PromotePrecision(add)

    val equivalence = new EquivalentExpressions
    equivalence.addExprTree(transparent)

    val commonExprs = equivalence.getAllExprStates()
    assert(commonExprs.size == 2)
    assert(commonExprs.map(_.useCount) === Seq(1, 1))
    assert(commonExprs.map(_.expr) === Seq(add, transparent))
  }

  test("SPARK-35439: Children subexpr should come first than parent subexpr") {
    val add = Add(Literal(1), Literal(2))

    val equivalence1 = new EquivalentExpressions

    equivalence1.addExprTree(add)
    assert(equivalence1.getAllExprStates().head.expr eq add)

    equivalence1.addExprTree(Add(Literal(3), add))
    assert(equivalence1.getAllExprStates().map(_.useCount) === Seq(2, 1))
    assert(equivalence1.getAllExprStates().map(_.expr) === Seq(add, Add(Literal(3), add)))

    equivalence1.addExprTree(Add(Literal(3), add))
    assert(equivalence1.getAllExprStates().map(_.useCount) === Seq(2, 2))
    assert(equivalence1.getAllExprStates().map(_.expr) === Seq(add, Add(Literal(3), add)))

    val equivalence2 = new EquivalentExpressions

    equivalence2.addExprTree(Add(Literal(3), add))
    assert(equivalence2.getAllExprStates().map(_.useCount) === Seq(1, 1))
    assert(equivalence2.getAllExprStates().map(_.expr) === Seq(add, Add(Literal(3), add)))

    equivalence2.addExprTree(add)
    assert(equivalence2.getAllExprStates().map(_.useCount) === Seq(2, 1))
    assert(equivalence2.getAllExprStates().map(_.expr) === Seq(add, Add(Literal(3), add)))

    equivalence2.addExprTree(Add(Literal(3), add))
    assert(equivalence2.getAllExprStates().map(_.useCount) === Seq(2, 2))
    assert(equivalence2.getAllExprStates().map(_.expr) === Seq(add, Add(Literal(3), add)))
  }

  test("SPARK-35499: Subexpressions should only be extracted from CaseWhen values with an "
    + "elseValue") {
    val add1 = Add(Literal(1), Literal(2))
    val add2 = Add(Literal(2), Literal(3))
    val conditions = (GreaterThan(add1, Literal(3)), add1) ::
      (GreaterThan(add2, Literal(4)), add1) ::
      (GreaterThan(add2, Literal(5)), add1) :: Nil

    val caseWhenExpr = CaseWhen(conditions, None)
    val equivalence = new EquivalentExpressions
    equivalence.addExprTree(caseWhenExpr)

    // `add1` is not in the elseValue, so we can't extract it from the branches
    assert(equivalence.getAllExprStates().count(_.useCount == 2) == 0)
  }

  test("SPARK-35829: SubExprEliminationState keeps children sub exprs") {
    val add1 = Add(Literal(1), Literal(2))
    val add2 = Add(add1, add1)

    val exprs = Seq(add1, add1, add2, add2)
    val ctx = new CodegenContext()
    val subExprs = ctx.subexpressionEliminationForWholeStageCodegen(exprs)

    val add2State = subExprs.states(ExpressionEquals(add2))
    val add1State = subExprs.states(ExpressionEquals(add1))
    assert(add2State.children.contains(add1State))

    subExprs.states.values.foreach { state =>
      assert(state.eval.code != EmptyBlock)
    }
    ctx.evaluateSubExprEliminationState(subExprs.states.values)
    subExprs.states.values.foreach { state =>
      assert(state.eval.code == EmptyBlock)
    }
  }

  test("SPARK-38333: PlanExpression expression should skip addExprTree function in Executor") {
    try {
      // suppose we are in executor
<<<<<<< HEAD
      val context1 = new TaskContextImpl(0, 0, 0, 0, 0, 0, null, null, null, cpus = 0)
=======
      val context1 = new TaskContextImpl(0, 0, 0, 0, 0, 1, null, null, null, cpus = 0)
>>>>>>> eb353aa9
      TaskContext.setTaskContext(context1)

      val equivalence = new EquivalentExpressions
      val expression = DynamicPruningExpression(Exists(LocalRelation()))
      equivalence.addExprTree(expression)
      assert(equivalence.getExprState(expression).isEmpty)
    } finally {
      TaskContext.unset()
    }
  }

  test("SPARK-35886: PromotePrecision should not overwrite genCode") {
    val p = PromotePrecision(Literal(Decimal("10.1")))

    val ctx = new CodegenContext()
    val subExprs = ctx.subexpressionEliminationForWholeStageCodegen(Seq(p, p))
    val code = ctx.withSubExprEliminationExprs(subExprs.states) {
      Seq(p.genCode(ctx))
    }.head
    // Decimal `Literal` will add the value by `addReferenceObj`.
    // So if `p` is replaced by subexpression, the literal will be reused.
    assert(code.value.toString == "((Decimal) references[0] /* literal */)")
  }
}

case class CodegenFallbackExpression(child: Expression)
  extends UnaryExpression with CodegenFallback {
  override def dataType: DataType = child.dataType
  override protected def withNewChildInternal(newChild: Expression): CodegenFallbackExpression =
    copy(child = newChild)
}<|MERGE_RESOLUTION|>--- conflicted
+++ resolved
@@ -423,11 +423,7 @@
   test("SPARK-38333: PlanExpression expression should skip addExprTree function in Executor") {
     try {
       // suppose we are in executor
-<<<<<<< HEAD
-      val context1 = new TaskContextImpl(0, 0, 0, 0, 0, 0, null, null, null, cpus = 0)
-=======
       val context1 = new TaskContextImpl(0, 0, 0, 0, 0, 1, null, null, null, cpus = 0)
->>>>>>> eb353aa9
       TaskContext.setTaskContext(context1)
 
       val equivalence = new EquivalentExpressions
