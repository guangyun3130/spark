/*
 * Licensed to the Apache Software Foundation (ASF) under one or more
 * contributor license agreements.  See the NOTICE file distributed with
 * this work for additional information regarding copyright ownership.
 * The ASF licenses this file to You under the Apache License, Version 2.0
 * (the "License"); you may not use this file except in compliance with
 * the License.  You may obtain a copy of the License at
 *
 *    http://www.apache.org/licenses/LICENSE-2.0
 *
 * Unless required by applicable law or agreed to in writing, software
 * distributed under the License is distributed on an "AS IS" BASIS,
 * WITHOUT WARRANTIES OR CONDITIONS OF ANY KIND, either express or implied.
 * See the License for the specific language governing permissions and
 * limitations under the License.
 */
package org.apache.spark.sql.catalyst.expressions

import org.apache.spark.SparkFunSuite
import org.apache.spark.sql.catalyst.expressions.codegen.CodegenFallback
import org.apache.spark.sql.types.{DataType, IntegerType}

class SubexpressionEliminationSuite extends SparkFunSuite {
  test("Semantic equals and hash") {
    val a: AttributeReference = AttributeReference("name", IntegerType)()
    val id = {
      // Make sure we use a "ExprId" different from "a.exprId"
      val _id = ExprId(1)
      if (a.exprId == _id) ExprId(2) else _id
    }
    val b1 = a.withName("name2").withExprId(id)
    val b2 = a.withExprId(id)
    val b3 = a.withQualifier(Some("qualifierName"))

    assert(b1 != b2)
    assert(a != b1)
    assert(b1.semanticEquals(b2))
    assert(!b1.semanticEquals(a))
    assert(a.hashCode != b1.hashCode)
    assert(b1.hashCode != b2.hashCode)
    assert(b1.semanticHash() == b2.semanticHash())
    assert(a != b3)
    assert(a.hashCode != b3.hashCode)
    assert(a.semanticEquals(b3))
  }

  test("Expression Equivalence - basic") {
    val equivalence = new EquivalentExpressions
    assert(equivalence.getAllEquivalentExprs.isEmpty)

    val oneA = Literal(1)
    val oneB = Literal(1)
    val twoA = Literal(2)
    var twoB = Literal(2)

    assert(equivalence.getEquivalentExprs(oneA).isEmpty)
    assert(equivalence.getEquivalentExprs(twoA).isEmpty)

    // Add oneA and test if it is returned. Since it is a group of one, it does not.
    assert(!equivalence.addExpr(oneA))
    assert(equivalence.getEquivalentExprs(oneA).size == 1)
    assert(equivalence.getEquivalentExprs(twoA).isEmpty)
    assert(equivalence.addExpr((oneA)))
    assert(equivalence.getEquivalentExprs(oneA).size == 2)

    // Add B and make sure they can see each other.
    assert(equivalence.addExpr(oneB))
    // Use exists and reference equality because of how equals is defined.
    assert(equivalence.getEquivalentExprs(oneA).exists(_ eq oneB))
    assert(equivalence.getEquivalentExprs(oneA).exists(_ eq oneA))
    assert(equivalence.getEquivalentExprs(oneB).exists(_ eq oneA))
    assert(equivalence.getEquivalentExprs(oneB).exists(_ eq oneB))
    assert(equivalence.getEquivalentExprs(twoA).isEmpty)
    assert(equivalence.getAllEquivalentExprs.size == 1)
    assert(equivalence.getAllEquivalentExprs.head.size == 3)
    assert(equivalence.getAllEquivalentExprs.head.contains(oneA))
    assert(equivalence.getAllEquivalentExprs.head.contains(oneB))

    val add1 = Add(oneA, oneB)
    val add2 = Add(oneA, oneB)

    equivalence.addExpr(add1)
    equivalence.addExpr(add2)

    assert(equivalence.getAllEquivalentExprs.size == 2)
    assert(equivalence.getEquivalentExprs(add2).exists(_ eq add1))
    assert(equivalence.getEquivalentExprs(add2).size == 2)
    assert(equivalence.getEquivalentExprs(add1).exists(_ eq add2))
  }

  test("Expression Equivalence - Trees") {
    val one = Literal(1)
    val two = Literal(2)

    val add = Add(one, two)
    val abs = Abs(add)
    val add2 = Add(add, add)

    var equivalence = new EquivalentExpressions
    equivalence.addExprTree(add, true)
    equivalence.addExprTree(abs, true)
    equivalence.addExprTree(add2, true)

    // Should only have one equivalence for `one + two`
    assert(equivalence.getAllEquivalentExprs.count(_.size > 1) == 1)
    assert(equivalence.getAllEquivalentExprs.filter(_.size > 1).head.size == 4)

    // Set up the expressions
    //   one * two,
    //   (one * two) * (one * two)
    //   sqrt( (one * two) * (one * two) )
    //   (one * two) + sqrt( (one * two) * (one * two) )
    equivalence = new EquivalentExpressions
    val mul = Multiply(one, two)
    val mul2 = Multiply(mul, mul)
    val sqrt = Sqrt(mul2)
    val sum = Add(mul2, sqrt)
    equivalence.addExprTree(mul, true)
    equivalence.addExprTree(mul2, true)
    equivalence.addExprTree(sqrt, true)
    equivalence.addExprTree(sum, true)

    // (one * two), (one * two) * (one * two) and sqrt( (one * two) * (one * two) ) should be found
    assert(equivalence.getAllEquivalentExprs.count(_.size > 1) == 3)
    assert(equivalence.getEquivalentExprs(mul).size == 3)
    assert(equivalence.getEquivalentExprs(mul2).size == 3)
    assert(equivalence.getEquivalentExprs(sqrt).size == 2)
    assert(equivalence.getEquivalentExprs(sum).size == 1)

    // Some expressions inspired by TPCH-Q1
    // sum(l_quantity) as sum_qty,
    // sum(l_extendedprice) as sum_base_price,
    // sum(l_extendedprice * (1 - l_discount)) as sum_disc_price,
    // sum(l_extendedprice * (1 - l_discount) * (1 + l_tax)) as sum_charge,
    // avg(l_extendedprice) as avg_price,
    // avg(l_discount) as avg_disc
    equivalence = new EquivalentExpressions
    val quantity = Literal(1)
    val price = Literal(1.1)
    val discount = Literal(.24)
    val tax = Literal(0.1)
    equivalence.addExprTree(quantity, false)
    equivalence.addExprTree(price, false)
    equivalence.addExprTree(Multiply(price, Subtract(Literal(1), discount)), false)
    equivalence.addExprTree(
      Multiply(
        Multiply(price, Subtract(Literal(1), discount)),
        Add(Literal(1), tax)), false)
    equivalence.addExprTree(price, false)
    equivalence.addExprTree(discount, false)
    // quantity, price, discount and (price * (1 - discount))
    assert(equivalence.getAllEquivalentExprs.count(_.size > 1) == 4)
  }

  test("Expression equivalence - non deterministic") {
    val sum = Add(Rand(0), Rand(0))
    val equivalence = new EquivalentExpressions
    equivalence.addExpr(sum)
    equivalence.addExpr(sum)
    assert(equivalence.getAllEquivalentExprs.isEmpty)
  }

  test("Children of CodegenFallback") {
    val one = Literal(1)
    val two = Add(one, one)
    val fallback = CodegenFallbackExpression(two)
    val add = Add(two, fallback)

    val equivalence = new EquivalentExpressions
    equivalence.addExprTree(add, true)
    // the `two` inside `fallback` should not be added
    assert(equivalence.getAllEquivalentExprs.count(_.size > 1) == 0)
    assert(equivalence.getAllEquivalentExprs.count(_.size == 1) == 3)  // add, two, explode
  }
<<<<<<< HEAD
}

case class CodegenFallbackExpression(child: Expression)
  extends UnaryExpression with CodegenFallback {
  override def dataType: DataType = child.dataType
=======

  test("Conditional expressions") {
    val one = Literal(1)
    val two = Literal(2)

    val add = Add(one, two)
    val abs = Abs(add)
    val add2 = Add(add, add)

    // `If` expression
    val ifExpr = If(
      GreaterThan(one, two),
      add,
      one)

    var equivalence = new EquivalentExpressions
    equivalence.addExprTree(ifExpr, true)
    equivalence.addExprTree(add, true)
    assert(equivalence.getAllEquivalentExprs.count(_.size > 1) == 0)

    // `CaseWhen` expression
    val caseWhenExpr = CaseWhen(
      Seq(
        (GreaterThan(one, two), add),
        (GreaterThan(two, one), add2)))

    equivalence = new EquivalentExpressions
    equivalence.addExprTree(caseWhenExpr, true)
    equivalence.addExprTree(add, true)
    assert(equivalence.getAllEquivalentExprs.count(_.size > 1) == 0)
  }
>>>>>>> 548e45f6
}<|MERGE_RESOLUTION|>--- conflicted
+++ resolved
@@ -172,13 +172,6 @@
     assert(equivalence.getAllEquivalentExprs.count(_.size > 1) == 0)
     assert(equivalence.getAllEquivalentExprs.count(_.size == 1) == 3)  // add, two, explode
   }
-<<<<<<< HEAD
-}
-
-case class CodegenFallbackExpression(child: Expression)
-  extends UnaryExpression with CodegenFallback {
-  override def dataType: DataType = child.dataType
-=======
 
   test("Conditional expressions") {
     val one = Literal(1)
@@ -210,5 +203,9 @@
     equivalence.addExprTree(add, true)
     assert(equivalence.getAllEquivalentExprs.count(_.size > 1) == 0)
   }
->>>>>>> 548e45f6
+}
+
+case class CodegenFallbackExpression(child: Expression)
+  extends UnaryExpression with CodegenFallback {
+  override def dataType: DataType = child.dataType
 }