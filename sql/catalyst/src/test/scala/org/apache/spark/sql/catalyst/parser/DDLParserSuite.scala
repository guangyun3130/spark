/*
 * Licensed to the Apache Software Foundation (ASF) under one or more
 * contributor license agreements.  See the NOTICE file distributed with
 * this work for additional information regarding copyright ownership.
 * The ASF licenses this file to You under the Apache License, Version 2.0
 * (the "License"); you may not use this file except in compliance with
 * the License.  You may obtain a copy of the License at
 *
 *    http://www.apache.org/licenses/LICENSE-2.0
 *
 * Unless required by applicable law or agreed to in writing, software
 * distributed under the License is distributed on an "AS IS" BASIS,
 * WITHOUT WARRANTIES OR CONDITIONS OF ANY KIND, either express or implied.
 * See the License for the specific language governing permissions and
 * limitations under the License.
 */

package org.apache.spark.sql.catalyst.parser

import java.util.Locale

import org.apache.spark.sql.AnalysisException
import org.apache.spark.sql.catalyst.analysis.{AnalysisTest, UnresolvedAttribute, UnresolvedRelation, UnresolvedStar}
import org.apache.spark.sql.catalyst.catalog.BucketSpec
import org.apache.spark.sql.catalyst.expressions.{EqualTo, Literal}
import org.apache.spark.sql.catalyst.plans.logical._
import org.apache.spark.sql.connector.expressions.{ApplyTransform, BucketTransform, DaysTransform, FieldReference, HoursTransform, IdentityTransform, LiteralValue, MonthsTransform, Transform, YearsTransform}
import org.apache.spark.sql.types.{IntegerType, LongType, StringType, StructType, TimestampType}
import org.apache.spark.unsafe.types.UTF8String

class DDLParserSuite extends AnalysisTest {
  import CatalystSqlParser._

  private def assertUnsupported(sql: String, containsThesePhrases: Seq[String] = Seq()): Unit = {
    val e = intercept[ParseException] {
      parsePlan(sql)
    }
    assert(e.getMessage.toLowerCase(Locale.ROOT).contains("operation not allowed"))
    containsThesePhrases.foreach { p =>
      assert(e.getMessage.toLowerCase(Locale.ROOT).contains(p.toLowerCase(Locale.ROOT)))
    }
  }

  private def intercept(sqlCommand: String, messages: String*): Unit =
    interceptParseException(parsePlan)(sqlCommand, messages: _*)

  private def parseCompare(sql: String, expected: LogicalPlan): Unit = {
    comparePlans(parsePlan(sql), expected, checkAnalysis = false)
  }

  test("create/replace table using - schema") {
    val createSql = "CREATE TABLE my_tab(a INT COMMENT 'test', b STRING) USING parquet"
    val replaceSql = "REPLACE TABLE my_tab(a INT COMMENT 'test', b STRING) USING parquet"
    val expectedTableSpec = TableSpec(
      Seq("my_tab"),
      Some(new StructType()
        .add("a", IntegerType, nullable = true, "test")
        .add("b", StringType)),
      Seq.empty[Transform],
      None,
      Map.empty[String, String],
      "parquet",
      Map.empty[String, String],
      None,
      None)

    Seq(createSql, replaceSql).foreach { sql =>
      testCreateOrReplaceDdl(sql, expectedTableSpec, expectedIfNotExists = false)
    }

    intercept("CREATE TABLE my_tab(a: INT COMMENT 'test', b: STRING) USING parquet",
      "no viable alternative at input")
  }

  test("create/replace table - with IF NOT EXISTS") {
    val sql = "CREATE TABLE IF NOT EXISTS my_tab(a INT, b STRING) USING parquet"
    testCreateOrReplaceDdl(
      sql,
      TableSpec(
        Seq("my_tab"),
        Some(new StructType().add("a", IntegerType).add("b", StringType)),
        Seq.empty[Transform],
        None,
        Map.empty[String, String],
        "parquet",
        Map.empty[String, String],
        None,
        None),
      expectedIfNotExists = true)
  }

  test("create/replace table - with partitioned by") {
    val createSql = "CREATE TABLE my_tab(a INT comment 'test', b STRING) " +
        "USING parquet PARTITIONED BY (a)"
    val replaceSql = "REPLACE TABLE my_tab(a INT comment 'test', b STRING) " +
      "USING parquet PARTITIONED BY (a)"
    val expectedTableSpec = TableSpec(
      Seq("my_tab"),
      Some(new StructType()
        .add("a", IntegerType, nullable = true, "test")
        .add("b", StringType)),
      Seq(IdentityTransform(FieldReference("a"))),
      None,
      Map.empty[String, String],
      "parquet",
      Map.empty[String, String],
      None,
      None)
    Seq(createSql, replaceSql).foreach { sql =>
      testCreateOrReplaceDdl(sql, expectedTableSpec, expectedIfNotExists = false)
    }
  }

  test("create/replace table - partitioned by transforms") {
    val createSql =
      """
        |CREATE TABLE my_tab (a INT, b STRING, ts TIMESTAMP) USING parquet
        |PARTITIONED BY (
        |    a,
        |    bucket(16, b),
        |    years(ts),
        |    months(ts),
        |    days(ts),
        |    hours(ts),
        |    foo(a, "bar", 34))
      """.stripMargin

    val replaceSql =
      """
        |REPLACE TABLE my_tab (a INT, b STRING, ts TIMESTAMP) USING parquet
        |PARTITIONED BY (
        |    a,
        |    bucket(16, b),
        |    years(ts),
        |    months(ts),
        |    days(ts),
        |    hours(ts),
        |    foo(a, "bar", 34))
      """.stripMargin
    val expectedTableSpec = TableSpec(
      Seq("my_tab"),
      Some(new StructType()
        .add("a", IntegerType)
        .add("b", StringType)
        .add("ts", TimestampType)),
      Seq(
        IdentityTransform(FieldReference("a")),
        BucketTransform(LiteralValue(16, IntegerType), Seq(FieldReference("b"))),
        YearsTransform(FieldReference("ts")),
        MonthsTransform(FieldReference("ts")),
        DaysTransform(FieldReference("ts")),
        HoursTransform(FieldReference("ts")),
        ApplyTransform("foo", Seq(
          FieldReference("a"),
          LiteralValue(UTF8String.fromString("bar"), StringType),
          LiteralValue(34, IntegerType)))),
      None,
      Map.empty[String, String],
      "parquet",
      Map.empty[String, String],
      None,
      None)
    Seq(createSql, replaceSql).foreach { sql =>
      testCreateOrReplaceDdl(sql, expectedTableSpec, expectedIfNotExists = false)
    }
  }

  test("create/replace table - with bucket") {
    val createSql = "CREATE TABLE my_tab(a INT, b STRING) USING parquet " +
        "CLUSTERED BY (a) SORTED BY (b) INTO 5 BUCKETS"

    val replaceSql = "REPLACE TABLE my_tab(a INT, b STRING) USING parquet " +
      "CLUSTERED BY (a) SORTED BY (b) INTO 5 BUCKETS"

    val expectedTableSpec = TableSpec(
      Seq("my_tab"),
      Some(new StructType().add("a", IntegerType).add("b", StringType)),
      Seq.empty[Transform],
      Some(BucketSpec(5, Seq("a"), Seq("b"))),
      Map.empty[String, String],
      "parquet",
      Map.empty[String, String],
      None,
      None)
    Seq(createSql, replaceSql).foreach { sql =>
      testCreateOrReplaceDdl(sql, expectedTableSpec, expectedIfNotExists = false)
    }
  }

  test("create/replace table - with comment") {
    val createSql = "CREATE TABLE my_tab(a INT, b STRING) USING parquet COMMENT 'abc'"
    val replaceSql = "REPLACE TABLE my_tab(a INT, b STRING) USING parquet COMMENT 'abc'"
    val expectedTableSpec = TableSpec(
      Seq("my_tab"),
      Some(new StructType().add("a", IntegerType).add("b", StringType)),
      Seq.empty[Transform],
      None,
      Map.empty[String, String],
      "parquet",
      Map.empty[String, String],
      None,
      Some("abc"))
    Seq(createSql, replaceSql).foreach{ sql =>
      testCreateOrReplaceDdl(sql, expectedTableSpec, expectedIfNotExists = false)
    }
  }

  test("create/replace table - with table properties") {
    val createSql = "CREATE TABLE my_tab(a INT, b STRING) USING parquet" +
      " TBLPROPERTIES('test' = 'test')"
    val replaceSql = "REPLACE TABLE my_tab(a INT, b STRING) USING parquet" +
      " TBLPROPERTIES('test' = 'test')"
    val expectedTableSpec = TableSpec(
      Seq("my_tab"),
      Some(new StructType().add("a", IntegerType).add("b", StringType)),
      Seq.empty[Transform],
      None,
      Map("test" -> "test"),
      "parquet",
      Map.empty[String, String],
      None,
      None)
    Seq(createSql, replaceSql).foreach { sql =>
      testCreateOrReplaceDdl(sql, expectedTableSpec, expectedIfNotExists = false)
    }
  }

  test("create/replace table - with location") {
    val createSql = "CREATE TABLE my_tab(a INT, b STRING) USING parquet LOCATION '/tmp/file'"
    val replaceSql = "REPLACE TABLE my_tab(a INT, b STRING) USING parquet LOCATION '/tmp/file'"
    val expectedTableSpec = TableSpec(
        Seq("my_tab"),
        Some(new StructType().add("a", IntegerType).add("b", StringType)),
        Seq.empty[Transform],
        None,
        Map.empty[String, String],
        "parquet",
        Map.empty[String, String],
        Some("/tmp/file"),
        None)
    Seq(createSql, replaceSql).foreach { sql =>
      testCreateOrReplaceDdl(sql, expectedTableSpec, expectedIfNotExists = false)
    }
  }

  test("create/replace table - byte length literal table name") {
    val createSql = "CREATE TABLE 1m.2g(a INT) USING parquet"
    val replaceSql = "REPLACE TABLE 1m.2g(a INT) USING parquet"
    val expectedTableSpec = TableSpec(
      Seq("1m", "2g"),
      Some(new StructType().add("a", IntegerType)),
      Seq.empty[Transform],
      None,
      Map.empty[String, String],
      "parquet",
      Map.empty[String, String],
      None,
      None)
    Seq(createSql, replaceSql).foreach { sql =>
      testCreateOrReplaceDdl(sql, expectedTableSpec, expectedIfNotExists = false)
    }
  }

  test("Duplicate clauses - create/replace table") {
    def createTableHeader(duplicateClause: String): String = {
      s"CREATE TABLE my_tab(a INT, b STRING) USING parquet $duplicateClause $duplicateClause"
    }

    def replaceTableHeader(duplicateClause: String): String = {
      s"CREATE TABLE my_tab(a INT, b STRING) USING parquet $duplicateClause $duplicateClause"
    }

    intercept(createTableHeader("TBLPROPERTIES('test' = 'test2')"),
      "Found duplicate clauses: TBLPROPERTIES")
    intercept(createTableHeader("LOCATION '/tmp/file'"),
      "Found duplicate clauses: LOCATION")
    intercept(createTableHeader("COMMENT 'a table'"),
      "Found duplicate clauses: COMMENT")
    intercept(createTableHeader("CLUSTERED BY(b) INTO 256 BUCKETS"),
      "Found duplicate clauses: CLUSTERED BY")
    intercept(createTableHeader("PARTITIONED BY (b)"),
      "Found duplicate clauses: PARTITIONED BY")

    intercept(replaceTableHeader("TBLPROPERTIES('test' = 'test2')"),
      "Found duplicate clauses: TBLPROPERTIES")
    intercept(replaceTableHeader("LOCATION '/tmp/file'"),
      "Found duplicate clauses: LOCATION")
    intercept(replaceTableHeader("COMMENT 'a table'"),
      "Found duplicate clauses: COMMENT")
    intercept(replaceTableHeader("CLUSTERED BY(b) INTO 256 BUCKETS"),
      "Found duplicate clauses: CLUSTERED BY")
    intercept(replaceTableHeader("PARTITIONED BY (b)"),
      "Found duplicate clauses: PARTITIONED BY")
  }

  test("support for other types in OPTIONS") {
    val createSql =
      """
        |CREATE TABLE table_name USING json
        |OPTIONS (a 1, b 0.1, c TRUE)
      """.stripMargin
    val replaceSql =
      """
        |REPLACE TABLE table_name USING json
        |OPTIONS (a 1, b 0.1, c TRUE)
      """.stripMargin
    Seq(createSql, replaceSql).foreach { sql =>
      testCreateOrReplaceDdl(
        sql,
        TableSpec(
          Seq("table_name"),
          Some(new StructType),
          Seq.empty[Transform],
          Option.empty[BucketSpec],
          Map.empty[String, String],
          "json",
          Map("a" -> "1", "b" -> "0.1", "c" -> "true"),
          None,
          None),
        expectedIfNotExists = false)
    }
  }

  test("Test CTAS against native tables") {
    val s1 =
      """
        |CREATE TABLE IF NOT EXISTS mydb.page_view
        |USING parquet
        |COMMENT 'This is the staging page view table'
        |LOCATION '/user/external/page_view'
        |TBLPROPERTIES ('p1'='v1', 'p2'='v2')
        |AS SELECT * FROM src
      """.stripMargin

    val s2 =
      """
        |CREATE TABLE IF NOT EXISTS mydb.page_view
        |USING parquet
        |LOCATION '/user/external/page_view'
        |COMMENT 'This is the staging page view table'
        |TBLPROPERTIES ('p1'='v1', 'p2'='v2')
        |AS SELECT * FROM src
      """.stripMargin

    val s3 =
      """
        |CREATE TABLE IF NOT EXISTS mydb.page_view
        |USING parquet
        |COMMENT 'This is the staging page view table'
        |LOCATION '/user/external/page_view'
        |TBLPROPERTIES ('p1'='v1', 'p2'='v2')
        |AS SELECT * FROM src
      """.stripMargin

    val s4 =
      """
        |REPLACE TABLE mydb.page_view
        |USING parquet
        |COMMENT 'This is the staging page view table'
        |LOCATION '/user/external/page_view'
        |TBLPROPERTIES ('p1'='v1', 'p2'='v2')
        |AS SELECT * FROM src
      """.stripMargin

    val expectedTableSpec = TableSpec(
        Seq("mydb", "page_view"),
        None,
        Seq.empty[Transform],
        None,
        Map("p1" -> "v1", "p2" -> "v2"),
        "parquet",
        Map.empty[String, String],
        Some("/user/external/page_view"),
        Some("This is the staging page view table"))
    Seq(s1, s2, s3, s4).foreach { sql =>
      testCreateOrReplaceDdl(sql, expectedTableSpec, expectedIfNotExists = true)
    }
  }

  test("drop table") {
    parseCompare("DROP TABLE testcat.ns1.ns2.tbl",
      DropTableStatement(Seq("testcat", "ns1", "ns2", "tbl"), ifExists = false, purge = false))
    parseCompare(s"DROP TABLE db.tab",
      DropTableStatement(Seq("db", "tab"), ifExists = false, purge = false))
    parseCompare(s"DROP TABLE IF EXISTS db.tab",
      DropTableStatement(Seq("db", "tab"), ifExists = true, purge = false))
    parseCompare(s"DROP TABLE tab",
      DropTableStatement(Seq("tab"), ifExists = false, purge = false))
    parseCompare(s"DROP TABLE IF EXISTS tab",
      DropTableStatement(Seq("tab"), ifExists = true, purge = false))
    parseCompare(s"DROP TABLE tab PURGE",
      DropTableStatement(Seq("tab"), ifExists = false, purge = true))
    parseCompare(s"DROP TABLE IF EXISTS tab PURGE",
      DropTableStatement(Seq("tab"), ifExists = true, purge = true))
  }

  test("drop view") {
    parseCompare(s"DROP VIEW testcat.db.view",
      DropViewStatement(Seq("testcat", "db", "view"), ifExists = false))
    parseCompare(s"DROP VIEW db.view", DropViewStatement(Seq("db", "view"), ifExists = false))
    parseCompare(s"DROP VIEW IF EXISTS db.view",
      DropViewStatement(Seq("db", "view"), ifExists = true))
    parseCompare(s"DROP VIEW view", DropViewStatement(Seq("view"), ifExists = false))
    parseCompare(s"DROP VIEW IF EXISTS view", DropViewStatement(Seq("view"), ifExists = true))
  }

  private def testCreateOrReplaceDdl(
      sqlStatement: String,
      tableSpec: TableSpec,
      expectedIfNotExists: Boolean): Unit = {
    val parsedPlan = parsePlan(sqlStatement)
    val newTableToken = sqlStatement.split(" ")(0).trim.toUpperCase(Locale.ROOT)
    parsedPlan match {
      case create: CreateTableStatement if newTableToken == "CREATE" =>
        assert(create.ifNotExists == expectedIfNotExists)
      case ctas: CreateTableAsSelectStatement if newTableToken == "CREATE" =>
        assert(ctas.ifNotExists == expectedIfNotExists)
      case replace: ReplaceTableStatement if newTableToken == "REPLACE" =>
      case replace: ReplaceTableAsSelectStatement if newTableToken == "REPLACE" =>
      case other =>
        fail("First token in statement does not match the expected parsed plan; CREATE TABLE" +
          " should create a CreateTableStatement, and REPLACE TABLE should create a" +
          s" ReplaceTableStatement. Statement: $sqlStatement, plan type:" +
          s" ${parsedPlan.getClass.getName}.")
    }
    assert(TableSpec(parsedPlan) === tableSpec)
  }

  // ALTER VIEW view_name SET TBLPROPERTIES ('comment' = new_comment);
  // ALTER VIEW view_name UNSET TBLPROPERTIES [IF EXISTS] ('comment', 'key');
  test("alter view: alter view properties") {
    val sql1_view = "ALTER VIEW table_name SET TBLPROPERTIES ('test' = 'test', " +
        "'comment' = 'new_comment')"
    val sql2_view = "ALTER VIEW table_name UNSET TBLPROPERTIES ('comment', 'test')"
    val sql3_view = "ALTER VIEW table_name UNSET TBLPROPERTIES IF EXISTS ('comment', 'test')"

    comparePlans(parsePlan(sql1_view),
      AlterViewSetPropertiesStatement(
      Seq("table_name"), Map("test" -> "test", "comment" -> "new_comment")))
    comparePlans(parsePlan(sql2_view),
      AlterViewUnsetPropertiesStatement(
      Seq("table_name"), Seq("comment", "test"), ifExists = false))
    comparePlans(parsePlan(sql3_view),
      AlterViewUnsetPropertiesStatement(
      Seq("table_name"), Seq("comment", "test"), ifExists = true))
  }

  // ALTER TABLE table_name SET TBLPROPERTIES ('comment' = new_comment);
  // ALTER TABLE table_name UNSET TBLPROPERTIES [IF EXISTS] ('comment', 'key');
  test("alter table: alter table properties") {
    val sql1_table = "ALTER TABLE table_name SET TBLPROPERTIES ('test' = 'test', " +
        "'comment' = 'new_comment')"
    val sql2_table = "ALTER TABLE table_name UNSET TBLPROPERTIES ('comment', 'test')"
    val sql3_table = "ALTER TABLE table_name UNSET TBLPROPERTIES IF EXISTS ('comment', 'test')"

    comparePlans(
      parsePlan(sql1_table),
      AlterTableSetPropertiesStatement(
        Seq("table_name"), Map("test" -> "test", "comment" -> "new_comment")))
    comparePlans(
      parsePlan(sql2_table),
      AlterTableUnsetPropertiesStatement(
        Seq("table_name"), Seq("comment", "test"), ifExists = false))
    comparePlans(
      parsePlan(sql3_table),
      AlterTableUnsetPropertiesStatement(
        Seq("table_name"), Seq("comment", "test"), ifExists = true))
  }

  test("alter table: add column") {
    comparePlans(
      parsePlan("ALTER TABLE table_name ADD COLUMN x int"),
      AlterTableAddColumnsStatement(Seq("table_name"), Seq(
        QualifiedColType(Seq("x"), IntegerType, None)
      )))
  }

  test("alter table: add multiple columns") {
    comparePlans(
      parsePlan("ALTER TABLE table_name ADD COLUMNS x int, y string"),
      AlterTableAddColumnsStatement(Seq("table_name"), Seq(
        QualifiedColType(Seq("x"), IntegerType, None),
        QualifiedColType(Seq("y"), StringType, None)
      )))
  }

  test("alter table: add column with COLUMNS") {
    comparePlans(
      parsePlan("ALTER TABLE table_name ADD COLUMNS x int"),
      AlterTableAddColumnsStatement(Seq("table_name"), Seq(
        QualifiedColType(Seq("x"), IntegerType, None)
      )))
  }

  test("alter table: add column with COLUMNS (...)") {
    comparePlans(
      parsePlan("ALTER TABLE table_name ADD COLUMNS (x int)"),
      AlterTableAddColumnsStatement(Seq("table_name"), Seq(
        QualifiedColType(Seq("x"), IntegerType, None)
      )))
  }

  test("alter table: add column with COLUMNS (...) and COMMENT") {
    comparePlans(
      parsePlan("ALTER TABLE table_name ADD COLUMNS (x int COMMENT 'doc')"),
      AlterTableAddColumnsStatement(Seq("table_name"), Seq(
        QualifiedColType(Seq("x"), IntegerType, Some("doc"))
      )))
  }

  test("alter table: add column with COMMENT") {
    comparePlans(
      parsePlan("ALTER TABLE table_name ADD COLUMN x int COMMENT 'doc'"),
      AlterTableAddColumnsStatement(Seq("table_name"), Seq(
        QualifiedColType(Seq("x"), IntegerType, Some("doc"))
      )))
  }

  test("alter table: add column with nested column name") {
    comparePlans(
      parsePlan("ALTER TABLE table_name ADD COLUMN x.y.z int COMMENT 'doc'"),
      AlterTableAddColumnsStatement(Seq("table_name"), Seq(
        QualifiedColType(Seq("x", "y", "z"), IntegerType, Some("doc"))
      )))
  }

  test("alter table: add multiple columns with nested column name") {
    comparePlans(
      parsePlan("ALTER TABLE table_name ADD COLUMN x.y.z int COMMENT 'doc', a.b string"),
      AlterTableAddColumnsStatement(Seq("table_name"), Seq(
        QualifiedColType(Seq("x", "y", "z"), IntegerType, Some("doc")),
        QualifiedColType(Seq("a", "b"), StringType, None)
      )))
  }

  test("alter table: add column at position (not supported)") {
    assertUnsupported("ALTER TABLE table_name ADD COLUMNS name bigint COMMENT 'doc' FIRST, a.b int")
    assertUnsupported("ALTER TABLE table_name ADD COLUMN name bigint COMMENT 'doc' FIRST")
    assertUnsupported("ALTER TABLE table_name ADD COLUMN name string AFTER a.b")
  }

  test("alter table: set location") {
    val sql1 = "ALTER TABLE table_name SET LOCATION 'new location'"
    val parsed1 = parsePlan(sql1)
    val expected1 = AlterTableSetLocationStatement(Seq("table_name"), "new location")
    comparePlans(parsed1, expected1)
  }

  test("alter table: rename column") {
    comparePlans(
      parsePlan("ALTER TABLE table_name RENAME COLUMN a.b.c TO d"),
      AlterTableRenameColumnStatement(
        Seq("table_name"),
        Seq("a", "b", "c"),
        "d"))
  }

  test("alter table: update column type using ALTER") {
    comparePlans(
      parsePlan("ALTER TABLE table_name ALTER COLUMN a.b.c TYPE bigint"),
      AlterTableAlterColumnStatement(
        Seq("table_name"),
        Seq("a", "b", "c"),
        Some(LongType),
        None))
  }

  test("alter table: update column type") {
    comparePlans(
      parsePlan("ALTER TABLE table_name CHANGE COLUMN a.b.c TYPE bigint"),
      AlterTableAlterColumnStatement(
        Seq("table_name"),
        Seq("a", "b", "c"),
        Some(LongType),
        None))
  }

  test("alter table: update column comment") {
    comparePlans(
      parsePlan("ALTER TABLE table_name CHANGE COLUMN a.b.c COMMENT 'new comment'"),
      AlterTableAlterColumnStatement(
        Seq("table_name"),
        Seq("a", "b", "c"),
        None,
        Some("new comment")))
  }

  test("alter table: update column type and comment") {
    comparePlans(
      parsePlan("ALTER TABLE table_name CHANGE COLUMN a.b.c TYPE bigint COMMENT 'new comment'"),
      AlterTableAlterColumnStatement(
        Seq("table_name"),
        Seq("a", "b", "c"),
        Some(LongType),
        Some("new comment")))
  }

  test("alter table: change column position (not supported)") {
    assertUnsupported("ALTER TABLE table_name CHANGE COLUMN name COMMENT 'doc' FIRST")
    assertUnsupported("ALTER TABLE table_name CHANGE COLUMN name TYPE INT AFTER other_col")
  }

  test("alter table: drop column") {
    comparePlans(
      parsePlan("ALTER TABLE table_name DROP COLUMN a.b.c"),
      AlterTableDropColumnsStatement(Seq("table_name"), Seq(Seq("a", "b", "c"))))
  }

  test("alter table: drop multiple columns") {
    val sql = "ALTER TABLE table_name DROP COLUMN x, y, a.b.c"
    Seq(sql, sql.replace("COLUMN", "COLUMNS")).foreach { drop =>
      comparePlans(
        parsePlan(drop),
        AlterTableDropColumnsStatement(
          Seq("table_name"),
          Seq(Seq("x"), Seq("y"), Seq("a", "b", "c"))))
    }
  }

  test("describe table column") {
    comparePlans(parsePlan("DESCRIBE t col"),
      DescribeColumnStatement(
        Seq("t"), Seq("col"), isExtended = false))
    comparePlans(parsePlan("DESCRIBE t `abc.xyz`"),
      DescribeColumnStatement(
        Seq("t"), Seq("abc.xyz"), isExtended = false))
    comparePlans(parsePlan("DESCRIBE t abc.xyz"),
      DescribeColumnStatement(
        Seq("t"), Seq("abc", "xyz"), isExtended = false))
    comparePlans(parsePlan("DESCRIBE t `a.b`.`x.y`"),
      DescribeColumnStatement(
        Seq("t"), Seq("a.b", "x.y"), isExtended = false))

    comparePlans(parsePlan("DESCRIBE TABLE t col"),
      DescribeColumnStatement(
        Seq("t"), Seq("col"), isExtended = false))
    comparePlans(parsePlan("DESCRIBE TABLE EXTENDED t col"),
      DescribeColumnStatement(
        Seq("t"), Seq("col"), isExtended = true))
    comparePlans(parsePlan("DESCRIBE TABLE FORMATTED t col"),
      DescribeColumnStatement(
        Seq("t"), Seq("col"), isExtended = true))

    val caught = intercept[AnalysisException](
      parsePlan("DESCRIBE TABLE t PARTITION (ds='1970-01-01') col"))
    assert(caught.getMessage.contains(
        "DESC TABLE COLUMN for a specific partition is not supported"))
  }

  test("SPARK-17328 Fix NPE with EXPLAIN DESCRIBE TABLE") {
    comparePlans(parsePlan("describe t"),
      DescribeTableStatement(Seq("t"), Map.empty, isExtended = false))
    comparePlans(parsePlan("describe table t"),
      DescribeTableStatement(Seq("t"), Map.empty, isExtended = false))
    comparePlans(parsePlan("describe table extended t"),
      DescribeTableStatement(Seq("t"), Map.empty, isExtended = true))
    comparePlans(parsePlan("describe table formatted t"),
      DescribeTableStatement(Seq("t"), Map.empty, isExtended = true))
  }

  test("insert table: basic append") {
    Seq(
      "INSERT INTO TABLE testcat.ns1.ns2.tbl SELECT * FROM source",
      "INSERT INTO testcat.ns1.ns2.tbl SELECT * FROM source"
    ).foreach { sql =>
      parseCompare(sql,
        InsertIntoStatement(
          UnresolvedRelation(Seq("testcat", "ns1", "ns2", "tbl")),
          Map.empty,
          Project(Seq(UnresolvedStar(None)), UnresolvedRelation(Seq("source"))),
          overwrite = false, ifPartitionNotExists = false))
    }
  }

  test("insert table: append from another catalog") {
    parseCompare("INSERT INTO TABLE testcat.ns1.ns2.tbl SELECT * FROM testcat2.db.tbl",
      InsertIntoStatement(
        UnresolvedRelation(Seq("testcat", "ns1", "ns2", "tbl")),
        Map.empty,
        Project(Seq(UnresolvedStar(None)), UnresolvedRelation(Seq("testcat2", "db", "tbl"))),
        overwrite = false, ifPartitionNotExists = false))
  }

  test("insert table: append with partition") {
    parseCompare(
      """
        |INSERT INTO testcat.ns1.ns2.tbl
        |PARTITION (p1 = 3, p2)
        |SELECT * FROM source
      """.stripMargin,
      InsertIntoStatement(
        UnresolvedRelation(Seq("testcat", "ns1", "ns2", "tbl")),
        Map("p1" -> Some("3"), "p2" -> None),
        Project(Seq(UnresolvedStar(None)), UnresolvedRelation(Seq("source"))),
        overwrite = false, ifPartitionNotExists = false))
  }

  test("insert table: overwrite") {
    Seq(
      "INSERT OVERWRITE TABLE testcat.ns1.ns2.tbl SELECT * FROM source",
      "INSERT OVERWRITE testcat.ns1.ns2.tbl SELECT * FROM source"
    ).foreach { sql =>
      parseCompare(sql,
        InsertIntoStatement(
          UnresolvedRelation(Seq("testcat", "ns1", "ns2", "tbl")),
          Map.empty,
          Project(Seq(UnresolvedStar(None)), UnresolvedRelation(Seq("source"))),
          overwrite = true, ifPartitionNotExists = false))
    }
  }

  test("insert table: overwrite with partition") {
    parseCompare(
      """
        |INSERT OVERWRITE TABLE testcat.ns1.ns2.tbl
        |PARTITION (p1 = 3, p2)
        |SELECT * FROM source
      """.stripMargin,
      InsertIntoStatement(
        UnresolvedRelation(Seq("testcat", "ns1", "ns2", "tbl")),
        Map("p1" -> Some("3"), "p2" -> None),
        Project(Seq(UnresolvedStar(None)), UnresolvedRelation(Seq("source"))),
        overwrite = true, ifPartitionNotExists = false))
  }

  test("insert table: overwrite with partition if not exists") {
    parseCompare(
      """
        |INSERT OVERWRITE TABLE testcat.ns1.ns2.tbl
        |PARTITION (p1 = 3) IF NOT EXISTS
        |SELECT * FROM source
      """.stripMargin,
      InsertIntoStatement(
        UnresolvedRelation(Seq("testcat", "ns1", "ns2", "tbl")),
        Map("p1" -> Some("3")),
        Project(Seq(UnresolvedStar(None)), UnresolvedRelation(Seq("source"))),
        overwrite = true, ifPartitionNotExists = true))
  }

  test("insert table: if not exists with dynamic partition fails") {
    val exc = intercept[AnalysisException] {
      parsePlan(
        """
          |INSERT OVERWRITE TABLE testcat.ns1.ns2.tbl
          |PARTITION (p1 = 3, p2) IF NOT EXISTS
          |SELECT * FROM source
        """.stripMargin)
    }

    assert(exc.getMessage.contains("IF NOT EXISTS with dynamic partitions"))
    assert(exc.getMessage.contains("p2"))
  }

  test("insert table: if not exists without overwrite fails") {
    val exc = intercept[AnalysisException] {
      parsePlan(
        """
          |INSERT INTO TABLE testcat.ns1.ns2.tbl
          |PARTITION (p1 = 3) IF NOT EXISTS
          |SELECT * FROM source
        """.stripMargin)
    }

    assert(exc.getMessage.contains("INSERT INTO ... IF NOT EXISTS"))
  }

  test("delete from table: delete all") {
    parseCompare("DELETE FROM testcat.ns1.ns2.tbl",
      DeleteFromStatement(
        Seq("testcat", "ns1", "ns2", "tbl"),
        None,
        None))
  }

  test("delete from table: with alias and where clause") {
    parseCompare("DELETE FROM testcat.ns1.ns2.tbl AS t WHERE t.a = 2",
      DeleteFromStatement(
        Seq("testcat", "ns1", "ns2", "tbl"),
        Some("t"),
        Some(EqualTo(UnresolvedAttribute("t.a"), Literal(2)))))
  }

  test("delete from table: columns aliases is not allowed") {
    val exc = intercept[ParseException] {
      parsePlan("DELETE FROM testcat.ns1.ns2.tbl AS t(a,b,c,d) WHERE d = 2")
    }

    assert(exc.getMessage.contains("Columns aliases is not allowed in DELETE."))
  }

  test("update table: basic") {
    parseCompare(
      """
        |UPDATE testcat.ns1.ns2.tbl
        |SET t.a='Robert', t.b=32
      """.stripMargin,
      UpdateTableStatement(
        Seq("testcat", "ns1", "ns2", "tbl"),
        None,
        Seq(Seq("t", "a"), Seq("t", "b")),
        Seq(Literal("Robert"), Literal(32)),
        None))
  }

  test("update table: with alias and where clause") {
    parseCompare(
      """
        |UPDATE testcat.ns1.ns2.tbl AS t
        |SET t.a='Robert', t.b=32
        |WHERE t.c=2
      """.stripMargin,
      UpdateTableStatement(
        Seq("testcat", "ns1", "ns2", "tbl"),
        Some("t"),
        Seq(Seq("t", "a"), Seq("t", "b")),
        Seq(Literal("Robert"), Literal(32)),
        Some(EqualTo(UnresolvedAttribute("t.c"), Literal(2)))))
  }

  test("update table: columns aliases is not allowed") {
    val exc = intercept[ParseException] {
      parsePlan(
        """
          |UPDATE testcat.ns1.ns2.tbl AS t(a,b,c,d)
          |SET b='Robert', c=32
          |WHERE d=2
        """.stripMargin)
    }

    assert(exc.getMessage.contains("Columns aliases is not allowed in UPDATE."))
  }

  test("show tables") {
    comparePlans(
      parsePlan("SHOW TABLES"),
      ShowTablesStatement(None, None))
    comparePlans(
      parsePlan("SHOW TABLES FROM testcat.ns1.ns2.tbl"),
      ShowTablesStatement(Some(Seq("testcat", "ns1", "ns2", "tbl")), None))
    comparePlans(
      parsePlan("SHOW TABLES IN testcat.ns1.ns2.tbl"),
      ShowTablesStatement(Some(Seq("testcat", "ns1", "ns2", "tbl")), None))
    comparePlans(
      parsePlan("SHOW TABLES IN tbl LIKE '*dog*'"),
      ShowTablesStatement(Some(Seq("tbl")), Some("*dog*")))
  }

  test("create namespace -- backward compatibility with DATABASE/DBPROPERTIES") {
    val expected = CreateNamespaceStatement(
      Seq("a", "b", "c"),
      ifNotExists = true,
      Map(
        "a" -> "a",
        "b" -> "b",
        "c" -> "c",
        "comment" -> "namespace_comment",
        "location" -> "/home/user/db"))

    comparePlans(
      parsePlan(
        """
          |CREATE NAMESPACE IF NOT EXISTS a.b.c
          |WITH PROPERTIES ('a'='a', 'b'='b', 'c'='c')
          |COMMENT 'namespace_comment' LOCATION '/home/user/db'
        """.stripMargin),
      expected)

    comparePlans(
      parsePlan(
        """
          |CREATE DATABASE IF NOT EXISTS a.b.c
          |WITH DBPROPERTIES ('a'='a', 'b'='b', 'c'='c')
          |COMMENT 'namespace_comment' LOCATION '/home/user/db'
        """.stripMargin),
      expected)
  }

  test("create namespace -- check duplicates") {
    def createDatabase(duplicateClause: String): String = {
      s"""
         |CREATE NAMESPACE IF NOT EXISTS a.b.c
         |$duplicateClause
         |$duplicateClause
      """.stripMargin
    }
    val sql1 = createDatabase("COMMENT 'namespace_comment'")
    val sql2 = createDatabase("LOCATION '/home/user/db'")
    val sql3 = createDatabase("WITH PROPERTIES ('a'='a', 'b'='b', 'c'='c')")
    val sql4 = createDatabase("WITH DBPROPERTIES ('a'='a', 'b'='b', 'c'='c')")

    intercept(sql1, "Found duplicate clauses: COMMENT")
    intercept(sql2, "Found duplicate clauses: LOCATION")
    intercept(sql3, "Found duplicate clauses: WITH PROPERTIES")
    intercept(sql4, "Found duplicate clauses: WITH DBPROPERTIES")
  }

  test("create namespace - property values must be set") {
    assertUnsupported(
      sql = "CREATE NAMESPACE a.b.c WITH PROPERTIES('key_without_value', 'key_with_value'='x')",
      containsThesePhrases = Seq("key_without_value"))
  }

  test("create namespace -- either PROPERTIES or DBPROPERTIES is allowed") {
    val sql =
      s"""
         |CREATE NAMESPACE IF NOT EXISTS a.b.c
         |WITH PROPERTIES ('a'='a', 'b'='b', 'c'='c')
         |WITH DBPROPERTIES ('a'='a', 'b'='b', 'c'='c')
      """.stripMargin
    intercept(sql, "Either PROPERTIES or DBPROPERTIES is allowed")
  }

  test("create namespace - support for other types in PROPERTIES") {
    val sql =
      """
        |CREATE NAMESPACE a.b.c
        |LOCATION '/home/user/db'
        |WITH PROPERTIES ('a'=1, 'b'=0.1, 'c'=TRUE)
      """.stripMargin
    comparePlans(
      parsePlan(sql),
      CreateNamespaceStatement(
        Seq("a", "b", "c"),
        ifNotExists = false,
        Map(
          "a" -> "1",
          "b" -> "0.1",
          "c" -> "true",
          "location" -> "/home/user/db")))
  }

  test("show databases: basic") {
    comparePlans(
      parsePlan("SHOW DATABASES"),
      ShowNamespacesStatement(None, None))
    comparePlans(
      parsePlan("SHOW DATABASES LIKE 'defau*'"),
      ShowNamespacesStatement(None, Some("defau*")))
  }

  test("show databases: FROM/IN operator is not allowed") {
    def verify(sql: String): Unit = {
      val exc = intercept[ParseException] { parsePlan(sql) }
      assert(exc.getMessage.contains("FROM/IN operator is not allowed in SHOW DATABASES"))
    }

    verify("SHOW DATABASES FROM testcat.ns1.ns2")
    verify("SHOW DATABASES IN testcat.ns1.ns2")
  }

  test("show namespaces") {
    comparePlans(
      parsePlan("SHOW NAMESPACES"),
      ShowNamespacesStatement(None, None))
    comparePlans(
      parsePlan("SHOW NAMESPACES FROM testcat.ns1.ns2"),
      ShowNamespacesStatement(Some(Seq("testcat", "ns1", "ns2")), None))
    comparePlans(
      parsePlan("SHOW NAMESPACES IN testcat.ns1.ns2"),
      ShowNamespacesStatement(Some(Seq("testcat", "ns1", "ns2")), None))
    comparePlans(
      parsePlan("SHOW NAMESPACES IN testcat.ns1 LIKE '*pattern*'"),
      ShowNamespacesStatement(Some(Seq("testcat", "ns1")), Some("*pattern*")))
  }

  test("analyze table statistics") {
    comparePlans(parsePlan("analyze table a.b.c compute statistics"),
      AnalyzeTableStatement(Seq("a", "b", "c"), Map.empty, noScan = false))
    comparePlans(parsePlan("analyze table a.b.c compute statistics noscan"),
      AnalyzeTableStatement(Seq("a", "b", "c"), Map.empty, noScan = true))
    comparePlans(parsePlan("analyze table a.b.c partition (a) compute statistics nOscAn"),
      AnalyzeTableStatement(Seq("a", "b", "c"), Map("a" -> None), noScan = true))

    // Partitions specified
    comparePlans(
      parsePlan("ANALYZE TABLE a.b.c PARTITION(ds='2008-04-09', hr=11) COMPUTE STATISTICS"),
      AnalyzeTableStatement(
        Seq("a", "b", "c"), Map("ds" -> Some("2008-04-09"), "hr" -> Some("11")), noScan = false))
    comparePlans(
      parsePlan("ANALYZE TABLE a.b.c PARTITION(ds='2008-04-09', hr=11) COMPUTE STATISTICS noscan"),
      AnalyzeTableStatement(
        Seq("a", "b", "c"), Map("ds" -> Some("2008-04-09"), "hr" -> Some("11")), noScan = true))
    comparePlans(
      parsePlan("ANALYZE TABLE a.b.c PARTITION(ds='2008-04-09') COMPUTE STATISTICS noscan"),
      AnalyzeTableStatement(Seq("a", "b", "c"), Map("ds" -> Some("2008-04-09")), noScan = true))
    comparePlans(
      parsePlan("ANALYZE TABLE a.b.c PARTITION(ds='2008-04-09', hr) COMPUTE STATISTICS"),
      AnalyzeTableStatement(
        Seq("a", "b", "c"), Map("ds" -> Some("2008-04-09"), "hr" -> None), noScan = false))
    comparePlans(
      parsePlan("ANALYZE TABLE a.b.c PARTITION(ds='2008-04-09', hr) COMPUTE STATISTICS noscan"),
      AnalyzeTableStatement(
        Seq("a", "b", "c"), Map("ds" -> Some("2008-04-09"), "hr" -> None), noScan = true))
    comparePlans(
      parsePlan("ANALYZE TABLE a.b.c PARTITION(ds, hr=11) COMPUTE STATISTICS noscan"),
      AnalyzeTableStatement(
        Seq("a", "b", "c"), Map("ds" -> None, "hr" -> Some("11")), noScan = true))
    comparePlans(
      parsePlan("ANALYZE TABLE a.b.c PARTITION(ds, hr) COMPUTE STATISTICS"),
      AnalyzeTableStatement(Seq("a", "b", "c"), Map("ds" -> None, "hr" -> None), noScan = false))
    comparePlans(
      parsePlan("ANALYZE TABLE a.b.c PARTITION(ds, hr) COMPUTE STATISTICS noscan"),
      AnalyzeTableStatement(Seq("a", "b", "c"), Map("ds" -> None, "hr" -> None), noScan = true))

    intercept("analyze table a.b.c compute statistics xxxx",
      "Expected `NOSCAN` instead of `xxxx`")
    intercept("analyze table a.b.c partition (a) compute statistics xxxx",
      "Expected `NOSCAN` instead of `xxxx`")
  }

  test("analyze table column statistics") {
    intercept("ANALYZE TABLE a.b.c COMPUTE STATISTICS FOR COLUMNS", "")

    comparePlans(
      parsePlan("ANALYZE TABLE a.b.c COMPUTE STATISTICS FOR COLUMNS key, value"),
      AnalyzeColumnStatement(Seq("a", "b", "c"), Option(Seq("key", "value")), allColumns = false))

    // Partition specified - should be ignored
    comparePlans(
      parsePlan(
        s"""
           |ANALYZE TABLE a.b.c PARTITION(ds='2017-06-10')
           |COMPUTE STATISTICS FOR COLUMNS key, value
         """.stripMargin),
      AnalyzeColumnStatement(Seq("a", "b", "c"), Option(Seq("key", "value")), allColumns = false))

    // Partition specified should be ignored in case of COMPUTE STATISTICS FOR ALL COLUMNS
    comparePlans(
      parsePlan(
        s"""
           |ANALYZE TABLE a.b.c PARTITION(ds='2017-06-10')
           |COMPUTE STATISTICS FOR ALL COLUMNS
         """.stripMargin),
      AnalyzeColumnStatement(Seq("a", "b", "c"), None, allColumns = true))

    intercept("ANALYZE TABLE a.b.c COMPUTE STATISTICS FOR ALL COLUMNS key, value",
      "mismatched input 'key' expecting <EOF>")
    intercept("ANALYZE TABLE a.b.c COMPUTE STATISTICS FOR ALL",
      "missing 'COLUMNS' at '<EOF>'")
  }

  test("MSCK REPAIR TABLE") {
    comparePlans(
      parsePlan("MSCK REPAIR TABLE a.b.c"),
      RepairTableStatement(Seq("a", "b", "c")))
  }

<<<<<<< HEAD
  test("LOAD DATA INTO table") {
    comparePlans(
      parsePlan("LOAD DATA INPATH 'filepath' INTO TABLE a.b.c"),
      LoadDataStatement(Seq("a", "b", "c"), "filepath", false, false, None))

    comparePlans(
      parsePlan("LOAD DATA LOCAL INPATH 'filepath' INTO TABLE a.b.c"),
      LoadDataStatement(Seq("a", "b", "c"), "filepath", true, false, None))

    comparePlans(
      parsePlan("LOAD DATA LOCAL INPATH 'filepath' OVERWRITE INTO TABLE a.b.c"),
      LoadDataStatement(Seq("a", "b", "c"), "filepath", true, true, None))

    comparePlans(
      parsePlan(
        s"""
           |LOAD DATA LOCAL INPATH 'filepath' OVERWRITE INTO TABLE a.b.c
           |PARTITION(ds='2017-06-10')
         """.stripMargin),
      LoadDataStatement(
        Seq("a", "b", "c"),
        "filepath",
        true,
        true,
        Some(Map("ds" -> "2017-06-10"))))
=======
  test("SHOW CREATE table") {
    comparePlans(
      parsePlan("SHOW CREATE TABLE a.b.c"),
      ShowCreateTableStatement(Seq("a", "b", "c")))
>>>>>>> ae5b60da
  }

  test("CACHE TABLE") {
    comparePlans(
      parsePlan("CACHE TABLE a.b.c"),
      CacheTableStatement(Seq("a", "b", "c"), None, false, Map.empty))

    comparePlans(
      parsePlan("CACHE LAZY TABLE a.b.c"),
      CacheTableStatement(Seq("a", "b", "c"), None, true, Map.empty))

    comparePlans(
      parsePlan("CACHE LAZY TABLE a.b.c OPTIONS('storageLevel' 'DISK_ONLY')"),
      CacheTableStatement(Seq("a", "b", "c"), None, true, Map("storageLevel" -> "DISK_ONLY")))

    intercept("CACHE TABLE a.b.c AS SELECT * FROM testData",
      "It is not allowed to add catalog/namespace prefix a.b")
  }

  test("UNCACHE TABLE") {
    comparePlans(
      parsePlan("UNCACHE TABLE a.b.c"),
      UncacheTableStatement(Seq("a", "b", "c"), ifExists = false))

    comparePlans(
      parsePlan("UNCACHE TABLE IF EXISTS a.b.c"),
      UncacheTableStatement(Seq("a", "b", "c"), ifExists = true))
  }

  test("TRUNCATE table") {
    comparePlans(
      parsePlan("TRUNCATE TABLE a.b.c"),
      TruncateTableStatement(Seq("a", "b", "c"), None))

    comparePlans(
      parsePlan("TRUNCATE TABLE a.b.c PARTITION(ds='2017-06-10')"),
      TruncateTableStatement(Seq("a", "b", "c"), Some(Map("ds" -> "2017-06-10"))))
  }

  test("SHOW PARTITIONS") {
    val sql1 = "SHOW PARTITIONS t1"
    val sql2 = "SHOW PARTITIONS db1.t1"
    val sql3 = "SHOW PARTITIONS t1 PARTITION(partcol1='partvalue', partcol2='partvalue')"
    val sql4 = "SHOW PARTITIONS a.b.c"
    val sql5 = "SHOW PARTITIONS a.b.c PARTITION(ds='2017-06-10')"

    val parsed1 = parsePlan(sql1)
    val expected1 = ShowPartitionsStatement(Seq("t1"), None)
    val parsed2 = parsePlan(sql2)
    val expected2 = ShowPartitionsStatement(Seq("db1", "t1"), None)
    val parsed3 = parsePlan(sql3)
    val expected3 = ShowPartitionsStatement(Seq("t1"),
      Some(Map("partcol1" -> "partvalue", "partcol2" -> "partvalue")))
    val parsed4 = parsePlan(sql4)
    val expected4 = ShowPartitionsStatement(Seq("a", "b", "c"), None)
    val parsed5 = parsePlan(sql5)
    val expected5 = ShowPartitionsStatement(Seq("a", "b", "c"), Some(Map("ds" -> "2017-06-10")))

    comparePlans(parsed1, expected1)
    comparePlans(parsed2, expected2)
    comparePlans(parsed3, expected3)
    comparePlans(parsed4, expected4)
    comparePlans(parsed5, expected5)
  }

  test("REFRESH TABLE") {
    comparePlans(
      parsePlan("REFRESH TABLE a.b.c"),
      RefreshTableStatement(Seq("a", "b", "c")))
  }

  private case class TableSpec(
      name: Seq[String],
      schema: Option[StructType],
      partitioning: Seq[Transform],
      bucketSpec: Option[BucketSpec],
      properties: Map[String, String],
      provider: String,
      options: Map[String, String],
      location: Option[String],
      comment: Option[String])

  private object TableSpec {
    def apply(plan: LogicalPlan): TableSpec = {
      plan match {
        case create: CreateTableStatement =>
          TableSpec(
            create.tableName,
            Some(create.tableSchema),
            create.partitioning,
            create.bucketSpec,
            create.properties,
            create.provider,
            create.options,
            create.location,
            create.comment)
        case replace: ReplaceTableStatement =>
          TableSpec(
            replace.tableName,
            Some(replace.tableSchema),
            replace.partitioning,
            replace.bucketSpec,
            replace.properties,
            replace.provider,
            replace.options,
            replace.location,
            replace.comment)
        case ctas: CreateTableAsSelectStatement =>
          TableSpec(
            ctas.tableName,
            Some(ctas.asSelect).filter(_.resolved).map(_.schema),
            ctas.partitioning,
            ctas.bucketSpec,
            ctas.properties,
            ctas.provider,
            ctas.options,
            ctas.location,
            ctas.comment)
        case rtas: ReplaceTableAsSelectStatement =>
          TableSpec(
            rtas.tableName,
            Some(rtas.asSelect).filter(_.resolved).map(_.schema),
            rtas.partitioning,
            rtas.bucketSpec,
            rtas.properties,
            rtas.provider,
            rtas.options,
            rtas.location,
            rtas.comment)
        case other =>
          fail(s"Expected to parse Create, CTAS, Replace, or RTAS plan" +
            s" from query, got ${other.getClass.getName}.")
      }
    }
  }
}<|MERGE_RESOLUTION|>--- conflicted
+++ resolved
@@ -1045,7 +1045,6 @@
       RepairTableStatement(Seq("a", "b", "c")))
   }
 
-<<<<<<< HEAD
   test("LOAD DATA INTO table") {
     comparePlans(
       parsePlan("LOAD DATA INPATH 'filepath' INTO TABLE a.b.c"),
@@ -1071,12 +1070,12 @@
         true,
         true,
         Some(Map("ds" -> "2017-06-10"))))
-=======
+  }
+
   test("SHOW CREATE table") {
     comparePlans(
       parsePlan("SHOW CREATE TABLE a.b.c"),
       ShowCreateTableStatement(Seq("a", "b", "c")))
->>>>>>> ae5b60da
   }
 
   test("CACHE TABLE") {
