--- conflicted
+++ resolved
@@ -142,11 +142,8 @@
              |  --hiveconf ${ConfVars.HIVE_SERVER2_THRIFT_BIND_HOST}=localhost
              |  --hiveconf ${ConfVars.HIVE_SERVER2_TRANSPORT_MODE}=http
              |  --hiveconf ${ConfVars.HIVE_SERVER2_THRIFT_HTTP_PORT}=$port
-<<<<<<< HEAD
-=======
              |  --driver-class-path ${sys.props("java.class.path")}
              |  --conf spark.ui.enabled=false
->>>>>>> ae7c1396
            """.stripMargin.split("\\s+").toSeq
       } else {
           s"""$startScript
@@ -156,11 +153,8 @@
              |  --hiveconf ${ConfVars.METASTOREWAREHOUSE}=$warehousePath
              |  --hiveconf ${ConfVars.HIVE_SERVER2_THRIFT_BIND_HOST}=localhost
              |  --hiveconf ${ConfVars.HIVE_SERVER2_THRIFT_PORT}=$port
-<<<<<<< HEAD
-=======
              |  --driver-class-path ${sys.props("java.class.path")}
              |  --conf spark.ui.enabled=false
->>>>>>> ae7c1396
            """.stripMargin.split("\\s+").toSeq
       }
 
