--- conflicted
+++ resolved
@@ -23,13 +23,8 @@
 
 import org.apache.spark.{SparkConf, SparkContext}
 import org.apache.spark.internal.Logging
-<<<<<<< HEAD
-import org.apache.spark.scheduler.StatsReportListener
 import org.apache.spark.sql.{SparkSession, SQLContext}
 import org.apache.spark.sql.hive.{HiveSessionState, HiveUtils}
-=======
-import org.apache.spark.sql.hive.{HiveContext, HiveUtils}
->>>>>>> b50e2eca
 import org.apache.spark.util.Utils
 
 /** A singleton object for the master program. The slaves should not access this. */
@@ -60,14 +55,8 @@
           maybeKryoReferenceTracking.getOrElse("false"))
 
       sparkContext = new SparkContext(sparkConf)
-<<<<<<< HEAD
-      sparkContext.addSparkListener(new StatsReportListener())
       sqlContext = SparkSession.withHiveSupport(sparkContext).wrapped
       val sessionState = sqlContext.sessionState.asInstanceOf[HiveSessionState]
-=======
-      hiveContext = new HiveContext(sparkContext)
->>>>>>> b50e2eca
-
       sessionState.metadataHive.setOut(new PrintStream(System.out, true, "UTF-8"))
       sessionState.metadataHive.setInfo(new PrintStream(System.err, true, "UTF-8"))
       sessionState.metadataHive.setError(new PrintStream(System.err, true, "UTF-8"))
