--- conflicted
+++ resolved
@@ -160,22 +160,12 @@
       result = hiveContext.sql(statement)
       logDebug(result.queryExecution.toString())
       result.queryExecution.logical match {
-<<<<<<< HEAD
-        case SetCommand(Some((SQLConf.THRIFTSERVER_POOL, Some(value)))) =>
-=======
         case SetCommand(Some((SQLConf.THRIFTSERVER_POOL, Some(value))), _) =>
->>>>>>> ae7c1396
           sessionToActivePool(parentSession.getSessionHandle) = value
           logInfo(s"Setting spark.scheduler.pool=$value for future statements in this session.")
         case _ =>
       }
-<<<<<<< HEAD
-
-      val groupId = round(random * 1000000).toString
-      hiveContext.sparkContext.setJobGroup(groupId, statement)
-=======
       hiveContext.sparkContext.setJobDescription(statement)
->>>>>>> ae7c1396
       sessionToActivePool.get(parentSession.getSessionHandle).foreach { pool =>
         hiveContext.sparkContext.setLocalProperty("spark.scheduler.pool", pool)
       }
