--- conflicted
+++ resolved
@@ -48,35 +48,4 @@
           .load(file.getCanonicalPath))
     }
   }
-<<<<<<< HEAD
-}
-
-class JsonHadoopFsRelationSuite extends HadoopFsRelationTest {
-  override val dataSourceName: String =
-    classOf[org.apache.spark.sql.execution.datasources.json.DefaultSource].getCanonicalName
-
-  test("save()/load() - partitioned table - simple queries - partition columns in data") {
-    withTempDir { file =>
-      val basePath = new Path(file.getCanonicalPath)
-      val fs = basePath.getFileSystem(SparkHadoopUtil.get.conf)
-      val qualifiedBasePath = fs.makeQualified(basePath)
-
-      for (p1 <- 1 to 2; p2 <- Seq("foo", "bar")) {
-        val partitionDir = new Path(qualifiedBasePath, s"p1=$p1/p2=$p2")
-        ctx.sparkContext
-          .parallelize(for (i <- 1 to 3) yield s"""{"a":$i,"b":"val_$i"}""")
-          .saveAsTextFile(partitionDir.toString)
-      }
-
-      val dataSchemaWithPartition =
-        StructType(dataSchema.fields :+ StructField("p1", IntegerType, nullable = true))
-
-      checkQueries(
-        ctx.read.format(dataSourceName)
-          .option("dataSchema", dataSchemaWithPartition.json)
-          .load(file.getCanonicalPath))
-    }
-  }
-=======
->>>>>>> 660e6dcf
 }