--- conflicted
+++ resolved
@@ -125,11 +125,7 @@
     val message1 = intercept[AnalysisException] {
       sql("SHOW TBLPROPERTIES badtable")
     }.getMessage
-<<<<<<< HEAD
-    assert(message1.contains("'badtable' not found in database 'default'"))
-=======
-    assert(message1.contains("Table or View 'badtable' not found in database 'default'"))
->>>>>>> fecda870
+    assert(message1.contains("Table or view 'badtable' not found in database 'default'"))
 
     // When key is not found, a row containing the error is returned.
     checkAnswer(
