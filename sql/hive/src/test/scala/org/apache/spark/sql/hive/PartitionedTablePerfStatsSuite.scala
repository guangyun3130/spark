--- conflicted
+++ resolved
@@ -61,12 +61,8 @@
     setupPartitionedHiveTable(tableName, dir, 5)
   }
 
-<<<<<<< HEAD
-  private def setupPartitionedHiveTable(tableName: String, dir: File, scale: Int): Unit = {
-=======
   private def setupPartitionedHiveTable(
       tableName: String, dir: File, scale: Int, repair: Boolean = true): Unit = {
->>>>>>> 0ef1421a
     spark.range(scale).selectExpr("id as fieldOne", "id as partCol1", "id as partCol2").write
       .partitionBy("partCol1", "partCol2")
       .mode("overwrite")
@@ -86,12 +82,8 @@
     setupPartitionedDatasourceTable(tableName, dir, 5)
   }
 
-<<<<<<< HEAD
-  private def setupPartitionedDatasourceTable(tableName: String, dir: File, scale: Int): Unit = {
-=======
   private def setupPartitionedDatasourceTable(
       tableName: String, dir: File, scale: Int, repair: Boolean = true): Unit = {
->>>>>>> 0ef1421a
     spark.range(scale).selectExpr("id as fieldOne", "id as partCol1", "id as partCol2").write
       .partitionBy("partCol1", "partCol2")
       .mode("overwrite")
@@ -265,8 +257,6 @@
     }
   }
 
-<<<<<<< HEAD
-=======
   test("datasource table: table setup does not scan filesystem") {
     withSQLConf(SQLConf.HIVE_MANAGE_FILESOURCE_PARTITIONS.key -> "true") {
       withTable("test") {
@@ -293,7 +283,6 @@
     }
   }
 
->>>>>>> 0ef1421a
   test("hive table: num hive client calls does not scale with partition count") {
     withSQLConf(SQLConf.HIVE_MANAGE_FILESOURCE_PARTITIONS.key -> "true") {
       withTable("test") {
