/*
 * Licensed to the Apache Software Foundation (ASF) under one or more
 * contributor license agreements.  See the NOTICE file distributed with
 * this work for additional information regarding copyright ownership.
 * The ASF licenses this file to You under the Apache License, Version 2.0
 * (the "License"); you may not use this file except in compliance with
 * the License.  You may obtain a copy of the License at
 *
 *    http://www.apache.org/licenses/LICENSE-2.0
 *
 * Unless required by applicable law or agreed to in writing, software
 * distributed under the License is distributed on an "AS IS" BASIS,
 * WITHOUT WARRANTIES OR CONDITIONS OF ANY KIND, either express or implied.
 * See the License for the specific language governing permissions and
 * limitations under the License.
 */

package org.apache.spark.sql.hive.orc

import java.io.File

import scala.collection.JavaConverters._

import org.apache.hadoop.conf.Configuration
import org.apache.hadoop.fs.{FileSystem, Path}
import org.apache.hadoop.hive.ql.io.orc.{CompressionKind, OrcFile}
import org.apache.hadoop.hive.ql.io.orc.OrcFile.OrcTableProperties

import org.apache.spark.deploy.SparkHadoopUtil
import org.apache.spark.sql.Row
import org.apache.spark.sql.internal.SQLConf
import org.apache.spark.sql.sources.HadoopFsRelationTest
import org.apache.spark.sql.types._

class OrcHadoopFsRelationSuite extends HadoopFsRelationTest {
  import testImplicits._

  override val dataSourceName: String = classOf[DefaultSource].getCanonicalName

  // ORC does not play well with NullType and UDT.
  override protected def supportsDataType(dataType: DataType): Boolean = dataType match {
    case _: NullType => false
    case _: CalendarIntervalType => false
    case _: UserDefinedType[_] => false
    case _ => true
  }

  test("save()/load() - partitioned table - simple queries - partition columns in data") {
    withTempDir { file =>
      val basePath = new Path(file.getCanonicalPath)
      val fs = basePath.getFileSystem(SparkHadoopUtil.get.conf)
      val qualifiedBasePath = fs.makeQualified(basePath)

      for (p1 <- 1 to 2; p2 <- Seq("foo", "bar")) {
        val partitionDir = new Path(qualifiedBasePath, s"p1=$p1/p2=$p2")
        sparkContext
          .parallelize(for (i <- 1 to 3) yield (i, s"val_$i", p1))
          .toDF("a", "b", "p1")
          .write
          .orc(partitionDir.toString)
      }

      val dataSchemaWithPartition =
        StructType(dataSchema.fields :+ StructField("p1", IntegerType, nullable = true))

      checkQueries(
        hiveContext.read.options(Map(
          "path" -> file.getCanonicalPath,
          "dataSchema" -> dataSchemaWithPartition.json)).format(dataSourceName).load())
    }
  }

  test("SPARK-12218: 'Not' is included in ORC filter pushdown") {
    import testImplicits._

    withSQLConf(SQLConf.ORC_FILTER_PUSHDOWN_ENABLED.key -> "true") {
      withTempPath { dir =>
        val path = s"${dir.getCanonicalPath}/table1"
        (1 to 5).map(i => (i, (i % 2).toString)).toDF("a", "b").write.orc(path)

        checkAnswer(
          sqlContext.read.orc(path).where("not (a = 2) or not(b in ('1'))"),
          (1 to 5).map(i => Row(i, (i % 2).toString)))

        checkAnswer(
          sqlContext.read.orc(path).where("not (a = 2 and b in ('1'))"),
          (1 to 5).map(i => Row(i, (i % 2).toString)))
      }
    }
  }

  test("SPARK-13543: Support for specifying compression codec for ORC via option()") {
    withTempPath { dir =>
      val path = s"${dir.getCanonicalPath}/table1"
      val df = (1 to 5).map(i => (i, (i % 2).toString)).toDF("a", "b")
      df.write
        .option("compression", "none")
        .orc(path)

<<<<<<< HEAD
      // Check if this is not compressed. Default is ZLIB.
      val conf = sqlContext.sessionState.hadoopConf
=======
      // Check if this is compressed as ZLIB.
      val conf = sqlContext.sessionState.newHadoopConf()
>>>>>>> 8fda5a73
      val fs = FileSystem.getLocal(conf)
      val maybeOrcFile = new File(path).listFiles().find(_.getName.endsWith(".orc"))
      assert(maybeOrcFile.isDefined)
      val orcFilePath = new Path(maybeOrcFile.get.toPath.toString)
      val orcReader = OrcFile.createReader(orcFilePath, OrcFile.readerOptions(conf))
      assert(orcReader.getCompression == CompressionKind.NONE)

      val copyDf = sqlContext
        .read
        .orc(path)
      checkAnswer(df, copyDf)
    }
  }

  test("No NullPointerException even if the values of options are null") {
    withTempPath { dir =>
      val path = s"${dir.getCanonicalPath}/table1"
      val df = (1 to 5).map(i => (i, (i % 2).toString)).toDF("a", "b")
      df.write
        .option("compression", null)
        .orc(path)

      // Check if this is compressed as ZLIB. Default is ZLIB
      val conf = sqlContext.sessionState.hadoopConf
      val fs = FileSystem.getLocal(conf)
      val maybeOrcFile = new File(path).listFiles().find(_.getName.endsWith(".zlib.orc"))
      assert(maybeOrcFile.isDefined)
      val orcFilePath = new Path(maybeOrcFile.get.toPath.toString)
      val orcReader = OrcFile.createReader(orcFilePath, OrcFile.readerOptions(conf))
      assert(orcReader.getCompression == CompressionKind.ZLIB)

      val copyDf = sqlContext.read.orc(path)
      checkAnswer(df, copyDf)
    }
  }

  test("Use the codec specified in Hadoop configuration if compression is not given as option") {
    val clonedConf = new Configuration(hadoopConfiguration)
    hadoopConfiguration
      .set(OrcTableProperties.COMPRESSION.getPropName, CompressionKind.SNAPPY.name())
    withTempPath { dir =>
      try {
        val path = s"${dir.getCanonicalPath}/table1"
        val df = (1 to 5).map(i => (i, (i % 2).toString)).toDF("a", "b")
        df.write.orc(path)

        // Check if this is compressed as SNAPPY.
        val conf = sqlContext.sessionState.hadoopConf
        val fs = FileSystem.getLocal(conf)
        val maybeOrcFile = new File(path).listFiles().find(_.getName.endsWith(".snappy.orc"))
        assert(maybeOrcFile.isDefined)
        val orcFilePath = new Path(maybeOrcFile.get.toPath.toString)
        val orcReader = OrcFile.createReader(orcFilePath, OrcFile.readerOptions(conf))
        assert(orcReader.getCompression == CompressionKind.SNAPPY)

        val copyDf = sqlContext.read.orc(path)
        checkAnswer(df, copyDf)
      } finally {
        // Hadoop 1 doesn't have `Configuration.unset`
        hadoopConfiguration.clear()
        clonedConf.asScala.foreach(entry => hadoopConfiguration.set(entry.getKey, entry.getValue))
      }
    }
  }
}<|MERGE_RESOLUTION|>--- conflicted
+++ resolved
@@ -33,6 +33,7 @@
 import org.apache.spark.sql.types._
 
 class OrcHadoopFsRelationSuite extends HadoopFsRelationTest {
+
   import testImplicits._
 
   override val dataSourceName: String = classOf[DefaultSource].getCanonicalName
@@ -97,13 +98,8 @@
         .option("compression", "none")
         .orc(path)
 
-<<<<<<< HEAD
       // Check if this is not compressed. Default is ZLIB.
-      val conf = sqlContext.sessionState.hadoopConf
-=======
-      // Check if this is compressed as ZLIB.
       val conf = sqlContext.sessionState.newHadoopConf()
->>>>>>> 8fda5a73
       val fs = FileSystem.getLocal(conf)
       val maybeOrcFile = new File(path).listFiles().find(_.getName.endsWith(".orc"))
       assert(maybeOrcFile.isDefined)
@@ -127,7 +123,7 @@
         .orc(path)
 
       // Check if this is compressed as ZLIB. Default is ZLIB
-      val conf = sqlContext.sessionState.hadoopConf
+      val conf = sqlContext.sessionState.newHadoopConf()
       val fs = FileSystem.getLocal(conf)
       val maybeOrcFile = new File(path).listFiles().find(_.getName.endsWith(".zlib.orc"))
       assert(maybeOrcFile.isDefined)
@@ -141,31 +137,25 @@
   }
 
   test("Use the codec specified in Hadoop configuration if compression is not given as option") {
-    val clonedConf = new Configuration(hadoopConfiguration)
-    hadoopConfiguration
-      .set(OrcTableProperties.COMPRESSION.getPropName, CompressionKind.SNAPPY.name())
+    val extraOptions = Map(OrcTableProperties.COMPRESSION.getPropName -> CompressionKind.SNAPPY.name())
     withTempPath { dir =>
-      try {
-        val path = s"${dir.getCanonicalPath}/table1"
-        val df = (1 to 5).map(i => (i, (i % 2).toString)).toDF("a", "b")
-        df.write.orc(path)
+      val path = s"${dir.getCanonicalPath}/table1"
+      val df = (1 to 5).map(i => (i, (i % 2).toString)).toDF("a", "b")
+      df.write
+        .options(extraOptions)
+        .orc(path)
 
-        // Check if this is compressed as SNAPPY.
-        val conf = sqlContext.sessionState.hadoopConf
-        val fs = FileSystem.getLocal(conf)
-        val maybeOrcFile = new File(path).listFiles().find(_.getName.endsWith(".snappy.orc"))
-        assert(maybeOrcFile.isDefined)
-        val orcFilePath = new Path(maybeOrcFile.get.toPath.toString)
-        val orcReader = OrcFile.createReader(orcFilePath, OrcFile.readerOptions(conf))
-        assert(orcReader.getCompression == CompressionKind.SNAPPY)
+      // Check if this is compressed as SNAPPY.
+      val conf = sqlContext.sessionState.newHadoopConf()
+      val fs = FileSystem.getLocal(conf)
+      val maybeOrcFile = new File(path).listFiles().find(_.getName.endsWith(".snappy.orc"))
+      assert(maybeOrcFile.isDefined)
+      val orcFilePath = new Path(maybeOrcFile.get.toPath.toString)
+      val orcReader = OrcFile.createReader(orcFilePath, OrcFile.readerOptions(conf))
+      assert(orcReader.getCompression == CompressionKind.SNAPPY)
 
-        val copyDf = sqlContext.read.orc(path)
-        checkAnswer(df, copyDf)
-      } finally {
-        // Hadoop 1 doesn't have `Configuration.unset`
-        hadoopConfiguration.clear()
-        clonedConf.asScala.foreach(entry => hadoopConfiguration.set(entry.getKey, entry.getValue))
-      }
+      val copyDf = sqlContext.read.orc(path)
+      checkAnswer(df, copyDf)
     }
   }
 }