/*
 * Licensed to the Apache Software Foundation (ASF) under one or more
 * contributor license agreements.  See the NOTICE file distributed with
 * this work for additional information regarding copyright ownership.
 * The ASF licenses this file to You under the Apache License, Version 2.0
 * (the "License"); you may not use this file except in compliance with
 * the License.  You may obtain a copy of the License at
 *
 *    http://www.apache.org/licenses/LICENSE-2.0
 *
 * Unless required by applicable law or agreed to in writing, software
 * distributed under the License is distributed on an "AS IS" BASIS,
 * WITHOUT WARRANTIES OR CONDITIONS OF ANY KIND, either express or implied.
 * See the License for the specific language governing permissions and
 * limitations under the License.
 */

package org.apache.spark.sql.hive.execution

import java.sql.{Date, Timestamp}

import scala.collection.JavaConversions._

import org.apache.spark.sql._
import org.apache.spark.sql.catalyst.DefaultParserDialect
import org.apache.spark.sql.catalyst.analysis.{FunctionRegistry, EliminateSubQueries}
import org.apache.spark.sql.catalyst.errors.DialectException
import org.apache.spark.sql.execution.datasources.LogicalRelation
import org.apache.spark.sql.hive.test.HiveTestUtils
import org.apache.spark.sql.hive.{HiveContext, HiveQLDialect, MetastoreRelation}
<<<<<<< HEAD
import org.apache.spark.sql.parquet.ParquetRelation
import org.apache.spark.sql.test.SQLTestData.TestData
=======
import org.apache.spark.sql.execution.datasources.parquet.ParquetRelation
import org.apache.spark.sql.test.SQLTestUtils
>>>>>>> 3c9802d9
import org.apache.spark.sql.types._
import org.apache.spark.unsafe.types.CalendarInterval

case class Nested1(f1: Nested2)
case class Nested2(f2: Nested3)
case class Nested3(f3: Int)

case class NestedArray2(b: Seq[Int])
case class NestedArray1(a: NestedArray2)

case class Order(
    id: Int,
    make: String,
    `type`: String,
    price: Int,
    pdate: String,
    customer: String,
    city: String,
    state: String,
    month: Int)

case class WindowData(
    month: Int,
    area: String,
    product: Int)
/** A SQL Dialect for testing purpose, and it can not be nested type */
class MyDialect extends DefaultParserDialect

/**
 * A collection of hive query tests where we generate the answers ourselves instead of depending on
 * Hive to generate them (in contrast to HiveQuerySuite).  Often this is because the query is
 * valid, but Hive currently cannot execute it.
 */
class SQLQuerySuite extends QueryTest with HiveTestUtils {
  import testImplicits._

  test("UDTF") {
    ctx.sql(s"ADD JAR ${ctx.getHiveFile("TestUDTF.jar").getCanonicalPath()}")
    // The function source code can be found at:
    // https://cwiki.apache.org/confluence/display/Hive/DeveloperGuide+UDTF
    ctx.sql(
      """
        |CREATE TEMPORARY FUNCTION udtf_count2
        |AS 'org.apache.spark.sql.hive.execution.GenericUDTFCount2'
      """.stripMargin)

    checkAnswer(
      ctx.sql("SELECT key, cc FROM src LATERAL VIEW udtf_count2(value) dd AS cc"),
      Row(97, 500) :: Row(97, 500) :: Nil)

    checkAnswer(
      ctx.sql("SELECT udtf_count2(a) FROM (SELECT 1 AS a FROM src LIMIT 3) t"),
      Row(3) :: Row(3) :: Nil)
  }

  test("SPARK-6835: udtf in lateral view") {
    val df = Seq((1, 1)).toDF("c1", "c2")
    df.registerTempTable("table1")
    val query = ctx.sql("SELECT c1, v FROM table1 LATERAL VIEW stack(3, 1, c1 + 1, c1 + 2) d AS v")
    checkAnswer(query, Row(1, 1) :: Row(1, 2) :: Row(1, 3) :: Nil)
  }

  test("SPARK-6851: Self-joined converted parquet tables") {
    val orders = Seq(
      Order(1, "Atlas", "MTB", 234, "2015-01-07", "John D", "Pacifica", "CA", 20151),
      Order(3, "Swift", "MTB", 285, "2015-01-17", "John S", "Redwood City", "CA", 20151),
      Order(4, "Atlas", "Hybrid", 303, "2015-01-23", "Jones S", "San Mateo", "CA", 20151),
      Order(7, "Next", "MTB", 356, "2015-01-04", "Jane D", "Daly City", "CA", 20151),
      Order(10, "Next", "YFlikr", 187, "2015-01-09", "John D", "Fremont", "CA", 20151),
      Order(11, "Swift", "YFlikr", 187, "2015-01-23", "John D", "Hayward", "CA", 20151),
      Order(2, "Next", "Hybrid", 324, "2015-02-03", "Jane D", "Daly City", "CA", 20152),
      Order(5, "Next", "Street", 187, "2015-02-08", "John D", "Fremont", "CA", 20152),
      Order(6, "Atlas", "Street", 154, "2015-02-09", "John D", "Pacifica", "CA", 20152),
      Order(8, "Swift", "Hybrid", 485, "2015-02-19", "John S", "Redwood City", "CA", 20152),
      Order(9, "Atlas", "Split", 303, "2015-02-28", "Jones S", "San Mateo", "CA", 20152))

    val orderUpdates = Seq(
      Order(1, "Atlas", "MTB", 434, "2015-01-07", "John D", "Pacifica", "CA", 20151),
      Order(11, "Swift", "YFlikr", 137, "2015-01-23", "John D", "Hayward", "CA", 20151))

    orders.toDF.registerTempTable("orders1")
    orderUpdates.toDF.registerTempTable("orderupdates1")

    ctx.sql(
      """CREATE TABLE orders(
        |  id INT,
        |  make String,
        |  type String,
        |  price INT,
        |  pdate String,
        |  customer String,
        |  city String)
        |PARTITIONED BY (state STRING, month INT)
        |STORED AS PARQUET
      """.stripMargin)

    ctx.sql(
      """CREATE TABLE orderupdates(
        |  id INT,
        |  make String,
        |  type String,
        |  price INT,
        |  pdate String,
        |  customer String,
        |  city String)
        |PARTITIONED BY (state STRING, month INT)
        |STORED AS PARQUET
      """.stripMargin)

    ctx.sql("set hive.exec.dynamic.partition.mode=nonstrict")
    ctx.sql("INSERT INTO TABLE orders PARTITION(state, month) SELECT * FROM orders1")
    ctx.sql("INSERT INTO TABLE orderupdates PARTITION(state, month) SELECT * FROM orderupdates1")

    checkAnswer(
      ctx.sql(
        """
          |select orders.state, orders.month
          |from orders
          |join (
          |  select distinct orders.state,orders.month
          |  from orders
          |  join orderupdates
          |    on orderupdates.id = orders.id) ao
          |  on ao.state = orders.state and ao.month = orders.month
        """.stripMargin),
      (1 to 6).map(_ => Row("CA", 20151)))
  }

  test("show functions") {
    val allFunctions =
      (FunctionRegistry.builtin.listFunction().toSet[String] ++
        org.apache.hadoop.hive.ql.exec.FunctionRegistry.getFunctionNames).toList.sorted
    checkAnswer(ctx.sql("SHOW functions"), allFunctions.map(Row(_)))
    checkAnswer(ctx.sql("SHOW functions abs"), Row("abs"))
    checkAnswer(ctx.sql("SHOW functions 'abs'"), Row("abs"))
    checkAnswer(ctx.sql("SHOW functions abc.abs"), Row("abs"))
    checkAnswer(ctx.sql("SHOW functions `abc`.`abs`"), Row("abs"))
    checkAnswer(ctx.sql("SHOW functions `abc`.`abs`"), Row("abs"))
    checkAnswer(ctx.sql("SHOW functions `~`"), Row("~"))
    checkAnswer(ctx.sql("SHOW functions `a function doens't exist`"), Nil)
    checkAnswer(ctx.sql("SHOW functions `weekofyea.*`"), Row("weekofyear"))
    // this probably will failed if we add more function with `sha` prefixing.
    checkAnswer(ctx.sql("SHOW functions `sha.*`"), Row("sha") :: Row("sha1") :: Row("sha2") :: Nil)
  }

  test("describe functions") {
    // The Spark SQL built-in functions
    checkExistence(ctx.sql("describe function extended upper"), true,
      "Function: upper",
      "Class: org.apache.spark.sql.catalyst.expressions.Upper",
      "Usage: upper(str) - Returns str with all characters changed to uppercase",
      "Extended Usage:",
      "> SELECT upper('SparkSql')",
      "'SPARKSQL'")

    checkExistence(ctx.sql("describe functioN Upper"), true,
      "Function: upper",
      "Class: org.apache.spark.sql.catalyst.expressions.Upper",
      "Usage: upper(str) - Returns str with all characters changed to uppercase")

    checkExistence(ctx.sql("describe functioN Upper"), false,
      "Extended Usage")

    checkExistence(ctx.sql("describe functioN abcadf"), true,
      "Function: abcadf is not found.")

    checkExistence(ctx.sql("describe functioN  `~`"), true,
      "Function: ~",
      "Class: org.apache.hadoop.hive.ql.udf.UDFOPBitNot",
      "Usage: ~ n - Bitwise not")
  }

  test("SPARK-5371: union with null and sum") {
    val df = Seq((1, 1)).toDF("c1", "c2")
    df.registerTempTable("table1")

    val query = ctx.sql(
      """
        |SELECT
        |  MIN(c1),
        |  MIN(c2)
        |FROM (
        |  SELECT
        |    SUM(c1) c1,
        |    NULL c2
        |  FROM table1
        |  UNION ALL
        |  SELECT
        |    NULL c1,
        |    SUM(c2) c2
        |  FROM table1
        |) a
      """.stripMargin)
    checkAnswer(query, Row(1, 1) :: Nil)
  }

  test("CTAS with WITH clause") {
    val df = Seq((1, 1)).toDF("c1", "c2")
    df.registerTempTable("table1")

    ctx.sql(
      """
        |CREATE TABLE with_table1 AS
        |WITH T AS (
        |  SELECT *
        |  FROM table1
        |)
        |SELECT *
        |FROM T
      """.stripMargin)
    val query = ctx.sql("SELECT * FROM with_table1")
    checkAnswer(query, Row(1, 1) :: Nil)
  }

  test("explode nested Field") {
    Seq(NestedArray1(NestedArray2(Seq(1, 2, 3)))).toDF.registerTempTable("nestedArray")
    checkAnswer(
      ctx.sql("SELECT ints FROM nestedArray LATERAL VIEW explode(a.b) a AS ints"),
      Row(1) :: Row(2) :: Row(3) :: Nil)
  }

  test("SPARK-4512 Fix attribute reference resolution error when using SORT BY") {
    checkAnswer(
      ctx.sql("SELECT * FROM (SELECT key + key AS a FROM src SORT BY value) t ORDER BY t.a"),
      ctx.sql("SELECT key + key as a FROM src ORDER BY a").collect().toSeq
    )
  }

  test("CTAS without serde") {
    def checkRelation(tableName: String, isDataSourceParquet: Boolean): Unit = {
      val relation = EliminateSubQueries(ctx.catalog.lookupRelation(Seq(tableName)))
      relation match {
        case LogicalRelation(r: ParquetRelation) =>
          if (!isDataSourceParquet) {
            fail(
              s"${classOf[MetastoreRelation].getCanonicalName} is expected, but found " +
              s"${ParquetRelation.getClass.getCanonicalName}.")
          }

        case r: MetastoreRelation =>
          if (isDataSourceParquet) {
            fail(
              s"${ParquetRelation.getClass.getCanonicalName} is expected, but found " +
              s"${classOf[MetastoreRelation].getCanonicalName}.")
          }
      }
    }

    val originalConf = ctx.convertCTAS

    ctx.setConf(HiveContext.CONVERT_CTAS, true)

    try {
      ctx.sql("CREATE TABLE ctas1 AS SELECT key k, value FROM src ORDER BY k, value")
      ctx.sql("CREATE TABLE IF NOT EXISTS ctas1 AS SELECT key k, value FROM src ORDER BY k, value")
      var message = intercept[AnalysisException] {
        ctx.sql("CREATE TABLE ctas1 AS SELECT key k, value FROM src ORDER BY k, value")
      }.getMessage
      assert(message.contains("ctas1 already exists"))
      checkRelation("ctas1", true)
      ctx.sql("DROP TABLE ctas1")

      // Specifying database name for query can be converted to data source write path
      // is not allowed right now.
      message = intercept[AnalysisException] {
        ctx.sql("CREATE TABLE default.ctas1 AS SELECT key k, value FROM src ORDER BY k, value")
      }.getMessage
      assert(
        message.contains("Cannot specify database name in a CTAS statement"),
        "When spark.sql.hive.convertCTAS is true, we should not allow " +
            "database name specified.")

      ctx.sql("CREATE TABLE ctas1 stored as textfile" +
          " AS SELECT key k, value FROM src ORDER BY k, value")
      checkRelation("ctas1", true)
      ctx.sql("DROP TABLE ctas1")

      ctx.sql("CREATE TABLE ctas1 stored as sequencefile" +
            " AS SELECT key k, value FROM src ORDER BY k, value")
      checkRelation("ctas1", true)
      ctx.sql("DROP TABLE ctas1")

      ctx.sql("CREATE TABLE ctas1 stored as rcfile AS SELECT key k, value FROM src ORDER BY k, value")
      checkRelation("ctas1", false)
      ctx.sql("DROP TABLE ctas1")

      ctx.sql("CREATE TABLE ctas1 stored as orc AS SELECT key k, value FROM src ORDER BY k, value")
      checkRelation("ctas1", false)
      ctx.sql("DROP TABLE ctas1")

      ctx.sql("CREATE TABLE ctas1 stored as parquet AS SELECT key k, value FROM src ORDER BY k, value")
      checkRelation("ctas1", false)
      ctx.sql("DROP TABLE ctas1")
    } finally {
      ctx.setConf(HiveContext.CONVERT_CTAS, originalConf)
      ctx.sql("DROP TABLE IF EXISTS ctas1")
    }
  }

  test("SQL Dialect Switching") {
    assert(ctx.getSQLDialect().getClass === classOf[HiveQLDialect])
    ctx.setConf("spark.sql.dialect", classOf[MyDialect].getCanonicalName())
    assert(ctx.getSQLDialect().getClass === classOf[MyDialect])
    assert(ctx.sql("SELECT 1").collect() === Array(Row(1)))

    // set the dialect back to the DefaultSQLDialect
    ctx.sql("SET spark.sql.dialect=sql")
    assert(ctx.getSQLDialect().getClass === classOf[DefaultParserDialect])
    ctx.sql("SET spark.sql.dialect=hiveql")
    assert(ctx.getSQLDialect().getClass === classOf[HiveQLDialect])

    // set invalid dialect
    ctx.sql("SET spark.sql.dialect.abc=MyTestClass")
    ctx.sql("SET spark.sql.dialect=abc")
    intercept[Exception] {
      ctx.sql("SELECT 1")
    }
    // test if the dialect set back to HiveQLDialect
    ctx.getSQLDialect().getClass === classOf[HiveQLDialect]

    ctx.sql("SET spark.sql.dialect=MyTestClass")
    intercept[DialectException] {
      ctx.sql("SELECT 1")
    }
    // test if the dialect set back to HiveQLDialect
    assert(ctx.getSQLDialect().getClass === classOf[HiveQLDialect])
  }

  test("CTAS with serde") {
    ctx.sql("CREATE TABLE ctas1 AS SELECT key k, value FROM src ORDER BY k, value").collect()
    ctx.sql(
      """CREATE TABLE ctas2
        | ROW FORMAT SERDE "org.apache.hadoop.hive.serde2.columnar.ColumnarSerDe"
        | WITH SERDEPROPERTIES("serde_p1"="p1","serde_p2"="p2")
        | STORED AS RCFile
        | TBLPROPERTIES("tbl_p1"="p11", "tbl_p2"="p22")
        | AS
        |   SELECT key, value
        |   FROM src
        |   ORDER BY key, value""".stripMargin).collect()
    ctx.sql(
      """CREATE TABLE ctas3
        | ROW FORMAT DELIMITED FIELDS TERMINATED BY ',' LINES TERMINATED BY '\012'
        | STORED AS textfile AS
        |   SELECT key, value
        |   FROM src
        |   ORDER BY key, value""".stripMargin).collect()

    // the table schema may like (key: integer, value: string)
    ctx.sql(
      """CREATE TABLE IF NOT EXISTS ctas4 AS
        | SELECT 1 AS key, value FROM src LIMIT 1""".stripMargin).collect()
    // do nothing cause the table ctas4 already existed.
    ctx.sql(
      """CREATE TABLE IF NOT EXISTS ctas4 AS
        | SELECT key, value FROM src ORDER BY key, value""".stripMargin).collect()

    checkAnswer(
      ctx.sql("SELECT k, value FROM ctas1 ORDER BY k, value"),
      ctx.sql("SELECT key, value FROM src ORDER BY key, value").collect().toSeq)
    checkAnswer(
      ctx.sql("SELECT key, value FROM ctas2 ORDER BY key, value"),
      ctx.sql(
        """
          SELECT key, value
          FROM src
          ORDER BY key, value""").collect().toSeq)
    checkAnswer(
      ctx.sql("SELECT key, value FROM ctas3 ORDER BY key, value"),
      ctx.sql(
        """
          SELECT key, value
          FROM src
          ORDER BY key, value""").collect().toSeq)
    intercept[AnalysisException] {
      ctx.sql(
        """CREATE TABLE ctas4 AS
          | SELECT key, value FROM src ORDER BY key, value""".stripMargin).collect()
    }
    checkAnswer(
      ctx.sql("SELECT key, value FROM ctas4 ORDER BY key, value"),
      ctx.sql("SELECT key, value FROM ctas4 LIMIT 1").collect().toSeq)

    checkExistence(ctx.sql("DESC EXTENDED ctas2"), true,
      "name:key", "type:string", "name:value", "ctas2",
      "org.apache.hadoop.hive.ql.io.RCFileInputFormat",
      "org.apache.hadoop.hive.ql.io.RCFileOutputFormat",
      "org.apache.hadoop.hive.serde2.columnar.ColumnarSerDe",
      "serde_p1=p1", "serde_p2=p2", "tbl_p1=p11", "tbl_p2=p22", "MANAGED_TABLE"
    )

    ctx.sql(
      """CREATE TABLE ctas5
        | STORED AS parquet AS
        |   SELECT key, value
        |   FROM src
        |   ORDER BY key, value""".stripMargin).collect()

    withSQLConf(HiveContext.CONVERT_METASTORE_PARQUET.key -> "false") {
      checkExistence(ctx.sql("DESC EXTENDED ctas5"), true,
        "name:key", "type:string", "name:value", "ctas5",
        "org.apache.hadoop.hive.ql.io.parquet.MapredParquetInputFormat",
        "org.apache.hadoop.hive.ql.io.parquet.MapredParquetOutputFormat",
        "org.apache.hadoop.hive.ql.io.parquet.serde.ParquetHiveSerDe",
        "MANAGED_TABLE"
      )
    }

    // use the Hive SerDe for parquet tables
    withSQLConf(HiveContext.CONVERT_METASTORE_PARQUET.key -> "false") {
      checkAnswer(
        ctx.sql("SELECT key, value FROM ctas5 ORDER BY key, value"),
        ctx.sql("SELECT key, value FROM src ORDER BY key, value").collect().toSeq)
    }
  }

  test("specifying the column list for CTAS") {
    Seq((1, "111111"), (2, "222222")).toDF("key", "value").registerTempTable("mytable1")

    ctx.sql("create table gen__tmp(a int, b string) as select key, value from mytable1")
    checkAnswer(
      ctx.sql("SELECT a, b from gen__tmp"),
      ctx.sql("select key, value from mytable1").collect())
    ctx.sql("DROP TABLE gen__tmp")

    ctx.sql("create table gen__tmp(a double, b double) as select key, value from mytable1")
    checkAnswer(
      ctx.sql("SELECT a, b from gen__tmp"),
      ctx.sql("select cast(key as double), cast(value as double) from mytable1").collect())
    ctx.sql("DROP TABLE gen__tmp")

    ctx.sql("drop table mytable1")
  }

  test("command substitution") {
    ctx.sql("set tbl=src")
    checkAnswer(
      ctx.sql("SELECT key FROM ${hiveconf:tbl} ORDER BY key, value limit 1"),
      ctx.sql("SELECT key FROM src ORDER BY key, value limit 1").collect().toSeq)

    ctx.sql("set hive.variable.substitute=false") // disable the substitution
    ctx.sql("set tbl2=src")
    intercept[Exception] {
      ctx.sql("SELECT key FROM ${hiveconf:tbl2} ORDER BY key, value limit 1").collect()
    }

    ctx.sql("set hive.variable.substitute=true") // enable the substitution
    checkAnswer(
      ctx.sql("SELECT key FROM ${hiveconf:tbl2} ORDER BY key, value limit 1"),
      ctx.sql("SELECT key FROM src ORDER BY key, value limit 1").collect().toSeq)
  }

  test("ordering not in select") {
    checkAnswer(
      ctx.sql("SELECT key FROM src ORDER BY value"),
      ctx.sql("SELECT key FROM (SELECT key, value FROM src ORDER BY value) a").collect().toSeq)
  }

  test("ordering not in agg") {
    checkAnswer(
      ctx.sql("SELECT key FROM src GROUP BY key, value ORDER BY value"),
      ctx.sql("""
        SELECT key
        FROM (
          SELECT key, value
          FROM src
          GROUP BY key, value
          ORDER BY value) a""").collect().toSeq)
  }

  test("double nested data") {
    ctx.sparkContext.parallelize(Nested1(Nested2(Nested3(1))) :: Nil)
      .toDF().registerTempTable("nested")
    checkAnswer(
      ctx.sql("SELECT f1.f2.f3 FROM nested"),
      Row(1))
    checkAnswer(ctx.sql("CREATE TABLE test_ctas_1234 AS SELECT * from nested"),
      Seq.empty[Row])
    checkAnswer(
      ctx.sql("SELECT * FROM test_ctas_1234"),
      ctx.sql("SELECT * FROM nested").collect().toSeq)

    intercept[AnalysisException] {
      ctx.sql("CREATE TABLE test_ctas_12345 AS SELECT * from notexists").collect()
    }
  }

  test("test CTAS") {
    checkAnswer(ctx.sql("CREATE TABLE test_ctas_123 AS SELECT key, value FROM src"), Seq.empty[Row])
    checkAnswer(
      ctx.sql("SELECT key, value FROM test_ctas_123 ORDER BY key"),
      ctx.sql("SELECT key, value FROM src ORDER BY key").collect().toSeq)
  }

  test("SPARK-4825 save join to table") {
    val testData = ctx.sparkContext.parallelize(1 to 10).map(i => TestData(i, i.toString)).toDF()
    ctx.sql("CREATE TABLE test1 (key INT, value STRING)")
    testData.write.mode(SaveMode.Append).insertInto("test1")
    ctx.sql("CREATE TABLE test2 (key INT, value STRING)")
    testData.write.mode(SaveMode.Append).insertInto("test2")
    testData.write.mode(SaveMode.Append).insertInto("test2")
    ctx.sql("CREATE TABLE test AS SELECT COUNT(a.value) FROM test1 a JOIN test2 b ON a.key = b.key")
    checkAnswer(
      ctx.table("test"),
      ctx.sql("SELECT COUNT(a.value) FROM test1 a JOIN test2 b ON a.key = b.key").collect().toSeq)
  }

  test("SPARK-3708 Backticks aren't handled correctly is aliases") {
    checkAnswer(
      ctx.sql("SELECT k FROM (SELECT `key` AS `k` FROM src) a"),
      ctx.sql("SELECT `key` FROM src").collect().toSeq)
  }

  test("SPARK-3834 Backticks not correctly handled in subquery aliases") {
    checkAnswer(
      ctx.sql("SELECT a.key FROM (SELECT key FROM src) `a`"),
      ctx.sql("SELECT `key` FROM src").collect().toSeq)
  }

  test("SPARK-3814 Support Bitwise & operator") {
    checkAnswer(
      ctx.sql("SELECT case when 1&1=1 then 1 else 0 end FROM src"),
      ctx.sql("SELECT 1 FROM src").collect().toSeq)
  }

  test("SPARK-3814 Support Bitwise | operator") {
    checkAnswer(
      ctx.sql("SELECT case when 1|0=1 then 1 else 0 end FROM src"),
      ctx.sql("SELECT 1 FROM src").collect().toSeq)
  }

  test("SPARK-3814 Support Bitwise ^ operator") {
    checkAnswer(
      ctx.sql("SELECT case when 1^0=1 then 1 else 0 end FROM src"),
      ctx.sql("SELECT 1 FROM src").collect().toSeq)
  }

  test("SPARK-3814 Support Bitwise ~ operator") {
    checkAnswer(
      ctx.sql("SELECT case when ~1=-2 then 1 else 0 end FROM src"),
      ctx.sql("SELECT 1 FROM src").collect().toSeq)
  }

  test("SPARK-4154 Query does not work if it has 'not between' in Spark SQL and HQL") {
    checkAnswer(ctx.sql("SELECT key FROM src WHERE key not between 0 and 10 order by key"),
      ctx.sql("SELECT key FROM src WHERE key between 11 and 500 order by key").collect().toSeq)
  }

  test("SPARK-2554 SumDistinct partial aggregation") {
    checkAnswer(ctx.sql("SELECT sum( distinct key) FROM src group by key order by key"),
      ctx.sql("SELECT distinct key FROM src order by key").collect().toSeq)
  }

  test("SPARK-4963 DataFrame sample on mutable row return wrong result") {
    ctx.sql("SELECT * FROM src WHERE key % 2 = 0")
      .sample(withReplacement = false, fraction = 0.3)
      .registerTempTable("sampled")
    (1 to 10).foreach { i =>
      checkAnswer(
        ctx.sql("SELECT * FROM sampled WHERE key % 2 = 1"),
        Seq.empty[Row])
    }
  }

  test("SPARK-4699 HiveContext should be case insensitive by default") {
    checkAnswer(
      ctx.sql("SELECT KEY FROM Src ORDER BY value"),
      ctx.sql("SELECT key FROM src ORDER BY value").collect().toSeq)
  }

  test("SPARK-5284 Insert into Hive throws NPE when a inner complex type field has a null value") {
    val schema = StructType(
      StructField("s",
        StructType(
          StructField("innerStruct", StructType(StructField("s1", StringType, true) :: Nil)) ::
            StructField("innerArray", ArrayType(IntegerType), true) ::
            StructField("innerMap", MapType(StringType, IntegerType)) :: Nil), true) :: Nil)
    val row = Row(Row(null, null, null))

    val rowRdd = ctx.sparkContext.parallelize(row :: Nil)

    ctx.createDataFrame(rowRdd, schema).registerTempTable("testTable")

    ctx.sql(
      """CREATE TABLE nullValuesInInnerComplexTypes
        |  (s struct<innerStruct: struct<s1:string>,
        |            innerArray:array<int>,
        |            innerMap: map<string, int>>)
      """.stripMargin).collect()

    ctx.sql(
      """
        |INSERT OVERWRITE TABLE nullValuesInInnerComplexTypes
        |SELECT * FROM testTable
      """.stripMargin)

    checkAnswer(
      ctx.sql("SELECT * FROM nullValuesInInnerComplexTypes"),
      Row(Row(null, null, null))
    )

    ctx.sql("DROP TABLE nullValuesInInnerComplexTypes")
    ctx.dropTempTable("testTable")
  }

  test("SPARK-4296 Grouping field with Hive UDF as sub expression") {
    val rdd = ctx.sparkContext.makeRDD( """{"a": "str", "b":"1", "c":"1970-01-01 00:00:00"}""" :: Nil)
    ctx.read.json(rdd).registerTempTable("data")
    checkAnswer(
      ctx.sql("SELECT concat(a, '-', b), year(c) FROM data GROUP BY concat(a, '-', b), year(c)"),
      Row("str-1", 1970))

    ctx.dropTempTable("data")

    ctx.read.json(rdd).registerTempTable("data")
    checkAnswer(ctx.sql("SELECT year(c) + 1 FROM data GROUP BY year(c) + 1"), Row(1971))

    ctx.dropTempTable("data")
  }

  test("resolve udtf in projection #1") {
    val rdd = ctx.sparkContext.makeRDD((1 to 5).map(i => s"""{"a":[$i, ${i + 1}]}"""))
    ctx.read.json(rdd).registerTempTable("data")
    val df = ctx.sql("SELECT explode(a) AS val FROM data")
    val col = df("val")
  }

  test("resolve udtf in projection #2") {
<<<<<<< HEAD
    val rdd = ctx.sparkContext.makeRDD((1 to 2).map(i => s"""{"a":[$i, ${i + 1}]}"""))
    ctx.jsonRDD(rdd).registerTempTable("data")
    checkAnswer(ctx.sql("SELECT explode(map(1, 1)) FROM data LIMIT 1"), Row(1, 1) :: Nil)
    checkAnswer(ctx.sql("SELECT explode(map(1, 1)) as (k1, k2) FROM data LIMIT 1"), Row(1, 1) :: Nil)
=======
    val rdd = sparkContext.makeRDD((1 to 2).map(i => s"""{"a":[$i, ${i + 1}]}"""))
    read.json(rdd).registerTempTable("data")
    checkAnswer(sql("SELECT explode(map(1, 1)) FROM data LIMIT 1"), Row(1, 1) :: Nil)
    checkAnswer(sql("SELECT explode(map(1, 1)) as (k1, k2) FROM data LIMIT 1"), Row(1, 1) :: Nil)
>>>>>>> 3c9802d9
    intercept[AnalysisException] {
      ctx.sql("SELECT explode(map(1, 1)) as k1 FROM data LIMIT 1")
    }

    intercept[AnalysisException] {
      ctx.sql("SELECT explode(map(1, 1)) as (k1, k2, k3) FROM data LIMIT 1")
    }
  }

  // TGF with non-TGF in project is allowed in Spark SQL, but not in Hive
  test("TGF with non-TGF in projection") {
<<<<<<< HEAD
    val rdd = ctx.sparkContext.makeRDD( """{"a": "1", "b":"1"}""" :: Nil)
    ctx.jsonRDD(rdd).registerTempTable("data")
=======
    val rdd = sparkContext.makeRDD( """{"a": "1", "b":"1"}""" :: Nil)
    read.json(rdd).registerTempTable("data")
>>>>>>> 3c9802d9
    checkAnswer(
      ctx.sql("SELECT explode(map(a, b)) as (k1, k2), a, b FROM data"),
      Row("1", "1", "1", "1") :: Nil)
  }

  test("logical.Project should not be resolved if it contains aggregates or generators") {
    // This test is used to test the fix of SPARK-5875.
    // The original issue was that Project's resolved will be true when it contains
    // AggregateExpressions or Generators. However, in this case, the Project
    // is not in a valid state (cannot be executed). Because of this bug, the analysis rule of
    // PreInsertionCasts will actually start to work before ImplicitGenerate and then
    // generates an invalid query plan.
    val rdd = ctx.sparkContext.makeRDD((1 to 5).map(i => s"""{"a":[$i, ${i + 1}]}"""))
    ctx.read.json(rdd).registerTempTable("data")
    val originalConf = ctx.convertCTAS
    ctx.setConf(HiveContext.CONVERT_CTAS, false)

    try {
      ctx.sql("CREATE TABLE explodeTest (key bigInt)")
      ctx.table("explodeTest").queryExecution.analyzed match {
        case metastoreRelation: MetastoreRelation => // OK
        case _ =>
          fail("To correctly test the fix of SPARK-5875, explodeTest should be a MetastoreRelation")
      }

      ctx.sql(s"INSERT OVERWRITE TABLE explodeTest SELECT explode(a) AS val FROM data")
      checkAnswer(
        ctx.sql("SELECT key from explodeTest"),
        (1 to 5).flatMap(i => Row(i) :: Row(i + 1) :: Nil)
      )

      ctx.sql("DROP TABLE explodeTest")
      ctx.dropTempTable("data")
    } finally {
      ctx.setConf(HiveContext.CONVERT_CTAS, originalConf)
    }
  }

  test("sanity test for SPARK-6618") {
    (1 to 100).par.map { i =>
      val tableName = s"SPARK_6618_table_$i"
      ctx.sql(s"CREATE TABLE $tableName (col1 string)")
      ctx.catalog.lookupRelation(Seq(tableName))
      ctx.table(tableName)
      ctx.tables()
      ctx.sql(s"DROP TABLE $tableName")
    }
  }

  test("SPARK-5203 union with different decimal precision") {
    Seq.empty[(Decimal, Decimal)]
      .toDF("d1", "d2")
      .select($"d1".cast(DecimalType(10, 5)).as("d"))
      .registerTempTable("dn")

    ctx.sql("select d from dn union all select d * 2 from dn")
      .queryExecution.analyzed
  }

  test("test script transform for stdout") {
    val data = (1 to 100000).map { i => (i, i, i) }
    data.toDF("d1", "d2", "d3").registerTempTable("script_trans")
    assert(100000 ===
      ctx.sql("SELECT TRANSFORM (d1, d2, d3) USING 'cat' AS (a,b,c) FROM script_trans")
        .queryExecution.toRdd.count())
  }

  test("test script transform for stderr") {
    val data = (1 to 100000).map { i => (i, i, i) }
    data.toDF("d1", "d2", "d3").registerTempTable("script_trans")
    assert(0 ===
      ctx.sql("SELECT TRANSFORM (d1, d2, d3) USING 'cat 1>&2' AS (a,b,c) FROM script_trans")
        .queryExecution.toRdd.count())
  }

  test("test script transform data type") {
    val data = (1 to 5).map { i => (i, i) }
    data.toDF("key", "value").registerTempTable("test")
    checkAnswer(
      sql("""FROM
          |(FROM test SELECT TRANSFORM(key, value) USING 'cat' AS (thing1 int, thing2 string)) t
          |SELECT thing1 + 1
        """.stripMargin), (2 to 6).map(i => Row(i)))
  }

  test("window function: udaf with aggregate expressin") {
    val data = Seq(
      WindowData(1, "a", 5),
      WindowData(2, "a", 6),
      WindowData(3, "b", 7),
      WindowData(4, "b", 8),
      WindowData(5, "c", 9),
      WindowData(6, "c", 10)
    )
    ctx.sparkContext.parallelize(data).toDF().registerTempTable("windowData")

    checkAnswer(
      ctx.sql(
        """
          |select area, sum(product), sum(sum(product)) over (partition by area)
          |from windowData group by month, area
        """.stripMargin),
      Seq(
        ("a", 5, 11),
        ("a", 6, 11),
        ("b", 7, 15),
        ("b", 8, 15),
        ("c", 9, 19),
        ("c", 10, 19)
      ).map(i => Row(i._1, i._2, i._3)))

    checkAnswer(
      ctx.sql(
        """
          |select area, sum(product) - 1, sum(sum(product)) over (partition by area)
          |from windowData group by month, area
        """.stripMargin),
      Seq(
        ("a", 4, 11),
        ("a", 5, 11),
        ("b", 6, 15),
        ("b", 7, 15),
        ("c", 8, 19),
        ("c", 9, 19)
      ).map(i => Row(i._1, i._2, i._3)))

    checkAnswer(
      ctx.sql(
        """
          |select area, sum(product), sum(product) / sum(sum(product)) over (partition by area)
          |from windowData group by month, area
        """.stripMargin),
      Seq(
        ("a", 5, 5d/11),
        ("a", 6, 6d/11),
        ("b", 7, 7d/15),
        ("b", 8, 8d/15),
        ("c", 10, 10d/19),
        ("c", 9, 9d/19)
      ).map(i => Row(i._1, i._2, i._3)))

    checkAnswer(
      ctx.sql(
        """
          |select area, sum(product), sum(product) / sum(sum(product) - 1) over (partition by area)
          |from windowData group by month, area
        """.stripMargin),
      Seq(
        ("a", 5, 5d/9),
        ("a", 6, 6d/9),
        ("b", 7, 7d/13),
        ("b", 8, 8d/13),
        ("c", 10, 10d/17),
        ("c", 9, 9d/17)
      ).map(i => Row(i._1, i._2, i._3)))
  }

  test("window function: partition and order expressions") {
    val data = Seq(
      WindowData(1, "a", 5),
      WindowData(2, "a", 6),
      WindowData(3, "b", 7),
      WindowData(4, "b", 8),
      WindowData(5, "c", 9),
      WindowData(6, "c", 10)
    )
    ctx.sparkContext.parallelize(data).toDF().registerTempTable("windowData")

    checkAnswer(
      ctx.sql(
        """
          |select month, area, product, sum(product + 1) over (partition by 1 order by 2)
          |from windowData
        """.stripMargin),
      Seq(
        (1, "a", 5, 51),
        (2, "a", 6, 51),
        (3, "b", 7, 51),
        (4, "b", 8, 51),
        (5, "c", 9, 51),
        (6, "c", 10, 51)
      ).map(i => Row(i._1, i._2, i._3, i._4)))

    checkAnswer(
      ctx.sql(
        """
          |select month, area, product, sum(product)
          |over (partition by month % 2 order by 10 - product)
          |from windowData
        """.stripMargin),
      Seq(
        (1, "a", 5, 21),
        (2, "a", 6, 24),
        (3, "b", 7, 16),
        (4, "b", 8, 18),
        (5, "c", 9, 9),
        (6, "c", 10, 10)
      ).map(i => Row(i._1, i._2, i._3, i._4)))
  }

  test("window function: expressions in arguments of a window functions") {
    val data = Seq(
      WindowData(1, "a", 5),
      WindowData(2, "a", 6),
      WindowData(3, "b", 7),
      WindowData(4, "b", 8),
      WindowData(5, "c", 9),
      WindowData(6, "c", 10)
    )
    ctx.sparkContext.parallelize(data).toDF().registerTempTable("windowData")

    checkAnswer(
      ctx.sql(
        """
          |select month, area, month % 2,
          |lag(product, 1 + 1, product) over (partition by month % 2 order by area)
          |from windowData
        """.stripMargin),
      Seq(
        (1, "a", 1, 5),
        (2, "a", 0, 6),
        (3, "b", 1, 7),
        (4, "b", 0, 8),
        (5, "c", 1, 5),
        (6, "c", 0, 6)
      ).map(i => Row(i._1, i._2, i._3, i._4)))
  }

  test("window function: multiple window expressions in a single expression") {
    val nums = ctx.sparkContext.parallelize(1 to 10).map(x => (x, x % 2)).toDF("x", "y")
    nums.registerTempTable("nums")

    val expected =
      Row(1, 1, 1, 55, 1, 57) ::
      Row(0, 2, 3, 55, 2, 60) ::
      Row(1, 3, 6, 55, 4, 65) ::
      Row(0, 4, 10, 55, 6, 71) ::
      Row(1, 5, 15, 55, 9, 79) ::
      Row(0, 6, 21, 55, 12, 88) ::
      Row(1, 7, 28, 55, 16, 99) ::
      Row(0, 8, 36, 55, 20, 111) ::
      Row(1, 9, 45, 55, 25, 125) ::
      Row(0, 10, 55, 55, 30, 140) :: Nil

    val actual = ctx.sql(
      """
        |SELECT
        |  y,
        |  x,
        |  sum(x) OVER w1 AS running_sum,
        |  sum(x) OVER w2 AS total_sum,
        |  sum(x) OVER w3 AS running_sum_per_y,
        |  ((sum(x) OVER w1) + (sum(x) OVER w2) + (sum(x) OVER w3)) as combined2
        |FROM nums
        |WINDOW w1 AS (ORDER BY x ROWS BETWEEN UnBOUNDED PRECEDiNG AND CuRRENT RoW),
        |       w2 AS (ORDER BY x ROWS BETWEEN UNBOUNDED PRECEDING AND UNBOuNDED FoLLOWING),
        |       w3 AS (PARTITION BY y ORDER BY x ROWS BETWEEN UNBOUNDED PRECEDING AND CURRENT ROW)
      """.stripMargin)

    checkAnswer(actual, expected)

    ctx.dropTempTable("nums")
  }

  test("test case key when") {
    (1 to 5).map(i => (i, i.toString)).toDF("k", "v").registerTempTable("t")
    checkAnswer(
      ctx.sql("SELECT CASE k WHEN 2 THEN 22 WHEN 4 THEN 44 ELSE 0 END, v FROM t"),
      Row(0, "1") :: Row(22, "2") :: Row(0, "3") :: Row(44, "4") :: Row(0, "5") :: Nil)
  }

  test("SPARK-7595: Window will cause resolve failed with self join") {
<<<<<<< HEAD
    checkAnswer(ctx.sql(
=======
    sql("SELECT * FROM src") // Force loading of src table.

    checkAnswer(sql(
>>>>>>> 3c9802d9
      """
        |with
        | v1 as (select key, count(value) over (partition by key) cnt_val from src),
        | v2 as (select v1.key, v1_lag.cnt_val from v1, v1 v1_lag where v1.key = v1_lag.key)
        | select * from v2 order by key limit 1
      """.stripMargin), Row(0, 3))
  }

  test("SPARK-7269 Check analysis failed in case in-sensitive") {
    Seq(1, 2, 3).map { i =>
      (i.toString, i.toString)
    }.toDF("key", "value").registerTempTable("df_analysis")
    ctx.sql("SELECT kEy from df_analysis group by key").collect()
    ctx.sql("SELECT kEy+3 from df_analysis group by key+3").collect()
    ctx.sql("SELECT kEy+3, a.kEy, A.kEy from df_analysis A group by key").collect()
    ctx.sql("SELECT cast(kEy+1 as Int) from df_analysis A group by cast(key+1 as int)").collect()
    ctx.sql("SELECT cast(kEy+1 as Int) from df_analysis A group by key+1").collect()
    ctx.sql("SELECT 2 from df_analysis A group by key+1").collect()
    intercept[AnalysisException] {
      ctx.sql("SELECT kEy+1 from df_analysis group by key+3")
    }
    intercept[AnalysisException] {
      ctx.sql("SELECT cast(key+2 as Int) from df_analysis A group by cast(key+1 as int)")
    }
  }

  test("Cast STRING to BIGINT") {
    checkAnswer(ctx.sql("SELECT CAST('775983671874188101' as BIGINT)"), Row(775983671874188101L))
  }

  // `Math.exp(1.0)` has different result for different jdk version, so not use createQueryTest
  test("udf_java_method") {
    checkAnswer(ctx.sql(
      """
        |SELECT java_method("java.lang.String", "valueOf", 1),
        |       java_method("java.lang.String", "isEmpty"),
        |       java_method("java.lang.Math", "max", 2, 3),
        |       java_method("java.lang.Math", "min", 2, 3),
        |       java_method("java.lang.Math", "round", 2.5),
        |       java_method("java.lang.Math", "exp", 1.0),
        |       java_method("java.lang.Math", "floor", 1.9)
        |FROM src tablesample (1 rows)
      """.stripMargin),
      Row(
        "1",
        "true",
        java.lang.Math.max(2, 3).toString,
        java.lang.Math.min(2, 3).toString,
        java.lang.Math.round(2.5).toString,
        java.lang.Math.exp(1.0).toString,
        java.lang.Math.floor(1.9).toString))
  }

  test("dynamic partition value test") {
    try {
      ctx.sql("set hive.exec.dynamic.partition.mode=nonstrict")
      // date
      ctx.sql("drop table if exists dynparttest1")
      ctx.sql("create table dynparttest1 (value int) partitioned by (pdate date)")
      ctx.sql(
        """
          |insert into table dynparttest1 partition(pdate)
          | select count(*), cast('2015-05-21' as date) as pdate from src
        """.stripMargin)
      checkAnswer(
        ctx.sql("select * from dynparttest1"),
        Seq(Row(500, java.sql.Date.valueOf("2015-05-21"))))

      // decimal
      ctx.sql("drop table if exists dynparttest2")
      ctx.sql("create table dynparttest2 (value int) partitioned by (pdec decimal(5, 1))")
      ctx.sql(
        """
          |insert into table dynparttest2 partition(pdec)
          | select count(*), cast('100.12' as decimal(5, 1)) as pdec from src
        """.stripMargin)
      checkAnswer(
        ctx.sql("select * from dynparttest2"),
        Seq(Row(500, new java.math.BigDecimal("100.1"))))
    } finally {
      ctx.sql("drop table if exists dynparttest1")
      ctx.sql("drop table if exists dynparttest2")
      ctx.sql("set hive.exec.dynamic.partition.mode=strict")
    }
  }

  test("Call add jar in a different thread (SPARK-8306)") {
    @volatile var error: Option[Throwable] = None
    val thread = new Thread {
      override def run() {
        // To make sure this test works, this jar should not be loaded in another place.
        ctx.sql(s"ADD JAR ${ctx.getHiveFile("hive-contrib-0.13.1.jar").getCanonicalPath()}")
        try {
          ctx.sql(
            """
              |CREATE TEMPORARY FUNCTION example_max
              |AS 'org.apache.hadoop.hive.contrib.udaf.example.UDAFExampleMax'
            """.stripMargin)
        } catch {
          case throwable: Throwable =>
            error = Some(throwable)
        }
      }
    }
    thread.start()
    thread.join()
    error match {
      case Some(throwable) =>
        fail("CREATE TEMPORARY FUNCTION should not fail.", throwable)
      case None => // OK
    }
  }

  test("SPARK-6785: HiveQuerySuite - Date comparison test 2") {
    checkAnswer(
      ctx.sql("SELECT CAST(CAST(0 AS timestamp) AS date) > CAST(0 AS timestamp) FROM src LIMIT 1"),
      Row(false))
  }

  test("SPARK-6785: HiveQuerySuite - Date cast") {
    // new Date(0) == 1970-01-01 00:00:00.0 GMT == 1969-12-31 16:00:00.0 PST
    checkAnswer(
      ctx.sql(
        """
          | SELECT
          | CAST(CAST(0 AS timestamp) AS date),
          | CAST(CAST(CAST(0 AS timestamp) AS date) AS string),
          | CAST(0 AS timestamp),
          | CAST(CAST(0 AS timestamp) AS string),
          | CAST(CAST(CAST('1970-01-01 23:00:00' AS timestamp) AS date) AS timestamp)
          | FROM src LIMIT 1
        """.stripMargin),
      Row(
        Date.valueOf("1969-12-31"),
        String.valueOf("1969-12-31"),
        Timestamp.valueOf("1969-12-31 16:00:00"),
        String.valueOf("1969-12-31 16:00:00"),
        Timestamp.valueOf("1970-01-01 00:00:00")))

  }

  test("SPARK-8588 HiveTypeCoercion.inConversion fires too early") {
    val df = ctx.createDataFrame(Seq((1, "2014-01-01"), (2, "2015-01-01"), (3, "2016-01-01")))
    df.toDF("id", "datef").registerTempTable("test_SPARK8588")
    checkAnswer(
      ctx.sql(
        """
          |select id, concat(year(datef))
          |from test_SPARK8588 where concat(year(datef), ' year') in ('2015 year', '2014 year')
        """.stripMargin),
      Row(1, "2014") :: Row(2, "2015") :: Nil
    )
    ctx.dropTempTable("test_SPARK8588")
  }

  test("SPARK-9371: fix the support for special chars in column names for hive context") {
    ctx.read.json(ctx.sparkContext.makeRDD(
      """{"a": {"c.b": 1}, "b.$q": [{"a@!.q": 1}], "q.w": {"w.i&": [1]}}""" :: Nil))
      .registerTempTable("t")

    checkAnswer(ctx.sql("SELECT a.`c.b`, `b.$q`[0].`a@!.q`, `q.w`.`w.i&`[0] FROM t"), Row(1, 1, 1))
  }

  test("Convert hive interval term into Literal of CalendarIntervalType") {
    checkAnswer(sql("select interval '10-9' year to month"),
      Row(CalendarInterval.fromString("interval 10 years 9 months")))
    checkAnswer(sql("select interval '20 15:40:32.99899999' day to second"),
      Row(CalendarInterval.fromString("interval 2 weeks 6 days 15 hours 40 minutes " +
        "32 seconds 99 milliseconds 899 microseconds")))
    checkAnswer(sql("select interval '30' year"),
      Row(CalendarInterval.fromString("interval 30 years")))
    checkAnswer(sql("select interval '25' month"),
      Row(CalendarInterval.fromString("interval 25 months")))
    checkAnswer(sql("select interval '-100' day"),
      Row(CalendarInterval.fromString("interval -14 weeks -2 days")))
    checkAnswer(sql("select interval '40' hour"),
      Row(CalendarInterval.fromString("interval 1 days 16 hours")))
    checkAnswer(sql("select interval '80' minute"),
      Row(CalendarInterval.fromString("interval 1 hour 20 minutes")))
    checkAnswer(sql("select interval '299.889987299' second"),
      Row(CalendarInterval.fromString(
        "interval 4 minutes 59 seconds 889 milliseconds 987 microseconds")))
  }
}<|MERGE_RESOLUTION|>--- conflicted
+++ resolved
@@ -28,13 +28,8 @@
 import org.apache.spark.sql.execution.datasources.LogicalRelation
 import org.apache.spark.sql.hive.test.HiveTestUtils
 import org.apache.spark.sql.hive.{HiveContext, HiveQLDialect, MetastoreRelation}
-<<<<<<< HEAD
-import org.apache.spark.sql.parquet.ParquetRelation
+import org.apache.spark.sql.execution.datasources.parquet.ParquetRelation
 import org.apache.spark.sql.test.SQLTestData.TestData
-=======
-import org.apache.spark.sql.execution.datasources.parquet.ParquetRelation
-import org.apache.spark.sql.test.SQLTestUtils
->>>>>>> 3c9802d9
 import org.apache.spark.sql.types._
 import org.apache.spark.unsafe.types.CalendarInterval
 
@@ -663,17 +658,11 @@
   }
 
   test("resolve udtf in projection #2") {
-<<<<<<< HEAD
     val rdd = ctx.sparkContext.makeRDD((1 to 2).map(i => s"""{"a":[$i, ${i + 1}]}"""))
-    ctx.jsonRDD(rdd).registerTempTable("data")
+    ctx.read.json(rdd).registerTempTable("data")
     checkAnswer(ctx.sql("SELECT explode(map(1, 1)) FROM data LIMIT 1"), Row(1, 1) :: Nil)
-    checkAnswer(ctx.sql("SELECT explode(map(1, 1)) as (k1, k2) FROM data LIMIT 1"), Row(1, 1) :: Nil)
-=======
-    val rdd = sparkContext.makeRDD((1 to 2).map(i => s"""{"a":[$i, ${i + 1}]}"""))
-    read.json(rdd).registerTempTable("data")
-    checkAnswer(sql("SELECT explode(map(1, 1)) FROM data LIMIT 1"), Row(1, 1) :: Nil)
-    checkAnswer(sql("SELECT explode(map(1, 1)) as (k1, k2) FROM data LIMIT 1"), Row(1, 1) :: Nil)
->>>>>>> 3c9802d9
+    checkAnswer(ctx.sql(
+      "SELECT explode(map(1, 1)) as (k1, k2) FROM data LIMIT 1"), Row(1, 1) :: Nil)
     intercept[AnalysisException] {
       ctx.sql("SELECT explode(map(1, 1)) as k1 FROM data LIMIT 1")
     }
@@ -685,13 +674,8 @@
 
   // TGF with non-TGF in project is allowed in Spark SQL, but not in Hive
   test("TGF with non-TGF in projection") {
-<<<<<<< HEAD
     val rdd = ctx.sparkContext.makeRDD( """{"a": "1", "b":"1"}""" :: Nil)
-    ctx.jsonRDD(rdd).registerTempTable("data")
-=======
-    val rdd = sparkContext.makeRDD( """{"a": "1", "b":"1"}""" :: Nil)
-    read.json(rdd).registerTempTable("data")
->>>>>>> 3c9802d9
+    ctx.read.json(rdd).registerTempTable("data")
     checkAnswer(
       ctx.sql("SELECT explode(map(a, b)) as (k1, k2), a, b FROM data"),
       Row("1", "1", "1", "1") :: Nil)
@@ -964,13 +948,9 @@
   }
 
   test("SPARK-7595: Window will cause resolve failed with self join") {
-<<<<<<< HEAD
+    ctx.sql("SELECT * FROM src") // Force loading of src table.
+
     checkAnswer(ctx.sql(
-=======
-    sql("SELECT * FROM src") // Force loading of src table.
-
-    checkAnswer(sql(
->>>>>>> 3c9802d9
       """
         |with
         | v1 as (select key, count(value) over (partition by key) cnt_val from src),
