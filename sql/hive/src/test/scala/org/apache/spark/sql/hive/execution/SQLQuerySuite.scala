/*
 * Licensed to the Apache Software Foundation (ASF) under one or more
 * contributor license agreements.  See the NOTICE file distributed with
 * this work for additional information regarding copyright ownership.
 * The ASF licenses this file to You under the Apache License, Version 2.0
 * (the "License"); you may not use this file except in compliance with
 * the License.  You may obtain a copy of the License at
 *
 *    http://www.apache.org/licenses/LICENSE-2.0
 *
 * Unless required by applicable law or agreed to in writing, software
 * distributed under the License is distributed on an "AS IS" BASIS,
 * WITHOUT WARRANTIES OR CONDITIONS OF ANY KIND, either express or implied.
 * See the License for the specific language governing permissions and
 * limitations under the License.
 */

package org.apache.spark.sql.hive.execution

import java.io.File
import java.net.URI
import java.nio.charset.StandardCharsets
import java.sql.{Date, Timestamp}
import java.util.{Locale, Set}

import com.google.common.io.Files
import org.apache.hadoop.fs.{FileSystem, Path}

import org.apache.spark.TestUtils
import org.apache.spark.sql._
import org.apache.spark.sql.catalyst.TableIdentifier
import org.apache.spark.sql.catalyst.analysis.{EliminateSubqueryAliases, FunctionRegistry}
import org.apache.spark.sql.catalyst.catalog.{CatalogTableType, CatalogUtils, HiveTableRelation}
import org.apache.spark.sql.catalyst.parser.ParseException
import org.apache.spark.sql.catalyst.plans.logical.{LogicalPlan, SubqueryAlias}
import org.apache.spark.sql.execution.command.LoadDataCommand
import org.apache.spark.sql.execution.datasources.{HadoopFsRelation, LogicalRelation}
import org.apache.spark.sql.functions._
import org.apache.spark.sql.hive.{HiveExternalCatalog, HiveUtils}
import org.apache.spark.sql.hive.test.TestHiveSingleton
import org.apache.spark.sql.internal.SQLConf
import org.apache.spark.sql.test.SQLTestUtils
import org.apache.spark.sql.types._
import org.apache.spark.unsafe.types.CalendarInterval

case class Nested1(f1: Nested2)
case class Nested2(f2: Nested3)
case class Nested3(f3: Int)

case class NestedArray2(b: Seq[Int])
case class NestedArray1(a: NestedArray2)

case class Order(
    id: Int,
    make: String,
    `type`: String,
    price: Int,
    pdate: String,
    customer: String,
    city: String,
    state: String,
    month: Int)

/**
 * A collection of hive query tests where we generate the answers ourselves instead of depending on
 * Hive to generate them (in contrast to HiveQuerySuite).  Often this is because the query is
 * valid, but Hive currently cannot execute it.
 */
class SQLQuerySuite extends QueryTest with SQLTestUtils with TestHiveSingleton {
  import hiveContext._
  import spark.implicits._

  test("query global temp view") {
    val df = Seq(1).toDF("i1")
    df.createGlobalTempView("tbl1")
    val global_temp_db = spark.conf.get("spark.sql.globalTempDatabase")
    checkAnswer(spark.sql(s"select * from ${global_temp_db}.tbl1"), Row(1))
    spark.sql(s"drop view ${global_temp_db}.tbl1")
  }

  test("non-existent global temp view") {
    val global_temp_db = spark.conf.get("spark.sql.globalTempDatabase")
    val message = intercept[AnalysisException] {
      spark.sql(s"select * from ${global_temp_db}.nonexistentview")
    }.getMessage
    assert(message.contains("Table or view not found"))
  }

  test("script") {
    assume(TestUtils.testCommandAvailable("/bin/bash"))
    assume(TestUtils.testCommandAvailable("echo | sed"))
    val scriptFilePath = getTestResourcePath("test_script.sh")
    val df = Seq(("x1", "y1", "z1"), ("x2", "y2", "z2")).toDF("c1", "c2", "c3")
    df.createOrReplaceTempView("script_table")
    val query1 = sql(
      s"""
        |SELECT col1 FROM (from(SELECT c1, c2, c3 FROM script_table) tempt_table
        |REDUCE c1, c2, c3 USING 'bash $scriptFilePath' AS
        |(col1 STRING, col2 STRING)) script_test_table""".stripMargin)
    checkAnswer(query1, Row("x1_y1") :: Row("x2_y2") :: Nil)
  }

  test("SPARK-6835: udtf in lateral view") {
    val df = Seq((1, 1)).toDF("c1", "c2")
    df.createOrReplaceTempView("table1")
    val query = sql("SELECT c1, v FROM table1 LATERAL VIEW stack(3, 1, c1 + 1, c1 + 2) d AS v")
    checkAnswer(query, Row(1, 1) :: Row(1, 2) :: Row(1, 3) :: Nil)
  }

  test("SPARK-13651: generator outputs shouldn't be resolved from its child's output") {
    withTempView("src") {
      Seq(("id1", "value1")).toDF("key", "value").createOrReplaceTempView("src")
      val query =
        sql("SELECT genoutput.* FROM src " +
          "LATERAL VIEW explode(map('key1', 100, 'key2', 200)) genoutput AS key, value")
      checkAnswer(query, Row("key1", 100) :: Row("key2", 200) :: Nil)
    }
  }

  test("SPARK-6851: Self-joined converted parquet tables") {
    val orders = Seq(
      Order(1, "Atlas", "MTB", 234, "2015-01-07", "John D", "Pacifica", "CA", 20151),
      Order(3, "Swift", "MTB", 285, "2015-01-17", "John S", "Redwood City", "CA", 20151),
      Order(4, "Atlas", "Hybrid", 303, "2015-01-23", "Jones S", "San Mateo", "CA", 20151),
      Order(7, "Next", "MTB", 356, "2015-01-04", "Jane D", "Daly City", "CA", 20151),
      Order(10, "Next", "YFlikr", 187, "2015-01-09", "John D", "Fremont", "CA", 20151),
      Order(11, "Swift", "YFlikr", 187, "2015-01-23", "John D", "Hayward", "CA", 20151),
      Order(2, "Next", "Hybrid", 324, "2015-02-03", "Jane D", "Daly City", "CA", 20152),
      Order(5, "Next", "Street", 187, "2015-02-08", "John D", "Fremont", "CA", 20152),
      Order(6, "Atlas", "Street", 154, "2015-02-09", "John D", "Pacifica", "CA", 20152),
      Order(8, "Swift", "Hybrid", 485, "2015-02-19", "John S", "Redwood City", "CA", 20152),
      Order(9, "Atlas", "Split", 303, "2015-02-28", "Jones S", "San Mateo", "CA", 20152))

    val orderUpdates = Seq(
      Order(1, "Atlas", "MTB", 434, "2015-01-07", "John D", "Pacifica", "CA", 20151),
      Order(11, "Swift", "YFlikr", 137, "2015-01-23", "John D", "Hayward", "CA", 20151))

    orders.toDF.createOrReplaceTempView("orders1")
    orderUpdates.toDF.createOrReplaceTempView("orderupdates1")

    withTable("orders", "orderupdates") {
      sql(
        """CREATE TABLE orders(
          |  id INT,
          |  make String,
          |  type String,
          |  price INT,
          |  pdate String,
          |  customer String,
          |  city String)
          |PARTITIONED BY (state STRING, month INT)
          |STORED AS PARQUET
        """.stripMargin)

      sql(
        """CREATE TABLE orderupdates(
          |  id INT,
          |  make String,
          |  type String,
          |  price INT,
          |  pdate String,
          |  customer String,
          |  city String)
          |PARTITIONED BY (state STRING, month INT)
          |STORED AS PARQUET
        """.stripMargin)

      sql("set hive.exec.dynamic.partition.mode=nonstrict")
      sql("INSERT INTO TABLE orders PARTITION(state, month) SELECT * FROM orders1")
      sql("INSERT INTO TABLE orderupdates PARTITION(state, month) SELECT * FROM orderupdates1")

      checkAnswer(
        sql(
          """
            |select orders.state, orders.month
            |from orders
            |join (
            |  select distinct orders.state,orders.month
            |  from orders
            |  join orderupdates
            |    on orderupdates.id = orders.id) ao
            |  on ao.state = orders.state and ao.month = orders.month
          """.stripMargin),
        (1 to 6).map(_ => Row("CA", 20151)))
    }
  }

  test("show functions") {
    val allBuiltinFunctions = FunctionRegistry.builtin.listFunction().map(_.unquotedString)
    val allFunctions = sql("SHOW functions").collect().map(r => r(0))
    allBuiltinFunctions.foreach { f =>
      assert(allFunctions.contains(f))
    }
    withTempDatabase { db =>
      def createFunction(names: Seq[String]): Unit = {
        names.foreach { name =>
          sql(
            s"""
              |CREATE TEMPORARY FUNCTION $name
              |AS '${classOf[PairUDF].getName}'
            """.stripMargin)
        }
      }
      def dropFunction(names: Seq[String]): Unit = {
        names.foreach { name =>
          sql(s"DROP TEMPORARY FUNCTION $name")
        }
      }
      createFunction(Seq("temp_abs", "temp_weekofyear", "temp_sha", "temp_sha1", "temp_sha2"))

      checkAnswer(sql("SHOW functions temp_abs"), Row("temp_abs"))
      checkAnswer(sql("SHOW functions 'temp_abs'"), Row("temp_abs"))
      checkAnswer(sql(s"SHOW functions $db.temp_abs"), Row("temp_abs"))
      checkAnswer(sql(s"SHOW functions `$db`.`temp_abs`"), Row("temp_abs"))
      checkAnswer(sql(s"SHOW functions `$db`.`temp_abs`"), Row("temp_abs"))
      checkAnswer(sql("SHOW functions `a function doens't exist`"), Nil)
      checkAnswer(sql("SHOW functions `temp_weekofyea*`"), Row("temp_weekofyear"))

      // this probably will failed if we add more function with `sha` prefixing.
      checkAnswer(
        sql("SHOW functions `temp_sha*`"),
        List(Row("temp_sha"), Row("temp_sha1"), Row("temp_sha2")))

      // Test '|' for alternation.
      checkAnswer(
        sql("SHOW functions 'temp_sha*|temp_weekofyea*'"),
        List(Row("temp_sha"), Row("temp_sha1"), Row("temp_sha2"), Row("temp_weekofyear")))

      dropFunction(Seq("temp_abs", "temp_weekofyear", "temp_sha", "temp_sha1", "temp_sha2"))
    }
  }

  test("describe functions - built-in functions") {
    checkKeywordsExist(sql("describe function extended upper"),
      "Function: upper",
      "Class: org.apache.spark.sql.catalyst.expressions.Upper",
      "Usage: upper(str) - Returns `str` with all characters changed to uppercase",
      "Extended Usage:",
      "Examples:",
      "> SELECT upper('SparkSql');",
      "SPARKSQL")

    checkKeywordsExist(sql("describe functioN Upper"),
      "Function: upper",
      "Class: org.apache.spark.sql.catalyst.expressions.Upper",
      "Usage: upper(str) - Returns `str` with all characters changed to uppercase")

    checkKeywordsNotExist(sql("describe functioN Upper"),
      "Extended Usage")

    checkKeywordsExist(sql("describe functioN abcadf"),
      "Function: abcadf not found.")

    checkKeywordsExist(sql("describe functioN  `~`"),
      "Function: ~",
      "Class: org.apache.spark.sql.catalyst.expressions.BitwiseNot",
      "Usage: ~ expr - Returns the result of bitwise NOT of `expr`.")

    // Hard coded describe functions
    checkKeywordsExist(sql("describe function  `<>`"),
      "Function: <>",
      "Usage: expr1 <> expr2 - Returns true if `expr1` is not equal to `expr2`")

    checkKeywordsExist(sql("describe function  `!=`"),
      "Function: !=",
      "Usage: expr1 != expr2 - Returns true if `expr1` is not equal to `expr2`")

    checkKeywordsExist(sql("describe function  `between`"),
      "Function: between",
      "Usage: expr1 [NOT] BETWEEN expr2 AND expr3 - " +
        "evaluate if `expr1` is [not] in between `expr2` and `expr3`")

    checkKeywordsExist(sql("describe function  `case`"),
      "Function: case",
      "Usage: CASE expr1 WHEN expr2 THEN expr3 " +
        "[WHEN expr4 THEN expr5]* [ELSE expr6] END - " +
        "When `expr1` = `expr2`, returns `expr3`; " +
        "when `expr1` = `expr4`, return `expr5`; else return `expr6`")
  }

  test("describe functions - user defined functions") {
    withUserDefinedFunction("udtf_count" -> false) {
      sql(
        s"""
           |CREATE FUNCTION udtf_count
           |AS 'org.apache.spark.sql.hive.execution.GenericUDTFCount2'
           |USING JAR '${hiveContext.getHiveFile("TestUDTF.jar").toURI}'
        """.stripMargin)

      checkKeywordsExist(sql("describe function udtf_count"),
        "Function: default.udtf_count",
        "Class: org.apache.spark.sql.hive.execution.GenericUDTFCount2",
        "Usage: N/A")

      checkAnswer(
        sql("SELECT udtf_count(a) FROM (SELECT 1 AS a FROM src LIMIT 3) t"),
        Row(3) :: Row(3) :: Nil)

      checkKeywordsExist(sql("describe function udtf_count"),
        "Function: default.udtf_count",
        "Class: org.apache.spark.sql.hive.execution.GenericUDTFCount2",
        "Usage: N/A")
    }
  }

  test("describe functions - temporary user defined functions") {
    withUserDefinedFunction("udtf_count_temp" -> true) {
      sql(
        s"""
           |CREATE TEMPORARY FUNCTION udtf_count_temp
           |AS 'org.apache.spark.sql.hive.execution.GenericUDTFCount2'
           |USING JAR '${hiveContext.getHiveFile("TestUDTF.jar").toURI}'
        """.stripMargin)

      checkKeywordsExist(sql("describe function udtf_count_temp"),
        "Function: udtf_count_temp",
        "Class: org.apache.spark.sql.hive.execution.GenericUDTFCount2",
        "Usage: N/A")

      checkAnswer(
        sql("SELECT udtf_count_temp(a) FROM (SELECT 1 AS a FROM src LIMIT 3) t"),
        Row(3) :: Row(3) :: Nil)

      checkKeywordsExist(sql("describe function udtf_count_temp"),
        "Function: udtf_count_temp",
        "Class: org.apache.spark.sql.hive.execution.GenericUDTFCount2",
        "Usage: N/A")
    }
  }

  test("SPARK-5371: union with null and sum") {
    val df = Seq((1, 1)).toDF("c1", "c2")
    df.createOrReplaceTempView("table1")

    val query = sql(
      """
        |SELECT
        |  MIN(c1),
        |  MIN(c2)
        |FROM (
        |  SELECT
        |    SUM(c1) c1,
        |    NULL c2
        |  FROM table1
        |  UNION ALL
        |  SELECT
        |    NULL c1,
        |    SUM(c2) c2
        |  FROM table1
        |) a
      """.stripMargin)
    checkAnswer(query, Row(1, 1) :: Nil)
  }

  test("CTAS with WITH clause") {

    val df = Seq((1, 1)).toDF("c1", "c2")
    df.createOrReplaceTempView("table1")
    withTable("with_table1") {
      sql(
        """
          |CREATE TABLE with_table1 AS
          |WITH T AS (
          |  SELECT *
          |  FROM table1
          |)
          |SELECT *
          |FROM T
        """.stripMargin)
      val query = sql("SELECT * FROM with_table1")
      checkAnswer(query, Row(1, 1) :: Nil)
    }
  }

  test("explode nested Field") {
    Seq(NestedArray1(NestedArray2(Seq(1, 2, 3)))).toDF.createOrReplaceTempView("nestedArray")
    checkAnswer(
      sql("SELECT ints FROM nestedArray LATERAL VIEW explode(a.b) a AS ints"),
      Row(1) :: Row(2) :: Row(3) :: Nil)

    checkAnswer(
      sql("SELECT `ints` FROM nestedArray LATERAL VIEW explode(a.b) `a` AS `ints`"),
      Row(1) :: Row(2) :: Row(3) :: Nil)

    checkAnswer(
      sql("SELECT `a`.`ints` FROM nestedArray LATERAL VIEW explode(a.b) `a` AS `ints`"),
      Row(1) :: Row(2) :: Row(3) :: Nil)

    checkAnswer(
      sql(
        """
          |SELECT `weird``tab`.`weird``col`
          |FROM nestedArray
          |LATERAL VIEW explode(a.b) `weird``tab` AS `weird``col`
        """.stripMargin),
      Row(1) :: Row(2) :: Row(3) :: Nil)
  }

  test("SPARK-4512 Fix attribute reference resolution error when using SORT BY") {
    checkAnswer(
      sql("SELECT * FROM (SELECT key + key AS a FROM src SORT BY value) t ORDER BY t.a"),
      sql("SELECT key + key as a FROM src ORDER BY a").collect().toSeq
    )
  }

  def checkRelation(
      tableName: String,
      isDataSourceTable: Boolean,
      format: String,
      userSpecifiedLocation: Option[String] = None): Unit = {
    var relation: LogicalPlan = null
    withSQLConf(
      HiveUtils.CONVERT_METASTORE_PARQUET.key -> "false",
      HiveUtils.CONVERT_METASTORE_ORC.key -> "false") {
      relation = EliminateSubqueryAliases(spark.table(tableName).queryExecution.analyzed)
    }
    val catalogTable =
      sessionState.catalog.getTableMetadata(TableIdentifier(tableName))
    relation match {
      case LogicalRelation(r: HadoopFsRelation, _, _, _) =>
        if (!isDataSourceTable) {
          fail(
            s"${classOf[HiveTableRelation].getCanonicalName} is expected, but found " +
              s"${HadoopFsRelation.getClass.getCanonicalName}.")
        }
        userSpecifiedLocation match {
          case Some(location) =>
            assert(r.options("path") === location)
          case None => // OK.
        }
        assert(catalogTable.provider.get === format)

      case r: HiveTableRelation =>
        if (isDataSourceTable) {
          fail(
            s"${HadoopFsRelation.getClass.getCanonicalName} is expected, but found " +
              s"${classOf[HiveTableRelation].getCanonicalName}.")
        }
        userSpecifiedLocation match {
          case Some(location) =>
            assert(r.tableMeta.location === CatalogUtils.stringToURI(location))
          case None => // OK.
        }
        // Also make sure that the format and serde are as desired.
        assert(catalogTable.storage.inputFormat.get.toLowerCase(Locale.ROOT).contains(format))
        assert(catalogTable.storage.outputFormat.get.toLowerCase(Locale.ROOT).contains(format))
        val serde = catalogTable.storage.serde.get
        format match {
          case "sequence" | "text" => assert(serde.contains("LazySimpleSerDe"))
          case "rcfile" => assert(serde.contains("LazyBinaryColumnarSerDe"))
          case _ => assert(serde.toLowerCase(Locale.ROOT).contains(format))
        }
    }

    // When a user-specified location is defined, the table type needs to be EXTERNAL.
    val actualTableType = catalogTable.tableType
    userSpecifiedLocation match {
      case Some(location) =>
        assert(actualTableType === CatalogTableType.EXTERNAL)
      case None =>
        assert(actualTableType === CatalogTableType.MANAGED)
    }
  }

  test("CTAS without serde without location") {
    withSQLConf(SQLConf.CONVERT_CTAS.key -> "true") {
      val defaultDataSource = sessionState.conf.defaultDataSourceName
      withTable("ctas1") {
        sql("CREATE TABLE ctas1 AS SELECT key k, value FROM src ORDER BY k, value")
        sql("CREATE TABLE IF NOT EXISTS ctas1 AS SELECT key k, value FROM src ORDER BY k, value")
        val message = intercept[AnalysisException] {
          sql("CREATE TABLE ctas1 AS SELECT key k, value FROM src ORDER BY k, value")
        }.getMessage
        assert(message.contains("already exists"))
        checkRelation("ctas1", isDataSourceTable = true, defaultDataSource)
      }

      // Specifying database name for query can be converted to data source write path
      // is not allowed right now.
      withTable("ctas1") {
        sql("CREATE TABLE default.ctas1 AS SELECT key k, value FROM src ORDER BY k, value")
        checkRelation("ctas1", isDataSourceTable = true, defaultDataSource)
      }

      withTable("ctas1") {
        sql("CREATE TABLE ctas1 stored as textfile" +
          " AS SELECT key k, value FROM src ORDER BY k, value")
        checkRelation("ctas1", isDataSourceTable = false, "text")
      }

      withTable("ctas1") {
        sql("CREATE TABLE ctas1 stored as sequencefile" +
          " AS SELECT key k, value FROM src ORDER BY k, value")
        checkRelation("ctas1", isDataSourceTable = false, "sequence")
      }

      withTable("ctas1") {
        sql("CREATE TABLE ctas1 stored as rcfile AS SELECT key k, value FROM src ORDER BY k, value")
        checkRelation("ctas1", isDataSourceTable = false, "rcfile")
      }

      withTable("ctas1") {
        sql("CREATE TABLE ctas1 stored as orc AS SELECT key k, value FROM src ORDER BY k, value")
        checkRelation("ctas1", isDataSourceTable = false, "orc")
      }

      withTable("ctas1") {
        sql(
          """
            |CREATE TABLE ctas1 stored as parquet
            |AS SELECT key k, value FROM src ORDER BY k, value
          """.stripMargin)
        checkRelation("ctas1", isDataSourceTable = false, "parquet")
      }
    }
  }

  test("CTAS with default fileformat") {
    val table = "ctas1"
    val ctas = s"CREATE TABLE IF NOT EXISTS $table SELECT key k, value FROM src"
    Seq("orc", "parquet").foreach { dataSourceFormat =>
      withSQLConf(
        SQLConf.CONVERT_CTAS.key -> "true",
        SQLConf.DEFAULT_DATA_SOURCE_NAME.key -> dataSourceFormat,
        "hive.default.fileformat" -> "textfile") {
        withTable(table) {
          sql(ctas)
          // The default datasource file format is controlled by `spark.sql.sources.default`.
          // This testcase verifies that setting `hive.default.fileformat` has no impact on
          // the target table's fileformat in case of CTAS.
          checkRelation(tableName = table, isDataSourceTable = true, format = dataSourceFormat)
        }
      }
    }
  }

  test("CTAS without serde with location") {
    withSQLConf(SQLConf.CONVERT_CTAS.key -> "true") {
      withTempDir { dir =>
        val defaultDataSource = sessionState.conf.defaultDataSourceName

        val tempLocation = dir.toURI.getPath.stripSuffix("/")
        withTable("ctas1") {
          sql(s"CREATE TABLE ctas1 LOCATION 'file:$tempLocation/c1'" +
            " AS SELECT key k, value FROM src ORDER BY k, value")
          checkRelation(
            "ctas1", isDataSourceTable = true, defaultDataSource, Some(s"file:$tempLocation/c1"))
        }

        withTable("ctas1") {
          sql(s"CREATE TABLE ctas1 LOCATION 'file:$tempLocation/c2'" +
            " AS SELECT key k, value FROM src ORDER BY k, value")
          checkRelation(
            "ctas1", isDataSourceTable = true, defaultDataSource, Some(s"file:$tempLocation/c2"))
        }

        withTable("ctas1") {
          sql(s"CREATE TABLE ctas1 stored as textfile LOCATION 'file:$tempLocation/c3'" +
            " AS SELECT key k, value FROM src ORDER BY k, value")
          checkRelation(
            "ctas1", isDataSourceTable = false, "text", Some(s"file:$tempLocation/c3"))
        }

        withTable("ctas1") {
          sql(s"CREATE TABLE ctas1 stored as sequenceFile LOCATION 'file:$tempLocation/c4'" +
            " AS SELECT key k, value FROM src ORDER BY k, value")
          checkRelation(
            "ctas1", isDataSourceTable = false, "sequence", Some(s"file:$tempLocation/c4"))
        }

        withTable("ctas1") {
          sql(s"CREATE TABLE ctas1 stored as rcfile LOCATION 'file:$tempLocation/c5'" +
            " AS SELECT key k, value FROM src ORDER BY k, value")
          checkRelation(
            "ctas1", isDataSourceTable = false, "rcfile", Some(s"file:$tempLocation/c5"))
        }
      }
    }
  }

  test("CTAS with serde") {
    withTable("ctas1", "ctas2", "ctas3", "ctas4", "ctas5") {
      sql("CREATE TABLE ctas1 AS SELECT key k, value FROM src ORDER BY k, value")
      sql(
        """CREATE TABLE ctas2
          | ROW FORMAT SERDE "org.apache.hadoop.hive.serde2.columnar.ColumnarSerDe"
          | WITH SERDEPROPERTIES("serde_p1"="p1","serde_p2"="p2")
          | STORED AS RCFile
          | TBLPROPERTIES("tbl_p1"="p11", "tbl_p2"="p22")
          | AS
          |   SELECT key, value
          |   FROM src
          |   ORDER BY key, value""".stripMargin)

      val storageCtas2 = spark.sessionState.catalog.
        getTableMetadata(TableIdentifier("ctas2")).storage
      assert(storageCtas2.inputFormat == Some("org.apache.hadoop.hive.ql.io.RCFileInputFormat"))
      assert(storageCtas2.outputFormat == Some("org.apache.hadoop.hive.ql.io.RCFileOutputFormat"))
      assert(storageCtas2.serde == Some("org.apache.hadoop.hive.serde2.columnar.ColumnarSerDe"))

      sql(
        """CREATE TABLE ctas3
          | ROW FORMAT DELIMITED FIELDS TERMINATED BY ',' LINES TERMINATED BY '\012'
          | STORED AS textfile AS
          |   SELECT key, value
          |   FROM src
          |   ORDER BY key, value""".stripMargin)

      // the table schema may like (key: integer, value: string)
      sql(
        """CREATE TABLE IF NOT EXISTS ctas4 AS
          | SELECT 1 AS key, value FROM src LIMIT 1""".stripMargin)
      // do nothing cause the table ctas4 already existed.
      sql(
        """CREATE TABLE IF NOT EXISTS ctas4 AS
          | SELECT key, value FROM src ORDER BY key, value""".stripMargin)

      checkAnswer(
        sql("SELECT k, value FROM ctas1 ORDER BY k, value"),
        sql("SELECT key, value FROM src ORDER BY key, value"))
      checkAnswer(
        sql("SELECT key, value FROM ctas2 ORDER BY key, value"),
        sql(
          """
          SELECT key, value
          FROM src
          ORDER BY key, value"""))
      checkAnswer(
        sql("SELECT key, value FROM ctas3 ORDER BY key, value"),
        sql(
          """
          SELECT key, value
          FROM src
          ORDER BY key, value"""))
      intercept[AnalysisException] {
        sql(
          """CREATE TABLE ctas4 AS
            | SELECT key, value FROM src ORDER BY key, value""".stripMargin)
      }
      checkAnswer(
        sql("SELECT key, value FROM ctas4 ORDER BY key, value"),
        sql("SELECT key, value FROM ctas4 LIMIT 1").collect().toSeq)

      sql(
        """CREATE TABLE ctas5
          | STORED AS parquet AS
          |   SELECT key, value
          |   FROM src
          |   ORDER BY key, value""".stripMargin)
      val storageCtas5 = spark.sessionState.catalog.
        getTableMetadata(TableIdentifier("ctas5")).storage
      assert(storageCtas5.inputFormat ==
        Some("org.apache.hadoop.hive.ql.io.parquet.MapredParquetInputFormat"))
      assert(storageCtas5.outputFormat ==
        Some("org.apache.hadoop.hive.ql.io.parquet.MapredParquetOutputFormat"))
      assert(storageCtas5.serde ==
        Some("org.apache.hadoop.hive.ql.io.parquet.serde.ParquetHiveSerDe"))


      // use the Hive SerDe for parquet tables
      withSQLConf(HiveUtils.CONVERT_METASTORE_PARQUET.key -> "false") {
        checkAnswer(
          sql("SELECT key, value FROM ctas5 ORDER BY key, value"),
          sql("SELECT key, value FROM src ORDER BY key, value"))
      }
    }
  }

  test("specifying the column list for CTAS") {
    withTempView("mytable1") {
      Seq((1, "111111"), (2, "222222")).toDF("key", "value").createOrReplaceTempView("mytable1")
      withTable("gen__tmp") {
        sql("create table gen__tmp as select key as a, value as b from mytable1")
        checkAnswer(
          sql("SELECT a, b from gen__tmp"),
          sql("select key, value from mytable1").collect())
      }

      withTable("gen__tmp") {
        val e = intercept[AnalysisException] {
          sql("create table gen__tmp(a int, b string) as select key, value from mytable1")
        }.getMessage
        assert(e.contains("Schema may not be specified in a Create Table As Select (CTAS)"))
      }

      withTable("gen__tmp") {
        val e = intercept[AnalysisException] {
          sql(
            """
              |CREATE TABLE gen__tmp
              |PARTITIONED BY (key string)
              |AS SELECT key, value FROM mytable1
            """.stripMargin)
        }.getMessage
        assert(e.contains("A Create Table As Select (CTAS) statement is not allowed to " +
          "create a partitioned table using Hive's file formats"))
      }
    }
  }

  test("command substitution") {
    sql("set tbl=src")
    checkAnswer(
      sql("SELECT key FROM ${hiveconf:tbl} ORDER BY key, value limit 1"),
      sql("SELECT key FROM src ORDER BY key, value limit 1").collect().toSeq)

    sql("set spark.sql.variable.substitute=false") // disable the substitution
    sql("set tbl2=src")
    intercept[Exception] {
      sql("SELECT key FROM ${hiveconf:tbl2} ORDER BY key, value limit 1").collect()
    }

    sql("set spark.sql.variable.substitute=true") // enable the substitution
    checkAnswer(
      sql("SELECT key FROM ${hiveconf:tbl2} ORDER BY key, value limit 1"),
      sql("SELECT key FROM src ORDER BY key, value limit 1").collect().toSeq)
  }

  test("ordering not in select") {
    checkAnswer(
      sql("SELECT key FROM src ORDER BY value"),
      sql("SELECT key FROM (SELECT key, value FROM src ORDER BY value) a").collect().toSeq)
  }

  test("ordering not in agg") {
    checkAnswer(
      sql("SELECT key FROM src GROUP BY key, value ORDER BY value"),
      sql("""
        SELECT key
        FROM (
          SELECT key, value
          FROM src
          GROUP BY key, value
          ORDER BY value) a""").collect().toSeq)
  }

  test("double nested data") {
    withTable("test_ctas_1234") {
      sparkContext.parallelize(Nested1(Nested2(Nested3(1))) :: Nil)
        .toDF().createOrReplaceTempView("nested")
      checkAnswer(
        sql("SELECT f1.f2.f3 FROM nested"),
        Row(1))

      sql("CREATE TABLE test_ctas_1234 AS SELECT * from nested")
      checkAnswer(
        sql("SELECT * FROM test_ctas_1234"),
        sql("SELECT * FROM nested").collect().toSeq)

      intercept[AnalysisException] {
        sql("CREATE TABLE test_ctas_1234 AS SELECT * from notexists").collect()
      }
    }
  }

  test("test CTAS") {
    withTable("test_ctas_1234") {
      sql("CREATE TABLE test_ctas_123 AS SELECT key, value FROM src")
      checkAnswer(
        sql("SELECT key, value FROM test_ctas_123 ORDER BY key"),
        sql("SELECT key, value FROM src ORDER BY key").collect().toSeq)
    }
  }

  test("SPARK-4825 save join to table") {
    withTable("test1", "test2", "test") {
      val testData = sparkContext.parallelize(1 to 10).map(i => TestData(i, i.toString)).toDF()
      sql("CREATE TABLE test1 (key INT, value STRING)")
      testData.write.mode(SaveMode.Append).insertInto("test1")
      sql("CREATE TABLE test2 (key INT, value STRING)")
      testData.write.mode(SaveMode.Append).insertInto("test2")
      testData.write.mode(SaveMode.Append).insertInto("test2")
      sql("CREATE TABLE test AS SELECT COUNT(a.value) FROM test1 a JOIN test2 b ON a.key = b.key")
      checkAnswer(
        table("test"),
        sql("SELECT COUNT(a.value) FROM test1 a JOIN test2 b ON a.key = b.key").collect().toSeq)
    }
  }

  test("SPARK-3708 Backticks aren't handled correctly is aliases") {
    checkAnswer(
      sql("SELECT k FROM (SELECT `key` AS `k` FROM src) a"),
      sql("SELECT `key` FROM src").collect().toSeq)
  }

  test("SPARK-3834 Backticks not correctly handled in subquery aliases") {
    checkAnswer(
      sql("SELECT a.key FROM (SELECT key FROM src) `a`"),
      sql("SELECT `key` FROM src").collect().toSeq)
  }

  test("SPARK-3814 Support Bitwise & operator") {
    checkAnswer(
      sql("SELECT case when 1&1=1 then 1 else 0 end FROM src"),
      sql("SELECT 1 FROM src").collect().toSeq)
  }

  test("SPARK-3814 Support Bitwise | operator") {
    checkAnswer(
      sql("SELECT case when 1|0=1 then 1 else 0 end FROM src"),
      sql("SELECT 1 FROM src").collect().toSeq)
  }

  test("SPARK-3814 Support Bitwise ^ operator") {
    checkAnswer(
      sql("SELECT case when 1^0=1 then 1 else 0 end FROM src"),
      sql("SELECT 1 FROM src").collect().toSeq)
  }

  test("SPARK-3814 Support Bitwise ~ operator") {
    checkAnswer(
      sql("SELECT case when ~1=-2 then 1 else 0 end FROM src"),
      sql("SELECT 1 FROM src").collect().toSeq)
  }

  test("SPARK-4154 Query does not work if it has 'not between' in Spark SQL and HQL") {
    checkAnswer(sql("SELECT key FROM src WHERE key not between 0 and 10 order by key"),
      sql("SELECT key FROM src WHERE key between 11 and 500 order by key").collect().toSeq)
  }

  test("SPARK-2554 SumDistinct partial aggregation") {
    checkAnswer(sql("SELECT sum( distinct key) FROM src group by key order by key"),
      sql("SELECT distinct key FROM src order by key").collect().toSeq)
  }

  test("SPARK-4963 DataFrame sample on mutable row return wrong result") {
    sql("SELECT * FROM src WHERE key % 2 = 0")
      .sample(withReplacement = false, fraction = 0.3)
      .createOrReplaceTempView("sampled")
    (1 to 10).foreach { i =>
      checkAnswer(
        sql("SELECT * FROM sampled WHERE key % 2 = 1"),
        Seq.empty[Row])
    }
  }

  test("SPARK-4699 SparkSession with Hive Support should be case insensitive by default") {
    checkAnswer(
      sql("SELECT KEY FROM Src ORDER BY value"),
      sql("SELECT key FROM src ORDER BY value").collect().toSeq)
  }

  test("SPARK-5284 Insert into Hive throws NPE when a inner complex type field has a null value") {
    val schema = StructType(
      StructField("s",
        StructType(
          StructField("innerStruct", StructType(StructField("s1", StringType, true) :: Nil)) ::
            StructField("innerArray", ArrayType(IntegerType), true) ::
            StructField("innerMap", MapType(StringType, IntegerType)) :: Nil), true) :: Nil)
    val row = Row(Row(null, null, null))

    val rowRdd = sparkContext.parallelize(row :: Nil)

    spark.createDataFrame(rowRdd, schema).createOrReplaceTempView("testTable")

    sql(
      """CREATE TABLE nullValuesInInnerComplexTypes
        |  (s struct<innerStruct: struct<s1:string>,
        |            innerArray:array<int>,
        |            innerMap: map<string, int>>)
      """.stripMargin).collect()

    sql(
      """
        |INSERT OVERWRITE TABLE nullValuesInInnerComplexTypes
        |SELECT * FROM testTable
      """.stripMargin)

    checkAnswer(
      sql("SELECT * FROM nullValuesInInnerComplexTypes"),
      Row(Row(null, null, null))
    )

    sql("DROP TABLE nullValuesInInnerComplexTypes")
    dropTempTable("testTable")
  }

  test("SPARK-4296 Grouping field with Hive UDF as sub expression") {
    val ds = Seq("""{"a": "str", "b":"1", "c":"1970-01-01 00:00:00"}""").toDS()
    read.json(ds).createOrReplaceTempView("data")
    checkAnswer(
      sql("SELECT concat(a, '-', b), year(c) FROM data GROUP BY concat(a, '-', b), year(c)"),
      Row("str-1", 1970))

    dropTempTable("data")

    read.json(ds).createOrReplaceTempView("data")
    checkAnswer(sql("SELECT year(c) + 1 FROM data GROUP BY year(c) + 1"), Row(1971))

    dropTempTable("data")
  }

  test("resolve udtf in projection #1") {
    val ds = (1 to 5).map(i => s"""{"a":[$i, ${i + 1}]}""").toDS()
    read.json(ds).createOrReplaceTempView("data")
    val df = sql("SELECT explode(a) AS val FROM data")
    val col = df("val")
  }

  test("resolve udtf in projection #2") {
    val ds = (1 to 2).map(i => s"""{"a":[$i, ${i + 1}]}""").toDS()
    read.json(ds).createOrReplaceTempView("data")
    checkAnswer(sql("SELECT explode(map(1, 1)) FROM data LIMIT 1"), Row(1, 1) :: Nil)
    checkAnswer(sql("SELECT explode(map(1, 1)) as (k1, k2) FROM data LIMIT 1"), Row(1, 1) :: Nil)
    intercept[AnalysisException] {
      sql("SELECT explode(map(1, 1)) as k1 FROM data LIMIT 1")
    }

    intercept[AnalysisException] {
      sql("SELECT explode(map(1, 1)) as (k1, k2, k3) FROM data LIMIT 1")
    }
  }

  // TGF with non-TGF in project is allowed in Spark SQL, but not in Hive
  test("TGF with non-TGF in projection") {
    val ds = Seq("""{"a": "1", "b":"1"}""").toDS()
    read.json(ds).createOrReplaceTempView("data")
    checkAnswer(
      sql("SELECT explode(map(a, b)) as (k1, k2), a, b FROM data"),
      Row("1", "1", "1", "1") :: Nil)
  }

  test("logical.Project should not be resolved if it contains aggregates or generators") {
    // This test is used to test the fix of SPARK-5875.
    // The original issue was that Project's resolved will be true when it contains
    // AggregateExpressions or Generators. However, in this case, the Project
    // is not in a valid state (cannot be executed). Because of this bug, the analysis rule of
    // PreInsertionCasts will actually start to work before ImplicitGenerate and then
    // generates an invalid query plan.
    val ds = (1 to 5).map(i => s"""{"a":[$i, ${i + 1}]}""").toDS()
    read.json(ds).createOrReplaceTempView("data")

    withSQLConf(SQLConf.CONVERT_CTAS.key -> "false") {
      sql("CREATE TABLE explodeTest (key bigInt)")
      table("explodeTest").queryExecution.analyzed match {
        case SubqueryAlias(_, r: HiveTableRelation) => // OK
        case _ =>
          fail("To correctly test the fix of SPARK-5875, explodeTest should be a MetastoreRelation")
      }

      sql(s"INSERT OVERWRITE TABLE explodeTest SELECT explode(a) AS val FROM data")
      checkAnswer(
        sql("SELECT key from explodeTest"),
        (1 to 5).flatMap(i => Row(i) :: Row(i + 1) :: Nil)
      )

      sql("DROP TABLE explodeTest")
      dropTempTable("data")
    }
  }

  test("sanity test for SPARK-6618") {
    val threads: Seq[Thread] = (1 to 10).map { i =>
      new Thread("test-thread-" + i) {
        override def run(): Unit = {
          val tableName = s"SPARK_6618_table_$i"
          sql(s"CREATE TABLE $tableName (col1 string)")
          sessionState.catalog.lookupRelation(TableIdentifier(tableName))
          table(tableName)
          tables()
          sql(s"DROP TABLE $tableName")
        }
      }
    }
    threads.foreach(_.start())
    threads.foreach(_.join(10000))
  }

  test("SPARK-5203 union with different decimal precision") {
    Seq.empty[(java.math.BigDecimal, java.math.BigDecimal)]
      .toDF("d1", "d2")
      .select($"d1".cast(DecimalType(10, 5)).as("d"))
      .createOrReplaceTempView("dn")

    sql("select d from dn union all select d * 2 from dn")
      .queryExecution.analyzed
  }

  test("Star Expansion - script transform") {
    assume(TestUtils.testCommandAvailable("/bin/bash"))
    val data = (1 to 100000).map { i => (i, i, i) }
    data.toDF("d1", "d2", "d3").createOrReplaceTempView("script_trans")
    assert(100000 === sql("SELECT TRANSFORM (*) USING 'cat' FROM script_trans").count())
  }

  test("test script transform for stdout") {
    assume(TestUtils.testCommandAvailable("/bin/bash"))
    val data = (1 to 100000).map { i => (i, i, i) }
    data.toDF("d1", "d2", "d3").createOrReplaceTempView("script_trans")
    assert(100000 ===
      sql("SELECT TRANSFORM (d1, d2, d3) USING 'cat' AS (a,b,c) FROM script_trans").count())
  }

  test("test script transform for stderr") {
    assume(TestUtils.testCommandAvailable("/bin/bash"))
    val data = (1 to 100000).map { i => (i, i, i) }
    data.toDF("d1", "d2", "d3").createOrReplaceTempView("script_trans")
    assert(0 ===
      sql("SELECT TRANSFORM (d1, d2, d3) USING 'cat 1>&2' AS (a,b,c) FROM script_trans").count())
  }

  test("test script transform data type") {
    assume(TestUtils.testCommandAvailable("/bin/bash"))
    val data = (1 to 5).map { i => (i, i) }
    data.toDF("key", "value").createOrReplaceTempView("test")
    checkAnswer(
      sql("""FROM
          |(FROM test SELECT TRANSFORM(key, value) USING 'cat' AS (`thing1` int, thing2 string)) t
          |SELECT thing1 + 1
        """.stripMargin), (2 to 6).map(i => Row(i)))
  }

  test("Sorting columns are not in Generate") {
    withTempView("data") {
      spark.range(1, 5)
        .select(array($"id", $"id" + 1).as("a"), $"id".as("b"), (lit(10) - $"id").as("c"))
        .createOrReplaceTempView("data")

      // case 1: missing sort columns are resolvable if join is true
      checkAnswer(
        sql("SELECT explode(a) AS val, b FROM data WHERE b < 2 order by val, c"),
        Row(1, 1) :: Row(2, 1) :: Nil)

      // case 2: missing sort columns are resolvable if join is false
      checkAnswer(
        sql("SELECT explode(a) AS val FROM data order by val, c"),
        Seq(1, 2, 2, 3, 3, 4, 4, 5).map(i => Row(i)))

      // case 3: missing sort columns are resolvable if join is true and outer is true
      checkAnswer(
        sql(
          """
            |SELECT C.val, b FROM data LATERAL VIEW OUTER explode(a) C as val
            |where b < 2 order by c, val, b
          """.stripMargin),
        Row(1, 1) :: Row(2, 1) :: Nil)
    }
  }

  test("test case key when") {
    (1 to 5).map(i => (i, i.toString)).toDF("k", "v").createOrReplaceTempView("t")
    checkAnswer(
      sql("SELECT CASE k WHEN 2 THEN 22 WHEN 4 THEN 44 ELSE 0 END, v FROM t"),
      Row(0, "1") :: Row(22, "2") :: Row(0, "3") :: Row(44, "4") :: Row(0, "5") :: Nil)
  }

  test("SPARK-7269 Check analysis failed in case in-sensitive") {
    Seq(1, 2, 3).map { i =>
      (i.toString, i.toString)
    }.toDF("key", "value").createOrReplaceTempView("df_analysis")
    sql("SELECT kEy from df_analysis group by key").collect()
    sql("SELECT kEy+3 from df_analysis group by key+3").collect()
    sql("SELECT kEy+3, a.kEy, A.kEy from df_analysis A group by key").collect()
    sql("SELECT cast(kEy+1 as Int) from df_analysis A group by cast(key+1 as int)").collect()
    sql("SELECT cast(kEy+1 as Int) from df_analysis A group by key+1").collect()
    sql("SELECT 2 from df_analysis A group by key+1").collect()
    intercept[AnalysisException] {
      sql("SELECT kEy+1 from df_analysis group by key+3")
    }
    intercept[AnalysisException] {
      sql("SELECT cast(key+2 as Int) from df_analysis A group by cast(key+1 as int)")
    }
  }

  test("Cast STRING to BIGINT") {
    checkAnswer(sql("SELECT CAST('775983671874188101' as BIGINT)"), Row(775983671874188101L))
  }

  test("dynamic partition value test") {
    try {
      sql("set hive.exec.dynamic.partition.mode=nonstrict")
      // date
      sql("drop table if exists dynparttest1")
      sql("create table dynparttest1 (value int) partitioned by (pdate date)")
      sql(
        """
          |insert into table dynparttest1 partition(pdate)
          | select count(*), cast('2015-05-21' as date) as pdate from src
        """.stripMargin)
      checkAnswer(
        sql("select * from dynparttest1"),
        Seq(Row(500, java.sql.Date.valueOf("2015-05-21"))))

      // decimal
      sql("drop table if exists dynparttest2")
      sql("create table dynparttest2 (value int) partitioned by (pdec decimal(5, 1))")
      sql(
        """
          |insert into table dynparttest2 partition(pdec)
          | select count(*), cast('100.12' as decimal(5, 1)) as pdec from src
        """.stripMargin)
      checkAnswer(
        sql("select * from dynparttest2"),
        Seq(Row(500, new java.math.BigDecimal("100.1"))))
    } finally {
      sql("drop table if exists dynparttest1")
      sql("drop table if exists dynparttest2")
      sql("set hive.exec.dynamic.partition.mode=strict")
    }
  }

  test("Call add jar in a different thread (SPARK-8306)") {
    @volatile var error: Option[Throwable] = None
    val thread = new Thread {
      override def run() {
        // To make sure this test works, this jar should not be loaded in another place.
        sql(
          s"ADD JAR ${hiveContext.getHiveFile("hive-contrib-0.13.1.jar").getCanonicalPath()}")
        try {
          sql(
            """
              |CREATE TEMPORARY FUNCTION example_max
              |AS 'org.apache.hadoop.hive.contrib.udaf.example.UDAFExampleMax'
            """.stripMargin)
        } catch {
          case throwable: Throwable =>
            error = Some(throwable)
        }
      }
    }
    thread.start()
    thread.join()
    error match {
      case Some(throwable) =>
        fail("CREATE TEMPORARY FUNCTION should not fail.", throwable)
      case None => // OK
    }
  }

  test("SPARK-6785: HiveQuerySuite - Date comparison test 2") {
    checkAnswer(
      sql("SELECT CAST(CAST(0 AS timestamp) AS date) > CAST(0 AS timestamp) FROM src LIMIT 1"),
      Row(false))
  }

  test("SPARK-6785: HiveQuerySuite - Date cast") {
    // new Date(0) == 1970-01-01 00:00:00.0 GMT == 1969-12-31 16:00:00.0 PST
    checkAnswer(
      sql(
        """
          | SELECT
          | CAST(CAST(0 AS timestamp) AS date),
          | CAST(CAST(CAST(0 AS timestamp) AS date) AS string),
          | CAST(0 AS timestamp),
          | CAST(CAST(0 AS timestamp) AS string),
          | CAST(CAST(CAST('1970-01-01 23:00:00' AS timestamp) AS date) AS timestamp)
          | FROM src LIMIT 1
        """.stripMargin),
      Row(
        Date.valueOf("1969-12-31"),
        String.valueOf("1969-12-31"),
        Timestamp.valueOf("1969-12-31 16:00:00"),
        String.valueOf("1969-12-31 16:00:00"),
        Timestamp.valueOf("1970-01-01 00:00:00")))

  }

  test("SPARK-8588 HiveTypeCoercion.inConversion fires too early") {
    val df =
      createDataFrame(Seq((1, "2014-01-01"), (2, "2015-01-01"), (3, "2016-01-01")))
    df.toDF("id", "datef").createOrReplaceTempView("test_SPARK8588")
    checkAnswer(
      sql(
        """
          |select id, concat(year(datef))
          |from test_SPARK8588 where concat(year(datef), ' year') in ('2015 year', '2014 year')
        """.stripMargin),
      Row(1, "2014") :: Row(2, "2015") :: Nil
    )
    dropTempTable("test_SPARK8588")
  }

  test("SPARK-9371: fix the support for special chars in column names for hive context") {
    val ds = Seq("""{"a": {"c.b": 1}, "b.$q": [{"a@!.q": 1}], "q.w": {"w.i&": [1]}}""").toDS()
    read.json(ds).createOrReplaceTempView("t")

    checkAnswer(sql("SELECT a.`c.b`, `b.$q`[0].`a@!.q`, `q.w`.`w.i&`[0] FROM t"), Row(1, 1, 1))
  }

  test("Convert hive interval term into Literal of CalendarIntervalType") {
    checkAnswer(sql("select interval '10-9' year to month"),
      Row(CalendarInterval.fromString("interval 10 years 9 months")))
    checkAnswer(sql("select interval '20 15:40:32.99899999' day to second"),
      Row(CalendarInterval.fromString("interval 2 weeks 6 days 15 hours 40 minutes " +
        "32 seconds 99 milliseconds 899 microseconds")))
    checkAnswer(sql("select interval '30' year"),
      Row(CalendarInterval.fromString("interval 30 years")))
    checkAnswer(sql("select interval '25' month"),
      Row(CalendarInterval.fromString("interval 25 months")))
    checkAnswer(sql("select interval '-100' day"),
      Row(CalendarInterval.fromString("interval -14 weeks -2 days")))
    checkAnswer(sql("select interval '40' hour"),
      Row(CalendarInterval.fromString("interval 1 days 16 hours")))
    checkAnswer(sql("select interval '80' minute"),
      Row(CalendarInterval.fromString("interval 1 hour 20 minutes")))
    checkAnswer(sql("select interval '299.889987299' second"),
      Row(CalendarInterval.fromString(
        "interval 4 minutes 59 seconds 889 milliseconds 987 microseconds")))
  }

  test("specifying database name for a temporary view is not allowed") {
    withTempPath { dir =>
      withTempView("db.t") {
        val path = dir.toURI.toString
        val df = sparkContext.parallelize(1 to 10).map(i => (i, i.toString)).toDF("num", "str")
        df
          .write
          .format("parquet")
          .save(path)

        // We don't support creating a temporary table while specifying a database
        intercept[AnalysisException] {
          spark.sql(
            s"""
              |CREATE TEMPORARY VIEW db.t
              |USING parquet
              |OPTIONS (
              |  path '$path'
              |)
             """.stripMargin)
        }

        // If you use backticks to quote the name then it's OK.
        spark.sql(
          s"""
            |CREATE TEMPORARY VIEW `db.t`
            |USING parquet
            |OPTIONS (
            |  path '$path'
            |)
           """.stripMargin)
        checkAnswer(spark.table("`db.t`"), df)
      }
    }
  }

  test("SPARK-10593 same column names in lateral view") {
    val df = spark.sql(
    """
      |select
      |insideLayer2.json as a2
      |from (select '{"layer1": {"layer2": "text inside layer 2"}}' json) test
      |lateral view json_tuple(json, 'layer1') insideLayer1 as json
      |lateral view json_tuple(insideLayer1.json, 'layer2') insideLayer2 as json
    """.stripMargin
    )

    checkAnswer(df, Row("text inside layer 2") :: Nil)
  }

  ignore("SPARK-10310: " +
    "script transformation using default input/output SerDe and record reader/writer") {
    spark
      .range(5)
      .selectExpr("id AS a", "id AS b")
      .createOrReplaceTempView("test")

    val scriptFilePath = getTestResourcePath("data")
    checkAnswer(
      sql(
        s"""FROM(
          |  FROM test SELECT TRANSFORM(a, b)
          |  USING 'python $scriptFilePath/scripts/test_transform.py "\t"'
          |  AS (c STRING, d STRING)
          |) t
          |SELECT c
        """.stripMargin),
      (0 until 5).map(i => Row(i + "#")))
  }

  ignore("SPARK-10310: script transformation using LazySimpleSerDe") {
    spark
      .range(5)
      .selectExpr("id AS a", "id AS b")
      .createOrReplaceTempView("test")

    val scriptFilePath = getTestResourcePath("data")
    val df = sql(
      s"""FROM test
        |SELECT TRANSFORM(a, b)
        |ROW FORMAT SERDE 'org.apache.hadoop.hive.serde2.lazy.LazySimpleSerDe'
        |WITH SERDEPROPERTIES('field.delim' = '|')
        |USING 'python $scriptFilePath/scripts/test_transform.py "|"'
        |AS (c STRING, d STRING)
        |ROW FORMAT SERDE 'org.apache.hadoop.hive.serde2.lazy.LazySimpleSerDe'
        |WITH SERDEPROPERTIES('field.delim' = '|')
      """.stripMargin)

    checkAnswer(df, (0 until 5).map(i => Row(i + "#", i + "#")))
  }

  test("SPARK-10741: Sort on Aggregate using parquet") {
    withTable("test10741") {
      withTempView("src") {
        Seq("a" -> 5, "a" -> 9, "b" -> 6).toDF("c1", "c2").createOrReplaceTempView("src")
        sql("CREATE TABLE test10741 STORED AS PARQUET AS SELECT * FROM src")
      }

      checkAnswer(sql(
        """
          |SELECT c1, AVG(c2) AS c_avg
          |FROM test10741
          |GROUP BY c1
          |HAVING (AVG(c2) > 5) ORDER BY c1
        """.stripMargin), Row("a", 7.0) :: Row("b", 6.0) :: Nil)

      checkAnswer(sql(
        """
          |SELECT c1, AVG(c2) AS c_avg
          |FROM test10741
          |GROUP BY c1
          |ORDER BY AVG(c2)
        """.stripMargin), Row("b", 6.0) :: Row("a", 7.0) :: Nil)
    }
  }

  test("run sql directly on files - parquet") {
    val df = spark.range(100).toDF()
    withTempPath(f => {
      df.write.parquet(f.getCanonicalPath)
      // data source type is case insensitive
      checkAnswer(sql(s"select id from Parquet.`${f.getCanonicalPath}`"),
        df)
      checkAnswer(sql(s"select id from `org.apache.spark.sql.parquet`.`${f.getCanonicalPath}`"),
        df)
      checkAnswer(sql(s"select a.id from parquet.`${f.getCanonicalPath}` as a"),
        df)
    })
  }

  test("run sql directly on files - orc") {
    val df = spark.range(100).toDF()
    withTempPath(f => {
      df.write.orc(f.getCanonicalPath)
      // data source type is case insensitive
      checkAnswer(sql(s"select id from ORC.`${f.getCanonicalPath}`"),
        df)
      checkAnswer(sql(s"select id from `org.apache.spark.sql.hive.orc`.`${f.getCanonicalPath}`"),
        df)
      checkAnswer(sql(s"select a.id from orc.`${f.getCanonicalPath}` as a"),
        df)
    })
  }

  test("run sql directly on files - csv") {
    val df = spark.range(100).toDF()
    withTempPath(f => {
      df.write.csv(f.getCanonicalPath)
      // data source type is case insensitive
      checkAnswer(sql(s"select cast(_c0 as int) id from CSV.`${f.getCanonicalPath}`"),
        df)
      checkAnswer(
        sql(s"select cast(_c0 as int) id from `com.databricks.spark.csv`.`${f.getCanonicalPath}`"),
        df)
      checkAnswer(sql(s"select cast(a._c0 as int) id from csv.`${f.getCanonicalPath}` as a"),
        df)
    })
  }

  test("run sql directly on files - json") {
    val df = spark.range(100).toDF()
    withTempPath(f => {
      df.write.json(f.getCanonicalPath)
      // data source type is case insensitive
      checkAnswer(sql(s"select id from jsoN.`${f.getCanonicalPath}`"),
        df)
      checkAnswer(sql(s"select id from `org.apache.spark.sql.json`.`${f.getCanonicalPath}`"),
        df)
      checkAnswer(sql(s"select a.id from json.`${f.getCanonicalPath}` as a"),
        df)
    })
  }

  test("run sql directly on files - hive") {
    withTempPath(f => {
      spark.range(100).toDF.write.parquet(f.getCanonicalPath)

      var e = intercept[AnalysisException] {
        sql(s"select id from hive.`${f.getCanonicalPath}`")
      }
      assert(e.message.contains("Unsupported data source type for direct query on files: hive"))

      // data source type is case insensitive
      e = intercept[AnalysisException] {
        sql(s"select id from HIVE.`${f.getCanonicalPath}`")
      }
      assert(e.message.contains("Unsupported data source type for direct query on files: HIVE"))
    })
  }

  test("SPARK-8976 Wrong Result for Rollup #1") {
    Seq("grouping_id()", "grouping__id").foreach { gid =>
      checkAnswer(sql(
        s"SELECT count(*) AS cnt, key % 5, $gid FROM src GROUP BY key%5 WITH ROLLUP"),
        Seq(
          (113, 3, 0),
          (91, 0, 0),
          (500, null, 1),
          (84, 1, 0),
          (105, 2, 0),
          (107, 4, 0)
        ).map(i => Row(i._1, i._2, i._3)))
    }
  }

  test("SPARK-8976 Wrong Result for Rollup #2") {
    Seq("grouping_id()", "grouping__id").foreach { gid =>
      checkAnswer(sql(
        s"""
          |SELECT count(*) AS cnt, key % 5 AS k1, key-5 AS k2, $gid AS k3
          |FROM src GROUP BY key%5, key-5
          |WITH ROLLUP ORDER BY cnt, k1, k2, k3 LIMIT 10
        """.stripMargin),
        Seq(
          (1, 0, 5, 0),
          (1, 0, 15, 0),
          (1, 0, 25, 0),
          (1, 0, 60, 0),
          (1, 0, 75, 0),
          (1, 0, 80, 0),
          (1, 0, 100, 0),
          (1, 0, 140, 0),
          (1, 0, 145, 0),
          (1, 0, 150, 0)
        ).map(i => Row(i._1, i._2, i._3, i._4)))
    }
  }

  test("SPARK-8976 Wrong Result for Rollup #3") {
    Seq("grouping_id()", "grouping__id").foreach { gid =>
      checkAnswer(sql(
        s"""
          |SELECT count(*) AS cnt, key % 5 AS k1, key-5 AS k2, $gid AS k3
          |FROM (SELECT key, key%2, key - 5 FROM src) t GROUP BY key%5, key-5
          |WITH ROLLUP ORDER BY cnt, k1, k2, k3 LIMIT 10
        """.stripMargin),
        Seq(
          (1, 0, 5, 0),
          (1, 0, 15, 0),
          (1, 0, 25, 0),
          (1, 0, 60, 0),
          (1, 0, 75, 0),
          (1, 0, 80, 0),
          (1, 0, 100, 0),
          (1, 0, 140, 0),
          (1, 0, 145, 0),
          (1, 0, 150, 0)
        ).map(i => Row(i._1, i._2, i._3, i._4)))
    }
  }

  test("SPARK-8976 Wrong Result for CUBE #1") {
    Seq("grouping_id()", "grouping__id").foreach { gid =>
      checkAnswer(sql(
        s"SELECT count(*) AS cnt, key % 5, $gid FROM src GROUP BY key%5 WITH CUBE"),
        Seq(
          (113, 3, 0),
          (91, 0, 0),
          (500, null, 1),
          (84, 1, 0),
          (105, 2, 0),
          (107, 4, 0)
        ).map(i => Row(i._1, i._2, i._3)))
    }
  }

  test("SPARK-8976 Wrong Result for CUBE #2") {
    Seq("grouping_id()", "grouping__id").foreach { gid =>
      checkAnswer(sql(
        s"""
          |SELECT count(*) AS cnt, key % 5 AS k1, key-5 AS k2, $gid AS k3
          |FROM (SELECT key, key%2, key - 5 FROM src) t GROUP BY key%5, key-5
          |WITH CUBE ORDER BY cnt, k1, k2, k3 LIMIT 10
        """.stripMargin),
        Seq(
          (1, null, -3, 2),
          (1, null, -1, 2),
          (1, null, 3, 2),
          (1, null, 4, 2),
          (1, null, 5, 2),
          (1, null, 6, 2),
          (1, null, 12, 2),
          (1, null, 14, 2),
          (1, null, 15, 2),
          (1, null, 22, 2)
        ).map(i => Row(i._1, i._2, i._3, i._4)))
    }
  }

  test("SPARK-8976 Wrong Result for GroupingSet") {
    Seq("grouping_id()", "grouping__id").foreach { gid =>
      checkAnswer(sql(
        s"""
          |SELECT count(*) AS cnt, key % 5 AS k1, key-5 AS k2, $gid AS k3
          |FROM (SELECT key, key%2, key - 5 FROM src) t GROUP BY key%5, key-5
          |GROUPING SETS (key%5, key-5) ORDER BY cnt, k1, k2, k3 LIMIT 10
        """.stripMargin),
        Seq(
          (1, null, -3, 2),
          (1, null, -1, 2),
          (1, null, 3, 2),
          (1, null, 4, 2),
          (1, null, 5, 2),
          (1, null, 6, 2),
          (1, null, 12, 2),
          (1, null, 14, 2),
          (1, null, 15, 2),
          (1, null, 22, 2)
        ).map(i => Row(i._1, i._2, i._3, i._4)))
    }
  }

  ignore("SPARK-10562: partition by column with mixed case name") {
    withTable("tbl10562") {
      val df = Seq(2012 -> "a").toDF("Year", "val")
      df.write.partitionBy("Year").saveAsTable("tbl10562")
      checkAnswer(sql("SELECT year FROM tbl10562"), Row(2012))
      checkAnswer(sql("SELECT Year FROM tbl10562"), Row(2012))
      checkAnswer(sql("SELECT yEAr FROM tbl10562"), Row(2012))
// TODO(ekl) this is causing test flakes [SPARK-18167], but we think the issue is derby specific
//      checkAnswer(sql("SELECT val FROM tbl10562 WHERE Year > 2015"), Nil)
      checkAnswer(sql("SELECT val FROM tbl10562 WHERE Year == 2012"), Row("a"))
    }
  }

  test("SPARK-11453: append data to partitioned table") {
    withTable("tbl11453") {
      Seq("1" -> "10", "2" -> "20").toDF("i", "j")
        .write.partitionBy("i").saveAsTable("tbl11453")

      Seq("3" -> "30").toDF("i", "j")
        .write.mode(SaveMode.Append).partitionBy("i").saveAsTable("tbl11453")
      checkAnswer(
        spark.read.table("tbl11453").select("i", "j").orderBy("i"),
        Row("1", "10") :: Row("2", "20") :: Row("3", "30") :: Nil)

      // make sure case sensitivity is correct.
      Seq("4" -> "40").toDF("i", "j")
        .write.mode(SaveMode.Append).partitionBy("I").saveAsTable("tbl11453")
      checkAnswer(
        spark.read.table("tbl11453").select("i", "j").orderBy("i"),
        Row("1", "10") :: Row("2", "20") :: Row("3", "30") :: Row("4", "40") :: Nil)
    }
  }

  test("SPARK-11590: use native json_tuple in lateral view") {
    checkAnswer(sql(
      """
        |SELECT a, b
        |FROM (SELECT '{"f1": "value1", "f2": 12}' json) test
        |LATERAL VIEW json_tuple(json, 'f1', 'f2') jt AS a, b
      """.stripMargin), Row("value1", "12"))

    // we should use `c0`, `c1`... as the name of fields if no alias is provided, to follow hive.
    checkAnswer(sql(
      """
        |SELECT c0, c1
        |FROM (SELECT '{"f1": "value1", "f2": 12}' json) test
        |LATERAL VIEW json_tuple(json, 'f1', 'f2') jt
      """.stripMargin), Row("value1", "12"))

    // we can also use `json_tuple` in project list.
    checkAnswer(sql(
      """
        |SELECT json_tuple(json, 'f1', 'f2')
        |FROM (SELECT '{"f1": "value1", "f2": 12}' json) test
      """.stripMargin), Row("value1", "12"))

    // we can also mix `json_tuple` with other project expressions.
    checkAnswer(sql(
      """
        |SELECT json_tuple(json, 'f1', 'f2'), 3.14, str
        |FROM (SELECT '{"f1": "value1", "f2": 12}' json, 'hello' as str) test
      """.stripMargin), Row("value1", "12", BigDecimal("3.14"), "hello"))
  }

  test("multi-insert with lateral view") {
    withTempView("source") {
      spark.range(10)
        .select(array($"id", $"id" + 1).as("arr"), $"id")
        .createOrReplaceTempView("source")
      withTable("dest1", "dest2") {
        sql("CREATE TABLE dest1 (i INT)")
        sql("CREATE TABLE dest2 (i INT)")
        sql(
          """
            |FROM source
            |INSERT OVERWRITE TABLE dest1
            |SELECT id
            |WHERE id > 3
            |INSERT OVERWRITE TABLE dest2
            |select col LATERAL VIEW EXPLODE(arr) exp AS col
            |WHERE col > 3
          """.stripMargin)

        checkAnswer(
          spark.table("dest1"),
          sql("SELECT id FROM source WHERE id > 3"))
        checkAnswer(
          spark.table("dest2"),
          sql("SELECT col FROM source LATERAL VIEW EXPLODE(arr) exp AS col WHERE col > 3"))
      }
    }
  }

  test("derived from Hive query file: drop_database_removes_partition_dirs.q") {
    // This test verifies that if a partition exists outside a table's current location when the
    // database is dropped the partition's location is dropped as well.
    sql("DROP database if exists test_database CASCADE")
    sql("CREATE DATABASE test_database")
    val previousCurrentDB = sessionState.catalog.getCurrentDatabase
    sql("USE test_database")
    sql("drop table if exists test_table")

    val tempDir = System.getProperty("test.tmp.dir")
    assert(tempDir != null, "TestHive should set test.tmp.dir.")

    sql(
      """
        |CREATE TABLE test_table (key int, value STRING)
        |PARTITIONED BY (part STRING)
        |STORED AS RCFILE
        |LOCATION 'file:${system:test.tmp.dir}/drop_database_removes_partition_dirs_table'
      """.stripMargin)
    sql(
      """
        |ALTER TABLE test_table ADD PARTITION (part = '1')
        |LOCATION 'file:${system:test.tmp.dir}/drop_database_removes_partition_dirs_table2/part=1'
      """.stripMargin)
    sql(
      """
        |INSERT OVERWRITE TABLE test_table PARTITION (part = '1')
        |SELECT * FROM default.src
      """.stripMargin)
     checkAnswer(
       sql("select part, key, value from test_table"),
       sql("select '1' as part, key, value from default.src")
     )
    val path = new Path(
      new Path(s"file:$tempDir"),
      "drop_database_removes_partition_dirs_table2")
    val fs = path.getFileSystem(sparkContext.hadoopConfiguration)
    // The partition dir is not empty.
    assert(fs.listStatus(new Path(path, "part=1")).nonEmpty)

    sql(s"USE $previousCurrentDB")
    sql("DROP DATABASE test_database CASCADE")

    // This table dir should not exist after we drop the entire database with the mode
    // of CASCADE. This probably indicates a Hive bug, which returns the wrong table
    // root location. So, the table's directory still there. We should change the condition
    // to fs.exists(path) after we handle fs operations.
    assert(
      fs.exists(path),
      "Thank you for making the changes of letting Spark SQL handle filesystem operations " +
        "for DDL commands. Originally, Hive metastore does not delete the table root directory " +
        "for this case. Now, please change this condition to !fs.exists(path).")
  }

  test("derived from Hive query file: drop_table_removes_partition_dirs.q") {
    // This test verifies that if a partition exists outside the table's current location when the
    // table is dropped the partition's location is dropped as well.
    sql("drop table if exists test_table")

    val tempDir = System.getProperty("test.tmp.dir")
    assert(tempDir != null, "TestHive should set test.tmp.dir.")

    sql(
      """
        |CREATE TABLE test_table (key int, value STRING)
        |PARTITIONED BY (part STRING)
        |STORED AS RCFILE
        |LOCATION 'file:${system:test.tmp.dir}/drop_table_removes_partition_dirs_table2'
      """.stripMargin)
    sql(
      """
        |ALTER TABLE test_table ADD PARTITION (part = '1')
        |LOCATION 'file:${system:test.tmp.dir}/drop_table_removes_partition_dirs_table2/part=1'
      """.stripMargin)
    sql(
      """
        |INSERT OVERWRITE TABLE test_table PARTITION (part = '1')
        |SELECT * FROM default.src
      """.stripMargin)
    checkAnswer(
      sql("select part, key, value from test_table"),
      sql("select '1' as part, key, value from src")
    )
    val path = new Path(new Path(s"file:$tempDir"), "drop_table_removes_partition_dirs_table2")
    val fs = path.getFileSystem(sparkContext.hadoopConfiguration)
    // The partition dir is not empty.
    assert(fs.listStatus(new Path(path, "part=1")).nonEmpty)

    sql("drop table test_table")
    assert(fs.exists(path), "This is an external table, so the data should not have been dropped")
  }

  test("select partitioned table") {
    val table = "table_with_partition"
    withTable(table) {
      sql(
        s"""
           |CREATE TABLE $table(c1 string)
           |PARTITIONED BY (p1 string,p2 string,p3 string,p4 string,p5 string)
         """.stripMargin)
      sql(
        s"""
           |INSERT OVERWRITE TABLE $table
           |PARTITION (p1='a',p2='b',p3='c',p4='d',p5='e')
           |SELECT 'blarr'
         """.stripMargin)

      // project list is the same order of paritioning columns in table definition
      checkAnswer(
        sql(s"SELECT p1, p2, p3, p4, p5, c1 FROM $table"),
        Row("a", "b", "c", "d", "e", "blarr") :: Nil)

      // project list does not have the same order of paritioning columns in table definition
      checkAnswer(
        sql(s"SELECT p2, p3, p4, p1, p5, c1 FROM $table"),
        Row("b", "c", "d", "a", "e", "blarr") :: Nil)

      // project list contains partial partition columns in table definition
      checkAnswer(
        sql(s"SELECT p2, p1, p5, c1 FROM $table"),
        Row("b", "a", "e", "blarr") :: Nil)
    }
  }

  test("SPARK-14981: DESC not supported for sorting columns") {
    withTable("t") {
      val cause = intercept[ParseException] {
        sql(
          """CREATE TABLE t USING PARQUET
            |OPTIONS (PATH '/path/to/file')
            |CLUSTERED BY (a) SORTED BY (b DESC) INTO 2 BUCKETS
            |AS SELECT 1 AS a, 2 AS b
          """.stripMargin
        )
      }

      assert(cause.getMessage.contains("Column ordering must be ASC, was 'DESC'"))
    }
  }

  test("insert into datasource table") {
    withTable("tbl") {
      sql("CREATE TABLE tbl(i INT, j STRING) USING parquet")
      Seq(1 -> "a").toDF("i", "j").write.mode("overwrite").insertInto("tbl")
      checkAnswer(sql("SELECT * FROM tbl"), Row(1, "a"))
    }
  }

  test("spark-15557 promote string test") {
    withTable("tbl") {
      sql("CREATE TABLE tbl(c1 string, c2 string)")
      sql("insert into tbl values ('3', '2.3')")
      checkAnswer(
        sql("select (cast (99 as decimal(19,6)) + cast('3' as decimal)) * cast('2.3' as decimal)"),
        Row(204.0)
      )
      checkAnswer(
        sql("select (cast(99 as decimal(19,6)) + '3') *'2.3' from tbl"),
        Row(234.6)
      )
      checkAnswer(
        sql("select (cast(99 as decimal(19,6)) + c1) * c2 from tbl"),
        Row(234.6)
      )
    }
  }

  test("SPARK-15752 optimize metadata only query for hive table") {
    withSQLConf(SQLConf.OPTIMIZER_METADATA_ONLY.key -> "true") {
      withTable("data_15752", "srcpart_15752", "srctext_15752") {
        val df = Seq((1, "2"), (3, "4")).toDF("key", "value")
        df.createOrReplaceTempView("data_15752")
        sql(
          """
            |CREATE TABLE srcpart_15752 (col1 INT, col2 STRING)
            |PARTITIONED BY (partcol1 INT, partcol2 STRING) STORED AS parquet
          """.stripMargin)
        for (partcol1 <- Seq(0, 1); partcol2 <- Seq("a", "b")) {
          sql(
            s"""
              |INSERT OVERWRITE TABLE srcpart_15752
              |PARTITION (partcol1='$partcol1', partcol2='$partcol2')
              |select key, value from data_15752
            """.stripMargin)
        }
        checkAnswer(
          sql("select partcol1 from srcpart_15752 group by partcol1"),
          Row(0) :: Row(1) :: Nil)
        checkAnswer(
          sql("select partcol1 from srcpart_15752 where partcol1 = 1 group by partcol1"),
          Row(1))
        checkAnswer(
          sql("select partcol1, count(distinct partcol2) from srcpart_15752 group by partcol1"),
          Row(0, 2) :: Row(1, 2) :: Nil)
        checkAnswer(
          sql("select partcol1, count(distinct partcol2) from srcpart_15752 where partcol1 = 1 " +
            "group by partcol1"),
          Row(1, 2) :: Nil)
        checkAnswer(sql("select distinct partcol1 from srcpart_15752"), Row(0) :: Row(1) :: Nil)
        checkAnswer(sql("select distinct partcol1 from srcpart_15752 where partcol1 = 1"), Row(1))
        checkAnswer(
          sql("select distinct col from (select partcol1 + 1 as col from srcpart_15752 " +
            "where partcol1 = 1) t"),
          Row(2))
        checkAnswer(sql("select distinct partcol1 from srcpart_15752 where partcol1 = 1"), Row(1))
        checkAnswer(sql("select max(partcol1) from srcpart_15752"), Row(1))
        checkAnswer(sql("select max(partcol1) from srcpart_15752 where partcol1 = 1"), Row(1))
        checkAnswer(sql("select max(partcol1) from (select partcol1 from srcpart_15752) t"), Row(1))
        checkAnswer(
          sql("select max(col) from (select partcol1 + 1 as col from srcpart_15752 " +
            "where partcol1 = 1) t"),
          Row(2))

        sql(
          """
            |CREATE TABLE srctext_15752 (col1 INT, col2 STRING)
            |PARTITIONED BY (partcol1 INT, partcol2 STRING) STORED AS textfile
          """.stripMargin)
        for (partcol1 <- Seq(0, 1); partcol2 <- Seq("a", "b")) {
          sql(
            s"""
              |INSERT OVERWRITE TABLE srctext_15752
              |PARTITION (partcol1='$partcol1', partcol2='$partcol2')
              |select key, value from data_15752
            """.stripMargin)
        }
        checkAnswer(
          sql("select partcol1 from srctext_15752 group by partcol1"),
          Row(0) :: Row(1) :: Nil)
        checkAnswer(
          sql("select partcol1 from srctext_15752 where partcol1 = 1 group by partcol1"),
          Row(1))
        checkAnswer(
          sql("select partcol1, count(distinct partcol2) from srctext_15752 group by partcol1"),
          Row(0, 2) :: Row(1, 2) :: Nil)
        checkAnswer(
          sql("select partcol1, count(distinct partcol2) from srctext_15752  where partcol1 = 1 " +
            "group by partcol1"),
          Row(1, 2) :: Nil)
        checkAnswer(sql("select distinct partcol1 from srctext_15752"), Row(0) :: Row(1) :: Nil)
        checkAnswer(sql("select distinct partcol1 from srctext_15752 where partcol1 = 1"), Row(1))
        checkAnswer(
          sql("select distinct col from (select partcol1 + 1 as col from srctext_15752 " +
            "where partcol1 = 1) t"),
          Row(2))
        checkAnswer(sql("select max(partcol1) from srctext_15752"), Row(1))
        checkAnswer(sql("select max(partcol1) from srctext_15752 where partcol1 = 1"), Row(1))
        checkAnswer(sql("select max(partcol1) from (select partcol1 from srctext_15752) t"), Row(1))
        checkAnswer(
          sql("select max(col) from (select partcol1 + 1 as col from srctext_15752 " +
            "where partcol1 = 1) t"),
          Row(2))
      }
    }
  }

  test("SPARK-17354: Partitioning by dates/timestamps works with Parquet vectorized reader") {
    withSQLConf(SQLConf.PARQUET_VECTORIZED_READER_ENABLED.key -> "true") {
      sql(
        """CREATE TABLE order(id INT)
          |PARTITIONED BY (pd DATE, pt TIMESTAMP)
          |STORED AS PARQUET
        """.stripMargin)

      sql("set hive.exec.dynamic.partition.mode=nonstrict")
      sql(
        """INSERT INTO TABLE order PARTITION(pd, pt)
          |SELECT 1 AS id, CAST('1990-02-24' AS DATE) AS pd, CAST('1990-02-24' AS TIMESTAMP) AS pt
        """.stripMargin)
      val actual = sql("SELECT * FROM order")
      val expected = sql(
        "SELECT 1 AS id, CAST('1990-02-24' AS DATE) AS pd, CAST('1990-02-24' AS TIMESTAMP) AS pt")
      checkAnswer(actual, expected)
      sql("DROP TABLE order")
    }
  }


  test("SPARK-17108: Fix BIGINT and INT comparison failure in spark sql") {
    withTable("t1", "t2", "t3") {
      sql("create table t1(a map<bigint, array<string>>)")
      sql("select * from t1 where a[1] is not null")

      sql("create table t2(a map<int, array<string>>)")
      sql("select * from t2 where a[1] is not null")

      sql("create table t3(a map<bigint, array<string>>)")
      sql("select * from t3 where a[1L] is not null")
    }
  }

  test("SPARK-17796 Support wildcard character in filename for LOAD DATA LOCAL INPATH") {
    withTempDir { dir =>
      val path = dir.toURI.toString.stripSuffix("/")
      val dirPath = dir.getAbsoluteFile
      for (i <- 1 to 3) {
        Files.write(s"$i", new File(dirPath, s"part-r-0000$i"), StandardCharsets.UTF_8)
      }
      for (i <- 5 to 7) {
        Files.write(s"$i", new File(dirPath, s"part-s-0000$i"), StandardCharsets.UTF_8)
      }

      withTable("load_t") {
        sql("CREATE TABLE load_t (a STRING)")
        sql(s"LOAD DATA LOCAL INPATH '$path/*part-r*' INTO TABLE load_t")
        checkAnswer(sql("SELECT * FROM load_t"), Seq(Row("1"), Row("2"), Row("3")))

        val m = intercept[AnalysisException] {
          sql("LOAD DATA LOCAL INPATH '/non-exist-folder/*part*' INTO TABLE load_t")
        }.getMessage
        assert(m.contains("LOAD DATA input path does not exist"))
      }
    }
  }

  test("SPARK-23425 Test LOAD DATA LOCAL INPATH with space in file name") {
    withTempDir { dir =>
      val path = dir.toURI.toString.stripSuffix("/")
      val dirPath = dir.getAbsoluteFile
      for (i <- 1 to 3) {
        Files.write(s"$i", new File(dirPath, s"part-r-0000 $i"), StandardCharsets.UTF_8)
      }
      withTable("load_t") {
        sql("CREATE TABLE load_t (a STRING)")
        sql(s"LOAD DATA LOCAL INPATH '$path/part-r-0000 1' INTO TABLE load_t")
        checkAnswer(sql("SELECT * FROM load_t"), Seq(Row("1")))
      }
    }
  }

  test("Support wildcard character in folderlevel for LOAD DATA LOCAL INPATH") {
    withTempDir { dir =>
      val path = dir.toURI.toString.stripSuffix("/")
      val dirPath = dir.getAbsoluteFile
      for (i <- 1 to 3) {
        Files.write(s"$i", new File(dirPath, s"part-r-0000$i"), StandardCharsets.UTF_8)
      }
      withTable("load_t_folder_wildcard") {
        sql("CREATE TABLE load_t (a STRING)")
        sql(s"LOAD DATA LOCAL INPATH '${
          path.substring(0, path.length - 1)
            .concat("*")
        }/' INTO TABLE load_t")
        checkAnswer(sql("SELECT * FROM load_t"), Seq(Row("1"), Row("2"), Row("3")))
        val m = intercept[AnalysisException] {
          sql(s"LOAD DATA LOCAL INPATH '${
            path.substring(0, path.length - 1).concat("_invalid_dir") concat ("*")
          }/' INTO TABLE load_t")
        }.getMessage
        assert(m.contains("LOAD DATA input path does not exist"))
      }
    }
  }

  test("SPARK-17796 Support wildcard '?'char in middle as part of local file path") {
    withTempDir { dir =>
      val path = dir.toURI.toString.stripSuffix("/")
      val dirPath = dir.getAbsoluteFile
      for (i <- 1 to 3) {
        Files.write(s"$i", new File(dirPath, s"part-r-0000$i"), StandardCharsets.UTF_8)
      }
      withTable("load_t1") {
        sql("CREATE TABLE load_t1 (a STRING)")
        sql(s"LOAD DATA LOCAL INPATH '$path/part-r-0000?' INTO TABLE load_t1")
        checkAnswer(sql("SELECT * FROM load_t1"), Seq(Row("1"), Row("2"), Row("3")))
      }
    }
  }

  test("SPARK-17796 Support wildcard '?'char in start as part of local file path") {
    withTempDir { dir =>
      val path = dir.toURI.toString.stripSuffix("/")
      val dirPath = dir.getAbsoluteFile
      for (i <- 1 to 3) {
        Files.write(s"$i", new File(dirPath, s"part-r-0000$i"), StandardCharsets.UTF_8)
      }
      withTable("load_t2") {
        sql("CREATE TABLE load_t2 (a STRING)")
        sql(s"LOAD DATA LOCAL INPATH '$path/?art-r-00001' INTO TABLE load_t2")
        checkAnswer(sql("SELECT * FROM load_t2"), Seq(Row("1")))
      }
    }
  }

  test("SPARK-25738: defaultFs can have a port") {
    val defaultURI = new URI("hdfs://fizz.buzz.com:8020")
    val r = LoadDataCommand.makeQualified(defaultURI, new Path("/foo/bar"), new Path("/flim/flam"))
    assert(r === new Path("hdfs://fizz.buzz.com:8020/flim/flam"))
  }

  test("Insert overwrite with partition") {
    withTable("tableWithPartition") {
      sql(
        """
          |CREATE TABLE tableWithPartition (key int, value STRING)
          |PARTITIONED BY (part STRING)
        """.stripMargin)
      sql(
        """
          |INSERT OVERWRITE TABLE tableWithPartition PARTITION (part = '1')
          |SELECT * FROM default.src
        """.stripMargin)
       checkAnswer(
         sql("SELECT part, key, value FROM tableWithPartition"),
         sql("SELECT '1' AS part, key, value FROM default.src")
       )

      sql(
        """
          |INSERT OVERWRITE TABLE tableWithPartition PARTITION (part = '1')
          |SELECT * FROM VALUES (1, "one"), (2, "two"), (3, null) AS data(key, value)
        """.stripMargin)
      checkAnswer(
        sql("SELECT part, key, value FROM tableWithPartition"),
        sql(
          """
            |SELECT '1' AS part, key, value FROM VALUES
            |(1, "one"), (2, "two"), (3, null) AS data(key, value)
          """.stripMargin)
      )
    }
  }

  test("SPARK-19292: filter with partition columns should be case-insensitive on Hive tables") {
    withTable("tbl") {
      withSQLConf(SQLConf.CASE_SENSITIVE.key -> "false") {
        sql("CREATE TABLE tbl(i int, j int) USING hive PARTITIONED BY (j)")
        sql("INSERT INTO tbl PARTITION(j=10) SELECT 1")
        checkAnswer(spark.table("tbl"), Row(1, 10))

        checkAnswer(sql("SELECT i, j FROM tbl WHERE J=10"), Row(1, 10))
        checkAnswer(spark.table("tbl").filter($"J" === 10), Row(1, 10))
      }
    }
  }

  test("column resolution scenarios with hive table") {
    val currentDb = spark.catalog.currentDatabase
    withTempDatabase { db1 =>
      try {
        spark.catalog.setCurrentDatabase(db1)
        spark.sql("CREATE TABLE t1(i1 int) STORED AS parquet")
        spark.sql("INSERT INTO t1 VALUES(1)")
        checkAnswer(spark.sql(s"SELECT $db1.t1.i1 FROM t1"), Row(1))
        checkAnswer(spark.sql(s"SELECT $db1.t1.i1 FROM $db1.t1"), Row(1))
        checkAnswer(spark.sql(s"SELECT $db1.t1.* FROM $db1.t1"), Row(1))
      } finally {
        spark.catalog.setCurrentDatabase(currentDb)
      }
    }
  }

  test("SPARK-17409: Do Not Optimize Query in CTAS (Hive Serde Table) More Than Once") {
    withTable("bar") {
      withTempView("foo") {
        sql("select 0 as id").createOrReplaceTempView("foo")
        // If we optimize the query in CTAS more than once, the following saveAsTable will fail
        // with the error: `GROUP BY position 0 is not in select list (valid range is [1, 1])`
        sql("SELECT * FROM foo group by id").toDF().write.format("hive").saveAsTable("bar")
        checkAnswer(spark.table("bar"), Row(0) :: Nil)
        val tableMetadata = spark.sessionState.catalog.getTableMetadata(TableIdentifier("bar"))
        assert(tableMetadata.provider == Some("hive"), "the expected table is a Hive serde table")
      }
    }
  }

  test("Auto alias construction of get_json_object") {
    val df = Seq(("1", """{"f1": "value1", "f5": 5.23}""")).toDF("key", "jstring")
    val expectedMsg = "Cannot create a table having a column whose name contains commas " +
      "in Hive metastore. Table: `default`.`t`; Column: get_json_object(jstring, $.f1)"

    withTable("t") {
      val e = intercept[AnalysisException] {
        df.select($"key", functions.get_json_object($"jstring", "$.f1"))
          .write.format("hive").saveAsTable("t")
      }.getMessage
      assert(e.contains(expectedMsg))
    }

    withTempView("tempView") {
      withTable("t") {
        df.createTempView("tempView")
        val e = intercept[AnalysisException] {
          sql("CREATE TABLE t AS SELECT key, get_json_object(jstring, '$.f1') FROM tempView")
        }.getMessage
        assert(e.contains(expectedMsg))
      }
    }
  }

  test("SPARK-19912 String literals should be escaped for Hive metastore partition pruning") {
    withTable("spark_19912") {
      Seq(
        (1, "p1", "q1"),
        (2, "'", "q2"),
        (3, "\"", "q3"),
        (4, "p1\" and q=\"q1", "q4")
      ).toDF("a", "p", "q").write.partitionBy("p", "q").saveAsTable("spark_19912")

      val table = spark.table("spark_19912")
      checkAnswer(table.filter($"p" === "'").select($"a"), Row(2))
      checkAnswer(table.filter($"p" === "\"").select($"a"), Row(3))
      checkAnswer(table.filter($"p" === "p1\" and q=\"q1").select($"a"), Row(4))
    }
  }

  test("SPARK-21101 UDTF should override initialize(ObjectInspector[] args)") {
    withUserDefinedFunction("udtf_stack1" -> true, "udtf_stack2" -> true) {
      sql(
        s"""
           |CREATE TEMPORARY FUNCTION udtf_stack1
           |AS 'org.apache.spark.sql.hive.execution.UDTFStack'
           |USING JAR '${hiveContext.getHiveFile("SPARK-21101-1.0.jar").toURI}'
        """.stripMargin)
      val cnt =
        sql("SELECT udtf_stack1(2, 'A', 10, date '2015-01-01', 'B', 20, date '2016-01-01')").count()
      assert(cnt === 2)

      sql(
        s"""
           |CREATE TEMPORARY FUNCTION udtf_stack2
           |AS 'org.apache.spark.sql.hive.execution.UDTFStack2'
           |USING JAR '${hiveContext.getHiveFile("SPARK-21101-1.0.jar").toURI}'
        """.stripMargin)
      val e = intercept[org.apache.spark.sql.AnalysisException] {
        sql("SELECT udtf_stack2(2, 'A', 10, date '2015-01-01', 'B', 20, date '2016-01-01')")
      }
      assert(
        e.getMessage.contains("public StructObjectInspector initialize(ObjectInspector[] args)"))
    }
  }

  test("SPARK-21721: Clear FileSystem deleterOnExit cache if path is successfully removed") {
    val table = "test21721"
    withTable(table) {
      val deleteOnExitField = classOf[FileSystem].getDeclaredField("deleteOnExit")
      deleteOnExitField.setAccessible(true)

      val fs = FileSystem.get(spark.sessionState.newHadoopConf())
      val setOfPath = deleteOnExitField.get(fs).asInstanceOf[Set[Path]]

      val testData = sparkContext.parallelize(1 to 10).map(i => TestData(i, i.toString)).toDF()
      sql(s"CREATE TABLE $table (key INT, value STRING)")
      val pathSizeToDeleteOnExit = setOfPath.size()

      (0 to 10).foreach(_ => testData.write.mode(SaveMode.Append).insertInto(table))

      assert(setOfPath.size() == pathSizeToDeleteOnExit)
    }
  }

  test("SPARK-21912 ORC/Parquet table should not create invalid column names") {
    Seq(" ", ",", ";", "{", "}", "(", ")", "\n", "\t", "=").foreach { name =>
      Seq("ORC", "PARQUET").foreach { source =>
        withTable("t21912") {
          val m = intercept[AnalysisException] {
            sql(s"CREATE TABLE t21912(`col$name` INT) USING $source")
          }.getMessage
          assert(m.contains(s"contains invalid character(s)"))

          val m2 = intercept[AnalysisException] {
            sql(s"CREATE TABLE t21912 USING $source AS SELECT 1 `col$name`")
          }.getMessage
          assert(m2.contains(s"contains invalid character(s)"))

          withSQLConf(HiveUtils.CONVERT_METASTORE_PARQUET.key -> "false") {
            val m3 = intercept[AnalysisException] {
              sql(s"CREATE TABLE t21912(`col$name` INT) USING hive OPTIONS (fileFormat '$source')")
            }.getMessage
            assert(m3.contains(s"contains invalid character(s)"))
          }

          sql(s"CREATE TABLE t21912(`col` INT) USING $source")
          val m4 = intercept[AnalysisException] {
            sql(s"ALTER TABLE t21912 ADD COLUMNS(`col$name` INT)")
          }.getMessage
          assert(m4.contains(s"contains invalid character(s)"))
        }
      }
    }
  }

  Seq("orc", "parquet").foreach { format =>
    test(s"SPARK-18355 Read data from a hive table with a new column - $format") {
      val client =
        spark.sharedState.externalCatalog.unwrapped.asInstanceOf[HiveExternalCatalog].client

      Seq("true", "false").foreach { value =>
        withSQLConf(
          HiveUtils.CONVERT_METASTORE_ORC.key -> value,
          HiveUtils.CONVERT_METASTORE_PARQUET.key -> value) {
          withTempDatabase { db =>
            client.runSqlHive(
              s"""
                 |CREATE TABLE $db.t(
                 |  click_id string,
                 |  search_id string,
                 |  uid bigint)
                 |PARTITIONED BY (
                 |  ts string,
                 |  hour string)
                 |STORED AS $format
              """.stripMargin)

            client.runSqlHive(
              s"""
                 |INSERT INTO TABLE $db.t
                 |PARTITION (ts = '98765', hour = '01')
                 |VALUES (12, 2, 12345)
              """.stripMargin
            )

            checkAnswer(
              sql(s"SELECT click_id, search_id, uid, ts, hour FROM $db.t"),
              Row("12", "2", 12345, "98765", "01"))

            client.runSqlHive(s"ALTER TABLE $db.t ADD COLUMNS (dummy string)")

            checkAnswer(
              sql(s"SELECT click_id, search_id FROM $db.t"),
              Row("12", "2"))

            checkAnswer(
              sql(s"SELECT search_id, click_id FROM $db.t"),
              Row("2", "12"))

            checkAnswer(
              sql(s"SELECT search_id FROM $db.t"),
              Row("2"))

            checkAnswer(
              sql(s"SELECT dummy, click_id FROM $db.t"),
              Row(null, "12"))

            checkAnswer(
              sql(s"SELECT click_id, search_id, uid, dummy, ts, hour FROM $db.t"),
              Row("12", "2", 12345, null, "98765", "01"))
          }
        }
      }
    }
  }

  test("SPARK-24085 scalar subquery in partitioning expression") {
    Seq("orc", "parquet").foreach { format =>
      Seq(true, false).foreach { isConverted =>
        withSQLConf(
          HiveUtils.CONVERT_METASTORE_ORC.key -> s"$isConverted",
          HiveUtils.CONVERT_METASTORE_PARQUET.key -> s"$isConverted",
          "hive.exec.dynamic.partition.mode" -> "nonstrict") {
          withTable(format) {
            withTempPath { tempDir =>
              sql(
                s"""
                  |CREATE TABLE ${format} (id_value string)
                  |PARTITIONED BY (id_type string)
                  |LOCATION '${tempDir.toURI}'
                  |STORED AS ${format}
                """.stripMargin)
              sql(s"insert into $format values ('1','a')")
              sql(s"insert into $format values ('2','a')")
              sql(s"insert into $format values ('3','b')")
              sql(s"insert into $format values ('4','b')")
              checkAnswer(
                sql(s"SELECT * FROM $format WHERE id_type = (SELECT 'b')"),
                Row("3", "b") :: Row("4", "b") :: Nil)
            }
          }
        }
      }
    }
  }

<<<<<<< HEAD
=======
  test("SPARK-25271: Hive ctas commands should use data source if it is convertible") {
    withTempView("p") {
      Seq(1, 2, 3).toDF("id").createOrReplaceTempView("p")

      Seq("orc", "parquet").foreach { format =>
        Seq(true, false).foreach { isConverted =>
          withSQLConf(
            HiveUtils.CONVERT_METASTORE_ORC.key -> s"$isConverted",
            HiveUtils.CONVERT_METASTORE_PARQUET.key -> s"$isConverted") {
            Seq(true, false).foreach { isConvertedCtas =>
              withSQLConf(HiveUtils.CONVERT_METASTORE_CTAS.key -> s"$isConvertedCtas") {

                val targetTable = "targetTable"
                withTable(targetTable) {
                  val df = sql(s"CREATE TABLE $targetTable STORED AS $format AS SELECT id FROM p")
                  checkAnswer(sql(s"SELECT id FROM $targetTable"),
                    Row(1) :: Row(2) :: Row(3) :: Nil)

                  val ctasDSCommand = df.queryExecution.analyzed.collect {
                    case _: OptimizedCreateHiveTableAsSelectCommand => true
                  }.headOption
                  val ctasCommand = df.queryExecution.analyzed.collect {
                    case _: CreateHiveTableAsSelectCommand => true
                  }.headOption

                  if (isConverted && isConvertedCtas) {
                    assert(ctasDSCommand.nonEmpty)
                    assert(ctasCommand.isEmpty)
                  } else {
                    assert(ctasDSCommand.isEmpty)
                    assert(ctasCommand.nonEmpty)
                  }
                }
              }
            }
          }
        }
      }
    }
  }

>>>>>>> aa0d4ca8
  test("SPARK-26181 hasMinMaxStats method of ColumnStatsMap is not correct") {
    withSQLConf(SQLConf.CBO_ENABLED.key -> "true") {
      withTable("all_null") {
        sql("create table all_null (attr1 int, attr2 int)")
        sql("insert into all_null values (null, null)")
        sql("analyze table all_null compute statistics for columns attr1, attr2")
        // check if the stats can be calculated without Cast exception.
        sql("select * from all_null where attr1 < 1").queryExecution.stringWithStats
        sql("select * from all_null where attr1 < attr2").queryExecution.stringWithStats
      }
    }
  }

  test("SPARK-26402: GetStructField with different names are semantically equal") {
    sql("create table t (s struct<i: Int>) using json")
    sql("select s.I from t group by s.i")
  }
}<|MERGE_RESOLUTION|>--- conflicted
+++ resolved
@@ -2276,8 +2276,6 @@
     }
   }
 
-<<<<<<< HEAD
-=======
   test("SPARK-25271: Hive ctas commands should use data source if it is convertible") {
     withTempView("p") {
       Seq(1, 2, 3).toDF("id").createOrReplaceTempView("p")
@@ -2319,7 +2317,6 @@
     }
   }
 
->>>>>>> aa0d4ca8
   test("SPARK-26181 hasMinMaxStats method of ColumnStatsMap is not correct") {
     withSQLConf(SQLConf.CBO_ENABLED.key -> "true") {
       withTable("all_null") {
