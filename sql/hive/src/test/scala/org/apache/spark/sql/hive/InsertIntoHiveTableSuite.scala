/*
 * Licensed to the Apache Software Foundation (ASF) under one or more
 * contributor license agreements.  See the NOTICE file distributed with
 * this work for additional information regarding copyright ownership.
 * The ASF licenses this file to You under the Apache License, Version 2.0
 * (the "License"); you may not use this file except in compliance with
 * the License.  You may obtain a copy of the License at
 *
 *    http://www.apache.org/licenses/LICENSE-2.0
 *
 * Unless required by applicable law or agreed to in writing, software
 * distributed under the License is distributed on an "AS IS" BASIS,
 * WITHOUT WARRANTIES OR CONDITIONS OF ANY KIND, either express or implied.
 * See the License for the specific language governing permissions and
 * limitations under the License.
 */

package org.apache.spark.sql.hive

import java.io.File

import org.apache.hadoop.hive.conf.HiveConf
import org.scalatest.BeforeAndAfter

import org.apache.spark.SparkException
import org.apache.spark.sql.{QueryTest, _}
import org.apache.spark.sql.catalyst.plans.logical.InsertIntoTable
import org.apache.spark.sql.hive.test.TestHiveSingleton
import org.apache.spark.sql.test.SQLTestUtils
import org.apache.spark.sql.types._
import org.apache.spark.util.Utils

case class TestData(key: Int, value: String)

case class ThreeCloumntable(key: Int, value: String, key1: String)

class InsertIntoHiveTableSuite extends QueryTest with TestHiveSingleton with BeforeAndAfter
    with SQLTestUtils {
  import spark.implicits._

  override lazy val testData = spark.sparkContext.parallelize(
    (1 to 100).map(i => TestData(i, i.toString))).toDF()

  before {
    // Since every we are doing tests for DDL statements,
    // it is better to reset before every test.
    hiveContext.reset()
    // Creates a temporary view with testData, which will be used in all tests.
    testData.createOrReplaceTempView("testData")
  }

  test("insertInto() HiveTable") {
    sql("CREATE TABLE createAndInsertTest (key int, value string)")

    // Add some data.
    testData.write.mode(SaveMode.Append).insertInto("createAndInsertTest")

    // Make sure the table has also been updated.
    checkAnswer(
      sql("SELECT * FROM createAndInsertTest"),
      testData.collect().toSeq
    )

    // Add more data.
    testData.write.mode(SaveMode.Append).insertInto("createAndInsertTest")

    // Make sure the table has been updated.
    checkAnswer(
      sql("SELECT * FROM createAndInsertTest"),
      testData.toDF().collect().toSeq ++ testData.toDF().collect().toSeq
    )

    // Now overwrite.
    testData.write.mode(SaveMode.Overwrite).insertInto("createAndInsertTest")

    // Make sure the registered table has also been updated.
    checkAnswer(
      sql("SELECT * FROM createAndInsertTest"),
      testData.collect().toSeq
    )
  }

  test("Double create fails when allowExisting = false") {
    sql("CREATE TABLE doubleCreateAndInsertTest (key int, value string)")

    intercept[AnalysisException] {
      sql("CREATE TABLE doubleCreateAndInsertTest (key int, value string)")
    }
  }

  test("Double create does not fail when allowExisting = true") {
    sql("CREATE TABLE doubleCreateAndInsertTest (key int, value string)")
    sql("CREATE TABLE IF NOT EXISTS doubleCreateAndInsertTest (key int, value string)")
  }

  test("SPARK-4052: scala.collection.Map as value type of MapType") {
    val schema = StructType(StructField("m", MapType(StringType, StringType), true) :: Nil)
    val rowRDD = spark.sparkContext.parallelize(
      (1 to 100).map(i => Row(scala.collection.mutable.HashMap(s"key$i" -> s"value$i"))))
    val df = spark.createDataFrame(rowRDD, schema)
    df.createOrReplaceTempView("tableWithMapValue")
    sql("CREATE TABLE hiveTableWithMapValue(m MAP <STRING, STRING>)")
    sql("INSERT OVERWRITE TABLE hiveTableWithMapValue SELECT m FROM tableWithMapValue")

    checkAnswer(
      sql("SELECT * FROM hiveTableWithMapValue"),
      rowRDD.collect().toSeq
    )

    sql("DROP TABLE hiveTableWithMapValue")
  }

  test("SPARK-4203:random partition directory order") {
    sql("CREATE TABLE tmp_table (key int, value string)")
    val tmpDir = Utils.createTempDir()
    // The default value of hive.exec.stagingdir.
    val stagingDir = ".hive-staging"

    sql(
      s"""
         |CREATE TABLE table_with_partition(c1 string)
         |PARTITIONED by (p1 string,p2 string,p3 string,p4 string,p5 string)
         |location '${tmpDir.toURI.toString}'
        """.stripMargin)
    sql(
      """
        |INSERT OVERWRITE TABLE table_with_partition
        |partition (p1='a',p2='b',p3='c',p4='c',p5='1')
        |SELECT 'blarr' FROM tmp_table
      """.stripMargin)
    sql(
      """
        |INSERT OVERWRITE TABLE table_with_partition
        |partition (p1='a',p2='b',p3='c',p4='c',p5='2')
        |SELECT 'blarr' FROM tmp_table
      """.stripMargin)
    sql(
      """
        |INSERT OVERWRITE TABLE table_with_partition
        |partition (p1='a',p2='b',p3='c',p4='c',p5='3')
        |SELECT 'blarr' FROM tmp_table
      """.stripMargin)
    sql(
      """
        |INSERT OVERWRITE TABLE table_with_partition
        |partition (p1='a',p2='b',p3='c',p4='c',p5='4')
        |SELECT 'blarr' FROM tmp_table
      """.stripMargin)
    def listFolders(path: File, acc: List[String]): List[List[String]] = {
      val dir = path.listFiles()
      val folders = dir.filter { e => e.isDirectory && !e.getName().startsWith(stagingDir) }.toList
      if (folders.isEmpty) {
        List(acc.reverse)
      } else {
        folders.flatMap(x => listFolders(x, x.getName :: acc))
      }
    }
    val expected = List(
      "p1=a"::"p2=b"::"p3=c"::"p4=c"::"p5=2"::Nil,
      "p1=a"::"p2=b"::"p3=c"::"p4=c"::"p5=3"::Nil,
      "p1=a"::"p2=b"::"p3=c"::"p4=c"::"p5=1"::Nil,
      "p1=a"::"p2=b"::"p3=c"::"p4=c"::"p5=4"::Nil
    )
    assert(listFolders(tmpDir, List()).sortBy(_.toString()) === expected.sortBy(_.toString))
    sql("DROP TABLE table_with_partition")
    sql("DROP TABLE tmp_table")
  }

  test("INSERT OVERWRITE - partition IF NOT EXISTS") {
    withTempDir { tmpDir =>
      val table = "table_with_partition"
      withTable(table) {
        val selQuery = s"select c1, p1, p2 from $table"
        sql(
          s"""
             |CREATE TABLE $table(c1 string)
             |PARTITIONED by (p1 string,p2 string)
             |location '${tmpDir.toURI.toString}'
           """.stripMargin)
        sql(
          s"""
             |INSERT OVERWRITE TABLE $table
             |partition (p1='a',p2='b')
             |SELECT 'blarr'
           """.stripMargin)
        checkAnswer(
          sql(selQuery),
          Row("blarr", "a", "b"))

        sql(
          s"""
             |INSERT OVERWRITE TABLE $table
             |partition (p1='a',p2='b')
             |SELECT 'blarr2'
           """.stripMargin)
        checkAnswer(
          sql(selQuery),
          Row("blarr2", "a", "b"))

        var e = intercept[AnalysisException] {
          sql(
            s"""
               |INSERT OVERWRITE TABLE $table
               |partition (p1='a',p2) IF NOT EXISTS
               |SELECT 'blarr3', 'newPartition'
             """.stripMargin)
        }
        assert(e.getMessage.contains(
          "Dynamic partitions do not support IF NOT EXISTS. Specified partitions with value: [p2]"))

        e = intercept[AnalysisException] {
          sql(
            s"""
               |INSERT OVERWRITE TABLE $table
               |partition (p1='a',p2) IF NOT EXISTS
               |SELECT 'blarr3', 'b'
             """.stripMargin)
        }
        assert(e.getMessage.contains(
          "Dynamic partitions do not support IF NOT EXISTS. Specified partitions with value: [p2]"))

        // If the partition already exists, the insert will overwrite the data
        // unless users specify IF NOT EXISTS
        sql(
          s"""
             |INSERT OVERWRITE TABLE $table
             |partition (p1='a',p2='b') IF NOT EXISTS
             |SELECT 'blarr3'
           """.stripMargin)
        checkAnswer(
          sql(selQuery),
          Row("blarr2", "a", "b"))
      }
    }
  }

  test("Insert ArrayType.containsNull == false") {
    val schema = StructType(Seq(
      StructField("a", ArrayType(StringType, containsNull = false))))
    val rowRDD = spark.sparkContext.parallelize((1 to 100).map(i => Row(Seq(s"value$i"))))
    val df = spark.createDataFrame(rowRDD, schema)
    df.createOrReplaceTempView("tableWithArrayValue")
    sql("CREATE TABLE hiveTableWithArrayValue(a Array <STRING>)")
    sql("INSERT OVERWRITE TABLE hiveTableWithArrayValue SELECT a FROM tableWithArrayValue")

    checkAnswer(
      sql("SELECT * FROM hiveTableWithArrayValue"),
      rowRDD.collect().toSeq)

    sql("DROP TABLE hiveTableWithArrayValue")
  }

  test("Insert MapType.valueContainsNull == false") {
    val schema = StructType(Seq(
      StructField("m", MapType(StringType, StringType, valueContainsNull = false))))
    val rowRDD = spark.sparkContext.parallelize(
      (1 to 100).map(i => Row(Map(s"key$i" -> s"value$i"))))
    val df = spark.createDataFrame(rowRDD, schema)
    df.createOrReplaceTempView("tableWithMapValue")
    sql("CREATE TABLE hiveTableWithMapValue(m Map <STRING, STRING>)")
    sql("INSERT OVERWRITE TABLE hiveTableWithMapValue SELECT m FROM tableWithMapValue")

    checkAnswer(
      sql("SELECT * FROM hiveTableWithMapValue"),
      rowRDD.collect().toSeq)

    sql("DROP TABLE hiveTableWithMapValue")
  }

  test("Insert StructType.fields.exists(_.nullable == false)") {
    val schema = StructType(Seq(
      StructField("s", StructType(Seq(StructField("f", StringType, nullable = false))))))
    val rowRDD = spark.sparkContext.parallelize(
      (1 to 100).map(i => Row(Row(s"value$i"))))
    val df = spark.createDataFrame(rowRDD, schema)
    df.createOrReplaceTempView("tableWithStructValue")
    sql("CREATE TABLE hiveTableWithStructValue(s Struct <f: STRING>)")
    sql("INSERT OVERWRITE TABLE hiveTableWithStructValue SELECT s FROM tableWithStructValue")

    checkAnswer(
      sql("SELECT * FROM hiveTableWithStructValue"),
      rowRDD.collect().toSeq)

    sql("DROP TABLE hiveTableWithStructValue")
  }

  test("Reject partitioning that does not match table") {
    withSQLConf(("hive.exec.dynamic.partition.mode", "nonstrict")) {
      sql("CREATE TABLE partitioned (id bigint, data string) PARTITIONED BY (part string)")
      val data = (1 to 10).map(i => (i, s"data-$i", if ((i % 2) == 0) "even" else "odd"))
          .toDF("id", "data", "part")

      intercept[AnalysisException] {
        // cannot partition by 2 fields when there is only one in the table definition
        data.write.partitionBy("part", "data").insertInto("partitioned")
      }
    }
  }

  test("Resolve dynamic partition columns") {
    withSQLConf(("hive.exec.dynamic.partition.mode", "nonstrict")) {
      sql("CREATE TABLE partitioned (id bigint) PARTITIONED BY (data string, part string)")
      val data = (1 to 10).map(i => (i, s"data-$i", if ((i % 2) == 0) "even" else "odd"))
          .toDF("id", "data2", "part")

      // Dynamic partition columns are resolved by ordering, not name.
      data.write.insertInto("partitioned")
      checkAnswer(sql("SELECT * FROM partitioned"), data.collect().toSeq)
    }
  }

  test("Test partition mode = strict") {
    withSQLConf(("hive.exec.dynamic.partition.mode", "strict")) {
      sql("CREATE TABLE partitioned (id bigint, data string) PARTITIONED BY (part string)")
      val data = (1 to 10).map(i => (i, s"data-$i", if ((i % 2) == 0) "even" else "odd"))
          .toDF("id", "data", "part")

      intercept[SparkException] {
        data.write.insertInto("partitioned")
      }
    }
  }

  test("Detect table partitioning") {
    withSQLConf(("hive.exec.dynamic.partition.mode", "nonstrict")) {
      sql("CREATE TABLE source (id bigint, data string, part string)")
      val data = (1 to 10).map(i => (i, s"data-$i", if ((i % 2) == 0) "even" else "odd")).toDF()

      data.write.insertInto("source")
      checkAnswer(sql("SELECT * FROM source"), data.collect().toSeq)

      sql("CREATE TABLE partitioned (id bigint, data string) PARTITIONED BY (part string)")
      // this will pick up the output partitioning from the table definition
      spark.table("source").write.insertInto("partitioned")

      checkAnswer(sql("SELECT * FROM partitioned"), data.collect().toSeq)
    }
  }

<<<<<<< HEAD
  private def testPartitionedHiveSerDeTable(testName: String)(f: String => Unit): Unit = {
    test(s"Hive SerDe table - $testName") {
      val hiveTable = "hive_table"

      withTable(hiveTable) {
        withSQLConf("hive.exec.dynamic.partition.mode" -> "nonstrict") {
          sql(s"CREATE TABLE $hiveTable (a INT) PARTITIONED BY (b INT, c INT) STORED AS TEXTFILE")
          f(hiveTable)
        }
      }
    }
  }

  private def testPartitionedDataSourceTable(testName: String)(f: String => Unit): Unit = {
    test(s"Data source table - $testName") {
      val dsTable = "ds_table"

      withTable(dsTable) {
        sql(s"CREATE TABLE $dsTable (a INT, b INT, c INT) USING PARQUET PARTITIONED BY (b, c)")
        f(dsTable)
      }
    }
  }

  private def testPartitionedTable(testName: String)(f: String => Unit): Unit = {
    testPartitionedHiveSerDeTable(testName)(f)
    testPartitionedDataSourceTable(testName)(f)
  }

  testPartitionedTable("partitionBy() can't be used together with insertInto()") { tableName =>
    val cause = intercept[AnalysisException] {
      Seq((1, 2, 3)).toDF("a", "b", "c").write.partitionBy("b", "c").insertInto(tableName)
    }

    assert(cause.getMessage.contains("insertInto() can't be used together with partitionBy()."))
  }

=======
>>>>>>> 3030144b
  test("InsertIntoTable#resolved should include dynamic partitions") {
    withSQLConf(("hive.exec.dynamic.partition.mode", "nonstrict")) {
      sql("CREATE TABLE partitioned (id bigint, data string) PARTITIONED BY (part string)")
      val data = (1 to 10).map(i => (i.toLong, s"data-$i")).toDF("id", "data")

      val logical = InsertIntoTable(spark.table("partitioned").logicalPlan,
        Map("part" -> None), data.logicalPlan, overwrite = false, ifNotExists = false)
      assert(!logical.resolved, "Should not resolve: missing partition data")
    }
  }
}<|MERGE_RESOLUTION|>--- conflicted
+++ resolved
@@ -337,7 +337,6 @@
     }
   }
 
-<<<<<<< HEAD
   private def testPartitionedHiveSerDeTable(testName: String)(f: String => Unit): Unit = {
     test(s"Hive SerDe table - $testName") {
       val hiveTable = "hive_table"
@@ -375,8 +374,6 @@
     assert(cause.getMessage.contains("insertInto() can't be used together with partitionBy()."))
   }
 
-=======
->>>>>>> 3030144b
   test("InsertIntoTable#resolved should include dynamic partitions") {
     withSQLConf(("hive.exec.dynamic.partition.mode", "nonstrict")) {
       sql("CREATE TABLE partitioned (id bigint, data string) PARTITIONED BY (part string)")
