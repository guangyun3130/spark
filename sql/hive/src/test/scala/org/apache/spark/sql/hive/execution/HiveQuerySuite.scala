--- conflicted
+++ resolved
@@ -164,7 +164,6 @@
     hql("SELECT * FROM src").toString
   }
 
-<<<<<<< HEAD
   createQueryTest("case statements with key #1",
     "SELECT (CASE 1 WHEN 2 THEN 3 END) FROM src where key < 15")
 
@@ -201,14 +200,14 @@
     intercept[Exception] {
       hql("SELECT (CASE WHEN key > 2 THEN 3 WHEN 1 THEN 2 ELSE 0 END) FROM src").collect()
     }
-=======
+  }
+
   private val explainCommandClassName =
     classOf[execution.ExplainCommand].getSimpleName.stripSuffix("$")
 
   def isExplanation(result: SchemaRDD) = {
     val explanation = result.select('plan).collect().map { case Row(plan: String) => plan }
     explanation.size == 1 && explanation.head.startsWith(explainCommandClassName)
->>>>>>> 273afcb2
   }
 
   test("SPARK-1704: Explain commands as a SchemaRDD") {
