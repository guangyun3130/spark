/*
 * Licensed to the Apache Software Foundation (ASF) under one or more
 * contributor license agreements.  See the NOTICE file distributed with
 * this work for additional information regarding copyright ownership.
 * The ASF licenses this file to You under the Apache License, Version 2.0
 * (the "License"); you may not use this file except in compliance with
 * the License.  You may obtain a copy of the License at
 *
 *    http://www.apache.org/licenses/LICENSE-2.0
 *
 * Unless required by applicable law or agreed to in writing, software
 * distributed under the License is distributed on an "AS IS" BASIS,
 * WITHOUT WARRANTIES OR CONDITIONS OF ANY KIND, either express or implied.
 * See the License for the specific language governing permissions and
 * limitations under the License.
 */

package org.apache.spark.sql.hive.execution

import java.io.File
import java.net.URI
import java.util.Date

import scala.language.existentials

import org.apache.hadoop.fs.Path
import org.apache.parquet.format.converter.ParquetMetadataConverter.NO_FILTER
import org.apache.parquet.hadoop.ParquetFileReader
import org.scalatest.BeforeAndAfterEach

import org.apache.spark.SparkException
import org.apache.spark.sql.{AnalysisException, QueryTest, Row, SaveMode}
import org.apache.spark.sql.catalyst.TableIdentifier
import org.apache.spark.sql.catalyst.analysis.{NoSuchPartitionException, TableAlreadyExistsException}
import org.apache.spark.sql.catalyst.catalog._
import org.apache.spark.sql.execution.command.{DDLSuite, DDLUtils}
import org.apache.spark.sql.functions._
import org.apache.spark.sql.hive.HiveExternalCatalog
import org.apache.spark.sql.hive.HiveUtils.{CONVERT_METASTORE_ORC, CONVERT_METASTORE_PARQUET}
import org.apache.spark.sql.hive.orc.OrcFileOperator
import org.apache.spark.sql.hive.test.TestHiveSingleton
import org.apache.spark.sql.internal.{HiveSerDe, SQLConf}
import org.apache.spark.sql.internal.SQLConf.ORC_IMPLEMENTATION
import org.apache.spark.sql.internal.StaticSQLConf.CATALOG_IMPLEMENTATION
import org.apache.spark.sql.test.SQLTestUtils
import org.apache.spark.sql.types._
import org.apache.spark.util.Utils

// TODO(gatorsmile): combine HiveCatalogedDDLSuite and HiveDDLSuite
class HiveCatalogedDDLSuite extends DDLSuite with TestHiveSingleton with BeforeAndAfterEach {
  override def afterEach(): Unit = {
    try {
      // drop all databases, tables and functions after each test
      spark.sessionState.catalog.reset()
    } finally {
      super.afterEach()
    }
  }

  protected override def generateTable(
      catalog: SessionCatalog,
      name: TableIdentifier,
      isDataSource: Boolean,
      partitionCols: Seq[String] = Seq("a", "b")): CatalogTable = {
    val storage =
      if (isDataSource) {
        val serde = HiveSerDe.sourceToSerDe("parquet")
        assert(serde.isDefined, "The default format is not Hive compatible")
        CatalogStorageFormat(
          locationUri = Some(catalog.defaultTablePath(name)),
          inputFormat = serde.get.inputFormat,
          outputFormat = serde.get.outputFormat,
          serde = serde.get.serde,
          compressed = false,
          properties = Map.empty)
      } else {
        CatalogStorageFormat(
          locationUri = Some(catalog.defaultTablePath(name)),
          inputFormat = Some("org.apache.hadoop.mapred.SequenceFileInputFormat"),
          outputFormat = Some("org.apache.hadoop.hive.ql.io.HiveSequenceFileOutputFormat"),
          serde = Some("org.apache.hadoop.hive.serde2.lazy.LazySimpleSerDe"),
          compressed = false,
          properties = Map("serialization.format" -> "1"))
      }
    val metadata = new MetadataBuilder()
      .putString("key", "value")
      .build()
    val schema = new StructType()
      .add("col1", "int", nullable = true, metadata = metadata)
      .add("col2", "string")
    CatalogTable(
      identifier = name,
      tableType = CatalogTableType.EXTERNAL,
      storage = storage,
      schema = schema.copy(
        fields = schema.fields ++ partitionCols.map(StructField(_, IntegerType))),
      provider = if (isDataSource) Some("parquet") else Some("hive"),
      partitionColumnNames = partitionCols,
      createTime = 0L,
      createVersion = org.apache.spark.SPARK_VERSION,
      tracksPartitionsInCatalog = true)
  }

  protected override def normalizeCatalogTable(table: CatalogTable): CatalogTable = {
    val nondeterministicProps = Set(
      "CreateTime",
      "transient_lastDdlTime",
      "grantTime",
      "lastUpdateTime",
      "last_modified_by",
      "last_modified_time",
      "Owner:",
      "COLUMN_STATS_ACCURATE",
      // The following are hive specific schema parameters which we do not need to match exactly.
      "numFiles",
      "numRows",
      "rawDataSize",
      "totalSize",
      "totalNumberFiles",
      "maxFileSize",
      "minFileSize"
    )

    table.copy(
      createTime = 0L,
      lastAccessTime = 0L,
      owner = "",
      properties = table.properties.filterKeys(!nondeterministicProps.contains(_)),
      // View texts are checked separately
      viewText = None
    )
  }

  test("alter table: set location") {
    testSetLocation(isDatasourceTable = false)
  }

  test("alter table: set properties") {
    testSetProperties(isDatasourceTable = false)
  }

  test("alter table: unset properties") {
    testUnsetProperties(isDatasourceTable = false)
  }

  test("alter table: set serde") {
    testSetSerde(isDatasourceTable = false)
  }

  test("alter table: set serde partition") {
    testSetSerdePartition(isDatasourceTable = false)
  }

  test("alter table: change column") {
    testChangeColumn(isDatasourceTable = false)
  }

  test("alter table: rename partition") {
    testRenamePartitions(isDatasourceTable = false)
  }

  test("alter table: drop partition") {
    testDropPartitions(isDatasourceTable = false)
  }

  test("alter table: add partition") {
    testAddPartitions(isDatasourceTable = false)
  }

  test("drop table") {
    testDropTable(isDatasourceTable = false)
  }

  test("alter datasource table add columns - orc") {
    testAddColumn("orc")
  }

  test("alter datasource table add columns - partitioned - orc") {
    testAddColumnPartitioned("orc")
  }

  test("SPARK-22431: illegal nested type") {
    val queries = Seq(
      "CREATE TABLE t AS SELECT STRUCT('a' AS `$a`, 1 AS b) q",
      "CREATE TABLE t(q STRUCT<`$a`:INT, col2:STRING>, i1 INT)",
      "CREATE VIEW t AS SELECT STRUCT('a' AS `$a`, 1 AS b) q")

    queries.foreach(query => {
      val err = intercept[SparkException] {
        spark.sql(query)
      }.getMessage
      assert(err.contains("Cannot recognize hive type string"))
    })

    withView("v") {
      spark.sql("CREATE VIEW v AS SELECT STRUCT('a' AS `a`, 1 AS b) q")
      checkAnswer(sql("SELECT q.`a`, q.b FROM v"), Row("a", 1) :: Nil)

      val err = intercept[SparkException] {
        spark.sql("ALTER VIEW v AS SELECT STRUCT('a' AS `$a`, 1 AS b) q")
      }.getMessage
      assert(err.contains("Cannot recognize hive type string"))
    }
  }

  test("SPARK-22431: table with nested type") {
    withTable("t", "x") {
      spark.sql("CREATE TABLE t(q STRUCT<`$a`:INT, col2:STRING>, i1 INT) USING PARQUET")
      checkAnswer(spark.table("t"), Nil)
      spark.sql("CREATE TABLE x (q STRUCT<col1:INT, col2:STRING>, i1 INT)")
      checkAnswer(spark.table("x"), Nil)
    }
  }

  test("SPARK-22431: view with nested type") {
    withView("v") {
      spark.sql("CREATE VIEW v AS SELECT STRUCT('a' AS `a`, 1 AS b) q")
      checkAnswer(spark.table("v"), Row(Row("a", 1)) :: Nil)

      spark.sql("ALTER VIEW v AS SELECT STRUCT('a' AS `b`, 1 AS b) q1")
      val df = spark.table("v")
      assert("q1".equals(df.schema.fields(0).name))
      checkAnswer(df, Row(Row("a", 1)) :: Nil)
    }
  }

  test("SPARK-22431: alter table tests with nested types") {
    withTable("t1", "t2", "t3") {
      spark.sql("CREATE TABLE t1 (q STRUCT<col1:INT, col2:STRING>, i1 INT)")
      spark.sql("ALTER TABLE t1 ADD COLUMNS (newcol1 STRUCT<`col1`:STRING, col2:Int>)")
      val newcol = spark.sql("SELECT * FROM t1").schema.fields(2).name
      assert("newcol1".equals(newcol))

      spark.sql("CREATE TABLE t2(q STRUCT<`a`:INT, col2:STRING>, i1 INT) USING PARQUET")
      spark.sql("ALTER TABLE t2 ADD COLUMNS (newcol1 STRUCT<`$col1`:STRING, col2:Int>)")
      spark.sql("ALTER TABLE t2 ADD COLUMNS (newcol2 STRUCT<`col1`:STRING, col2:Int>)")

      val df2 = spark.table("t2")
      checkAnswer(df2, Nil)
      assert("newcol1".equals(df2.schema.fields(2).name))
      assert("newcol2".equals(df2.schema.fields(3).name))

      spark.sql("CREATE TABLE t3(q STRUCT<`$a`:INT, col2:STRING>, i1 INT) USING PARQUET")
      spark.sql("ALTER TABLE t3 ADD COLUMNS (newcol1 STRUCT<`$col1`:STRING, col2:Int>)")
      spark.sql("ALTER TABLE t3 ADD COLUMNS (newcol2 STRUCT<`col1`:STRING, col2:Int>)")

      val df3 = spark.table("t3")
      checkAnswer(df3, Nil)
      assert("newcol1".equals(df3.schema.fields(2).name))
      assert("newcol2".equals(df3.schema.fields(3).name))
    }
  }

  test("SPARK-22431: negative alter table tests with nested types") {
    withTable("t1") {
      spark.sql("CREATE TABLE t1 (q STRUCT<col1:INT, col2:STRING>, i1 INT)")
      val err = intercept[SparkException] {
        spark.sql("ALTER TABLE t1 ADD COLUMNS (newcol1 STRUCT<`$col1`:STRING, col2:Int>)")
      }.getMessage
      assert(err.contains("Cannot recognize hive type string:"))
   }
  }
}

class HiveDDLSuite
  extends QueryTest with SQLTestUtils with TestHiveSingleton with BeforeAndAfterEach {
  import testImplicits._
  val hiveFormats = Seq("PARQUET", "ORC", "TEXTFILE", "SEQUENCEFILE", "RCFILE", "AVRO")

  override def afterEach(): Unit = {
    try {
      // drop all databases, tables and functions after each test
      spark.sessionState.catalog.reset()
    } finally {
      super.afterEach()
    }
  }
  // check if the directory for recording the data of the table exists.
  private def tableDirectoryExists(
      tableIdentifier: TableIdentifier,
      dbPath: Option[String] = None): Boolean = {
    val expectedTablePath =
      if (dbPath.isEmpty) {
        hiveContext.sessionState.catalog.defaultTablePath(tableIdentifier)
      } else {
        new Path(new Path(dbPath.get), tableIdentifier.table).toUri
      }
    val filesystemPath = new Path(expectedTablePath.toString)
    val fs = filesystemPath.getFileSystem(spark.sessionState.newHadoopConf())
    fs.exists(filesystemPath)
  }

  test("drop tables") {
    withTable("tab1") {
      val tabName = "tab1"

      assert(!tableDirectoryExists(TableIdentifier(tabName)))
      sql(s"CREATE TABLE $tabName(c1 int)")

      assert(tableDirectoryExists(TableIdentifier(tabName)))
      sql(s"DROP TABLE $tabName")

      assert(!tableDirectoryExists(TableIdentifier(tabName)))
      sql(s"DROP TABLE IF EXISTS $tabName")
      sql(s"DROP VIEW IF EXISTS $tabName")
    }
  }

  test("create a hive table without schema") {
    import testImplicits._
    withTempPath { tempDir =>
      withTable("tab1", "tab2") {
        (("a", "b") :: Nil).toDF().write.json(tempDir.getCanonicalPath)

        var e = intercept[AnalysisException] { sql("CREATE TABLE tab1 USING hive") }.getMessage
        assert(e.contains("Unable to infer the schema. The schema specification is required to " +
          "create the table `default`.`tab1`"))

        e = intercept[AnalysisException] {
          sql(s"CREATE TABLE tab2 location '${tempDir.getCanonicalPath}'")
        }.getMessage
        assert(e.contains("Unable to infer the schema. The schema specification is required to " +
          "create the table `default`.`tab2`"))
      }
    }
  }

  test("drop external tables in default database") {
    withTempDir { tmpDir =>
      val tabName = "tab1"
      withTable(tabName) {
        assert(tmpDir.listFiles.isEmpty)
        sql(
          s"""
             |create table $tabName
             |stored as parquet
             |location '${tmpDir.toURI}'
             |as select 1, '3'
          """.stripMargin)

        val hiveTable =
          spark.sessionState.catalog.getTableMetadata(TableIdentifier(tabName, Some("default")))
        assert(hiveTable.tableType == CatalogTableType.EXTERNAL)

        assert(tmpDir.listFiles.nonEmpty)
        sql(s"DROP TABLE $tabName")
        assert(tmpDir.listFiles.nonEmpty)
      }
    }
  }

  test("drop external data source table in default database") {
    withTempDir { tmpDir =>
      val tabName = "tab1"
      withTable(tabName) {
        assert(tmpDir.listFiles.isEmpty)

        withSQLConf(SQLConf.PARQUET_WRITE_LEGACY_FORMAT.key -> "true") {
          Seq(1 -> "a").toDF("i", "j")
            .write
            .mode(SaveMode.Overwrite)
            .format("parquet")
            .option("path", tmpDir.toString)
            .saveAsTable(tabName)
        }

        val hiveTable =
          spark.sessionState.catalog.getTableMetadata(TableIdentifier(tabName, Some("default")))
        // This data source table is external table
        assert(hiveTable.tableType == CatalogTableType.EXTERNAL)

        assert(tmpDir.listFiles.nonEmpty)
        sql(s"DROP TABLE $tabName")
        // The data are not deleted since the table type is EXTERNAL
        assert(tmpDir.listFiles.nonEmpty)
      }
    }
  }

  test("create table and view with comment") {
    val catalog = spark.sessionState.catalog
    val tabName = "tab1"
    withTable(tabName) {
      sql(s"CREATE TABLE $tabName(c1 int) COMMENT 'BLABLA'")
      val viewName = "view1"
      withView(viewName) {
        sql(s"CREATE VIEW $viewName COMMENT 'no comment' AS SELECT * FROM $tabName")
        val tableMetadata = catalog.getTableMetadata(TableIdentifier(tabName, Some("default")))
        val viewMetadata = catalog.getTableMetadata(TableIdentifier(viewName, Some("default")))
        assert(tableMetadata.comment == Option("BLABLA"))
        assert(viewMetadata.comment == Option("no comment"))
        // Ensure that `comment` is removed from the table property
        assert(tableMetadata.properties.get("comment").isEmpty)
        assert(viewMetadata.properties.get("comment").isEmpty)
      }
    }
  }

  test("create Hive-serde table and view with unicode columns and comment") {
    val catalog = spark.sessionState.catalog
    val tabName = "tab1"
    val viewName = "view1"
    // scalastyle:off
    // non ascii characters are not allowed in the source code, so we disable the scalastyle.
    val colName1 = "和"
    val colName2 = "尼"
    val comment = "庙"
    // scalastyle:on
    withTable(tabName) {
      sql(s"""
             |CREATE TABLE $tabName(`$colName1` int COMMENT '$comment')
             |COMMENT '$comment'
             |PARTITIONED BY (`$colName2` int)
           """.stripMargin)
      sql(s"INSERT OVERWRITE TABLE $tabName partition (`$colName2`=2) SELECT 1")
      withView(viewName) {
        sql(
          s"""
             |CREATE VIEW $viewName(`$colName1` COMMENT '$comment', `$colName2`)
             |COMMENT '$comment'
             |AS SELECT `$colName1`, `$colName2` FROM $tabName
           """.stripMargin)
        val tableMetadata = catalog.getTableMetadata(TableIdentifier(tabName, Some("default")))
        val viewMetadata = catalog.getTableMetadata(TableIdentifier(viewName, Some("default")))
        assert(tableMetadata.comment == Option(comment))
        assert(viewMetadata.comment == Option(comment))

        assert(tableMetadata.schema.fields.length == 2 && viewMetadata.schema.fields.length == 2)
        val column1InTable = tableMetadata.schema.fields.head
        val column1InView = viewMetadata.schema.fields.head
        assert(column1InTable.name == colName1 && column1InView.name == colName1)
        assert(column1InTable.getComment() == Option(comment))
        assert(column1InView.getComment() == Option(comment))

        assert(tableMetadata.schema.fields(1).name == colName2 &&
          viewMetadata.schema.fields(1).name == colName2)

        checkAnswer(sql(s"SELECT `$colName1`, `$colName2` FROM $tabName"), Row(1, 2) :: Nil)
        checkAnswer(sql(s"SELECT `$colName1`, `$colName2` FROM $viewName"), Row(1, 2) :: Nil)
      }
    }
  }

  test("create table: partition column names exist in table definition") {
    val e = intercept[AnalysisException] {
      sql("CREATE TABLE tbl(a int) PARTITIONED BY (a string)")
    }
    assert(e.message == "Found duplicate column(s) in the table definition of `default`.`tbl`: `a`")
  }

  test("add/drop partition with location - managed table") {
    val tab = "tab_with_partitions"
    withTempDir { tmpDir =>
      val basePath = new File(tmpDir.getCanonicalPath)
      val part1Path = new File(basePath + "/part1")
      val part2Path = new File(basePath + "/part2")
      val dirSet = part1Path :: part2Path :: Nil

      // Before data insertion, all the directory are empty
      assert(dirSet.forall(dir => dir.listFiles == null || dir.listFiles.isEmpty))

      withTable(tab) {
        sql(
          s"""
             |CREATE TABLE $tab (key INT, value STRING)
             |PARTITIONED BY (ds STRING, hr STRING)
           """.stripMargin)
        sql(
          s"""
             |ALTER TABLE $tab ADD
             |PARTITION (ds='2008-04-08', hr=11) LOCATION '${part1Path.toURI}'
             |PARTITION (ds='2008-04-08', hr=12) LOCATION '${part2Path.toURI}'
           """.stripMargin)
        assert(dirSet.forall(dir => dir.listFiles == null || dir.listFiles.isEmpty))

        sql(s"INSERT OVERWRITE TABLE $tab partition (ds='2008-04-08', hr=11) SELECT 1, 'a'")
        sql(s"INSERT OVERWRITE TABLE $tab partition (ds='2008-04-08', hr=12) SELECT 2, 'b'")
        // add partition will not delete the data
        assert(dirSet.forall(dir => dir.listFiles.nonEmpty))
        checkAnswer(
          spark.table(tab),
          Row(1, "a", "2008-04-08", "11") :: Row(2, "b", "2008-04-08", "12") :: Nil
        )

        sql(s"ALTER TABLE $tab DROP PARTITION (ds='2008-04-08', hr=11)")
        // drop partition will delete the data
        assert(part1Path.listFiles == null || part1Path.listFiles.isEmpty)
        assert(part2Path.listFiles.nonEmpty)

        sql(s"DROP TABLE $tab")
        // drop table will delete the data of the managed table
        assert(dirSet.forall(dir => dir.listFiles == null || dir.listFiles.isEmpty))
      }
    }
  }

  test("SPARK-19129: drop partition with a empty string will drop the whole table") {
    val df = spark.createDataFrame(Seq((0, "a"), (1, "b"))).toDF("partCol1", "name")
    df.write.mode("overwrite").partitionBy("partCol1").saveAsTable("partitionedTable")
    val e = intercept[AnalysisException] {
      spark.sql("alter table partitionedTable drop partition(partCol1='')")
    }.getMessage
    assert(e.contains("Partition spec is invalid. The spec ([partCol1=]) contains an empty " +
      "partition column value"))
  }

  test("add/drop partitions - external table") {
    val catalog = spark.sessionState.catalog
    withTempDir { tmpDir =>
      val basePath = tmpDir.getCanonicalPath
      val partitionPath_1stCol_part1 = new File(basePath + "/ds=2008-04-08")
      val partitionPath_1stCol_part2 = new File(basePath + "/ds=2008-04-09")
      val partitionPath_part1 = new File(basePath + "/ds=2008-04-08/hr=11")
      val partitionPath_part2 = new File(basePath + "/ds=2008-04-09/hr=11")
      val partitionPath_part3 = new File(basePath + "/ds=2008-04-08/hr=12")
      val partitionPath_part4 = new File(basePath + "/ds=2008-04-09/hr=12")
      val dirSet =
        tmpDir :: partitionPath_1stCol_part1 :: partitionPath_1stCol_part2 ::
          partitionPath_part1 :: partitionPath_part2 :: partitionPath_part3 ::
          partitionPath_part4 :: Nil

      val externalTab = "extTable_with_partitions"
      withTable(externalTab) {
        assert(tmpDir.listFiles.isEmpty)
        sql(
          s"""
             |CREATE EXTERNAL TABLE $externalTab (key INT, value STRING)
             |PARTITIONED BY (ds STRING, hr STRING)
             |LOCATION '${tmpDir.toURI}'
          """.stripMargin)

        // Before data insertion, all the directory are empty
        assert(dirSet.forall(dir => dir.listFiles == null || dir.listFiles.isEmpty))

        for (ds <- Seq("2008-04-08", "2008-04-09"); hr <- Seq("11", "12")) {
          sql(
            s"""
               |INSERT OVERWRITE TABLE $externalTab
               |partition (ds='$ds',hr='$hr')
               |SELECT 1, 'a'
             """.stripMargin)
        }

        val hiveTable = catalog.getTableMetadata(TableIdentifier(externalTab, Some("default")))
        assert(hiveTable.tableType == CatalogTableType.EXTERNAL)
        // After data insertion, all the directory are not empty
        assert(dirSet.forall(dir => dir.listFiles.nonEmpty))

        val message = intercept[AnalysisException] {
          sql(s"ALTER TABLE $externalTab DROP PARTITION (ds='2008-04-09', unknownCol='12')")
        }
        assert(message.getMessage.contains("unknownCol is not a valid partition column in table " +
          "`default`.`exttable_with_partitions`"))

        sql(
          s"""
             |ALTER TABLE $externalTab DROP PARTITION (ds='2008-04-08'),
             |PARTITION (hr='12')
          """.stripMargin)
        assert(catalog.listPartitions(TableIdentifier(externalTab)).map(_.spec).toSet ==
          Set(Map("ds" -> "2008-04-09", "hr" -> "11")))
        // drop partition will not delete the data of external table
        assert(dirSet.forall(dir => dir.listFiles.nonEmpty))

        sql(
          s"""
             |ALTER TABLE $externalTab ADD PARTITION (ds='2008-04-08', hr='12')
             |PARTITION (ds='2008-04-08', hr=11)
          """.stripMargin)
        assert(catalog.listPartitions(TableIdentifier(externalTab)).map(_.spec).toSet ==
          Set(Map("ds" -> "2008-04-08", "hr" -> "11"),
            Map("ds" -> "2008-04-08", "hr" -> "12"),
            Map("ds" -> "2008-04-09", "hr" -> "11")))
        // add partition will not delete the data
        assert(dirSet.forall(dir => dir.listFiles.nonEmpty))

        sql(s"DROP TABLE $externalTab")
        // drop table will not delete the data of external table
        assert(dirSet.forall(dir => dir.listFiles.nonEmpty))
      }
    }
  }

  test("drop views") {
    withTable("tab1") {
      val tabName = "tab1"
      spark.range(10).write.saveAsTable("tab1")
      withView("view1") {
        val viewName = "view1"

        assert(tableDirectoryExists(TableIdentifier(tabName)))
        assert(!tableDirectoryExists(TableIdentifier(viewName)))
        sql(s"CREATE VIEW $viewName AS SELECT * FROM tab1")

        assert(tableDirectoryExists(TableIdentifier(tabName)))
        assert(!tableDirectoryExists(TableIdentifier(viewName)))
        sql(s"DROP VIEW $viewName")

        assert(tableDirectoryExists(TableIdentifier(tabName)))
        sql(s"DROP VIEW IF EXISTS $viewName")
      }
    }
  }

  test("alter views - rename") {
    val tabName = "tab1"
    withTable(tabName) {
      spark.range(10).write.saveAsTable(tabName)
      val oldViewName = "view1"
      val newViewName = "view2"
      withView(oldViewName, newViewName) {
        val catalog = spark.sessionState.catalog
        sql(s"CREATE VIEW $oldViewName AS SELECT * FROM $tabName")

        assert(catalog.tableExists(TableIdentifier(oldViewName)))
        assert(!catalog.tableExists(TableIdentifier(newViewName)))
        sql(s"ALTER VIEW $oldViewName RENAME TO $newViewName")
        assert(!catalog.tableExists(TableIdentifier(oldViewName)))
        assert(catalog.tableExists(TableIdentifier(newViewName)))
      }
    }
  }

  test("alter views - set/unset tblproperties") {
    val tabName = "tab1"
    withTable(tabName) {
      spark.range(10).write.saveAsTable(tabName)
      val viewName = "view1"
      withView(viewName) {
        def checkProperties(expected: Map[String, String]): Boolean = {
          val properties = spark.sessionState.catalog.getTableMetadata(TableIdentifier(viewName))
            .properties
          properties.filterNot { case (key, value) =>
            Seq("transient_lastDdlTime", CatalogTable.VIEW_DEFAULT_DATABASE).contains(key) ||
              key.startsWith(CatalogTable.VIEW_QUERY_OUTPUT_PREFIX)
          } == expected
        }
        sql(s"CREATE VIEW $viewName AS SELECT * FROM $tabName")

        checkProperties(Map())
        sql(s"ALTER VIEW $viewName SET TBLPROPERTIES ('p' = 'an')")
        checkProperties(Map("p" -> "an"))

        // no exception or message will be issued if we set it again
        sql(s"ALTER VIEW $viewName SET TBLPROPERTIES ('p' = 'an')")
        checkProperties(Map("p" -> "an"))

        // the value will be updated if we set the same key to a different value
        sql(s"ALTER VIEW $viewName SET TBLPROPERTIES ('p' = 'b')")
        checkProperties(Map("p" -> "b"))

        sql(s"ALTER VIEW $viewName UNSET TBLPROPERTIES ('p')")
        checkProperties(Map())

        val message = intercept[AnalysisException] {
          sql(s"ALTER VIEW $viewName UNSET TBLPROPERTIES ('p')")
        }.getMessage
        assert(message.contains(
          "Attempted to unset non-existent property 'p' in table '`default`.`view1`'"))
      }
    }
  }

  private def assertErrorForAlterTableOnView(sqlText: String): Unit = {
    val message = intercept[AnalysisException](sql(sqlText)).getMessage
    assert(message.contains("Cannot alter a view with ALTER TABLE. Please use ALTER VIEW instead"))
  }

  private def assertErrorForAlterViewOnTable(sqlText: String): Unit = {
    val message = intercept[AnalysisException](sql(sqlText)).getMessage
    assert(message.contains("Cannot alter a table with ALTER VIEW. Please use ALTER TABLE instead"))
  }

  test("create table - SET TBLPROPERTIES EXTERNAL to TRUE") {
    val tabName = "tab1"
    withTable(tabName) {
      val message = intercept[AnalysisException] {
        sql(s"CREATE TABLE $tabName (height INT, length INT) TBLPROPERTIES('EXTERNAL'='TRUE')")
      }.getMessage
      assert(message.contains("Cannot set or change the preserved property key: 'EXTERNAL'"))
    }
  }

  test("alter table - SET TBLPROPERTIES EXTERNAL to TRUE") {
    val tabName = "tab1"
    withTable(tabName) {
      val catalog = spark.sessionState.catalog
      sql(s"CREATE TABLE $tabName (height INT, length INT)")
      assert(
        catalog.getTableMetadata(TableIdentifier(tabName)).tableType == CatalogTableType.MANAGED)
      val message = intercept[AnalysisException] {
        sql(s"ALTER TABLE $tabName SET TBLPROPERTIES ('EXTERNAL' = 'TRUE')")
      }.getMessage
      assert(message.contains("Cannot set or change the preserved property key: 'EXTERNAL'"))
      // The table type is not changed to external
      assert(
        catalog.getTableMetadata(TableIdentifier(tabName)).tableType == CatalogTableType.MANAGED)
      // The table property is case sensitive. Thus, external is allowed
      sql(s"ALTER TABLE $tabName SET TBLPROPERTIES ('external' = 'TRUE')")
      // The table type is not changed to external
      assert(
        catalog.getTableMetadata(TableIdentifier(tabName)).tableType == CatalogTableType.MANAGED)
    }
  }

  test("alter views and alter table - misuse") {
    val tabName = "tab1"
    withTable(tabName) {
      spark.range(10).write.saveAsTable(tabName)
      val oldViewName = "view1"
      val newViewName = "view2"
      withView(oldViewName, newViewName) {
        val catalog = spark.sessionState.catalog
        sql(s"CREATE VIEW $oldViewName AS SELECT * FROM $tabName")

        assert(catalog.tableExists(TableIdentifier(tabName)))
        assert(catalog.tableExists(TableIdentifier(oldViewName)))
        assert(!catalog.tableExists(TableIdentifier(newViewName)))

        assertErrorForAlterViewOnTable(s"ALTER VIEW $tabName RENAME TO $newViewName")

        assertErrorForAlterTableOnView(s"ALTER TABLE $oldViewName RENAME TO $newViewName")

        assertErrorForAlterViewOnTable(s"ALTER VIEW $tabName SET TBLPROPERTIES ('p' = 'an')")

        assertErrorForAlterTableOnView(s"ALTER TABLE $oldViewName SET TBLPROPERTIES ('p' = 'an')")

        assertErrorForAlterViewOnTable(s"ALTER VIEW $tabName UNSET TBLPROPERTIES ('p')")

        assertErrorForAlterTableOnView(s"ALTER TABLE $oldViewName UNSET TBLPROPERTIES ('p')")

        assertErrorForAlterTableOnView(s"ALTER TABLE $oldViewName SET LOCATION '/path/to/home'")

        assertErrorForAlterTableOnView(s"ALTER TABLE $oldViewName SET SERDE 'whatever'")

        assertErrorForAlterTableOnView(s"ALTER TABLE $oldViewName SET SERDEPROPERTIES ('x' = 'y')")

        assertErrorForAlterTableOnView(
          s"ALTER TABLE $oldViewName PARTITION (a=1, b=2) SET SERDEPROPERTIES ('x' = 'y')")

        assertErrorForAlterTableOnView(
          s"ALTER TABLE $oldViewName ADD IF NOT EXISTS PARTITION (a='4', b='8')")

        assertErrorForAlterTableOnView(s"ALTER TABLE $oldViewName DROP IF EXISTS PARTITION (a='2')")

        assertErrorForAlterTableOnView(s"ALTER TABLE $oldViewName RECOVER PARTITIONS")

        assertErrorForAlterTableOnView(
          s"ALTER TABLE $oldViewName PARTITION (a='1') RENAME TO PARTITION (a='100')")

        assert(catalog.tableExists(TableIdentifier(tabName)))
        assert(catalog.tableExists(TableIdentifier(oldViewName)))
        assert(!catalog.tableExists(TableIdentifier(newViewName)))
      }
    }
  }

  test("Insert overwrite Hive table should output correct schema") {
    withSQLConf(CONVERT_METASTORE_PARQUET.key -> "false") {
      withTable("tbl", "tbl2") {
        withView("view1") {
          spark.sql("CREATE TABLE tbl(id long)")
          spark.sql("INSERT OVERWRITE TABLE tbl VALUES 4")
          spark.sql("CREATE VIEW view1 AS SELECT id FROM tbl")
          withTempPath { path =>
            sql(
              s"""
                |CREATE TABLE tbl2(ID long) USING hive
                |OPTIONS(fileFormat 'parquet')
                |LOCATION '${path.toURI}'
              """.stripMargin)
            spark.sql("INSERT OVERWRITE TABLE tbl2 SELECT ID FROM view1")
            val expectedSchema = StructType(Seq(StructField("ID", LongType, true)))
            assert(spark.read.parquet(path.toString).schema == expectedSchema)
            checkAnswer(spark.table("tbl2"), Seq(Row(4)))
          }
        }
      }
    }
  }

  test("Create Hive table as select should output correct schema") {
    withSQLConf(CONVERT_METASTORE_PARQUET.key -> "false") {
      withTable("tbl", "tbl2") {
        withView("view1") {
          spark.sql("CREATE TABLE tbl(id long)")
          spark.sql("INSERT OVERWRITE TABLE tbl VALUES 4")
          spark.sql("CREATE VIEW view1 AS SELECT id FROM tbl")
          withTempPath { path =>
            sql(
              s"""
                |CREATE TABLE tbl2 USING hive
                |OPTIONS(fileFormat 'parquet')
                |LOCATION '${path.toURI}'
                |AS SELECT ID FROM view1
              """.stripMargin)
            val expectedSchema = StructType(Seq(StructField("ID", LongType, true)))
            assert(spark.read.parquet(path.toString).schema == expectedSchema)
            checkAnswer(spark.table("tbl2"), Seq(Row(4)))
          }
        }
      }
    }
  }

  test("SPARK-25313 Insert overwrite directory should output correct schema") {
    withSQLConf(CONVERT_METASTORE_PARQUET.key -> "false") {
      withTable("tbl") {
        withView("view1") {
          spark.sql("CREATE TABLE tbl(id long)")
          spark.sql("INSERT OVERWRITE TABLE tbl VALUES 4")
          spark.sql("CREATE VIEW view1 AS SELECT id FROM tbl")
          withTempPath { path =>
            spark.sql(s"INSERT OVERWRITE LOCAL DIRECTORY '${path.getCanonicalPath}' " +
              "STORED AS PARQUET SELECT ID FROM view1")
            val expectedSchema = StructType(Seq(StructField("ID", LongType, true)))
            assert(spark.read.parquet(path.toString).schema == expectedSchema)
            checkAnswer(spark.read.parquet(path.toString), Seq(Row(4)))
          }
        }
      }
    }
  }

  test("alter table partition - storage information") {
    sql("CREATE TABLE boxes (height INT, length INT) PARTITIONED BY (width INT)")
    sql("INSERT OVERWRITE TABLE boxes PARTITION (width=4) SELECT 4, 4")
    val catalog = spark.sessionState.catalog
    val expectedSerde = "com.sparkbricks.serde.ColumnarSerDe"
    val expectedSerdeProps = Map("compress" -> "true")
    val expectedSerdePropsString =
      expectedSerdeProps.map { case (k, v) => s"'$k'='$v'" }.mkString(", ")
    val oldPart = catalog.getPartition(TableIdentifier("boxes"), Map("width" -> "4"))
    assume(oldPart.storage.serde != Some(expectedSerde), "bad test: serde was already set")
    assume(oldPart.storage.properties.filterKeys(expectedSerdeProps.contains) !=
      expectedSerdeProps, "bad test: serde properties were already set")
    sql(s"""ALTER TABLE boxes PARTITION (width=4)
      |    SET SERDE '$expectedSerde'
      |    WITH SERDEPROPERTIES ($expectedSerdePropsString)
      |""".stripMargin)
    val newPart = catalog.getPartition(TableIdentifier("boxes"), Map("width" -> "4"))
    assert(newPart.storage.serde == Some(expectedSerde))
    assert(newPart.storage.properties.filterKeys(expectedSerdeProps.contains) ==
      expectedSerdeProps)
  }

  test("MSCK REPAIR RABLE") {
    val catalog = spark.sessionState.catalog
    val tableIdent = TableIdentifier("tab1")
    sql("CREATE TABLE tab1 (height INT, length INT) PARTITIONED BY (a INT, b INT)")
    val part1 = Map("a" -> "1", "b" -> "5")
    val part2 = Map("a" -> "2", "b" -> "6")
    val root = new Path(catalog.getTableMetadata(tableIdent).location)
    val fs = root.getFileSystem(spark.sessionState.newHadoopConf())
    // valid
    fs.mkdirs(new Path(new Path(root, "a=1"), "b=5"))
    fs.createNewFile(new Path(new Path(root, "a=1/b=5"), "a.csv"))  // file
    fs.createNewFile(new Path(new Path(root, "a=1/b=5"), "_SUCCESS"))  // file
    fs.mkdirs(new Path(new Path(root, "A=2"), "B=6"))
    fs.createNewFile(new Path(new Path(root, "A=2/B=6"), "b.csv"))  // file
    fs.createNewFile(new Path(new Path(root, "A=2/B=6"), "c.csv"))  // file
    fs.createNewFile(new Path(new Path(root, "A=2/B=6"), ".hiddenFile"))  // file
    fs.mkdirs(new Path(new Path(root, "A=2/B=6"), "_temporary"))

    // invalid
    fs.mkdirs(new Path(new Path(root, "a"), "b"))  // bad name
    fs.mkdirs(new Path(new Path(root, "b=1"), "a=1"))  // wrong order
    fs.mkdirs(new Path(root, "a=4")) // not enough columns
    fs.createNewFile(new Path(new Path(root, "a=1"), "b=4"))  // file
    fs.createNewFile(new Path(new Path(root, "a=1"), "_SUCCESS"))  // _SUCCESS
    fs.mkdirs(new Path(new Path(root, "a=1"), "_temporary"))  // _temporary
    fs.mkdirs(new Path(new Path(root, "a=1"), ".b=4"))  // start with .

    try {
      sql("MSCK REPAIR TABLE tab1")
      assert(catalog.listPartitions(tableIdent).map(_.spec).toSet ==
        Set(part1, part2))
      assert(catalog.getPartition(tableIdent, part1).parameters("numFiles") == "1")
      assert(catalog.getPartition(tableIdent, part2).parameters("numFiles") == "2")
    } finally {
      fs.delete(root, true)
    }
  }

  test("drop table using drop view") {
    withTable("tab1") {
      sql("CREATE TABLE tab1(c1 int)")
      val message = intercept[AnalysisException] {
        sql("DROP VIEW tab1")
      }.getMessage
      assert(message.contains("Cannot drop a table with DROP VIEW. Please use DROP TABLE instead"))
    }
  }

  test("drop view using drop table") {
    withTable("tab1") {
      spark.range(10).write.saveAsTable("tab1")
      withView("view1") {
        sql("CREATE VIEW view1 AS SELECT * FROM tab1")
        val message = intercept[AnalysisException] {
          sql("DROP TABLE view1")
        }.getMessage
        assert(message.contains("Cannot drop a view with DROP TABLE. Please use DROP VIEW instead"))
      }
    }
  }

  test("create view with mismatched schema") {
    withTable("tab1") {
      spark.range(10).write.saveAsTable("tab1")
      withView("view1") {
        val e = intercept[AnalysisException] {
          sql("CREATE VIEW view1 (col1, col3) AS SELECT * FROM tab1")
        }.getMessage
        assert(e.contains("the SELECT clause (num: `1`) does not match")
          && e.contains("CREATE VIEW (num: `2`)"))
      }
    }
  }

  test("create view with specified schema") {
    withView("view1") {
      sql("CREATE VIEW view1 (col1, col2) AS SELECT 1, 2")
      checkAnswer(
        sql("SELECT * FROM view1"),
        Row(1, 2) :: Nil
      )
    }
  }

  test("desc table for Hive table - partitioned table") {
    withTable("tbl") {
      sql("CREATE TABLE tbl(a int) PARTITIONED BY (b int)")

      assert(sql("DESC tbl").collect().containsSlice(
        Seq(
          Row("a", "int", null),
          Row("b", "int", null),
          Row("# Partition Information", "", ""),
          Row("# col_name", "data_type", "comment"),
          Row("b", "int", null)
        )
      ))
    }
  }

  test("desc table for Hive table - bucketed + sorted table") {
    withTable("tbl") {
      sql(
        s"""
          |CREATE TABLE tbl (id int, name string)
          |CLUSTERED BY(id)
          |SORTED BY(id, name) INTO 1024 BUCKETS
          |PARTITIONED BY (ds string)
        """.stripMargin)

      val x = sql("DESC FORMATTED tbl").collect()
      assert(x.containsSlice(
        Seq(
          Row("Num Buckets", "1024", ""),
          Row("Bucket Columns", "[`id`]", ""),
          Row("Sort Columns", "[`id`, `name`]", "")
        )
      ))
    }
  }

  test("desc table for data source table using Hive Metastore") {
    assume(spark.sparkContext.conf.get(CATALOG_IMPLEMENTATION) == "hive")
    val tabName = "tab1"
    withTable(tabName) {
      sql(s"CREATE TABLE $tabName(a int comment 'test') USING parquet ")

      checkAnswer(
        sql(s"DESC $tabName").select("col_name", "data_type", "comment"),
        Row("a", "int", "test") :: Nil
      )
    }
  }

  private def createDatabaseWithLocation(tmpDir: File, dirExists: Boolean): Unit = {
    val catalog = spark.sessionState.catalog
    val dbName = "db1"
    val tabName = "tab1"
    val fs = new Path(tmpDir.toString).getFileSystem(spark.sessionState.newHadoopConf())
    withTable(tabName) {
      if (dirExists) {
        assert(tmpDir.listFiles.isEmpty)
      } else {
        assert(!fs.exists(new Path(tmpDir.toString)))
      }
      sql(s"CREATE DATABASE $dbName Location '${tmpDir.toURI.getPath.stripSuffix("/")}'")
      val db1 = catalog.getDatabaseMetadata(dbName)
      val dbPath = new URI(tmpDir.toURI.toString.stripSuffix("/"))
      assert(db1 == CatalogDatabase(dbName, "", dbPath, Map.empty))
      sql("USE db1")

      sql(s"CREATE TABLE $tabName as SELECT 1")
      assert(tableDirectoryExists(TableIdentifier(tabName), Option(tmpDir.toString)))

      assert(tmpDir.listFiles.nonEmpty)
      sql(s"DROP TABLE $tabName")

      assert(tmpDir.listFiles.isEmpty)
      sql("USE default")
      sql(s"DROP DATABASE $dbName")
      assert(!fs.exists(new Path(tmpDir.toString)))
    }
  }

  test("create/drop database - location without pre-created directory") {
     withTempPath { tmpDir =>
       createDatabaseWithLocation(tmpDir, dirExists = false)
    }
  }

  test("create/drop database - location with pre-created directory") {
    withTempDir { tmpDir =>
      createDatabaseWithLocation(tmpDir, dirExists = true)
    }
  }

  private def dropDatabase(cascade: Boolean, tableExists: Boolean): Unit = {
    val dbName = "db1"
    val dbPath = new Path(spark.sessionState.conf.warehousePath)
    val fs = dbPath.getFileSystem(spark.sessionState.newHadoopConf())

    sql(s"CREATE DATABASE $dbName")
    val catalog = spark.sessionState.catalog
    val expectedDBLocation = s"file:${dbPath.toUri.getPath.stripSuffix("/")}/$dbName.db"
    val expectedDBUri = CatalogUtils.stringToURI(expectedDBLocation)
    val db1 = catalog.getDatabaseMetadata(dbName)
    assert(db1 == CatalogDatabase(
      dbName,
      "",
      expectedDBUri,
      Map.empty))
    // the database directory was created
    assert(fs.exists(dbPath) && fs.isDirectory(dbPath))
    sql(s"USE $dbName")

    val tabName = "tab1"
    assert(!tableDirectoryExists(TableIdentifier(tabName), Option(expectedDBLocation)))
    sql(s"CREATE TABLE $tabName as SELECT 1")
    assert(tableDirectoryExists(TableIdentifier(tabName), Option(expectedDBLocation)))

    if (!tableExists) {
      sql(s"DROP TABLE $tabName")
      assert(!tableDirectoryExists(TableIdentifier(tabName), Option(expectedDBLocation)))
    }

    sql(s"USE default")
    val sqlDropDatabase = s"DROP DATABASE $dbName ${if (cascade) "CASCADE" else "RESTRICT"}"
    if (tableExists && !cascade) {
      val message = intercept[AnalysisException] {
        sql(sqlDropDatabase)
      }.getMessage
      assert(message.contains(s"Database $dbName is not empty. One or more tables exist."))
      // the database directory was not removed
      assert(fs.exists(new Path(expectedDBLocation)))
    } else {
      sql(sqlDropDatabase)
      // the database directory was removed and the inclusive table directories are also removed
      assert(!fs.exists(new Path(expectedDBLocation)))
    }
  }

  test("drop database containing tables - CASCADE") {
    dropDatabase(cascade = true, tableExists = true)
  }

  test("drop an empty database - CASCADE") {
    dropDatabase(cascade = true, tableExists = false)
  }

  test("drop database containing tables - RESTRICT") {
    dropDatabase(cascade = false, tableExists = true)
  }

  test("drop an empty database - RESTRICT") {
    dropDatabase(cascade = false, tableExists = false)
  }

  test("drop default database") {
    Seq("true", "false").foreach { caseSensitive =>
      withSQLConf(SQLConf.CASE_SENSITIVE.key -> caseSensitive) {
        var message = intercept[AnalysisException] {
          sql("DROP DATABASE default")
        }.getMessage
        assert(message.contains("Can not drop default database"))

        // SQLConf.CASE_SENSITIVE does not affect the result
        // because the Hive metastore is not case sensitive.
        message = intercept[AnalysisException] {
          sql("DROP DATABASE DeFault")
        }.getMessage
        assert(message.contains("Can not drop default database"))
      }
    }
  }

  test("Create Cataloged Table As Select - Drop Table After Runtime Exception") {
    withTable("tab") {
      intercept[SparkException] {
        sql(
          """
            |CREATE TABLE tab
            |STORED AS TEXTFILE
            |SELECT 1 AS a, (SELECT a FROM (SELECT 1 AS a UNION ALL SELECT 2 AS a) t) AS b
          """.stripMargin)
      }
      // After hitting runtime exception, we should drop the created table.
      assert(!spark.sessionState.catalog.tableExists(TableIdentifier("tab")))
    }
  }

  test("CREATE TABLE LIKE a temporary view") {
    // CREATE TABLE LIKE a temporary view.
    withCreateTableLikeTempView(location = None)

    // CREATE TABLE LIKE a temporary view location ...
    withTempDir { tmpDir =>
      withCreateTableLikeTempView(Some(tmpDir.toURI.toString))
    }
  }

  private def withCreateTableLikeTempView(location : Option[String]): Unit = {
    val sourceViewName = "tab1"
    val targetTabName = "tab2"
    val tableType = if (location.isDefined) CatalogTableType.EXTERNAL else CatalogTableType.MANAGED
    withTempView(sourceViewName) {
      withTable(targetTabName) {
        spark.range(10).select('id as 'a, 'id as 'b, 'id as 'c, 'id as 'd)
          .createTempView(sourceViewName)

        val locationClause = if (location.nonEmpty) s"LOCATION '${location.getOrElse("")}'" else ""
        sql(s"CREATE TABLE $targetTabName LIKE $sourceViewName $locationClause")

        val sourceTable = spark.sessionState.catalog.getTempViewOrPermanentTableMetadata(
          TableIdentifier(sourceViewName))
        val targetTable = spark.sessionState.catalog.getTableMetadata(
          TableIdentifier(targetTabName, Some("default")))

        checkCreateTableLike(sourceTable, targetTable, tableType)
      }
    }
  }

  test("CREATE TABLE LIKE a data source table") {
    // CREATE TABLE LIKE a data source table.
    withCreateTableLikeDSTable(location = None)

    // CREATE TABLE LIKE a data source table location ...
    withTempDir { tmpDir =>
      withCreateTableLikeDSTable(Some(tmpDir.toURI.toString))
    }
  }

  private def withCreateTableLikeDSTable(location : Option[String]): Unit = {
    val sourceTabName = "tab1"
    val targetTabName = "tab2"
    val tableType = if (location.isDefined) CatalogTableType.EXTERNAL else CatalogTableType.MANAGED
    withTable(sourceTabName, targetTabName) {
      spark.range(10).select('id as 'a, 'id as 'b, 'id as 'c, 'id as 'd)
        .write.format("json").saveAsTable(sourceTabName)

      val locationClause = if (location.nonEmpty) s"LOCATION '${location.getOrElse("")}'" else ""
      sql(s"CREATE TABLE $targetTabName LIKE $sourceTabName $locationClause")

      val sourceTable =
        spark.sessionState.catalog.getTableMetadata(
          TableIdentifier(sourceTabName, Some("default")))
      val targetTable =
        spark.sessionState.catalog.getTableMetadata(
          TableIdentifier(targetTabName, Some("default")))
      // The table type of the source table should be a Hive-managed data source table
      assert(DDLUtils.isDatasourceTable(sourceTable))
      assert(sourceTable.tableType == CatalogTableType.MANAGED)

      checkCreateTableLike(sourceTable, targetTable, tableType)
    }
  }

  test("CREATE TABLE LIKE an external data source table") {
    // CREATE TABLE LIKE an external data source table.
    withCreateTableLikeExtDSTable(location = None)

    // CREATE TABLE LIKE an external data source table location ...
    withTempDir { tmpDir =>
      withCreateTableLikeExtDSTable(Some(tmpDir.toURI.toString))
    }
  }

  private def withCreateTableLikeExtDSTable(location : Option[String]): Unit = {
    val sourceTabName = "tab1"
    val targetTabName = "tab2"
    val tableType = if (location.isDefined) CatalogTableType.EXTERNAL else CatalogTableType.MANAGED
    withTable(sourceTabName, targetTabName) {
      withTempPath { dir =>
        val path = dir.getCanonicalPath
        spark.range(10).select('id as 'a, 'id as 'b, 'id as 'c, 'id as 'd)
          .write.format("parquet").save(path)
        sql(s"CREATE TABLE $sourceTabName USING parquet OPTIONS (PATH '${dir.toURI}')")

        val locationClause = if (location.nonEmpty) s"LOCATION '${location.getOrElse("")}'" else ""
        sql(s"CREATE TABLE $targetTabName LIKE $sourceTabName $locationClause")

        // The source table should be an external data source table
        val sourceTable = spark.sessionState.catalog.getTableMetadata(
          TableIdentifier(sourceTabName, Some("default")))
        val targetTable = spark.sessionState.catalog.getTableMetadata(
          TableIdentifier(targetTabName, Some("default")))
        // The table type of the source table should be an external data source table
        assert(DDLUtils.isDatasourceTable(sourceTable))
        assert(sourceTable.tableType == CatalogTableType.EXTERNAL)

        checkCreateTableLike(sourceTable, targetTable, tableType)
      }
    }
  }

  test("CREATE TABLE LIKE a managed Hive serde table") {
    // CREATE TABLE LIKE a managed Hive serde table.
    withCreateTableLikeManagedHiveTable(location = None)

    // CREATE TABLE LIKE a managed Hive serde table location ...
    withTempDir { tmpDir =>
      withCreateTableLikeManagedHiveTable(Some(tmpDir.toURI.toString))
    }
  }

  private def withCreateTableLikeManagedHiveTable(location : Option[String]): Unit = {
    val sourceTabName = "tab1"
    val targetTabName = "tab2"
    val tableType = if (location.isDefined) CatalogTableType.EXTERNAL else CatalogTableType.MANAGED
    val catalog = spark.sessionState.catalog
    withTable(sourceTabName, targetTabName) {
      sql(s"CREATE TABLE $sourceTabName TBLPROPERTIES('prop1'='value1') AS SELECT 1 key, 'a'")

      val locationClause = if (location.nonEmpty) s"LOCATION '${location.getOrElse("")}'" else ""
      sql(s"CREATE TABLE $targetTabName LIKE $sourceTabName $locationClause")

      val sourceTable = catalog.getTableMetadata(
        TableIdentifier(sourceTabName, Some("default")))
      assert(sourceTable.tableType == CatalogTableType.MANAGED)
      assert(sourceTable.properties.get("prop1").nonEmpty)
      val targetTable = catalog.getTableMetadata(
        TableIdentifier(targetTabName, Some("default")))

      checkCreateTableLike(sourceTable, targetTable, tableType)
    }
  }

  test("CREATE TABLE LIKE an external Hive serde table") {
    // CREATE TABLE LIKE an external Hive serde table.
    withCreateTableLikeExtHiveTable(location = None)

    // CREATE TABLE LIKE an external Hive serde table location ...
    withTempDir { tmpDir =>
      withCreateTableLikeExtHiveTable(Some(tmpDir.toURI.toString))
    }
  }

  private def withCreateTableLikeExtHiveTable(location : Option[String]): Unit = {
    val catalog = spark.sessionState.catalog
    val tableType = if (location.isDefined) CatalogTableType.EXTERNAL else CatalogTableType.MANAGED
    withTempDir { tmpDir =>
      val basePath = tmpDir.toURI
      val sourceTabName = "tab1"
      val targetTabName = "tab2"
      withTable(sourceTabName, targetTabName) {
        assert(tmpDir.listFiles.isEmpty)
        sql(
          s"""
             |CREATE EXTERNAL TABLE $sourceTabName (key INT comment 'test', value STRING)
             |COMMENT 'Apache Spark'
             |PARTITIONED BY (ds STRING, hr STRING)
             |LOCATION '$basePath'
           """.stripMargin)
        for (ds <- Seq("2008-04-08", "2008-04-09"); hr <- Seq("11", "12")) {
          sql(
            s"""
               |INSERT OVERWRITE TABLE $sourceTabName
               |partition (ds='$ds',hr='$hr')
               |SELECT 1, 'a'
             """.stripMargin)
        }

        val locationClause = if (location.nonEmpty) s"LOCATION '${location.getOrElse("")}'" else ""
        sql(s"CREATE TABLE $targetTabName LIKE $sourceTabName $locationClause")

        val sourceTable = catalog.getTableMetadata(
          TableIdentifier(sourceTabName, Some("default")))
        assert(sourceTable.tableType == CatalogTableType.EXTERNAL)
        assert(sourceTable.comment == Option("Apache Spark"))
        val targetTable = catalog.getTableMetadata(
          TableIdentifier(targetTabName, Some("default")))

        checkCreateTableLike(sourceTable, targetTable, tableType)
      }
    }
  }

  test("CREATE TABLE LIKE a view") {
    // CREATE TABLE LIKE a view.
    withCreateTableLikeView(location = None)

    // CREATE TABLE LIKE a view location ...
    withTempDir { tmpDir =>
      withCreateTableLikeView(Some(tmpDir.toURI.toString))
    }
  }

  private def withCreateTableLikeView(location : Option[String]): Unit = {
    val sourceTabName = "tab1"
    val sourceViewName = "view"
    val targetTabName = "tab2"
    val tableType = if (location.isDefined) CatalogTableType.EXTERNAL else CatalogTableType.MANAGED
    withTable(sourceTabName, targetTabName) {
      withView(sourceViewName) {
        spark.range(10).select('id as 'a, 'id as 'b, 'id as 'c, 'id as 'd)
          .write.format("json").saveAsTable(sourceTabName)
        sql(s"CREATE VIEW $sourceViewName AS SELECT * FROM $sourceTabName")

        val locationClause = if (location.nonEmpty) s"LOCATION '${location.getOrElse("")}'" else ""
        sql(s"CREATE TABLE $targetTabName LIKE $sourceViewName $locationClause")

        val sourceView = spark.sessionState.catalog.getTableMetadata(
          TableIdentifier(sourceViewName, Some("default")))
        // The original source should be a VIEW with an empty path
        assert(sourceView.tableType == CatalogTableType.VIEW)
        assert(sourceView.viewText.nonEmpty)
        assert(sourceView.viewDefaultDatabase == Some("default"))
        assert(sourceView.viewQueryColumnNames == Seq("a", "b", "c", "d"))
        val targetTable = spark.sessionState.catalog.getTableMetadata(
          TableIdentifier(targetTabName, Some("default")))

        checkCreateTableLike(sourceView, targetTable, tableType)
      }
    }
  }

  private def checkCreateTableLike(
    sourceTable: CatalogTable,
    targetTable: CatalogTable,
    tableType: CatalogTableType): Unit = {
    // The created table should be a MANAGED table or EXTERNAL table with empty view text
    // and original text.
    assert(targetTable.tableType == tableType,
      s"the created table must be a/an ${tableType.name} table")
    assert(targetTable.viewText.isEmpty,
      "the view text in the created table must be empty")
    assert(targetTable.viewDefaultDatabase.isEmpty,
      "the view default database in the created table must be empty")
    assert(targetTable.viewQueryColumnNames.isEmpty,
      "the view query output columns in the created table must be empty")
    assert(targetTable.comment.isEmpty,
      "the comment in the created table must be empty")
    assert(targetTable.unsupportedFeatures.isEmpty,
      "the unsupportedFeatures in the create table must be empty")

    val metastoreGeneratedProperties = Seq(
      "CreateTime",
      "transient_lastDdlTime",
      "grantTime",
      "lastUpdateTime",
      "last_modified_by",
      "last_modified_time",
      "Owner:",
      "totalNumberFiles",
      "maxFileSize",
      "minFileSize"
    )
    assert(targetTable.properties.filterKeys(!metastoreGeneratedProperties.contains(_)).isEmpty,
      "the table properties of source tables should not be copied in the created table")

    if (DDLUtils.isDatasourceTable(sourceTable) ||
        sourceTable.tableType == CatalogTableType.VIEW) {
      assert(DDLUtils.isDatasourceTable(targetTable),
        "the target table should be a data source table")
    } else {
      assert(!DDLUtils.isDatasourceTable(targetTable),
        "the target table should be a Hive serde table")
    }

    if (sourceTable.tableType == CatalogTableType.VIEW) {
      // Source table is a temporary/permanent view, which does not have a provider. The created
      // target table uses the default data source format
      assert(targetTable.provider == Option(spark.sessionState.conf.defaultDataSourceName))
    } else {
      assert(targetTable.provider == sourceTable.provider)
    }

    assert(targetTable.storage.locationUri.nonEmpty, "target table path should not be empty")

    // User-specified location and sourceTable's location can be same or different,
    // when we creating an external table. So we don't need to do this check
    if (tableType != CatalogTableType.EXTERNAL) {
      assert(sourceTable.storage.locationUri != targetTable.storage.locationUri,
        "source table/view path should be different from target table path")
    }

    // The source table contents should not been seen in the target table.
    assert(spark.table(sourceTable.identifier).count() != 0, "the source table should be nonempty")
    assert(spark.table(targetTable.identifier).count() == 0, "the target table should be empty")

    // Their schema should be identical
    checkAnswer(
      sql(s"DESC ${sourceTable.identifier}"),
      sql(s"DESC ${targetTable.identifier}"))

    withSQLConf("hive.exec.dynamic.partition.mode" -> "nonstrict") {
      // Check whether the new table can be inserted using the data from the original table
      sql(s"INSERT INTO TABLE ${targetTable.identifier} SELECT * FROM ${sourceTable.identifier}")
    }

    // After insertion, the data should be identical
    checkAnswer(
      sql(s"SELECT * FROM ${sourceTable.identifier}"),
      sql(s"SELECT * FROM ${targetTable.identifier}"))
  }

  test("create table with the same name as an index table") {
    val tabName = "tab1"
    val indexName = tabName + "_index"
    withTable(tabName) {
      // Spark SQL does not support creating index. Thus, we have to use Hive client.
      val client =
        spark.sharedState.externalCatalog.unwrapped.asInstanceOf[HiveExternalCatalog].client
      sql(s"CREATE TABLE $tabName(a int)")

      try {
        client.runSqlHive(
          s"CREATE INDEX $indexName ON TABLE $tabName (a) AS 'COMPACT' WITH DEFERRED REBUILD")
        val indexTabName =
          spark.sessionState.catalog.listTables("default", s"*$indexName*").head.table

        // Even if index tables exist, listTables and getTable APIs should still work
        checkAnswer(
          spark.catalog.listTables().toDF(),
          Row(indexTabName, "default", null, null, false) ::
            Row(tabName, "default", null, "MANAGED", false) :: Nil)
        assert(spark.catalog.getTable("default", indexTabName).name === indexTabName)

        intercept[TableAlreadyExistsException] {
          sql(s"CREATE TABLE $indexTabName(b int)")
        }
        intercept[TableAlreadyExistsException] {
          sql(s"ALTER TABLE $tabName RENAME TO $indexTabName")
        }

        // When tableExists is not invoked, we still can get an AnalysisException
        val e = intercept[AnalysisException] {
          sql(s"DESCRIBE $indexTabName")
        }.getMessage
        assert(e.contains("Hive index table is not supported."))
      } finally {
        client.runSqlHive(s"DROP INDEX IF EXISTS $indexName ON $tabName")
      }
    }
  }

  test("insert skewed table") {
    val tabName = "tab1"
    withTable(tabName) {
      // Spark SQL does not support creating skewed table. Thus, we have to use Hive client.
      val client =
        spark.sharedState.externalCatalog.unwrapped.asInstanceOf[HiveExternalCatalog].client
      client.runSqlHive(
        s"""
           |CREATE Table $tabName(col1 int, col2 int)
           |PARTITIONED BY (part1 string, part2 string)
           |SKEWED BY (col1) ON (3, 4) STORED AS DIRECTORIES
         """.stripMargin)
      val hiveTable =
        spark.sessionState.catalog.getTableMetadata(TableIdentifier(tabName, Some("default")))

      assert(hiveTable.unsupportedFeatures.contains("skewed columns"))

      // Call loadDynamicPartitions against a skewed table with enabling list bucketing
      sql(
        s"""
           |INSERT OVERWRITE TABLE $tabName
           |PARTITION (part1='a', part2)
           |SELECT 3, 4, 'b'
         """.stripMargin)

      // Call loadPartitions against a skewed table with enabling list bucketing
      sql(
        s"""
           |INSERT INTO TABLE $tabName
           |PARTITION (part1='a', part2='b')
           |SELECT 1, 2
         """.stripMargin)

      checkAnswer(
        sql(s"SELECT * from $tabName"),
        Row(3, 4, "a", "b") :: Row(1, 2, "a", "b") :: Nil)
    }
  }

  test("desc table for data source table - no user-defined schema") {
    Seq("parquet", "json", "orc").foreach { fileFormat =>
      withTable("t1") {
        withTempPath { dir =>
          val path = dir.toURI.toString
          spark.range(1).write.format(fileFormat).save(path)
          sql(s"CREATE TABLE t1 USING $fileFormat OPTIONS (PATH '$path')")

          val desc = sql("DESC FORMATTED t1").collect().toSeq

          assert(desc.contains(Row("id", "bigint", null)))
        }
      }
    }
  }

  test("datasource and statistics table property keys are not allowed") {
    import org.apache.spark.sql.hive.HiveExternalCatalog.DATASOURCE_PREFIX
    import org.apache.spark.sql.hive.HiveExternalCatalog.STATISTICS_PREFIX

    withTable("tbl") {
      sql("CREATE TABLE tbl(a INT) STORED AS parquet")

      Seq(DATASOURCE_PREFIX, STATISTICS_PREFIX).foreach { forbiddenPrefix =>
        val e = intercept[AnalysisException] {
          sql(s"ALTER TABLE tbl SET TBLPROPERTIES ('${forbiddenPrefix}foo' = 'loser')")
        }
        assert(e.getMessage.contains(forbiddenPrefix + "foo"))

        val e2 = intercept[AnalysisException] {
          sql(s"ALTER TABLE tbl UNSET TBLPROPERTIES ('${forbiddenPrefix}foo')")
        }
        assert(e2.getMessage.contains(forbiddenPrefix + "foo"))

        val e3 = intercept[AnalysisException] {
          sql(s"CREATE TABLE tbl2 (a INT) TBLPROPERTIES ('${forbiddenPrefix}foo'='anything')")
        }
        assert(e3.getMessage.contains(forbiddenPrefix + "foo"))
      }
    }
  }

  test("truncate table - datasource table") {
    import testImplicits._

    val data = (1 to 10).map { i => (i, i) }.toDF("width", "length")
    // Test both a Hive compatible and incompatible code path.
    Seq("json", "parquet").foreach { format =>
      withTable("rectangles") {
        data.write.format(format).saveAsTable("rectangles")
        assume(spark.table("rectangles").collect().nonEmpty,
          "bad test; table was empty to begin with")

        sql("TRUNCATE TABLE rectangles")
        assert(spark.table("rectangles").collect().isEmpty)

        // not supported since the table is not partitioned
        val e = intercept[AnalysisException] {
          sql("TRUNCATE TABLE rectangles PARTITION (width=1)")
        }
        assert(e.message.contains("Operation not allowed"))
      }
    }
  }

  test("truncate partitioned table - datasource table") {
    import testImplicits._

    val data = (1 to 10).map { i => (i % 3, i % 5, i) }.toDF("width", "length", "height")

    withTable("partTable") {
      data.write.partitionBy("width", "length").saveAsTable("partTable")
      // supported since partitions are stored in the metastore
      sql("TRUNCATE TABLE partTable PARTITION (width=1, length=1)")
      assert(spark.table("partTable").filter($"width" === 1).collect().nonEmpty)
      assert(spark.table("partTable").filter($"width" === 1 && $"length" === 1).collect().isEmpty)
    }

    withTable("partTable") {
      data.write.partitionBy("width", "length").saveAsTable("partTable")
      // support partial partition spec
      sql("TRUNCATE TABLE partTable PARTITION (width=1)")
      assert(spark.table("partTable").collect().nonEmpty)
      assert(spark.table("partTable").filter($"width" === 1).collect().isEmpty)
    }

    withTable("partTable") {
      data.write.partitionBy("width", "length").saveAsTable("partTable")
      // do nothing if no partition is matched for the given partial partition spec
      sql("TRUNCATE TABLE partTable PARTITION (width=100)")
      assert(spark.table("partTable").count() == data.count())

      // throw exception if no partition is matched for the given non-partial partition spec.
      intercept[NoSuchPartitionException] {
        sql("TRUNCATE TABLE partTable PARTITION (width=100, length=100)")
      }

      // throw exception if the column in partition spec is not a partition column.
      val e = intercept[AnalysisException] {
        sql("TRUNCATE TABLE partTable PARTITION (unknown=1)")
      }
      assert(e.message.contains("unknown is not a valid partition column"))
    }
  }

  test("create hive serde table with new syntax") {
    withTable("t", "t2", "t3") {
      withTempPath { path =>
        sql(
          s"""
            |CREATE TABLE t(id int) USING hive
            |OPTIONS(fileFormat 'orc', compression 'Zlib')
            |LOCATION '${path.toURI}'
          """.stripMargin)
        val table = spark.sessionState.catalog.getTableMetadata(TableIdentifier("t"))
        assert(DDLUtils.isHiveTable(table))
        assert(table.storage.serde == Some("org.apache.hadoop.hive.ql.io.orc.OrcSerde"))
        assert(table.storage.properties.get("compression") == Some("Zlib"))
        assert(spark.table("t").collect().isEmpty)

        sql("INSERT INTO t SELECT 1")
        checkAnswer(spark.table("t"), Row(1))
        // Check if this is compressed as ZLIB.
        val maybeOrcFile = path.listFiles().find(_.getName.startsWith("part"))
        assertCompression(maybeOrcFile, "orc", "ZLIB")

        sql("CREATE TABLE t2 USING HIVE AS SELECT 1 AS c1, 'a' AS c2")
        val table2 = spark.sessionState.catalog.getTableMetadata(TableIdentifier("t2"))
        assert(DDLUtils.isHiveTable(table2))
        assert(table2.storage.serde == Some("org.apache.hadoop.hive.serde2.lazy.LazySimpleSerDe"))
        checkAnswer(spark.table("t2"), Row(1, "a"))

        sql("CREATE TABLE t3(a int, p int) USING hive PARTITIONED BY (p)")
        sql("INSERT INTO t3 PARTITION(p=1) SELECT 0")
        checkAnswer(spark.table("t3"), Row(0, 1))
      }
    }
  }

  test("create hive serde table with Catalog") {
    withTable("t") {
      withTempDir { dir =>
        val df = spark.catalog.createExternalTable(
          "t",
          "hive",
          new StructType().add("i", "int"),
          Map("path" -> dir.getCanonicalPath, "fileFormat" -> "parquet"))
        assert(df.collect().isEmpty)

        val table = spark.sessionState.catalog.getTableMetadata(TableIdentifier("t"))
        assert(DDLUtils.isHiveTable(table))
        assert(table.storage.inputFormat ==
          Some("org.apache.hadoop.hive.ql.io.parquet.MapredParquetInputFormat"))
        assert(table.storage.outputFormat ==
          Some("org.apache.hadoop.hive.ql.io.parquet.MapredParquetOutputFormat"))
        assert(table.storage.serde ==
          Some("org.apache.hadoop.hive.ql.io.parquet.serde.ParquetHiveSerDe"))

        sql("INSERT INTO t SELECT 1")
        checkAnswer(spark.table("t"), Row(1))
      }
    }
  }

  test("create hive serde table with DataFrameWriter.saveAsTable") {
    withTable("t", "t1") {
      Seq(1 -> "a").toDF("i", "j")
        .write.format("hive").option("fileFormat", "avro").saveAsTable("t")
      checkAnswer(spark.table("t"), Row(1, "a"))

      Seq("c" -> 1).toDF("i", "j").write.format("hive")
        .mode(SaveMode.Overwrite).option("fileFormat", "parquet").saveAsTable("t")
      checkAnswer(spark.table("t"), Row("c", 1))

      var table = spark.sessionState.catalog.getTableMetadata(TableIdentifier("t"))
      assert(DDLUtils.isHiveTable(table))
      assert(table.storage.inputFormat ==
        Some("org.apache.hadoop.hive.ql.io.parquet.MapredParquetInputFormat"))
      assert(table.storage.outputFormat ==
        Some("org.apache.hadoop.hive.ql.io.parquet.MapredParquetOutputFormat"))
      assert(table.storage.serde ==
        Some("org.apache.hadoop.hive.ql.io.parquet.serde.ParquetHiveSerDe"))

      Seq(9 -> "x").toDF("i", "j")
        .write.format("hive").mode(SaveMode.Overwrite).option("fileFormat", "avro").saveAsTable("t")
      checkAnswer(spark.table("t"), Row(9, "x"))

      table = spark.sessionState.catalog.getTableMetadata(TableIdentifier("t"))
      assert(DDLUtils.isHiveTable(table))
      assert(table.storage.inputFormat ==
        Some("org.apache.hadoop.hive.ql.io.avro.AvroContainerInputFormat"))
      assert(table.storage.outputFormat ==
        Some("org.apache.hadoop.hive.ql.io.avro.AvroContainerOutputFormat"))
      assert(table.storage.serde ==
        Some("org.apache.hadoop.hive.serde2.avro.AvroSerDe"))

      val e2 = intercept[AnalysisException] {
        Seq(1 -> "a").toDF("i", "j").write.format("hive").bucketBy(4, "i").saveAsTable("t1")
      }
      assert(e2.message.contains("Creating bucketed Hive serde table is not supported yet"))

      val e3 = intercept[AnalysisException] {
        spark.table("t").write.format("hive").mode("overwrite").saveAsTable("t")
      }
      assert(e3.message.contains("Cannot overwrite table default.t that is also being read from"))
    }
  }

  test("append data to hive serde table") {
    withTable("t", "t1") {
      Seq(1 -> "a").toDF("i", "j")
        .write.format("hive").option("fileFormat", "avro").saveAsTable("t")
      checkAnswer(spark.table("t"), Row(1, "a"))

      sql("INSERT INTO t SELECT 2, 'b'")
      checkAnswer(spark.table("t"), Row(1, "a") :: Row(2, "b") :: Nil)

      Seq(3 -> "c").toDF("i", "j")
        .write.format("hive").mode("append").saveAsTable("t")
      checkAnswer(spark.table("t"), Row(1, "a") :: Row(2, "b") :: Row(3, "c") :: Nil)

      Seq("c" -> 3).toDF("i", "j")
        .write.format("hive").mode("append").saveAsTable("t")
      checkAnswer(spark.table("t"), Row(1, "a") :: Row(2, "b") :: Row(3, "c")
        :: Row(null, "3") :: Nil)

      Seq(4 -> "d").toDF("i", "j").write.saveAsTable("t1")

      val e = intercept[AnalysisException] {
        Seq(5 -> "e").toDF("i", "j")
          .write.format("hive").mode("append").saveAsTable("t1")
      }
      assert(e.message.contains("The format of the existing table default.t1 is "))
      assert(e.message.contains("It doesn't match the specified format `HiveFileFormat`."))
    }
  }

  test("create partitioned hive serde table as select") {
    withTable("t", "t1") {
      withSQLConf("hive.exec.dynamic.partition.mode" -> "nonstrict") {
        Seq(10 -> "y").toDF("i", "j").write.format("hive").partitionBy("i").saveAsTable("t")
        checkAnswer(spark.table("t"), Row("y", 10) :: Nil)

        Seq((1, 2, 3)).toDF("i", "j", "k").write.mode("overwrite").format("hive")
          .partitionBy("j", "k").saveAsTable("t")
        checkAnswer(spark.table("t"), Row(1, 2, 3) :: Nil)

        spark.sql("create table t1 using hive partitioned by (i) as select 1 as i, 'a' as j")
        checkAnswer(spark.table("t1"), Row("a", 1) :: Nil)
      }
    }
  }

  test("read/write files with hive data source is not allowed") {
    withTempDir { dir =>
      val e = intercept[AnalysisException] {
        spark.read.format("hive").load(dir.getAbsolutePath)
      }
      assert(e.message.contains("Hive data source can only be used with tables"))

      val e2 = intercept[AnalysisException] {
        Seq(1 -> "a").toDF("i", "j").write.format("hive").save(dir.getAbsolutePath)
      }
      assert(e2.message.contains("Hive data source can only be used with tables"))

      val e3 = intercept[AnalysisException] {
        spark.readStream.format("hive").load(dir.getAbsolutePath)
      }
      assert(e3.message.contains("Hive data source can only be used with tables"))

      val e4 = intercept[AnalysisException] {
        spark.readStream.schema(new StructType()).parquet(dir.getAbsolutePath)
          .writeStream.format("hive").start(dir.getAbsolutePath)
      }
      assert(e4.message.contains("Hive data source can only be used with tables"))
    }
  }

  test("partitioned table should always put partition columns at the end of table schema") {
    def getTableColumns(tblName: String): Seq[String] = {
      spark.sessionState.catalog.getTableMetadata(TableIdentifier(tblName)).schema.map(_.name)
    }

    val provider = spark.sessionState.conf.defaultDataSourceName
    withTable("t", "t1", "t2", "t3", "t4", "t5", "t6") {
      sql(s"CREATE TABLE t(a int, b int, c int, d int) USING $provider PARTITIONED BY (d, b)")
      assert(getTableColumns("t") == Seq("a", "c", "d", "b"))

      sql(s"CREATE TABLE t1 USING $provider PARTITIONED BY (d, b) AS SELECT 1 a, 1 b, 1 c, 1 d")
      assert(getTableColumns("t1") == Seq("a", "c", "d", "b"))

      Seq((1, 1, 1, 1)).toDF("a", "b", "c", "d").write.partitionBy("d", "b").saveAsTable("t2")
      assert(getTableColumns("t2") == Seq("a", "c", "d", "b"))

      withTempPath { path =>
        val dataPath = new File(new File(path, "d=1"), "b=1").getCanonicalPath
        Seq(1 -> 1).toDF("a", "c").write.save(dataPath)

        sql(s"CREATE TABLE t3 USING $provider LOCATION '${path.toURI}'")
        assert(getTableColumns("t3") == Seq("a", "c", "d", "b"))
      }

      sql("CREATE TABLE t4(a int, b int, c int, d int) USING hive PARTITIONED BY (d, b)")
      assert(getTableColumns("t4") == Seq("a", "c", "d", "b"))

      withSQLConf("hive.exec.dynamic.partition.mode" -> "nonstrict") {
        sql("CREATE TABLE t5 USING hive PARTITIONED BY (d, b) AS SELECT 1 a, 1 b, 1 c, 1 d")
        assert(getTableColumns("t5") == Seq("a", "c", "d", "b"))

        Seq((1, 1, 1, 1)).toDF("a", "b", "c", "d").write.format("hive")
          .partitionBy("d", "b").saveAsTable("t6")
        assert(getTableColumns("t6") == Seq("a", "c", "d", "b"))
      }
    }
  }

  test("create hive table with a non-existing location") {
    withTable("t", "t1") {
      withTempPath { dir =>
        spark.sql(s"CREATE TABLE t(a int, b int) USING hive LOCATION '${dir.toURI}'")

        val table = spark.sessionState.catalog.getTableMetadata(TableIdentifier("t"))
        assert(table.location == makeQualifiedPath(dir.getAbsolutePath))

        spark.sql("INSERT INTO TABLE t SELECT 1, 2")
        assert(dir.exists())

        checkAnswer(spark.table("t"), Row(1, 2))
      }
      // partition table
      withTempPath { dir =>
        spark.sql(
          s"""
             |CREATE TABLE t1(a int, b int)
             |USING hive
             |PARTITIONED BY(a)
             |LOCATION '${dir.toURI}'
           """.stripMargin)

        val table = spark.sessionState.catalog.getTableMetadata(TableIdentifier("t1"))
        assert(table.location == makeQualifiedPath(dir.getAbsolutePath))

        spark.sql("INSERT INTO TABLE t1 PARTITION(a=1) SELECT 2")

        val partDir = new File(dir, "a=1")
        assert(partDir.exists())

        checkAnswer(spark.table("t1"), Row(2, 1))
      }
    }
  }

  Seq(true, false).foreach { shouldDelete =>
    val tcName = if (shouldDelete) "non-existing" else "existed"

    test(s"CTAS for external hive table with a $tcName location") {
      withTable("t", "t1") {
        withSQLConf("hive.exec.dynamic.partition.mode" -> "nonstrict") {
          withTempDir { dir =>
            if (shouldDelete) dir.delete()
            spark.sql(
              s"""
                 |CREATE TABLE t
                 |USING hive
                 |LOCATION '${dir.toURI}'
                 |AS SELECT 3 as a, 4 as b, 1 as c, 2 as d
               """.stripMargin)
            val table = spark.sessionState.catalog.getTableMetadata(TableIdentifier("t"))
            assert(table.location == makeQualifiedPath(dir.getAbsolutePath))

            checkAnswer(spark.table("t"), Row(3, 4, 1, 2))
          }
          // partition table
          withTempDir { dir =>
            if (shouldDelete) dir.delete()
            spark.sql(
              s"""
                 |CREATE TABLE t1
                 |USING hive
                 |PARTITIONED BY(a, b)
                 |LOCATION '${dir.toURI}'
                 |AS SELECT 3 as a, 4 as b, 1 as c, 2 as d
               """.stripMargin)
            val table = spark.sessionState.catalog.getTableMetadata(TableIdentifier("t1"))
            assert(table.location == makeQualifiedPath(dir.getAbsolutePath))

            val partDir = new File(dir, "a=3")
            assert(partDir.exists())

            checkAnswer(spark.table("t1"), Row(1, 2, 3, 4))
          }
        }
      }
    }
  }

  Seq("parquet", "hive").foreach { datasource =>
    Seq("a b", "a:b", "a%b", "a,b").foreach { specialChars =>
      test(s"partition column name of $datasource table containing $specialChars") {
        withTable("t") {
          withTempDir { dir =>
            spark.sql(
              s"""
                 |CREATE TABLE t(a string, `$specialChars` string)
                 |USING $datasource
                 |PARTITIONED BY(`$specialChars`)
                 |LOCATION '${dir.toURI}'
               """.stripMargin)

            assert(dir.listFiles().isEmpty)
            spark.sql(s"INSERT INTO TABLE t PARTITION(`$specialChars`=2) SELECT 1")
            val partEscaped = s"${ExternalCatalogUtils.escapePathName(specialChars)}=2"
            val partFile = new File(dir, partEscaped)
            assert(partFile.listFiles().nonEmpty)
            checkAnswer(spark.table("t"), Row("1", "2") :: Nil)

            withSQLConf("hive.exec.dynamic.partition.mode" -> "nonstrict") {
              spark.sql(s"INSERT INTO TABLE t PARTITION(`$specialChars`) SELECT 3, 4")
              val partEscaped1 = s"${ExternalCatalogUtils.escapePathName(specialChars)}=4"
              val partFile1 = new File(dir, partEscaped1)
              assert(partFile1.listFiles().nonEmpty)
              checkAnswer(spark.table("t"), Row("1", "2") :: Row("3", "4") :: Nil)
            }
          }
        }
      }
    }
  }

  Seq("a b", "a:b", "a%b").foreach { specialChars =>
    test(s"hive table: location uri contains $specialChars") {
      // On Windows, it looks colon in the file name is illegal by default. See
      // https://support.microsoft.com/en-us/help/289627
      assume(!Utils.isWindows || specialChars != "a:b")

      withTable("t") {
        withTempDir { dir =>
          val loc = new File(dir, specialChars)
          loc.mkdir()
          // The parser does not recognize the backslashes on Windows as they are.
          // These currently should be escaped.
          val escapedLoc = loc.getAbsolutePath.replace("\\", "\\\\")
          spark.sql(
            s"""
               |CREATE TABLE t(a string)
               |USING hive
               |LOCATION '$escapedLoc'
             """.stripMargin)

          val table = spark.sessionState.catalog.getTableMetadata(TableIdentifier("t"))
          assert(table.location == makeQualifiedPath(loc.getAbsolutePath))
          assert(new Path(table.location).toString.contains(specialChars))

          assert(loc.listFiles().isEmpty)
          if (specialChars != "a:b") {
            spark.sql("INSERT INTO TABLE t SELECT 1")
            assert(loc.listFiles().length >= 1)
            checkAnswer(spark.table("t"), Row("1") :: Nil)
          } else {
            val e = intercept[AnalysisException] {
              spark.sql("INSERT INTO TABLE t SELECT 1")
            }.getMessage
            assert(e.contains("java.net.URISyntaxException: Relative path in absolute URI: a:b"))
          }
        }

        withTempDir { dir =>
          val loc = new File(dir, specialChars)
          loc.mkdir()
          val escapedLoc = loc.getAbsolutePath.replace("\\", "\\\\")
          spark.sql(
            s"""
               |CREATE TABLE t1(a string, b string)
               |USING hive
               |PARTITIONED BY(b)
               |LOCATION '$escapedLoc'
             """.stripMargin)

          val table = spark.sessionState.catalog.getTableMetadata(TableIdentifier("t1"))
          assert(table.location == makeQualifiedPath(loc.getAbsolutePath))
          assert(new Path(table.location).toString.contains(specialChars))

          assert(loc.listFiles().isEmpty)
          if (specialChars != "a:b") {
            spark.sql("INSERT INTO TABLE t1 PARTITION(b=2) SELECT 1")
            val partFile = new File(loc, "b=2")
            assert(partFile.listFiles().nonEmpty)
            checkAnswer(spark.table("t1"), Row("1", "2") :: Nil)

            spark.sql("INSERT INTO TABLE t1 PARTITION(b='2017-03-03 12:13%3A14') SELECT 1")
            val partFile1 = new File(loc, "b=2017-03-03 12:13%3A14")
            assert(!partFile1.exists())

            if (!Utils.isWindows) {
              // Actual path becomes "b=2017-03-03%2012%3A13%253A14" on Windows.
              val partFile2 = new File(loc, "b=2017-03-03 12%3A13%253A14")
              assert(partFile2.listFiles().nonEmpty)
              checkAnswer(spark.table("t1"),
                Row("1", "2") :: Row("1", "2017-03-03 12:13%3A14") :: Nil)
            }
          } else {
            val e = intercept[AnalysisException] {
              spark.sql("INSERT INTO TABLE t1 PARTITION(b=2) SELECT 1")
            }.getMessage
            assert(e.contains("java.net.URISyntaxException: Relative path in absolute URI: a:b"))

            val e1 = intercept[AnalysisException] {
              spark.sql("INSERT INTO TABLE t1 PARTITION(b='2017-03-03 12:13%3A14') SELECT 1")
            }.getMessage
            assert(e1.contains("java.net.URISyntaxException: Relative path in absolute URI: a:b"))
          }
        }
      }
    }
  }

  test("SPARK-19905: Hive SerDe table input paths") {
    withTable("spark_19905") {
      withTempView("spark_19905_view") {
        spark.range(10).createOrReplaceTempView("spark_19905_view")
        sql("CREATE TABLE spark_19905 STORED AS RCFILE AS SELECT * FROM spark_19905_view")
        assert(spark.table("spark_19905").inputFiles.nonEmpty)
        assert(sql("SELECT input_file_name() FROM spark_19905").count() > 0)
      }
    }
  }

  hiveFormats.foreach { tableType =>
    test(s"alter hive serde table add columns -- partitioned - $tableType") {
      withTable("tab") {
        sql(
          s"""
             |CREATE TABLE tab (c1 int, c2 int)
             |PARTITIONED BY (c3 int) STORED AS $tableType
          """.stripMargin)

        sql("INSERT INTO tab PARTITION (c3=1) VALUES (1, 2)")
        sql("ALTER TABLE tab ADD COLUMNS (c4 int)")

        checkAnswer(
          sql("SELECT * FROM tab WHERE c3 = 1"),
          Seq(Row(1, 2, null, 1))
        )
        assert(spark.table("tab").schema
          .contains(StructField("c4", IntegerType)))
        sql("INSERT INTO tab PARTITION (c3=2) VALUES (2, 3, 4)")
        checkAnswer(
          spark.table("tab"),
          Seq(Row(1, 2, null, 1), Row(2, 3, 4, 2))
        )
        checkAnswer(
          sql("SELECT * FROM tab WHERE c3 = 2 AND c4 IS NOT NULL"),
          Seq(Row(2, 3, 4, 2))
        )

        sql("ALTER TABLE tab ADD COLUMNS (c5 char(10))")
        assert(spark.table("tab").schema.find(_.name == "c5")
          .get.metadata.getString("HIVE_TYPE_STRING") == "char(10)")
      }
    }
  }

  hiveFormats.foreach { tableType =>
    test(s"alter hive serde table add columns -- with predicate - $tableType ") {
      withTable("tab") {
        sql(s"CREATE TABLE tab (c1 int, c2 int) STORED AS $tableType")
        sql("INSERT INTO tab VALUES (1, 2)")
        sql("ALTER TABLE tab ADD COLUMNS (c4 int)")
        checkAnswer(
          sql("SELECT * FROM tab WHERE c4 IS NULL"),
          Seq(Row(1, 2, null))
        )
        assert(spark.table("tab").schema
          .contains(StructField("c4", IntegerType)))
        sql("INSERT INTO tab VALUES (2, 3, 4)")
        checkAnswer(
          sql("SELECT * FROM tab WHERE c4 = 4 "),
          Seq(Row(2, 3, 4))
        )
        checkAnswer(
          spark.table("tab"),
          Seq(Row(1, 2, null), Row(2, 3, 4))
        )
      }
    }
  }

  Seq(true, false).foreach { caseSensitive =>
    test(s"alter add columns with existing column name - caseSensitive $caseSensitive") {
      withSQLConf(SQLConf.CASE_SENSITIVE.key -> s"$caseSensitive") {
        withTable("tab") {
          sql("CREATE TABLE tab (c1 int) PARTITIONED BY (c2 int) STORED AS PARQUET")
          if (!caseSensitive) {
            // duplicating partitioning column name
            val e1 = intercept[AnalysisException] {
              sql("ALTER TABLE tab ADD COLUMNS (C2 string)")
            }.getMessage
            assert(e1.contains("Found duplicate column(s)"))

            // duplicating data column name
            val e2 = intercept[AnalysisException] {
              sql("ALTER TABLE tab ADD COLUMNS (C1 string)")
            }.getMessage
            assert(e2.contains("Found duplicate column(s)"))
          } else {
            // hive catalog will still complains that c1 is duplicate column name because hive
            // identifiers are case insensitive.
            val e1 = intercept[AnalysisException] {
              sql("ALTER TABLE tab ADD COLUMNS (C2 string)")
            }.getMessage
            assert(e1.contains("HiveException"))

            // hive catalog will still complains that c1 is duplicate column name because hive
            // identifiers are case insensitive.
            val e2 = intercept[AnalysisException] {
              sql("ALTER TABLE tab ADD COLUMNS (C1 string)")
            }.getMessage
            assert(e2.contains("HiveException"))
          }
        }
      }
    }
  }

  test("SPARK-21216: join with a streaming DataFrame") {
    import org.apache.spark.sql.execution.streaming.MemoryStream
    import testImplicits._

    implicit val _sqlContext = spark.sqlContext

    Seq((1, "one"), (2, "two"), (4, "four")).toDF("number", "word").createOrReplaceTempView("t1")
    // Make a table and ensure it will be broadcast.
    sql("""CREATE TABLE smallTable(word string, number int)
          |ROW FORMAT SERDE 'org.apache.hadoop.hive.serde2.lazy.LazySimpleSerDe'
          |STORED AS TEXTFILE
        """.stripMargin)

    sql(
      """INSERT INTO smallTable
        |SELECT word, number from t1
      """.stripMargin)

    val inputData = MemoryStream[Int]
    val joined = inputData.toDS().toDF()
      .join(spark.table("smallTable"), $"value" === $"number")

    val sq = joined.writeStream
      .format("memory")
      .queryName("t2")
      .start()
    try {
      inputData.addData(1, 2)

      sq.processAllAvailable()

      checkAnswer(
        spark.table("t2"),
        Seq(Row(1, "one", 1), Row(2, "two", 2))
      )
    } finally {
      sq.stop()
    }
  }

  test("table name with schema") {
    // regression test for SPARK-11778
    withDatabase("usrdb") {
      spark.sql("create schema usrdb")
      withTable("usrdb.test") {
        spark.sql("create table usrdb.test(c int)")
        spark.read.table("usrdb.test")
      }
    }
  }

  private def assertCompression(maybeFile: Option[File], format: String, compression: String) = {
    assert(maybeFile.isDefined)

    val actualCompression = format match {
      case "orc" =>
        OrcFileOperator.getFileReader(maybeFile.get.toPath.toString).get.getCompression.name

      case "parquet" =>
        val footer = ParquetFileReader.readFooter(
          sparkContext.hadoopConfiguration, new Path(maybeFile.get.getPath), NO_FILTER)
        footer.getBlocks.get(0).getColumns.get(0).getCodec.toString
    }

    assert(compression === actualCompression)
  }

  Seq(("orc", "ZLIB"), ("parquet", "GZIP")).foreach { case (fileFormat, compression) =>
    test(s"SPARK-22158 convertMetastore should not ignore table property - $fileFormat") {
      withSQLConf(CONVERT_METASTORE_ORC.key -> "true", CONVERT_METASTORE_PARQUET.key -> "true") {
        withTable("t") {
          withTempPath { path =>
            sql(
              s"""
                |CREATE TABLE t(id int) USING hive
                |OPTIONS(fileFormat '$fileFormat', compression '$compression')
                |LOCATION '${path.toURI}'
              """.stripMargin)
            val table = spark.sessionState.catalog.getTableMetadata(TableIdentifier("t"))
            assert(DDLUtils.isHiveTable(table))
            assert(table.storage.serde.get.contains(fileFormat))
            assert(table.storage.properties.get("compression") == Some(compression))
            assert(spark.table("t").collect().isEmpty)

            sql("INSERT INTO t SELECT 1")
            checkAnswer(spark.table("t"), Row(1))
            val maybeFile = path.listFiles().find(_.getName.startsWith("part"))
            assertCompression(maybeFile, fileFormat, compression)
          }
        }
      }
    }
  }

  private def getReader(path: String): org.apache.orc.Reader = {
    val conf = spark.sessionState.newHadoopConf()
    val files = org.apache.spark.sql.execution.datasources.orc.OrcUtils.listOrcFiles(path, conf)
    assert(files.length == 1)
    val file = files.head
    val fs = file.getFileSystem(conf)
    val readerOptions = org.apache.orc.OrcFile.readerOptions(conf).filesystem(fs)
    org.apache.orc.OrcFile.createReader(file, readerOptions)
  }

  test("SPARK-23355 convertMetastoreOrc should not ignore table properties - STORED AS") {
    Seq("native", "hive").foreach { orcImpl =>
      withSQLConf(ORC_IMPLEMENTATION.key -> orcImpl, CONVERT_METASTORE_ORC.key -> "true") {
        withTable("t") {
          withTempPath { path =>
            sql(
              s"""
                |CREATE TABLE t(id int) STORED AS ORC
                |TBLPROPERTIES (
                |  orc.compress 'ZLIB',
                |  orc.compress.size '1001',
                |  orc.row.index.stride '2002',
                |  hive.exec.orc.default.block.size '3003',
                |  hive.exec.orc.compression.strategy 'COMPRESSION')
                |LOCATION '${path.toURI}'
              """.stripMargin)
            val table = spark.sessionState.catalog.getTableMetadata(TableIdentifier("t"))
            assert(DDLUtils.isHiveTable(table))
            assert(table.storage.serde.get.contains("orc"))
            val properties = table.properties
            assert(properties.get("orc.compress") == Some("ZLIB"))
            assert(properties.get("orc.compress.size") == Some("1001"))
            assert(properties.get("orc.row.index.stride") == Some("2002"))
            assert(properties.get("hive.exec.orc.default.block.size") == Some("3003"))
            assert(properties.get("hive.exec.orc.compression.strategy") == Some("COMPRESSION"))
            assert(spark.table("t").collect().isEmpty)

            sql("INSERT INTO t SELECT 1")
            checkAnswer(spark.table("t"), Row(1))
            val maybeFile = path.listFiles().find(_.getName.startsWith("part"))

            val reader = getReader(maybeFile.head.getCanonicalPath)
            assert(reader.getCompressionKind.name === "ZLIB")
            assert(reader.getCompressionSize == 1001)
            assert(reader.getRowIndexStride == 2002)
          }
        }
      }
    }
  }

  test("SPARK-23355 convertMetastoreParquet should not ignore table properties - STORED AS") {
    withSQLConf(CONVERT_METASTORE_PARQUET.key -> "true") {
      withTable("t") {
        withTempPath { path =>
          sql(
            s"""
               |CREATE TABLE t(id int) STORED AS PARQUET
               |TBLPROPERTIES (
               |  parquet.compression 'GZIP'
               |)
               |LOCATION '${path.toURI}'
            """.stripMargin)
          val table = spark.sessionState.catalog.getTableMetadata(TableIdentifier("t"))
          assert(DDLUtils.isHiveTable(table))
          assert(table.storage.serde.get.contains("parquet"))
          val properties = table.properties
          assert(properties.get("parquet.compression") == Some("GZIP"))
          assert(spark.table("t").collect().isEmpty)

          sql("INSERT INTO t SELECT 1")
          checkAnswer(spark.table("t"), Row(1))
          val maybeFile = path.listFiles().find(_.getName.startsWith("part"))

          assertCompression(maybeFile, "parquet", "GZIP")
        }
      }
    }
  }

  test("load command for non local invalid path validation") {
    withTable("tbl") {
      sql("CREATE TABLE tbl(i INT, j STRING)")
      val e = intercept[AnalysisException](
        sql("load data inpath '/doesnotexist.csv' into table tbl"))
      assert(e.message.contains("LOAD DATA input path does not exist"))
    }
  }

  test("SPARK-22252: FileFormatWriter should respect the input query schema in HIVE") {
    withTable("t1", "t2", "t3", "t4") {
      spark.range(1).select('id as 'col1, 'id as 'col2).write.saveAsTable("t1")
      spark.sql("select COL1, COL2 from t1").write.format("hive").saveAsTable("t2")
      checkAnswer(spark.table("t2"), Row(0, 0))

      // Test picking part of the columns when writing.
      spark.range(1).select('id, 'id as 'col1, 'id as 'col2).write.saveAsTable("t3")
      spark.sql("select COL1, COL2 from t3").write.format("hive").saveAsTable("t4")
      checkAnswer(spark.table("t4"), Row(0, 0))
    }
  }

  test("SPARK-24812: desc formatted table for last access verification") {
    withTable("t1") {
      sql(
        "CREATE TABLE IF NOT EXISTS t1 (c1_int INT, c2_string STRING, c3_float FLOAT)")
      val desc = sql("DESC FORMATTED t1").filter($"col_name".startsWith("Last Access"))
        .select("data_type")
      // check if the last access time doesnt have the default date of year
      // 1970 as its a wrong access time
      assert(!(desc.first.toString.contains("1970")))
    }
  }

  test("SPARK-24681 checks if nested column names do not include ',', ':', and ';'") {
    val expectedMsg = "Cannot create a table having a nested column whose name contains invalid " +
      "characters (',', ':', ';') in Hive metastore."

    Seq("nested,column", "nested:column", "nested;column").foreach { nestedColumnName =>
      withTable("t") {
        val e = intercept[AnalysisException] {
          spark.range(1)
            .select(struct(lit(0).as(nestedColumnName)).as("toplevel"))
            .write
            .format("hive")
            .saveAsTable("t")
        }.getMessage
        assert(e.contains(expectedMsg))
      }
    }
  }

<<<<<<< HEAD
  test("SPARK-25271: Hive ctas commands should use data source if it is convertible") {
    withSQLConf(CONVERT_METASTORE_PARQUET.key -> "true") {
      withTable("t") {
        val df = sql("CREATE TABLE t STORED AS PARQUET AS SELECT 1")
        val table = spark.sessionState.catalog.getTableMetadata(TableIdentifier("t"))
        assert(DDLUtils.isHiveTable(table))
        val command = df.queryExecution.analyzed.collect {
          case c: CreateHiveTableAsSelectCommand => c
        }
        assert(command.size == 1 && command(0).useHiveSerde == false)
      }
=======
  test("desc formatted table should also show viewOriginalText for views") {
    withView("v1", "v2") {
      sql("CREATE VIEW v1 AS SELECT 1 AS value")
      assert(sql("DESC FORMATTED v1").collect().containsSlice(
        Seq(
          Row("Type", "VIEW", ""),
          Row("View Text", "SELECT 1 AS value", ""),
          Row("View Original Text", "SELECT 1 AS value", "")
        )
      ))

      hiveClient.runSqlHive("CREATE VIEW v2 AS SELECT * FROM (SELECT 1) T")
      assert(sql("DESC FORMATTED v2").collect().containsSlice(
        Seq(
          Row("Type", "VIEW", ""),
          Row("View Text", "SELECT `t`.`_c0` FROM (SELECT 1) `T`", ""),
          Row("View Original Text", "SELECT * FROM (SELECT 1) T", "")
        )
      ))
>>>>>>> 5d726b86
    }
  }
}<|MERGE_RESOLUTION|>--- conflicted
+++ resolved
@@ -2349,7 +2349,6 @@
     }
   }
 
-<<<<<<< HEAD
   test("SPARK-25271: Hive ctas commands should use data source if it is convertible") {
     withSQLConf(CONVERT_METASTORE_PARQUET.key -> "true") {
       withTable("t") {
@@ -2361,7 +2360,9 @@
         }
         assert(command.size == 1 && command(0).useHiveSerde == false)
       }
-=======
+    }
+  }
+
   test("desc formatted table should also show viewOriginalText for views") {
     withView("v1", "v2") {
       sql("CREATE VIEW v1 AS SELECT 1 AS value")
@@ -2381,7 +2382,6 @@
           Row("View Original Text", "SELECT * FROM (SELECT 1) T", "")
         )
       ))
->>>>>>> 5d726b86
     }
   }
 }