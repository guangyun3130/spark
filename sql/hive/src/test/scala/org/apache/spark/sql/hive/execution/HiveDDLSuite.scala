--- conflicted
+++ resolved
@@ -2706,7 +2706,6 @@
     }
   }
 
-<<<<<<< HEAD
   test("SPARK-31828: Retain table properties at CreateTableLikeCommand") {
     val catalog = spark.sessionState.catalog
     withTable("t1", "t2", "t3") {
@@ -2740,7 +2739,9 @@
         // We don't copy source tbl metastore properties, but they may be added by hive
         assert(t2.properties.get(s"$meta").isEmpty || t2.properties(s"$meta") != s"$uuid")
       }
-=======
+    }
+  }
+
   test("SPARK-31904: Fix case sensitive problem of char and varchar partition columns") {
     withTable("t1", "t2") {
       sql("CREATE TABLE t1(a STRING, B VARCHAR(10), C CHAR(10)) STORED AS parquet")
@@ -2748,7 +2749,6 @@
       // make sure there is no exception
       assert(sql("SELECT * FROM t2 WHERE b = 'A'").collect().isEmpty)
       assert(sql("SELECT * FROM t2 WHERE c = 'A'").collect().isEmpty)
->>>>>>> e00f43cb
     }
   }
 }