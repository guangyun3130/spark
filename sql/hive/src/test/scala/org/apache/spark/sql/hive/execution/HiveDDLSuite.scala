--- conflicted
+++ resolved
@@ -46,20 +46,13 @@
       tableIdentifier: TableIdentifier,
       dbPath: Option[String] = None): Boolean = {
     val expectedTablePath =
-<<<<<<< HEAD
-      hiveContext.sessionState.catalog.hiveDefaultTableFilePath(tableIdentifier)
-    val filesystemPath = new Path(expectedTablePath)
-    val fs = filesystemPath.getFileSystem(hiveContext.sessionState.hadoopConf)
-    fs.exists(filesystemPath)
-=======
       if (dbPath.isEmpty) {
         new Path(hiveContext.sessionState.catalog.hiveDefaultTableFilePath(tableIdentifier))
       } else {
         new Path(new Path(dbPath.get), tableIdentifier.table)
       }
-    val fs = expectedTablePath.getFileSystem(sparkContext.hadoopConfiguration)
+    val fs = expectedTablePath.getFileSystem(hiveContext.sessionState.hadoopConf)
     fs.exists(expectedTablePath)
->>>>>>> 206b7e23
   }
 
   test("drop tables") {
