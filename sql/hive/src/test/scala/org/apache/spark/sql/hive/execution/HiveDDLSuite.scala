--- conflicted
+++ resolved
@@ -1588,17 +1588,16 @@
     }
   }
 
-<<<<<<< HEAD
   test("the qualified path of a datasource table is stored in the catalog") {
     withTable("t", "t1") {
       withTempDir { dir =>
         assert(!dir.getAbsolutePath.startsWith("file:/"))
         spark.sql(
-         s"""
+          s"""
             |CREATE TABLE t(a string)
             |USING parquet
             |LOCATION '$dir'
-          """.stripMargin)
+           """.stripMargin)
         val table = spark.sessionState.catalog.getTableMetadata(TableIdentifier("t"))
         assert(table.location.startsWith("file:/"))
       }
@@ -1614,7 +1613,10 @@
            """.stripMargin)
         val table = spark.sessionState.catalog.getTableMetadata(TableIdentifier("t1"))
         assert(table.location.startsWith("file:/"))
-=======
+      }
+    }
+  }
+
   Seq(true, false).foreach { shouldDelete =>
     val tcName = if (shouldDelete) "non-existent" else "existed"
     test(s"CTAS for external data source table with a $tcName location") {
@@ -1633,7 +1635,9 @@
                """.stripMargin)
 
             val table = spark.sessionState.catalog.getTableMetadata(TableIdentifier("t"))
-            assert(table.location == dir.getAbsolutePath)
+            val dirPath = new Path(dir.getAbsolutePath)
+            val fs = dirPath.getFileSystem(spark.sessionState.newHadoopConf())
+            assert(new Path(table.location) == fs.makeQualified(dirPath))
 
             checkAnswer(spark.table("t"), Row(3, 4, 1, 2))
         }
@@ -1653,7 +1657,9 @@
                """.stripMargin)
 
             val table = spark.sessionState.catalog.getTableMetadata(TableIdentifier("t1"))
-            assert(table.location == dir.getAbsolutePath)
+            val dirPath = new Path(dir.getAbsolutePath)
+            val fs = dirPath.getFileSystem(spark.sessionState.newHadoopConf())
+            assert(new Path(table.location) == fs.makeQualified(dirPath))
 
             val partDir = new File(dir, "a=3")
             assert(partDir.exists())
@@ -1710,7 +1716,6 @@
               checkAnswer(spark.table("t1"), Row(1, 2, 3, 4))
           }
         }
->>>>>>> 3bd8ddf7
       }
     }
   }
