/*
 * Licensed to the Apache Software Foundation (ASF) under one or more
 * contributor license agreements.  See the NOTICE file distributed with
 * this work for additional information regarding copyright ownership.
 * The ASF licenses this file to You under the Apache License, Version 2.0
 * (the "License"); you may not use this file except in compliance with
 * the License.  You may obtain a copy of the License at
 *
 *    http://www.apache.org/licenses/LICENSE-2.0
 *
 * Unless required by applicable law or agreed to in writing, software
 * distributed under the License is distributed on an "AS IS" BASIS,
 * WITHOUT WARRANTIES OR CONDITIONS OF ANY KIND, either express or implied.
 * See the License for the specific language governing permissions and
 * limitations under the License.
 */

package org.apache.spark.sql.hive.execution

import java.io._
import java.nio.charset.StandardCharsets
import java.util
import java.util.Locale

import scala.util.control.NonFatal

import org.scalatest.{BeforeAndAfterAll, GivenWhenThen}

import org.apache.spark.SparkFunSuite
import org.apache.spark.sql.Dataset
import org.apache.spark.sql.catalyst.planning.PhysicalOperation
import org.apache.spark.sql.catalyst.plans.logical._
import org.apache.spark.sql.catalyst.util._
import org.apache.spark.sql.execution.HiveResult.hiveResultString
import org.apache.spark.sql.execution.SQLExecution
import org.apache.spark.sql.execution.command._
import org.apache.spark.sql.hive.test.{TestHive, TestHiveQueryExecution}

/**
 * Allows the creations of tests that execute the same query against both hive
 * and catalyst, comparing the results.
 *
 * The "golden" results from Hive are cached in and retrieved both from the classpath and
 * [[answerCache]] to speed up testing.
 *
 * See the documentation of public vals in this class for information on how test execution can be
 * configured using system properties.
 */
abstract class HiveComparisonTest
  extends SparkFunSuite with BeforeAndAfterAll with GivenWhenThen {

  override protected val enableAutoThreadAudit = false

  /**
   * Path to the test datasets. We find this by looking up "hive-test-path-helper.txt" file.
   *
   * Before we run the query in Spark, we replace "../../data" with this path.
   */
  private val testDataPath: String = {
    Thread.currentThread.getContextClassLoader
      .getResource("hive-test-path-helper.txt")
      .getPath.replace("/hive-test-path-helper.txt", "/data")
  }

  /**
   * When set, any cache files that result in test failures will be deleted.  Used when the test
   * harness or hive have been updated thus requiring new golden answers to be computed for some
   * tests. Also prevents the classpath being used when looking for golden answers as these are
   * usually stale.
   */
  val recomputeCache = System.getProperty("spark.hive.recomputeCache") != null

  protected val shardRegEx = "(\\d+):(\\d+)".r
  /**
   * Allows multiple JVMs to be run in parallel, each responsible for portion of all test cases.
   * Format `shardId:numShards`. Shard ids should be zero indexed.  E.g. -Dspark.hive.testshard=0:4.
   */
  val shardInfo = Option(System.getProperty("spark.hive.shard")).map {
    case shardRegEx(id, total) => (id.toInt, total.toInt)
  }

  protected val targetDir = new File("target")

  /**
   * When set, this comma separated list is defines directories that contain the names of test cases
   * that should be skipped.
   *
   * For example when `-Dspark.hive.skiptests=passed,hiveFailed` is specified and test cases listed
   * in [[passedDirectory]] or [[hiveFailedDirectory]] will be skipped.
   */
  val skipDirectories =
    Option(System.getProperty("spark.hive.skiptests"))
      .toSeq
      .flatMap(_.split(","))
      .map(name => new File(targetDir, s"$suiteName.$name"))

  val runOnlyDirectories =
    Option(System.getProperty("spark.hive.runonlytests"))
      .toSeq
      .flatMap(_.split(","))
      .map(name => new File(targetDir, s"$suiteName.$name"))

  /** The local directory with cached golden answer will be stored. */
  protected val answerCache = new File("src" + File.separator + "test" +
    File.separator + "resources" + File.separator + "golden")
  if (!answerCache.exists) {
    answerCache.mkdir()
  }

  /** The [[ClassLoader]] that contains test dependencies.  Used to look for golden answers. */
  protected val testClassLoader = this.getClass.getClassLoader

  /** Directory containing a file for each test case that passes. */
  val passedDirectory = new File(targetDir, s"$suiteName.passed")
  if (!passedDirectory.exists()) {
    passedDirectory.mkdir() // Not atomic!
  }

  /** Directory containing output of tests that fail to execute with Catalyst. */
  val failedDirectory = new File(targetDir, s"$suiteName.failed")
  if (!failedDirectory.exists()) {
    failedDirectory.mkdir() // Not atomic!
  }

  /** Directory containing output of tests where catalyst produces the wrong answer. */
  val wrongDirectory = new File(targetDir, s"$suiteName.wrong")
  if (!wrongDirectory.exists()) {
    wrongDirectory.mkdir() // Not atomic!
  }

  /** Directory containing output of tests where we fail to generate golden output with Hive. */
  val hiveFailedDirectory = new File(targetDir, s"$suiteName.hiveFailed")
  if (!hiveFailedDirectory.exists()) {
    hiveFailedDirectory.mkdir() // Not atomic!
  }

  /** All directories that contain per-query output files */
  val outputDirectories = Seq(
    passedDirectory,
    failedDirectory,
    wrongDirectory,
    hiveFailedDirectory)

  protected val cacheDigest = java.security.MessageDigest.getInstance("MD5")
  protected def getMd5(str: String): String = {
    val digest = java.security.MessageDigest.getInstance("MD5")
    digest.update(str.replaceAll(System.lineSeparator(), "\n").getBytes(StandardCharsets.UTF_8))
    new java.math.BigInteger(1, digest.digest).toString(16)
  }

  override protected def afterAll(): Unit = {
    try {
      TestHive.reset()
    } finally {
      super.afterAll()
    }
  }

  protected def prepareAnswer(
    hiveQuery: TestHiveQueryExecution,
    answer: Seq[String]): Seq[String] = {

    def isSorted(plan: LogicalPlan): Boolean = plan match {
      case _: Join | _: Aggregate | _: Generate | _: Sample | _: Distinct => false
      case PhysicalOperation(_, _, Sort(_, true, _)) => true
      case _ => plan.children.iterator.exists(isSorted)
    }

    val orderedAnswer = hiveQuery.analyzed match {
      // Clean out non-deterministic time schema info.
      // Hack: Hive simply prints the result of a SET command to screen,
      // and does not return it as a query answer.
      case _: SetCommand => Seq("0")
      case _: ExplainCommand => answer
      case _: DescribeCommandBase | ShowColumnsCommand(_, _) =>
        // Filter out non-deterministic lines and lines which do not have actual results but
        // can introduce problems because of the way Hive formats these lines.
        // Then, remove empty lines. Do not sort the results.
        answer
          .filterNot(r => nonDeterministicLine(r) || ignoredLine(r))
          .map(_.replaceAll("from deserializer", ""))
          .map(_.replaceAll("None", ""))
          .map(_.trim)
          .filterNot(_ == "")
      case plan => if (isSorted(plan)) answer else answer.sorted
    }
    orderedAnswer.map(cleanPaths)
  }

  // TODO: Instead of filtering we should clean to avoid accidentally ignoring actual results.
  lazy val nonDeterministicLineIndicators = Seq(
    "CreateTime",
    "transient_lastDdlTime",
    "grantTime",
    "lastUpdateTime",
    "last_modified_by",
    "last_modified_time",
    "Owner:",
    // The following are hive specific schema parameters which we do not need to match exactly.
    "totalNumberFiles",
    "maxFileSize",
    "minFileSize"
  )
  protected def nonDeterministicLine(line: String) =
    nonDeterministicLineIndicators.exists(line contains _)

  // This list contains indicators for those lines which do not have actual results and we
  // want to ignore.
  lazy val ignoredLineIndicators = Seq(
    "# Detailed Table Information",
    "# Partition Information",
    "# col_name"
  )

  protected def ignoredLine(line: String) =
    ignoredLineIndicators.exists(line contains _)

  /**
   * Removes non-deterministic paths from `str` so cached answers will compare correctly.
   */
  protected def cleanPaths(str: String): String = {
    str.replaceAll("file:\\/.*\\/", "<PATH>")
  }

  val installHooksCommand = "(?i)SET.*hooks".r
  def createQueryTest(
      testCaseName: String,
      sql: String,
      reset: Boolean = true,
      tryWithoutResettingFirst: Boolean = false,
      skip: Boolean = false): Unit = {
    // testCaseName must not contain ':', which is not allowed to appear in a filename of Windows
    assert(!testCaseName.contains(":"))

    // If test sharding is enable, skip tests that are not in the correct shard.
    shardInfo.foreach {
      case (shardId, numShards) if testCaseName.hashCode % numShards != shardId => return
      case (shardId, _) => logDebug(s"Shard $shardId includes test '$testCaseName'")
    }

    // Skip tests found in directories specified by user.
    skipDirectories
      .map(new File(_, testCaseName))
      .filter(_.exists)
      .foreach(_ => return)

    // If runonlytests is set, skip this test unless we find a file in one of the specified
    // directories.
    val runIndicators =
      runOnlyDirectories
        .map(new File(_, testCaseName))
        .filter(_.exists)
    if (runOnlyDirectories.nonEmpty && runIndicators.isEmpty) {
      logDebug(
        s"Skipping test '$testCaseName' not found in ${runOnlyDirectories.map(_.getCanonicalPath)}")
      return
    }

    test(testCaseName) {
      assume(!skip)
      logDebug(s"=== HIVE TEST: $testCaseName ===")

      val sqlWithoutComment =
        sql.split("\n").filterNot(l => l.matches("--.*(?<=[^\\\\]);")).mkString("\n")
      val allQueries =
        sqlWithoutComment.split("(?<=[^\\\\]);").map(_.trim).filterNot(q => q == "").toSeq

      // TODO: DOCUMENT UNSUPPORTED
      val queryList =
        allQueries
          // In hive, setting the hive.outerjoin.supports.filters flag to "false" essentially tells
          // the system to return the wrong answer.  Since we have no intention of mirroring their
          // previously broken behavior we simply filter out changes to this setting.
          .filterNot(_ contains "hive.outerjoin.supports.filters")
          .filterNot(_ contains "hive.exec.post.hooks")

      if (allQueries != queryList) {
        logWarning(s"Simplifications made on unsupported operations for test $testCaseName")
      }

      lazy val consoleTestCase = {
        val quotes = "\"\"\""
        queryList.zipWithIndex.map {
          case (query, i) =>
            s"""val q$i = sql($quotes$query$quotes); q$i.collect()"""
        }.mkString("\n== Console version of this test ==\n", "\n", "\n")
      }

      def doTest(reset: Boolean, isSpeculative: Boolean = false): Unit = {
        // Clear old output for this testcase.
        outputDirectories.map(new File(_, testCaseName)).filter(_.exists()).foreach(_.delete())

        if (reset) {
          TestHive.reset()
        }

        // Many tests drop indexes on src and srcpart at the beginning, so we need to load those
        // tables here. Since DROP INDEX DDL is just passed to Hive, it bypasses the analyzer and
        // thus the tables referenced in those DDL commands cannot be extracted for use by our
        // test table auto-loading mechanism. In addition, the tests which use the SHOW TABLES
        // command expect these tables to exist.
        val hasShowTableCommand =
          queryList.exists(_.toLowerCase(Locale.ROOT).contains("show tables"))
        for (table <- Seq("src", "srcpart")) {
          val hasMatchingQuery = queryList.exists { query =>
            val normalizedQuery = query.toLowerCase(Locale.ROOT).stripSuffix(";")
            normalizedQuery.endsWith(table) ||
              normalizedQuery.contains(s"from $table") ||
              normalizedQuery.contains(s"from default.$table")
          }
          if (hasShowTableCommand || hasMatchingQuery) {
            TestHive.loadTestTable(table)
          }
        }

        val hiveCacheFiles = queryList.zipWithIndex.map {
          case (queryString, i) =>
            val cachedAnswerName = s"$testCaseName-$i-${getMd5(queryString)}"
            new File(answerCache, cachedAnswerName)
        }

        val hiveCachedResults = hiveCacheFiles.flatMap { cachedAnswerFile =>
          logDebug(s"Looking for cached answer file $cachedAnswerFile.")
          if (cachedAnswerFile.exists) {
            Some(fileToString(cachedAnswerFile))
          } else {
            logDebug(s"File $cachedAnswerFile not found")
            None
          }
        }.map {
          case "" => Nil
          case "\n" => Seq("")
          case other => other.split("\n").toSeq
        }

        val hiveResults: Seq[Seq[String]] =
          if (hiveCachedResults.size == queryList.size) {
            logInfo(s"Using answer cache for test: $testCaseName")
            hiveCachedResults
          } else {
            throw new UnsupportedOperationException(
              "Cannot find result file for test case: " + testCaseName)
          }

        // Run w/ catalyst
        val catalystResults = queryList.zip(hiveResults).map { case (queryString, hive) =>
          val query = new TestHiveQueryExecution(queryString.replace("../../data", testDataPath))
          def getResult(): Seq[String] = {
<<<<<<< HEAD
            SQLExecution.withNewExecutionId(
              query.sparkSession, query)(hiveResultString(query.df))
=======
            SQLExecution.withNewExecutionId(query)(hiveResultString(query.executedPlan))
>>>>>>> 8ebbf85a
          }
          try { (query, prepareAnswer(query, getResult())) } catch {
            case e: Throwable =>
              val errorMessage =
                s"""
                  |Failed to execute query using catalyst:
                  |Error: ${e.getMessage}
                  |${stackTraceToString(e)}
                  |$queryString
                  |$query
                  |== HIVE - ${hive.size} row(s) ==
                  |${hive.mkString("\n")}
                """.stripMargin
              stringToFile(new File(failedDirectory, testCaseName), errorMessage + consoleTestCase)
              fail(errorMessage)
          }
        }

        (queryList, hiveResults, catalystResults).zipped.foreach {
          case (query, hive, (hiveQuery, catalyst)) =>
            // Check that the results match unless its an EXPLAIN query.
            val preparedHive = prepareAnswer(hiveQuery, hive)

            // We will ignore the ExplainCommand, ShowFunctions, DescribeFunction
            if ((!hiveQuery.logical.isInstanceOf[ExplainCommand]) &&
                (!hiveQuery.logical.isInstanceOf[ShowFunctionsStatement]) &&
                (!hiveQuery.logical.isInstanceOf[DescribeFunctionStatement]) &&
                (!hiveQuery.logical.isInstanceOf[DescribeCommandBase]) &&
                (!hiveQuery.logical.isInstanceOf[DescribeRelation]) &&
                (!hiveQuery.logical.isInstanceOf[DescribeColumnStatement]) &&
                preparedHive != catalyst) {

              val hivePrintOut = s"== HIVE - ${preparedHive.size} row(s) ==" +: preparedHive
              val catalystPrintOut = s"== CATALYST - ${catalyst.size} row(s) ==" +: catalyst

              val resultComparison = sideBySide(hivePrintOut, catalystPrintOut).mkString("\n")

              if (recomputeCache) {
                logWarning(s"Clearing cache files for failed test $testCaseName")
                hiveCacheFiles.foreach(_.delete())
              }

              // If this query is reading other tables that were created during this test run
              // also print out the query plans and results for those.
              val computedTablesMessages: String = try {
                val tablesRead = new TestHiveQueryExecution(query).executedPlan.collect {
                  case ts: HiveTableScanExec => ts.relation.tableMeta.identifier
                }.toSet

                TestHive.reset()
                val executions = queryList.map(new TestHiveQueryExecution(_))
                executions.foreach(_.toRdd)
                val tablesGenerated = queryList.zip(executions).flatMap {
                  case (q, e) => e.analyzed.collect {
                    case i: InsertIntoHiveTable if tablesRead contains i.table.identifier =>
                      (q, e, i)
                  }
                }

                tablesGenerated.map { case (hiveql, execution, insert) =>
                  val rdd = Dataset.ofRows(TestHive.sparkSession, insert.query).queryExecution.toRdd
                  s"""
                     |=== Generated Table ===
                     |$hiveql
                     |$execution
                     |== Results ==
                     |${rdd.collect().mkString("\n")}
                   """.stripMargin
                }.mkString("\n")

              } catch {
                case NonFatal(e) =>
                  logError("Failed to compute generated tables", e)
                  s"Couldn't compute dependent tables: $e"
              }

              val errorMessage =
                s"""
                  |Results do not match for $testCaseName:
                  |$hiveQuery\n${hiveQuery.analyzed.output.map(_.name).mkString("\t")}
                  |$resultComparison
                  |$computedTablesMessages
                """.stripMargin

              stringToFile(new File(wrongDirectory, testCaseName), errorMessage + consoleTestCase)
              if (isSpeculative && !reset) {
                fail("Failed on first run; retrying")
              } else {
                fail(errorMessage)
              }
            }
        }

        // Touch passed file.
        new FileOutputStream(new File(passedDirectory, testCaseName)).close()
      }

      val canSpeculativelyTryWithoutReset: Boolean = {
        val excludedSubstrings = Seq(
          "into table",
          "create table",
          "drop index"
        )
        !queryList.map(_.toLowerCase(Locale.ROOT)).exists { query =>
          excludedSubstrings.exists(s => query.contains(s))
        }
      }

      val savedSettings = new util.HashMap[String, String]
      savedSettings.putAll(TestHive.conf.settings)
      try {
        try {
          if (tryWithoutResettingFirst && canSpeculativelyTryWithoutReset) {
            doTest(reset = false, isSpeculative = true)
          } else {
            doTest(reset)
          }
        } catch {
          case tf: org.scalatest.exceptions.TestFailedException =>
            if (tryWithoutResettingFirst && canSpeculativelyTryWithoutReset) {
              logWarning("Test failed without reset(); retrying with reset()")
              doTest(reset = true)
            } else {
              throw tf
            }
        }
      } catch {
        case tf: org.scalatest.exceptions.TestFailedException => throw tf
      } finally {
        TestHive.conf.settings.clear()
        TestHive.conf.settings.putAll(savedSettings)
      }
    }
  }
}<|MERGE_RESOLUTION|>--- conflicted
+++ resolved
@@ -346,12 +346,7 @@
         val catalystResults = queryList.zip(hiveResults).map { case (queryString, hive) =>
           val query = new TestHiveQueryExecution(queryString.replace("../../data", testDataPath))
           def getResult(): Seq[String] = {
-<<<<<<< HEAD
-            SQLExecution.withNewExecutionId(
-              query.sparkSession, query)(hiveResultString(query.df))
-=======
-            SQLExecution.withNewExecutionId(query)(hiveResultString(query.executedPlan))
->>>>>>> 8ebbf85a
+            SQLExecution.withNewExecutionId(query)(hiveResultString(query.df))
           }
           try { (query, prepareAnswer(query, getResult())) } catch {
             case e: Throwable =>
