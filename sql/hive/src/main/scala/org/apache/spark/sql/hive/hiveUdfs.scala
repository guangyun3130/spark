--- conflicted
+++ resolved
@@ -159,11 +159,6 @@
     isUDFDeterministic && returnInspector.isInstanceOf[ConstantObjectInspector]
 
   @transient
-  protected def constantReturnValue = unwrap(
-    returnInspector.asInstanceOf[ConstantObjectInspector].getWritableConstantValue(),
-    returnInspector)
-  
-  @transient
   protected lazy val deferedObjects =
     argumentInspectors.map(new DeferredObjectAdapter(_)).toArray[DeferredObject]
 
@@ -171,10 +166,6 @@
 
   override def eval(input: Row): Any = {
     returnInspector // Make sure initialized.
-<<<<<<< HEAD
-    if(foldable) return constantReturnValue
-=======
->>>>>>> ae7c1396
 
     var i = 0
     while (i < children.length) {
@@ -369,11 +360,7 @@
   protected lazy val cached = new Array[AnyRef](exprs.length)
   
   def update(input: Row): Unit = {
-<<<<<<< HEAD
-    val inputs = inputProjection(input).asInstanceOf[Seq[AnyRef]].toArray
-=======
     val inputs = inputProjection(input)
->>>>>>> ae7c1396
     function.iterate(buffer, wrap(inputs, inspectors, cached))
   }
 }
