/*
 * Licensed to the Apache Software Foundation (ASF) under one or more
 * contributor license agreements.  See the NOTICE file distributed with
 * this work for additional information regarding copyright ownership.
 * The ASF licenses this file to You under the Apache License, Version 2.0
 * (the "License"); you may not use this file except in compliance with
 * the License.  You may obtain a copy of the License at
 *
 *    http://www.apache.org/licenses/LICENSE-2.0
 *
 * Unless required by applicable law or agreed to in writing, software
 * distributed under the License is distributed on an "AS IS" BASIS,
 * WITHOUT WARRANTIES OR CONDITIONS OF ANY KIND, either express or implied.
 * See the License for the specific language governing permissions and
 * limitations under the License.
 */

package org.apache.spark.sql.hive

import java.util.Properties

import scala.collection.JavaConverters._

import org.apache.hadoop.conf.Configuration
import org.apache.hadoop.fs.{Path, PathFilter}
import org.apache.hadoop.hive.metastore.api.hive_metastoreConstants._
import org.apache.hadoop.hive.ql.exec.Utilities
import org.apache.hadoop.hive.ql.metadata.{Partition => HivePartition, Table => HiveTable}
import org.apache.hadoop.hive.ql.plan.TableDesc
import org.apache.hadoop.hive.serde2.Deserializer
import org.apache.hadoop.hive.serde2.objectinspector.{ObjectInspectorConverters, StructObjectInspector}
import org.apache.hadoop.hive.serde2.objectinspector.primitive._
import org.apache.hadoop.io.Writable
import org.apache.hadoop.mapred.{FileInputFormat, InputFormat, JobConf}

import org.apache.spark.broadcast.Broadcast
import org.apache.spark.deploy.SparkHadoopUtil
import org.apache.spark.internal.Logging
import org.apache.spark.rdd.{EmptyRDD, HadoopRDD, RDD, UnionRDD}
import org.apache.spark.sql.SparkSession
import org.apache.spark.sql.catalyst.InternalRow
import org.apache.spark.sql.catalyst.expressions._
import org.apache.spark.sql.catalyst.util.DateTimeUtils
import org.apache.spark.unsafe.types.UTF8String
import org.apache.spark.util.{SerializableConfiguration, Utils}

/**
 * A trait for subclasses that handle table scans.
 */
private[hive] sealed trait TableReader {
  def makeRDDForTable(hiveTable: HiveTable): RDD[InternalRow]

  def makeRDDForPartitionedTable(partitions: Seq[HivePartition]): RDD[InternalRow]
}


/**
 * Helper class for scanning tables stored in Hadoop - e.g., to read Hive tables that reside in the
 * data warehouse directory.
 */
private[hive]
class HadoopTableReader(
    @transient private val attributes: Seq[Attribute],
    @transient private val partitionKeys: Seq[Attribute],
    @transient private val tableDesc: TableDesc,
    @transient private val sparkSession: SparkSession,
    hadoopConf: Configuration)
  extends TableReader with Logging {

  // Hadoop honors "mapreduce.job.maps" as hint,
  // but will ignore when mapreduce.jobtracker.address is "local".
  // https://hadoop.apache.org/docs/r2.6.5/hadoop-mapreduce-client/hadoop-mapreduce-client-core/
  // mapred-default.xml
  //
  // In order keep consistency with Hive, we will let it be 0 in local mode also.
  private val _minSplitsPerRDD = if (sparkSession.sparkContext.isLocal) {
    0 // will splitted based on block by default.
  } else {
    math.max(hadoopConf.getInt("mapreduce.job.maps", 1),
      sparkSession.sparkContext.defaultMinPartitions)
  }

  SparkHadoopUtil.get.appendS3AndSparkHadoopConfigurations(
    sparkSession.sparkContext.conf, hadoopConf)

  private val _broadcastedHadoopConf =
    sparkSession.sparkContext.broadcast(new SerializableConfiguration(hadoopConf))

  override def makeRDDForTable(hiveTable: HiveTable): RDD[InternalRow] =
    makeRDDForTable(
      hiveTable,
      Utils.classForName(tableDesc.getSerdeClassName).asInstanceOf[Class[Deserializer]],
      filterOpt = None)

  /**
   * Creates a Hadoop RDD to read data from the target table's data directory. Returns a transformed
   * RDD that contains deserialized rows.
   *
   * @param hiveTable Hive metadata for the table being scanned.
   * @param deserializerClass Class of the SerDe used to deserialize Writables read from Hadoop.
   * @param filterOpt If defined, then the filter is used to reject files contained in the data
   *                  directory being read. If None, then all files are accepted.
   */
  def makeRDDForTable(
      hiveTable: HiveTable,
      deserializerClass: Class[_ <: Deserializer],
      filterOpt: Option[PathFilter]): RDD[InternalRow] = {

    assert(!hiveTable.isPartitioned, """makeRDDForTable() cannot be called on a partitioned table,
      since input formats may differ across partitions. Use makeRDDForTablePartitions() instead.""")

    // Create local references to member variables, so that the entire `this` object won't be
    // serialized in the closure below.
    val localTableDesc = tableDesc
    val broadcastedHadoopConf = _broadcastedHadoopConf

    val tablePath = hiveTable.getPath
    val inputPathStr = applyFilterIfNeeded(tablePath, filterOpt)

<<<<<<< HEAD
    val locationPath = new Path(inputPathStr)
    val fs = locationPath.getFileSystem(broadcastedHadoopConf.value.value)

    // if the location of the table which is not created by 'stored by' does not exist,
    // return an empty RDD
    // TODO: after SparkSQL supports 'stored by', we should check if this condition
    // is still proper.
    val storageHandler = hiveTable.getParameters.getOrDefault(META_TABLE_STORAGE, null)
    if (storageHandler == null && !fs.exists(locationPath)) {
      new EmptyRDD[InternalRow](sparkSession.sparkContext)
    } else {
      // logDebug("Table input: %s".format(tablePath))
      val ifc = hiveTable.getInputFormatClass
        .asInstanceOf[java.lang.Class[InputFormat[Writable, Writable]]]
      val hadoopRDD = createHadoopRdd(tableDesc, inputPathStr, ifc)
=======
    // logDebug("Table input: %s".format(tablePath))
    val ifc = hiveTable.getInputFormatClass
      .asInstanceOf[java.lang.Class[InputFormat[Writable, Writable]]]
    val hadoopRDD = createHadoopRdd(localTableDesc, inputPathStr, ifc)

    val attrsWithIndex = attributes.zipWithIndex
    val mutableRow = new SpecificInternalRow(attributes.map(_.dataType))

    val deserializedHadoopRDD = hadoopRDD.mapPartitions { iter =>
      val hconf = broadcastedHadoopConf.value.value
      val deserializer = deserializerClass.newInstance()
      deserializer.initialize(hconf, localTableDesc.getProperties)
      HadoopTableReader.fillObject(iter, deserializer, attrsWithIndex, mutableRow, deserializer)
    }
>>>>>>> 0fe8020f

      val attrsWithIndex = attributes.zipWithIndex
      val mutableRow = new SpecificInternalRow(attributes.map(_.dataType))

      val deserializedHadoopRDD = hadoopRDD.mapPartitions { iter =>
        val hconf = broadcastedHadoopConf.value.value
        val deserializer = deserializerClass.newInstance()
        deserializer.initialize(hconf, tableDesc.getProperties)
        HadoopTableReader.fillObject(iter, deserializer, attrsWithIndex, mutableRow, deserializer)
      }

      deserializedHadoopRDD
    }
  }

  override def makeRDDForPartitionedTable(partitions: Seq[HivePartition]): RDD[InternalRow] = {
    val partitionToDeserializer = partitions.map(part =>
      (part, part.getDeserializer.getClass.asInstanceOf[Class[Deserializer]])).toMap
    makeRDDForPartitionedTable(partitionToDeserializer, filterOpt = None)
  }

  /**
   * Create a HadoopRDD for every partition key specified in the query. Note that for on-disk Hive
   * tables, a data directory is created for each partition corresponding to keys specified using
   * 'PARTITION BY'.
   *
   * @param partitionToDeserializer Mapping from a Hive Partition metadata object to the SerDe
   *     class to use to deserialize input Writables from the corresponding partition.
   * @param filterOpt If defined, then the filter is used to reject files contained in the data
   *     subdirectory of each partition being read. If None, then all files are accepted.
   */
  def makeRDDForPartitionedTable(
      partitionToDeserializer: Map[HivePartition, Class[_ <: Deserializer]],
      filterOpt: Option[PathFilter]): RDD[InternalRow] = {

    // SPARK-5068:get FileStatus and do the filtering locally when the path is not exists
    def verifyPartitionPath(
        partitionToDeserializer: Map[HivePartition, Class[_ <: Deserializer]]):
        Map[HivePartition, Class[_ <: Deserializer]] = {
      if (!sparkSession.sessionState.conf.verifyPartitionPath) {
        partitionToDeserializer
      } else {
        var existPathSet = collection.mutable.Set[String]()
        var pathPatternSet = collection.mutable.Set[String]()
        partitionToDeserializer.filter {
          case (partition, partDeserializer) =>
            def updateExistPathSetByPathPattern(pathPatternStr: String) {
              val pathPattern = new Path(pathPatternStr)
              val fs = pathPattern.getFileSystem(hadoopConf)
              val matches = fs.globStatus(pathPattern)
              matches.foreach(fileStatus => existPathSet += fileStatus.getPath.toString)
            }
            // convert  /demo/data/year/month/day  to  /demo/data/*/*/*/
            def getPathPatternByPath(parNum: Int, tempPath: Path): String = {
              var path = tempPath
              for (i <- (1 to parNum)) path = path.getParent
              val tails = (1 to parNum).map(_ => "*").mkString("/", "/", "/")
              path.toString + tails
            }

            val partPath = partition.getDataLocation
            val partNum = Utilities.getPartitionDesc(partition).getPartSpec.size();
            var pathPatternStr = getPathPatternByPath(partNum, partPath)
            if (!pathPatternSet.contains(pathPatternStr)) {
              pathPatternSet += pathPatternStr
              updateExistPathSetByPathPattern(pathPatternStr)
            }
            existPathSet.contains(partPath.toString)
        }
      }
    }

    val hivePartitionRDDs = verifyPartitionPath(partitionToDeserializer)
      .map { case (partition, partDeserializer) =>
      val partDesc = Utilities.getPartitionDesc(partition)
      val partPath = partition.getDataLocation
      val inputPathStr = applyFilterIfNeeded(partPath, filterOpt)
      val ifc = partDesc.getInputFileFormatClass
        .asInstanceOf[java.lang.Class[InputFormat[Writable, Writable]]]
      // Get partition field info
      val partSpec = partDesc.getPartSpec
      val partProps = partDesc.getProperties

      val partColsDelimited: String = partProps.getProperty(META_TABLE_PARTITION_COLUMNS)
      // Partitioning columns are delimited by "/"
      val partCols = partColsDelimited.trim().split("/").toSeq
      // 'partValues[i]' contains the value for the partitioning column at 'partCols[i]'.
      val partValues = if (partSpec == null) {
        Array.fill(partCols.size)(new String)
      } else {
        partCols.map(col => new String(partSpec.get(col))).toArray
      }

      val broadcastedHiveConf = _broadcastedHadoopConf
      val localDeserializer = partDeserializer
      val mutableRow = new SpecificInternalRow(attributes.map(_.dataType))

      // Splits all attributes into two groups, partition key attributes and those that are not.
      // Attached indices indicate the position of each attribute in the output schema.
      val (partitionKeyAttrs, nonPartitionKeyAttrs) =
        attributes.zipWithIndex.partition { case (attr, _) =>
          partitionKeys.contains(attr)
        }

      def fillPartitionKeys(rawPartValues: Array[String], row: InternalRow): Unit = {
        partitionKeyAttrs.foreach { case (attr, ordinal) =>
          val partOrdinal = partitionKeys.indexOf(attr)
          row(ordinal) = Cast(Literal(rawPartValues(partOrdinal)), attr.dataType).eval(null)
        }
      }

      // Fill all partition keys to the given MutableRow object
      fillPartitionKeys(partValues, mutableRow)

      val tableProperties = tableDesc.getProperties

      // Create local references so that the outer object isn't serialized.
      val localTableDesc = tableDesc
      createHadoopRdd(localTableDesc, inputPathStr, ifc).mapPartitions { iter =>
        val hconf = broadcastedHiveConf.value.value
        val deserializer = localDeserializer.newInstance()
        // SPARK-13709: For SerDes like AvroSerDe, some essential information (e.g. Avro schema
        // information) may be defined in table properties. Here we should merge table properties
        // and partition properties before initializing the deserializer. Note that partition
        // properties take a higher priority here. For example, a partition may have a different
        // SerDe as the one defined in table properties.
        val props = new Properties(tableProperties)
        partProps.asScala.foreach {
          case (key, value) => props.setProperty(key, value)
        }
        deserializer.initialize(hconf, props)
        // get the table deserializer
        val tableSerDe = localTableDesc.getDeserializerClass.newInstance()
        tableSerDe.initialize(hconf, localTableDesc.getProperties)

        // fill the non partition key attributes
        HadoopTableReader.fillObject(iter, deserializer, nonPartitionKeyAttrs,
          mutableRow, tableSerDe)
      }
    }.toSeq

    // Even if we don't use any partitions, we still need an empty RDD
    if (hivePartitionRDDs.size == 0) {
      new EmptyRDD[InternalRow](sparkSession.sparkContext)
    } else {
      new UnionRDD(hivePartitionRDDs(0).context, hivePartitionRDDs)
    }
  }

  /**
   * If `filterOpt` is defined, then it will be used to filter files from `path`. These files are
   * returned in a single, comma-separated string.
   */
  private def applyFilterIfNeeded(path: Path, filterOpt: Option[PathFilter]): String = {
    filterOpt match {
      case Some(filter) =>
        val fs = path.getFileSystem(hadoopConf)
        val filteredFiles = fs.listStatus(path, filter).map(_.getPath.toString)
        filteredFiles.mkString(",")
      case None => path.toString
    }
  }

  /**
   * Creates a HadoopRDD based on the broadcasted HiveConf and other job properties that will be
   * applied locally on each slave.
   */
  private def createHadoopRdd(
    tableDesc: TableDesc,
    path: String,
    inputFormatClass: Class[InputFormat[Writable, Writable]]): RDD[Writable] = {

    val initializeJobConfFunc = HadoopTableReader.initializeLocalJobConfFunc(path, tableDesc) _

    val rdd = new HadoopRDD(
      sparkSession.sparkContext,
      _broadcastedHadoopConf.asInstanceOf[Broadcast[SerializableConfiguration]],
      Some(initializeJobConfFunc),
      inputFormatClass,
      classOf[Writable],
      classOf[Writable],
      _minSplitsPerRDD)

    // Only take the value (skip the key) because Hive works only with values.
    rdd.map(_._2)
  }
}

private[hive] object HiveTableUtil {

  // copied from PlanUtils.configureJobPropertiesForStorageHandler(tableDesc)
  // that calls Hive.get() which tries to access metastore, but it's not valid in runtime
  // it would be fixed in next version of hive but till then, we should use this instead
  def configureJobPropertiesForStorageHandler(
      tableDesc: TableDesc, conf: Configuration, input: Boolean) {
    val property = tableDesc.getProperties.getProperty(META_TABLE_STORAGE)
    val storageHandler =
      org.apache.hadoop.hive.ql.metadata.HiveUtils.getStorageHandler(conf, property)
    if (storageHandler != null) {
      val jobProperties = new java.util.LinkedHashMap[String, String]
      if (input) {
        storageHandler.configureInputJobProperties(tableDesc, jobProperties)
      } else {
        storageHandler.configureOutputJobProperties(tableDesc, jobProperties)
      }
      if (!jobProperties.isEmpty) {
        tableDesc.setJobProperties(jobProperties)
      }
    }
  }
}

private[hive] object HadoopTableReader extends HiveInspectors with Logging {
  /**
   * Curried. After given an argument for 'path', the resulting JobConf => Unit closure is used to
   * instantiate a HadoopRDD.
   */
  def initializeLocalJobConfFunc(path: String, tableDesc: TableDesc)(jobConf: JobConf) {
    FileInputFormat.setInputPaths(jobConf, Seq[Path](new Path(path)): _*)
    if (tableDesc != null) {
      HiveTableUtil.configureJobPropertiesForStorageHandler(tableDesc, jobConf, true)
      Utilities.copyTableJobPropertiesToConf(tableDesc, jobConf)
    }
    val bufferSize = System.getProperty("spark.buffer.size", "65536")
    jobConf.set("io.file.buffer.size", bufferSize)
  }

  /**
   * Transform all given raw `Writable`s into `Row`s.
   *
   * @param iterator Iterator of all `Writable`s to be transformed
   * @param rawDeser The `Deserializer` associated with the input `Writable`
   * @param nonPartitionKeyAttrs Attributes that should be filled together with their corresponding
   *                             positions in the output schema
   * @param mutableRow A reusable `MutableRow` that should be filled
   * @param tableDeser Table Deserializer
   * @return An `Iterator[Row]` transformed from `iterator`
   */
  def fillObject(
      iterator: Iterator[Writable],
      rawDeser: Deserializer,
      nonPartitionKeyAttrs: Seq[(Attribute, Int)],
      mutableRow: InternalRow,
      tableDeser: Deserializer): Iterator[InternalRow] = {

    val soi = if (rawDeser.getObjectInspector.equals(tableDeser.getObjectInspector)) {
      rawDeser.getObjectInspector.asInstanceOf[StructObjectInspector]
    } else {
      ObjectInspectorConverters.getConvertedOI(
        rawDeser.getObjectInspector,
        tableDeser.getObjectInspector).asInstanceOf[StructObjectInspector]
    }

    logDebug(soi.toString)

    val (fieldRefs, fieldOrdinals) = nonPartitionKeyAttrs.map { case (attr, ordinal) =>
      soi.getStructFieldRef(attr.name) -> ordinal
    }.unzip

    /**
     * Builds specific unwrappers ahead of time according to object inspector
     * types to avoid pattern matching and branching costs per row.
     */
    val unwrappers: Seq[(Any, InternalRow, Int) => Unit] = fieldRefs.map {
      _.getFieldObjectInspector match {
        case oi: BooleanObjectInspector =>
          (value: Any, row: InternalRow, ordinal: Int) => row.setBoolean(ordinal, oi.get(value))
        case oi: ByteObjectInspector =>
          (value: Any, row: InternalRow, ordinal: Int) => row.setByte(ordinal, oi.get(value))
        case oi: ShortObjectInspector =>
          (value: Any, row: InternalRow, ordinal: Int) => row.setShort(ordinal, oi.get(value))
        case oi: IntObjectInspector =>
          (value: Any, row: InternalRow, ordinal: Int) => row.setInt(ordinal, oi.get(value))
        case oi: LongObjectInspector =>
          (value: Any, row: InternalRow, ordinal: Int) => row.setLong(ordinal, oi.get(value))
        case oi: FloatObjectInspector =>
          (value: Any, row: InternalRow, ordinal: Int) => row.setFloat(ordinal, oi.get(value))
        case oi: DoubleObjectInspector =>
          (value: Any, row: InternalRow, ordinal: Int) => row.setDouble(ordinal, oi.get(value))
        case oi: HiveVarcharObjectInspector =>
          (value: Any, row: InternalRow, ordinal: Int) =>
            row.update(ordinal, UTF8String.fromString(oi.getPrimitiveJavaObject(value).getValue))
        case oi: HiveCharObjectInspector =>
          (value: Any, row: InternalRow, ordinal: Int) =>
            row.update(ordinal, UTF8String.fromString(oi.getPrimitiveJavaObject(value).getValue))
        case oi: HiveDecimalObjectInspector =>
          (value: Any, row: InternalRow, ordinal: Int) =>
            row.update(ordinal, HiveShim.toCatalystDecimal(oi, value))
        case oi: TimestampObjectInspector =>
          (value: Any, row: InternalRow, ordinal: Int) =>
            row.setLong(ordinal, DateTimeUtils.fromJavaTimestamp(oi.getPrimitiveJavaObject(value)))
        case oi: DateObjectInspector =>
          (value: Any, row: InternalRow, ordinal: Int) =>
            row.setInt(ordinal, DateTimeUtils.fromJavaDate(oi.getPrimitiveJavaObject(value)))
        case oi: BinaryObjectInspector =>
          (value: Any, row: InternalRow, ordinal: Int) =>
            row.update(ordinal, oi.getPrimitiveJavaObject(value))
        case oi =>
          val unwrapper = unwrapperFor(oi)
          (value: Any, row: InternalRow, ordinal: Int) => row(ordinal) = unwrapper(value)
      }
    }

    val converter = ObjectInspectorConverters.getConverter(rawDeser.getObjectInspector, soi)

    // Map each tuple to a row object
    iterator.map { value =>
      val raw = converter.convert(rawDeser.deserialize(value))
      var i = 0
      val length = fieldRefs.length
      while (i < length) {
        val fieldValue = soi.getStructFieldData(raw, fieldRefs(i))
        if (fieldValue == null) {
          mutableRow.setNullAt(fieldOrdinals(i))
        } else {
          unwrappers(i)(fieldValue, mutableRow, fieldOrdinals(i))
        }
        i += 1
      }

      mutableRow: InternalRow
    }
  }
}<|MERGE_RESOLUTION|>--- conflicted
+++ resolved
@@ -117,7 +117,6 @@
     val tablePath = hiveTable.getPath
     val inputPathStr = applyFilterIfNeeded(tablePath, filterOpt)
 
-<<<<<<< HEAD
     val locationPath = new Path(inputPathStr)
     val fs = locationPath.getFileSystem(broadcastedHadoopConf.value.value)
 
@@ -133,22 +132,6 @@
       val ifc = hiveTable.getInputFormatClass
         .asInstanceOf[java.lang.Class[InputFormat[Writable, Writable]]]
       val hadoopRDD = createHadoopRdd(tableDesc, inputPathStr, ifc)
-=======
-    // logDebug("Table input: %s".format(tablePath))
-    val ifc = hiveTable.getInputFormatClass
-      .asInstanceOf[java.lang.Class[InputFormat[Writable, Writable]]]
-    val hadoopRDD = createHadoopRdd(localTableDesc, inputPathStr, ifc)
-
-    val attrsWithIndex = attributes.zipWithIndex
-    val mutableRow = new SpecificInternalRow(attributes.map(_.dataType))
-
-    val deserializedHadoopRDD = hadoopRDD.mapPartitions { iter =>
-      val hconf = broadcastedHadoopConf.value.value
-      val deserializer = deserializerClass.newInstance()
-      deserializer.initialize(hconf, localTableDesc.getProperties)
-      HadoopTableReader.fillObject(iter, deserializer, attrsWithIndex, mutableRow, deserializer)
-    }
->>>>>>> 0fe8020f
 
       val attrsWithIndex = attributes.zipWithIndex
       val mutableRow = new SpecificInternalRow(attributes.map(_.dataType))
