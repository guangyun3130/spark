/*
 * Licensed to the Apache Software Foundation (ASF) under one or more
 * contributor license agreements.  See the NOTICE file distributed with
 * this work for additional information regarding copyright ownership.
 * The ASF licenses this file to You under the Apache License, Version 2.0
 * (the "License"); you may not use this file except in compliance with
 * the License.  You may obtain a copy of the License at
 *
 *    http://www.apache.org/licenses/LICENSE-2.0
 *
 * Unless required by applicable law or agreed to in writing, software
 * distributed under the License is distributed on an "AS IS" BASIS,
 * WITHOUT WARRANTIES OR CONDITIONS OF ANY KIND, either express or implied.
 * See the License for the specific language governing permissions and
 * limitations under the License.
 */

package org.apache.spark.sql.hive

import org.apache.hadoop.hive.conf.HiveConf
import org.apache.hadoop.hive.conf.HiveConf.ConfVars

import org.apache.spark.sql._
import org.apache.spark.sql.catalyst.analysis.Analyzer
import org.apache.spark.sql.execution.SparkPlanner
import org.apache.spark.sql.execution.datasources._
import org.apache.spark.sql.hive.client.HiveClient
import org.apache.spark.sql.internal.SessionState


/**
 * A class that holds all session-specific state in a given [[SparkSession]] backed by Hive.
 */
private[hive] class HiveSessionState(sparkSession: SparkSession)
  extends SessionState(sparkSession) {

  self =>

  private lazy val sharedState: HiveSharedState = {
    sparkSession.sharedState.asInstanceOf[HiveSharedState]
  }

  /**
   * A Hive client used for interacting with the metastore.
   */
  lazy val metadataHive: HiveClient = sharedState.metadataHive.newSession()

  setDefaultOverrideConfs()

  /**
   * Internal catalog for managing table and database states.
   */
  override lazy val catalog = {
    new HiveSessionCatalog(
      sharedState.externalCatalog,
      metadataHive,
      sparkSession,
      functionResourceLoader,
      functionRegistry,
      conf)
  }

  /**
   * An analyzer that uses the Hive metastore.
   */
  override lazy val analyzer: Analyzer = {
    new Analyzer(catalog, conf) {
      override val extendedResolutionRules =
        catalog.ParquetConversions ::
        catalog.OrcConversions ::
        catalog.CreateTables ::
        catalog.PreInsertionCasts ::
        PreInsertCastAndRename ::
        DataSourceAnalysis ::
        (if (conf.runSQLonFile) new ResolveDataSource(sparkSession) :: Nil else Nil)

      override val extendedCheckRules = Seq(PreWriteCheck(conf, catalog))
    }
  }

  /**
   * Planner that takes into account Hive-specific strategies.
   */
  override def planner: SparkPlanner = {
    new SparkPlanner(sparkSession.sparkContext, conf, experimentalMethods.extraStrategies)
      with HiveStrategies {
      override val sparkSession: SparkSession = self.sparkSession

      override def strategies: Seq[Strategy] = {
        experimentalMethods.extraStrategies ++ Seq(
          FileSourceStrategy,
          DataSourceStrategy,
          DDLStrategy,
          SpecialLimits,
          InMemoryScans,
          HiveTableScans,
          DataSinks,
          Scripts,
          Aggregation,
          JoinSelection,
          BasicOperators
        )
      }
    }
  }


  // ------------------------------------------------------
  //  Helper methods, partially leftover from pre-2.0 days
  // ------------------------------------------------------

  /**
   * Overrides default Hive configurations to avoid breaking changes to Spark SQL users.
   *  - allow SQL11 keywords to be used as identifiers
   */
  def setDefaultOverrideConfs(): Unit = {
<<<<<<< HEAD
    conf.setConfString(ConfVars.HIVE_SUPPORT_SQL11_RESERVED_KEYWORDS.varname, "false")
=======
    setConf(ConfVars.HIVE_SUPPORT_SQL11_RESERVED_KEYWORDS.varname, "false")
  }

  override def setConf(key: String, value: String): Unit = {
    super.setConf(key, value)
    metadataHive.runSqlHive(s"SET $key=$value")
>>>>>>> af32f4ae
  }

  override def addJar(path: String): Unit = {
    metadataHive.addJar(path)
    super.addJar(path)
  }

  /**
   * When true, enables an experimental feature where metastore tables that use the parquet SerDe
   * are automatically converted to use the Spark SQL parquet table scan, instead of the Hive
   * SerDe.
   */
  def convertMetastoreParquet: Boolean = {
    conf.getConf(HiveUtils.CONVERT_METASTORE_PARQUET)
  }

  /**
   * When true, also tries to merge possibly different but compatible Parquet schemas in different
   * Parquet data files.
   *
   * This configuration is only effective when "spark.sql.hive.convertMetastoreParquet" is true.
   */
  def convertMetastoreParquetWithSchemaMerging: Boolean = {
    conf.getConf(HiveUtils.CONVERT_METASTORE_PARQUET_WITH_SCHEMA_MERGING)
  }

  /**
   * When true, enables an experimental feature where metastore tables that use the Orc SerDe
   * are automatically converted to use the Spark SQL ORC table scan, instead of the Hive
   * SerDe.
   */
  def convertMetastoreOrc: Boolean = {
    conf.getConf(HiveUtils.CONVERT_METASTORE_ORC)
  }

  /**
   * When true, a table created by a Hive CTAS statement (no USING clause) will be
   * converted to a data source table, using the data source set by spark.sql.sources.default.
   * The table in CTAS statement will be converted when it meets any of the following conditions:
   *   - The CTAS does not specify any of a SerDe (ROW FORMAT SERDE), a File Format (STORED AS), or
   *     a Storage Hanlder (STORED BY), and the value of hive.default.fileformat in hive-site.xml
   *     is either TextFile or SequenceFile.
   *   - The CTAS statement specifies TextFile (STORED AS TEXTFILE) as the file format and no SerDe
   *     is specified (no ROW FORMAT SERDE clause).
   *   - The CTAS statement specifies SequenceFile (STORED AS SEQUENCEFILE) as the file format
   *     and no SerDe is specified (no ROW FORMAT SERDE clause).
   */
  def convertCTAS: Boolean = {
    conf.getConf(HiveUtils.CONVERT_CTAS)
  }

  /**
   * When true, Hive Thrift server will execute SQL queries asynchronously using a thread pool."
   */
  def hiveThriftServerAsync: Boolean = {
    conf.getConf(HiveUtils.HIVE_THRIFT_SERVER_ASYNC)
  }

  // TODO: why do we get this from SparkConf but not SQLConf?
  def hiveThriftServerSingleSession: Boolean = {
    sparkSession.sparkContext.conf.getBoolean(
      "spark.sql.hive.thriftServer.singleSession", defaultValue = false)
  }

}<|MERGE_RESOLUTION|>--- conflicted
+++ resolved
@@ -17,7 +17,6 @@
 
 package org.apache.spark.sql.hive
 
-import org.apache.hadoop.hive.conf.HiveConf
 import org.apache.hadoop.hive.conf.HiveConf.ConfVars
 
 import org.apache.spark.sql._
@@ -114,16 +113,7 @@
    *  - allow SQL11 keywords to be used as identifiers
    */
   def setDefaultOverrideConfs(): Unit = {
-<<<<<<< HEAD
     conf.setConfString(ConfVars.HIVE_SUPPORT_SQL11_RESERVED_KEYWORDS.varname, "false")
-=======
-    setConf(ConfVars.HIVE_SUPPORT_SQL11_RESERVED_KEYWORDS.varname, "false")
-  }
-
-  override def setConf(key: String, value: String): Unit = {
-    super.setConf(key, value)
-    metadataHive.runSqlHive(s"SET $key=$value")
->>>>>>> af32f4ae
   }
 
   override def addJar(path: String): Unit = {
