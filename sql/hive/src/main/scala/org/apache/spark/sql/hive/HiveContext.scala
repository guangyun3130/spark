/*
 * Licensed to the Apache Software Foundation (ASF) under one or more
 * contributor license agreements.  See the NOTICE file distributed with
 * this work for additional information regarding copyright ownership.
 * The ASF licenses this file to You under the Apache License, Version 2.0
 * (the "License"); you may not use this file except in compliance with
 * the License.  You may obtain a copy of the License at
 *
 *    http://www.apache.org/licenses/LICENSE-2.0
 *
 * Unless required by applicable law or agreed to in writing, software
 * distributed under the License is distributed on an "AS IS" BASIS,
 * WITHOUT WARRANTIES OR CONDITIONS OF ANY KIND, either express or implied.
 * See the License for the specific language governing permissions and
 * limitations under the License.
 */

package org.apache.spark.sql.hive

import java.io.File
import java.net.{URL, URLClassLoader}
import java.nio.charset.StandardCharsets
import java.sql.Timestamp
import java.util.concurrent.TimeUnit
import java.util.regex.Pattern

import scala.collection.JavaConverters._
import scala.collection.mutable.HashMap
import scala.language.implicitConversions

import org.apache.hadoop.conf.Configuration
import org.apache.hadoop.fs.{FileSystem, Path}
import org.apache.hadoop.hive.common.StatsSetupConst
import org.apache.hadoop.hive.common.`type`.HiveDecimal
import org.apache.hadoop.hive.conf.HiveConf
import org.apache.hadoop.hive.conf.HiveConf.ConfVars
import org.apache.hadoop.hive.ql.metadata.Table
import org.apache.hadoop.hive.ql.parse.VariableSubstitution
import org.apache.hadoop.hive.serde2.io.{DateWritable, TimestampWritable}
import org.apache.hadoop.util.VersionInfo

import org.apache.spark.{SparkConf, SparkContext}
import org.apache.spark.api.java.JavaSparkContext
import org.apache.spark.internal.Logging
import org.apache.spark.internal.config.ConfigEntry
import org.apache.spark.sql._
import org.apache.spark.sql.catalyst.InternalRow
import org.apache.spark.sql.catalyst.analysis._
import org.apache.spark.sql.catalyst.expressions.{Expression, LeafExpression}
import org.apache.spark.sql.catalyst.expressions.codegen.CodegenFallback
import org.apache.spark.sql.catalyst.plans.logical._
import org.apache.spark.sql.execution._
import org.apache.spark.sql.execution.command.{ExecutedCommand, SetCommand}
import org.apache.spark.sql.execution.ui.SQLListener
import org.apache.spark.sql.hive.client._
import org.apache.spark.sql.hive.execution.{DescribeHiveTableCommand, HiveNativeCommand}
import org.apache.spark.sql.internal.SQLConf
import org.apache.spark.sql.internal.SQLConf._
import org.apache.spark.sql.types._
import org.apache.spark.unsafe.types.UTF8String
import org.apache.spark.util.Utils

/**
 * Returns the current database of metadataHive.
 */
private[hive] case class CurrentDatabase(ctx: HiveContext)
  extends LeafExpression with CodegenFallback {
  override def dataType: DataType = StringType
  override def foldable: Boolean = true
  override def nullable: Boolean = false
  override def eval(input: InternalRow): Any = {
    UTF8String.fromString(ctx.sessionState.catalog.getCurrentDatabase)
  }
}

/**
 * An instance of the Spark SQL execution engine that integrates with data stored in Hive.
 * Configuration for Hive is read from hive-site.xml on the classpath.
 *
 * @since 1.0.0
 */
class HiveContext private[hive](
    sc: SparkContext,
    cacheManager: CacheManager,
    listener: SQLListener,
    @transient private[hive] val executionHive: HiveClientImpl,
    @transient private[hive] val metadataHive: HiveClient,
    isRootContext: Boolean,
    @transient private[sql] val hiveCatalog: HiveExternalCatalog)
  extends SQLContext(sc, cacheManager, listener, isRootContext, hiveCatalog) with Logging {
  self =>

  private def this(sc: SparkContext, execHive: HiveClientImpl, metaHive: HiveClient) {
    this(
      sc,
      new CacheManager,
      SQLContext.createListenerAndUI(sc),
      execHive,
      metaHive,
      true,
      new HiveExternalCatalog(metaHive))
  }

  def this(sc: SparkContext) = {
    this(
      sc,
      HiveContext.newClientForExecution(sc.conf, sc.hadoopConfiguration),
      HiveContext.newClientForMetadata(sc.conf, sc.hadoopConfiguration))
  }

  def this(sc: JavaSparkContext) = this(sc.sc)

  import org.apache.spark.sql.hive.HiveContext._

  logDebug("create HiveContext")

  /**
   * Returns a new HiveContext as new session, which will have separated SQLConf, UDF/UDAF,
   * temporary tables and SessionState, but sharing the same CacheManager, IsolatedClientLoader
   * and Hive client (both of execution and metadata) with existing HiveContext.
   */
  override def newSession(): HiveContext = {
    new HiveContext(
      sc = sc,
      cacheManager = cacheManager,
      listener = listener,
      executionHive = executionHive.newSession(),
      metadataHive = metadataHive.newSession(),
      isRootContext = false,
      hiveCatalog = hiveCatalog)
  }

  @transient
  protected[sql] override lazy val sessionState = new HiveSessionState(self)

  // The Hive UDF current_database() is foldable, will be evaluated by optimizer,
  // but the optimizer can't access the SessionState of metadataHive.
  sessionState.functionRegistry.registerFunction(
    "current_database", (e: Seq[Expression]) => new CurrentDatabase(self))

  /**
   * When true, enables an experimental feature where metastore tables that use the parquet SerDe
   * are automatically converted to use the Spark SQL parquet table scan, instead of the Hive
   * SerDe.
   */
  protected[sql] def convertMetastoreParquet: Boolean = getConf(CONVERT_METASTORE_PARQUET)

  /**
   * When true, also tries to merge possibly different but compatible Parquet schemas in different
   * Parquet data files.
   *
   * This configuration is only effective when "spark.sql.hive.convertMetastoreParquet" is true.
   */
  protected[sql] def convertMetastoreParquetWithSchemaMerging: Boolean =
    getConf(CONVERT_METASTORE_PARQUET_WITH_SCHEMA_MERGING)

  /**
   * When true, enables an experimental feature where metastore tables that use the Orc SerDe
   * are automatically converted to use the Spark SQL ORC table scan, instead of the Hive
   * SerDe.
   */
  protected[sql] def convertMetastoreOrc: Boolean = getConf(CONVERT_METASTORE_ORC)

  /**
   * When true, a table created by a Hive CTAS statement (no USING clause) will be
   * converted to a data source table, using the data source set by spark.sql.sources.default.
   * The table in CTAS statement will be converted when it meets any of the following conditions:
   *   - The CTAS does not specify any of a SerDe (ROW FORMAT SERDE), a File Format (STORED AS), or
   *     a Storage Hanlder (STORED BY), and the value of hive.default.fileformat in hive-site.xml
   *     is either TextFile or SequenceFile.
   *   - The CTAS statement specifies TextFile (STORED AS TEXTFILE) as the file format and no SerDe
   *     is specified (no ROW FORMAT SERDE clause).
   *   - The CTAS statement specifies SequenceFile (STORED AS SEQUENCEFILE) as the file format
   *     and no SerDe is specified (no ROW FORMAT SERDE clause).
   */
  protected[sql] def convertCTAS: Boolean = getConf(CONVERT_CTAS)

  /*
   * hive thrift server use background spark sql thread pool to execute sql queries
   */
  protected[hive] def hiveThriftServerAsync: Boolean = getConf(HIVE_THRIFT_SERVER_ASYNC)

  protected[hive] def hiveThriftServerSingleSession: Boolean =
    sc.conf.get("spark.sql.hive.thriftServer.singleSession", "false").toBoolean

  @transient
  protected[sql] lazy val substitutor = new VariableSubstitution()

  /**
   * Overrides default Hive configurations to avoid breaking changes to Spark SQL users.
   *  - allow SQL11 keywords to be used as identifiers
   */
  private[sql] def defaultOverrides() = {
    setConf(ConfVars.HIVE_SUPPORT_SQL11_RESERVED_KEYWORDS.varname, "false")
  }

  defaultOverrides()

  protected[sql] override def parseSql(sql: String): LogicalPlan = {
    executionHive.withHiveState {
      super.parseSql(substitutor.substitute(hiveconf, sql))
    }
  }

  override protected[sql] def executePlan(plan: LogicalPlan): this.QueryExecution =
    new this.QueryExecution(plan)

  /**
   * Invalidate and refresh all the cached the metadata of the given table. For performance reasons,
   * Spark SQL or the external data source library it uses might cache certain metadata about a
   * table, such as the location of blocks. When those change outside of Spark SQL, users should
   * call this function to invalidate the cache.
   *
   * @since 1.3.0
   */
  def refreshTable(tableName: String): Unit = {
    val tableIdent = sessionState.sqlParser.parseTableIdentifier(tableName)
    sessionState.catalog.refreshTable(tableIdent)
  }

  protected[hive] def invalidateTable(tableName: String): Unit = {
    val tableIdent = sessionState.sqlParser.parseTableIdentifier(tableName)
    sessionState.catalog.invalidateTable(tableIdent)
  }

  /**
   * Analyzes the given table in the current database to generate statistics, which will be
   * used in query optimizations.
   *
   * Right now, it only supports Hive tables and it only updates the size of a Hive table
   * in the Hive metastore.
   *
   * @since 1.2.0
   */
  def analyze(tableName: String) {
    val tableIdent = sessionState.sqlParser.parseTableIdentifier(tableName)
    val relation = EliminateSubqueryAliases(sessionState.catalog.lookupRelation(tableIdent))

    relation match {
      case relation: MetastoreRelation =>
        // This method is mainly based on
        // org.apache.hadoop.hive.ql.stats.StatsUtils.getFileSizeForTable(HiveConf, Table)
        // in Hive 0.13 (except that we do not use fs.getContentSummary).
        // TODO: Generalize statistics collection.
        // TODO: Why fs.getContentSummary returns wrong size on Jenkins?
        // Can we use fs.getContentSummary in future?
        // Seems fs.getContentSummary returns wrong table size on Jenkins. So we use
        // countFileSize to count the table size.
        val stagingDir = metadataHive.getConf(HiveConf.ConfVars.STAGINGDIR.varname,
          HiveConf.ConfVars.STAGINGDIR.defaultStrVal)

        def calculateTableSize(fs: FileSystem, path: Path): Long = {
          val fileStatus = fs.getFileStatus(path)
          val size = if (fileStatus.isDirectory) {
            fs.listStatus(path)
              .map { status =>
                if (!status.getPath().getName().startsWith(stagingDir)) {
                  calculateTableSize(fs, status.getPath)
                } else {
                  0L
                }
              }
              .sum
          } else {
            fileStatus.getLen
          }

          size
        }

        def getFileSizeForTable(conf: HiveConf, table: Table): Long = {
          val path = table.getPath
          var size: Long = 0L
          try {
            val fs = path.getFileSystem(conf)
            size = calculateTableSize(fs, path)
          } catch {
            case e: Exception =>
              logWarning(
                s"Failed to get the size of table ${table.getTableName} in the " +
                s"database ${table.getDbName} because of ${e.toString}", e)
              size = 0L
          }

          size
        }

        val tableParameters = relation.hiveQlTable.getParameters
        val oldTotalSize =
          Option(tableParameters.get(StatsSetupConst.TOTAL_SIZE))
            .map(_.toLong)
            .getOrElse(0L)
        val newTotalSize = getFileSizeForTable(hiveconf, relation.hiveQlTable)
        // Update the Hive metastore if the total size of the table is different than the size
        // recorded in the Hive metastore.
        // This logic is based on org.apache.hadoop.hive.ql.exec.StatsTask.aggregateStats().
        if (newTotalSize > 0 && newTotalSize != oldTotalSize) {
          sessionState.catalog.alterTable(
            relation.table.copy(
              properties = relation.table.properties +
                (StatsSetupConst.TOTAL_SIZE -> newTotalSize.toString)))
        }
      case otherRelation =>
        throw new UnsupportedOperationException(
          s"Analyze only works for Hive tables, but $tableName is a ${otherRelation.nodeName}")
    }
  }

  override def setConf(key: String, value: String): Unit = {
    super.setConf(key, value)
    executionHive.runSqlHive(s"SET $key=$value")
    metadataHive.runSqlHive(s"SET $key=$value")
    // If users put any Spark SQL setting in the spark conf (e.g. spark-defaults.conf),
    // this setConf will be called in the constructor of the SQLContext.
    // Also, calling hiveconf will create a default session containing a HiveConf, which
    // will interfer with the creation of executionHive (which is a lazy val). So,
    // we put hiveconf.set at the end of this method.
    hiveconf.set(key, value)
  }

  override private[sql] def setConf[T](entry: ConfigEntry[T], value: T): Unit = {
    setConf(entry.key, entry.stringConverter(value))
  }

  /**
   * SQLConf and HiveConf contracts:
   *
   * 1. create a new o.a.h.hive.ql.session.SessionState for each HiveContext
   * 2. when the Hive session is first initialized, params in HiveConf will get picked up by the
   *    SQLConf.  Additionally, any properties set by set() or a SET command inside sql() will be
   *    set in the SQLConf *as well as* in the HiveConf.
   */
  @transient
  protected[hive] lazy val hiveconf: HiveConf = {
    val c = executionHive.conf
    setConf(c.getAllProperties)
    c
  }

  private def functionOrMacroDDLPattern(command: String) = Pattern.compile(
    ".*(create|drop)\\s+(temporary\\s+)?(function|macro).+", Pattern.DOTALL).matcher(command)

  protected[hive] def runSqlHive(sql: String): Seq[String] = {
    val command = sql.trim.toLowerCase
    if (functionOrMacroDDLPattern(command).matches()) {
      executionHive.runSqlHive(sql)
    } else if (command.startsWith("set")) {
      metadataHive.runSqlHive(sql)
      executionHive.runSqlHive(sql)
    } else {
      metadataHive.runSqlHive(sql)
    }
  }

  /**
   * Executes a SQL query without parsing it, but instead passing it directly to Hive.
   * This is currently only used for DDLs and will be removed as soon as Spark can parse
   * all supported Hive DDLs itself.
   */
  protected[sql] override def runNativeSql(sqlText: String): Seq[Row] = {
    runSqlHive(sqlText).map { s => Row(s) }
  }

  /** Extends QueryExecution with hive specific features. */
  protected[sql] class QueryExecution(logicalPlan: LogicalPlan)
    extends org.apache.spark.sql.execution.QueryExecution(this, logicalPlan) {

    /**
     * Returns the result as a hive compatible sequence of strings.  For native commands, the
     * execution is simply passed back to Hive.
     */
    def stringResult(): Seq[String] = executedPlan match {
      case ExecutedCommand(desc: DescribeHiveTableCommand) =>
        // If it is a describe command for a Hive table, we want to have the output format
        // be similar with Hive.
        desc.run(self).map {
          case Row(name: String, dataType: String, comment) =>
            Seq(name, dataType,
              Option(comment.asInstanceOf[String]).getOrElse(""))
              .map(s => String.format(s"%-20s", s))
              .mkString("\t")
        }
      case command: ExecutedCommand =>
        command.executeCollect().map(_.getString(0))

      case other =>
        val result: Seq[Seq[Any]] = other.executeCollectPublic().map(_.toSeq).toSeq
        // We need the types so we can output struct field names
        val types = analyzed.output.map(_.dataType)
        // Reformat to match hive tab delimited output.
        result.map(_.zip(types).map(HiveContext.toHiveString)).map(_.mkString("\t")).toSeq
    }

    override def simpleString: String =
      logical match {
        case _: HiveNativeCommand => "<Native command: executed by Hive>"
        case _: SetCommand => "<SET command: executed by Hive, and noted by SQLContext>"
        case _ => super.simpleString
      }
  }

  protected[sql] override def addJar(path: String): Unit = {
    // Add jar to Hive and classloader
    executionHive.addJar(path)
    metadataHive.addJar(path)
    Thread.currentThread().setContextClassLoader(executionHive.clientLoader.classLoader)
    super.addJar(path)
  }
}


private[hive] object HiveContext extends Logging {
  /** The version of hive used internally by Spark SQL. */
  val hiveExecutionVersion: String = "1.2.1"

  val HIVE_METASTORE_VERSION = SQLConfigBuilder("spark.sql.hive.metastore.version")
    .doc("Version of the Hive metastore. Available options are " +
        s"<code>0.12.0</code> through <code>$hiveExecutionVersion</code>.")
    .stringConf
    .createWithDefault(hiveExecutionVersion)

  val HIVE_EXECUTION_VERSION = SQLConfigBuilder("spark.sql.hive.version")
    .doc("Version of Hive used internally by Spark SQL.")
    .stringConf
    .createWithDefault(hiveExecutionVersion)

  val HIVE_METASTORE_JARS = SQLConfigBuilder("spark.sql.hive.metastore.jars")
    .doc(s"""
      | Location of the jars that should be used to instantiate the HiveMetastoreClient.
      | This property can be one of three options: "
      | 1. "builtin"
      |   Use Hive ${hiveExecutionVersion}, which is bundled with the Spark assembly jar when
      |   <code>-Phive</code> is enabled. When this option is chosen,
      |   <code>spark.sql.hive.metastore.version</code> must be either
      |   <code>${hiveExecutionVersion}</code> or not defined.
      | 2. "maven"
      |   Use Hive jars of specified version downloaded from Maven repositories.
      | 3. A classpath in the standard format for both Hive and Hadoop.
      """.stripMargin)
    .stringConf
    .createWithDefault("builtin")

<<<<<<< HEAD
  val CONVERT_METASTORE_PARQUET = SQLConfigBuilder("spark.sql.hive.convertMetastoreParquet")
    .doc("When set to false, Spark SQL will use the Hive SerDe for parquet tables instead of " +
      "the built in support.")
    .booleanConf
    .createWithDefault(true)

  val CONVERT_METASTORE_PARQUET_WITH_SCHEMA_MERGING =
    SQLConfigBuilder("spark.sql.hive.convertMetastoreParquet.mergeSchema")
      .doc("When true, also tries to merge possibly different but compatible Parquet schemas in " +
        "different Parquet data files. This configuration is only effective " +
        "when \"spark.sql.hive.convertMetastoreParquet\" is true.")
      .booleanConf
      .createWithDefault(false)

  val CONVERT_CTAS = SQLConfigBuilder("spark.sql.hive.convertCTAS")
    .doc("When true, a table created by a Hive CTAS statement (no USING clause) will be " +
=======
  val CONVERT_METASTORE_ORC = booleanConf("spark.sql.hive.convertMetastoreOrc",
    defaultValue = Some(true),
    doc = "When set to false, Spark SQL will use the Hive SerDe for ORC tables instead of " +
      "the built in support.")

  val CONVERT_CTAS = booleanConf("spark.sql.hive.convertCTAS",
    defaultValue = Some(false),
    doc = "When true, a table created by a Hive CTAS statement (no USING clause) will be " +
>>>>>>> 74542533
      "converted to a data source table, using the data source set by spark.sql.sources.default.")
    .booleanConf
    .createWithDefault(false)

  val HIVE_METASTORE_SHARED_PREFIXES = SQLConfigBuilder("spark.sql.hive.metastore.sharedPrefixes")
    .doc("A comma separated list of class prefixes that should be loaded using the classloader " +
      "that is shared between Spark SQL and a specific version of Hive. An example of classes " +
      "that should be shared is JDBC drivers that are needed to talk to the metastore. Other " +
      "classes that need to be shared are those that interact with classes that are already " +
      "shared. For example, custom appenders that are used by log4j.")
    .stringConf
    .toSequence
    .createWithDefault(jdbcPrefixes)

  private def jdbcPrefixes = Seq(
    "com.mysql.jdbc", "org.postgresql", "com.microsoft.sqlserver", "oracle.jdbc")

  val HIVE_METASTORE_BARRIER_PREFIXES = SQLConfigBuilder("spark.sql.hive.metastore.barrierPrefixes")
    .doc("A comma separated list of class prefixes that should explicitly be reloaded for each " +
      "version of Hive that Spark SQL is communicating with. For example, Hive UDFs that are " +
      "declared in a prefix that typically would be shared (i.e. <code>org.apache.spark.*</code>).")
    .stringConf
    .toSequence
    .createWithDefault(Nil)

  val HIVE_THRIFT_SERVER_ASYNC = SQLConfigBuilder("spark.sql.hive.thriftServer.async")
    .doc("When set to true, Hive Thrift server executes SQL queries in an asynchronous way.")
    .booleanConf
    .createWithDefault(true)

  /**
   * The version of the hive client that will be used to communicate with the metastore.  Note that
   * this does not necessarily need to be the same version of Hive that is used internally by
   * Spark SQL for execution.
   */
  private def hiveMetastoreVersion(conf: SQLConf): String = {
    conf.getConf(HIVE_METASTORE_VERSION)
  }

  /**
   * The location of the jars that should be used to instantiate the HiveMetastoreClient.  This
   * property can be one of three options:
   *  - a classpath in the standard format for both hive and hadoop.
   *  - builtin - attempt to discover the jars that were used to load Spark SQL and use those. This
   *              option is only valid when using the execution version of Hive.
   *  - maven - download the correct version of hive on demand from maven.
   */
  private def hiveMetastoreJars(conf: SQLConf): String = {
    conf.getConf(HIVE_METASTORE_JARS)
  }

  /**
   * A comma separated list of class prefixes that should be loaded using the classloader that
   * is shared between Spark SQL and a specific version of Hive. An example of classes that should
   * be shared is JDBC drivers that are needed to talk to the metastore. Other classes that need
   * to be shared are those that interact with classes that are already shared.  For example,
   * custom appenders that are used by log4j.
   */
  private def hiveMetastoreSharedPrefixes(conf: SQLConf): Seq[String] = {
    conf.getConf(HIVE_METASTORE_SHARED_PREFIXES).filterNot(_ == "")
  }

  /**
   * A comma separated list of class prefixes that should explicitly be reloaded for each version
   * of Hive that Spark SQL is communicating with.  For example, Hive UDFs that are declared in a
   * prefix that typically would be shared (i.e. org.apache.spark.*)
   */
  private def hiveMetastoreBarrierPrefixes(conf: SQLConf): Seq[String] = {
    conf.getConf(HIVE_METASTORE_BARRIER_PREFIXES).filterNot(_ == "")
  }

  /**
   * Configurations needed to create a [[HiveClient]].
   */
  private[hive] def hiveClientConfigurations(hiveconf: HiveConf): Map[String, String] = {
    // Hive 0.14.0 introduces timeout operations in HiveConf, and changes default values of a bunch
    // of time `ConfVar`s by adding time suffixes (`s`, `ms`, and `d` etc.).  This breaks backwards-
    // compatibility when users are trying to connecting to a Hive metastore of lower version,
    // because these options are expected to be integral values in lower versions of Hive.
    //
    // Here we enumerate all time `ConfVar`s and convert their values to numeric strings according
    // to their output time units.
    Seq(
      ConfVars.METASTORE_CLIENT_CONNECT_RETRY_DELAY -> TimeUnit.SECONDS,
      ConfVars.METASTORE_CLIENT_SOCKET_TIMEOUT -> TimeUnit.SECONDS,
      ConfVars.METASTORE_CLIENT_SOCKET_LIFETIME -> TimeUnit.SECONDS,
      ConfVars.HMSHANDLERINTERVAL -> TimeUnit.MILLISECONDS,
      ConfVars.METASTORE_EVENT_DB_LISTENER_TTL -> TimeUnit.SECONDS,
      ConfVars.METASTORE_EVENT_CLEAN_FREQ -> TimeUnit.SECONDS,
      ConfVars.METASTORE_EVENT_EXPIRY_DURATION -> TimeUnit.SECONDS,
      ConfVars.METASTORE_AGGREGATE_STATS_CACHE_TTL -> TimeUnit.SECONDS,
      ConfVars.METASTORE_AGGREGATE_STATS_CACHE_MAX_WRITER_WAIT -> TimeUnit.MILLISECONDS,
      ConfVars.METASTORE_AGGREGATE_STATS_CACHE_MAX_READER_WAIT -> TimeUnit.MILLISECONDS,
      ConfVars.HIVES_AUTO_PROGRESS_TIMEOUT -> TimeUnit.SECONDS,
      ConfVars.HIVE_LOG_INCREMENTAL_PLAN_PROGRESS_INTERVAL -> TimeUnit.MILLISECONDS,
      ConfVars.HIVE_STATS_JDBC_TIMEOUT -> TimeUnit.SECONDS,
      ConfVars.HIVE_STATS_RETRIES_WAIT -> TimeUnit.MILLISECONDS,
      ConfVars.HIVE_LOCK_SLEEP_BETWEEN_RETRIES -> TimeUnit.SECONDS,
      ConfVars.HIVE_ZOOKEEPER_SESSION_TIMEOUT -> TimeUnit.MILLISECONDS,
      ConfVars.HIVE_ZOOKEEPER_CONNECTION_BASESLEEPTIME -> TimeUnit.MILLISECONDS,
      ConfVars.HIVE_TXN_TIMEOUT -> TimeUnit.SECONDS,
      ConfVars.HIVE_COMPACTOR_WORKER_TIMEOUT -> TimeUnit.SECONDS,
      ConfVars.HIVE_COMPACTOR_CHECK_INTERVAL -> TimeUnit.SECONDS,
      ConfVars.HIVE_COMPACTOR_CLEANER_RUN_INTERVAL -> TimeUnit.MILLISECONDS,
      ConfVars.HIVE_SERVER2_THRIFT_HTTP_MAX_IDLE_TIME -> TimeUnit.MILLISECONDS,
      ConfVars.HIVE_SERVER2_THRIFT_HTTP_WORKER_KEEPALIVE_TIME -> TimeUnit.SECONDS,
      ConfVars.HIVE_SERVER2_THRIFT_HTTP_COOKIE_MAX_AGE -> TimeUnit.SECONDS,
      ConfVars.HIVE_SERVER2_THRIFT_LOGIN_BEBACKOFF_SLOT_LENGTH -> TimeUnit.MILLISECONDS,
      ConfVars.HIVE_SERVER2_THRIFT_LOGIN_TIMEOUT -> TimeUnit.SECONDS,
      ConfVars.HIVE_SERVER2_THRIFT_WORKER_KEEPALIVE_TIME -> TimeUnit.SECONDS,
      ConfVars.HIVE_SERVER2_ASYNC_EXEC_SHUTDOWN_TIMEOUT -> TimeUnit.SECONDS,
      ConfVars.HIVE_SERVER2_ASYNC_EXEC_KEEPALIVE_TIME -> TimeUnit.SECONDS,
      ConfVars.HIVE_SERVER2_LONG_POLLING_TIMEOUT -> TimeUnit.MILLISECONDS,
      ConfVars.HIVE_SERVER2_SESSION_CHECK_INTERVAL -> TimeUnit.MILLISECONDS,
      ConfVars.HIVE_SERVER2_IDLE_SESSION_TIMEOUT -> TimeUnit.MILLISECONDS,
      ConfVars.HIVE_SERVER2_IDLE_OPERATION_TIMEOUT -> TimeUnit.MILLISECONDS,
      ConfVars.SERVER_READ_SOCKET_TIMEOUT -> TimeUnit.SECONDS,
      ConfVars.HIVE_LOCALIZE_RESOURCE_WAIT_INTERVAL -> TimeUnit.MILLISECONDS,
      ConfVars.SPARK_CLIENT_FUTURE_TIMEOUT -> TimeUnit.SECONDS,
      ConfVars.SPARK_JOB_MONITOR_TIMEOUT -> TimeUnit.SECONDS,
      ConfVars.SPARK_RPC_CLIENT_CONNECT_TIMEOUT -> TimeUnit.MILLISECONDS,
      ConfVars.SPARK_RPC_CLIENT_HANDSHAKE_TIMEOUT -> TimeUnit.MILLISECONDS
    ).map { case (confVar, unit) =>
      confVar.varname -> hiveconf.getTimeVar(confVar, unit).toString
    }.toMap
  }

  /**
   * Create a [[HiveClient]] used for execution.
   *
   * Currently this must always be Hive 13 as this is the version of Hive that is packaged
   * with Spark SQL. This copy of the client is used for execution related tasks like
   * registering temporary functions or ensuring that the ThreadLocal SessionState is
   * correctly populated.  This copy of Hive is *not* used for storing persistent metadata,
   * and only point to a dummy metastore in a temporary directory.
   */
  protected[hive] def newClientForExecution(
      conf: SparkConf,
      hadoopConf: Configuration): HiveClientImpl = {
    logInfo(s"Initializing execution hive, version $hiveExecutionVersion")
    val loader = new IsolatedClientLoader(
      version = IsolatedClientLoader.hiveVersion(hiveExecutionVersion),
      sparkConf = conf,
      execJars = Seq(),
      hadoopConf = hadoopConf,
      config = newTemporaryConfiguration(useInMemoryDerby = true),
      isolationOn = false,
      baseClassLoader = Utils.getContextOrSparkClassLoader)
    loader.createClient().asInstanceOf[HiveClientImpl]
  }

  /**
   * Create a [[HiveClient]] used to retrieve metadata from the Hive MetaStore.
   *
   * The version of the Hive client that is used here must match the metastore that is configured
   * in the hive-site.xml file.
   */
  private def newClientForMetadata(conf: SparkConf, hadoopConf: Configuration): HiveClient = {
    val hiveConf = new HiveConf(hadoopConf, classOf[HiveConf])
    val configurations = hiveClientConfigurations(hiveConf)
    newClientForMetadata(conf, hiveConf, hadoopConf, configurations)
  }

  protected[hive] def newClientForMetadata(
      conf: SparkConf,
      hiveConf: HiveConf,
      hadoopConf: Configuration,
      configurations: Map[String, String]): HiveClient = {
    val sqlConf = new SQLConf
    sqlConf.setConf(SQLContext.getSQLProperties(conf))
    val hiveMetastoreVersion = HiveContext.hiveMetastoreVersion(sqlConf)
    val hiveMetastoreJars = HiveContext.hiveMetastoreJars(sqlConf)
    val hiveMetastoreSharedPrefixes = HiveContext.hiveMetastoreSharedPrefixes(sqlConf)
    val hiveMetastoreBarrierPrefixes = HiveContext.hiveMetastoreBarrierPrefixes(sqlConf)
    val metaVersion = IsolatedClientLoader.hiveVersion(hiveMetastoreVersion)

    val defaultWarehouseLocation = hiveConf.get("hive.metastore.warehouse.dir")
    logInfo("default warehouse location is " + defaultWarehouseLocation)

    // `configure` goes second to override other settings.
    val allConfig = hiveConf.asScala.map(e => e.getKey -> e.getValue).toMap ++ configurations

    val isolatedLoader = if (hiveMetastoreJars == "builtin") {
      if (hiveExecutionVersion != hiveMetastoreVersion) {
        throw new IllegalArgumentException(
          "Builtin jars can only be used when hive execution version == hive metastore version. " +
            s"Execution: $hiveExecutionVersion != Metastore: $hiveMetastoreVersion. " +
            "Specify a vaild path to the correct hive jars using $HIVE_METASTORE_JARS " +
            s"or change ${HIVE_METASTORE_VERSION.key} to $hiveExecutionVersion.")
      }

      // We recursively find all jars in the class loader chain,
      // starting from the given classLoader.
      def allJars(classLoader: ClassLoader): Array[URL] = classLoader match {
        case null => Array.empty[URL]
        case urlClassLoader: URLClassLoader =>
          urlClassLoader.getURLs ++ allJars(urlClassLoader.getParent)
        case other => allJars(other.getParent)
      }

      val classLoader = Utils.getContextOrSparkClassLoader
      val jars = allJars(classLoader)
      if (jars.length == 0) {
        throw new IllegalArgumentException(
          "Unable to locate hive jars to connect to metastore. " +
            "Please set spark.sql.hive.metastore.jars.")
      }

      logInfo(
        s"Initializing HiveMetastoreConnection version $hiveMetastoreVersion using Spark classes.")
      new IsolatedClientLoader(
        version = metaVersion,
        sparkConf = conf,
        hadoopConf = hadoopConf,
        execJars = jars.toSeq,
        config = allConfig,
        isolationOn = true,
        barrierPrefixes = hiveMetastoreBarrierPrefixes,
        sharedPrefixes = hiveMetastoreSharedPrefixes)
    } else if (hiveMetastoreJars == "maven") {
      // TODO: Support for loading the jars from an already downloaded location.
      logInfo(
        s"Initializing HiveMetastoreConnection version $hiveMetastoreVersion using maven.")
      IsolatedClientLoader.forVersion(
        hiveMetastoreVersion = hiveMetastoreVersion,
        hadoopVersion = VersionInfo.getVersion,
        sparkConf = conf,
        hadoopConf = hadoopConf,
        config = allConfig,
        barrierPrefixes = hiveMetastoreBarrierPrefixes,
        sharedPrefixes = hiveMetastoreSharedPrefixes)
    } else {
      // Convert to files and expand any directories.
      val jars =
        hiveMetastoreJars
          .split(File.pathSeparator)
          .flatMap {
          case path if new File(path).getName == "*" =>
            val files = new File(path).getParentFile.listFiles()
            if (files == null) {
              logWarning(s"Hive jar path '$path' does not exist.")
              Nil
            } else {
              files.filter(_.getName.toLowerCase.endsWith(".jar"))
            }
          case path =>
            new File(path) :: Nil
        }
          .map(_.toURI.toURL)

      logInfo(
        s"Initializing HiveMetastoreConnection version $hiveMetastoreVersion " +
          s"using ${jars.mkString(":")}")
      new IsolatedClientLoader(
        version = metaVersion,
        sparkConf = conf,
        hadoopConf = hadoopConf,
        execJars = jars.toSeq,
        config = allConfig,
        isolationOn = true,
        barrierPrefixes = hiveMetastoreBarrierPrefixes,
        sharedPrefixes = hiveMetastoreSharedPrefixes)
    }
    isolatedLoader.createClient()
  }

  /** Constructs a configuration for hive, where the metastore is located in a temp directory. */
  def newTemporaryConfiguration(useInMemoryDerby: Boolean): Map[String, String] = {
    val withInMemoryMode = if (useInMemoryDerby) "memory:" else ""

    val tempDir = Utils.createTempDir()
    val localMetastore = new File(tempDir, "metastore")
    val propMap: HashMap[String, String] = HashMap()
    // We have to mask all properties in hive-site.xml that relates to metastore data source
    // as we used a local metastore here.
    HiveConf.ConfVars.values().foreach { confvar =>
      if (confvar.varname.contains("datanucleus") || confvar.varname.contains("jdo")
        || confvar.varname.contains("hive.metastore.rawstore.impl")) {
        propMap.put(confvar.varname, confvar.getDefaultExpr())
      }
    }
    propMap.put(HiveConf.ConfVars.METASTOREWAREHOUSE.varname, localMetastore.toURI.toString)
    propMap.put(HiveConf.ConfVars.METASTORECONNECTURLKEY.varname,
      s"jdbc:derby:${withInMemoryMode};databaseName=${localMetastore.getAbsolutePath};create=true")
    propMap.put("datanucleus.rdbms.datastoreAdapterClassName",
      "org.datanucleus.store.rdbms.adapter.DerbyAdapter")

    // SPARK-11783: When "hive.metastore.uris" is set, the metastore connection mode will be
    // remote (https://cwiki.apache.org/confluence/display/Hive/AdminManual+MetastoreAdmin
    // mentions that "If hive.metastore.uris is empty local mode is assumed, remote otherwise").
    // Remote means that the metastore server is running in its own process.
    // When the mode is remote, configurations like "javax.jdo.option.ConnectionURL" will not be
    // used (because they are used by remote metastore server that talks to the database).
    // Because execution Hive should always connects to a embedded derby metastore.
    // We have to remove the value of hive.metastore.uris. So, the execution Hive client connects
    // to the actual embedded derby metastore instead of the remote metastore.
    // You can search HiveConf.ConfVars.METASTOREURIS in the code of HiveConf (in Hive's repo).
    // Then, you will find that the local metastore mode is only set to true when
    // hive.metastore.uris is not set.
    propMap.put(ConfVars.METASTOREURIS.varname, "")

    propMap.toMap
  }

  protected val primitiveTypes =
    Seq(StringType, IntegerType, LongType, DoubleType, FloatType, BooleanType, ByteType,
      ShortType, DateType, TimestampType, BinaryType)

  protected[sql] def toHiveString(a: (Any, DataType)): String = a match {
    case (struct: Row, StructType(fields)) =>
      struct.toSeq.zip(fields).map {
        case (v, t) => s""""${t.name}":${toHiveStructString(v, t.dataType)}"""
      }.mkString("{", ",", "}")
    case (seq: Seq[_], ArrayType(typ, _)) =>
      seq.map(v => (v, typ)).map(toHiveStructString).mkString("[", ",", "]")
    case (map: Map[_, _], MapType(kType, vType, _)) =>
      map.map {
        case (key, value) =>
          toHiveStructString((key, kType)) + ":" + toHiveStructString((value, vType))
      }.toSeq.sorted.mkString("{", ",", "}")
    case (null, _) => "NULL"
    case (d: Int, DateType) => new DateWritable(d).toString
    case (t: Timestamp, TimestampType) => new TimestampWritable(t).toString
    case (bin: Array[Byte], BinaryType) => new String(bin, StandardCharsets.UTF_8)
    case (decimal: java.math.BigDecimal, DecimalType()) =>
      // Hive strips trailing zeros so use its toString
      HiveDecimal.create(decimal).toString
    case (other, tpe) if primitiveTypes contains tpe => other.toString
  }

  /** Hive outputs fields of structs slightly differently than top level attributes. */
  protected def toHiveStructString(a: (Any, DataType)): String = a match {
    case (struct: Row, StructType(fields)) =>
      struct.toSeq.zip(fields).map {
        case (v, t) => s""""${t.name}":${toHiveStructString(v, t.dataType)}"""
      }.mkString("{", ",", "}")
    case (seq: Seq[_], ArrayType(typ, _)) =>
      seq.map(v => (v, typ)).map(toHiveStructString).mkString("[", ",", "]")
    case (map: Map[_, _], MapType(kType, vType, _)) =>
      map.map {
        case (key, value) =>
          toHiveStructString((key, kType)) + ":" + toHiveStructString((value, vType))
      }.toSeq.sorted.mkString("{", ",", "}")
    case (null, _) => "null"
    case (s: String, StringType) => "\"" + s + "\""
    case (decimal, DecimalType()) => decimal.toString
    case (other, tpe) if primitiveTypes contains tpe => other.toString
  }
}<|MERGE_RESOLUTION|>--- conflicted
+++ resolved
@@ -440,7 +440,6 @@
     .stringConf
     .createWithDefault("builtin")
 
-<<<<<<< HEAD
   val CONVERT_METASTORE_PARQUET = SQLConfigBuilder("spark.sql.hive.convertMetastoreParquet")
     .doc("When set to false, Spark SQL will use the Hive SerDe for parquet tables instead of " +
       "the built in support.")
@@ -457,19 +456,15 @@
 
   val CONVERT_CTAS = SQLConfigBuilder("spark.sql.hive.convertCTAS")
     .doc("When true, a table created by a Hive CTAS statement (no USING clause) will be " +
-=======
-  val CONVERT_METASTORE_ORC = booleanConf("spark.sql.hive.convertMetastoreOrc",
-    defaultValue = Some(true),
-    doc = "When set to false, Spark SQL will use the Hive SerDe for ORC tables instead of " +
-      "the built in support.")
-
-  val CONVERT_CTAS = booleanConf("spark.sql.hive.convertCTAS",
-    defaultValue = Some(false),
-    doc = "When true, a table created by a Hive CTAS statement (no USING clause) will be " +
->>>>>>> 74542533
       "converted to a data source table, using the data source set by spark.sql.sources.default.")
     .booleanConf
     .createWithDefault(false)
+
+  val CONVERT_METASTORE_ORC = SQLConfigBuilder("spark.sql.hive.convertMetastoreOrc")
+    .doc("When set to false, Spark SQL will use the Hive SerDe for ORC tables instead of " +
+      "the built in support.")
+    .booleanConf
+    .createWithDefault(true)
 
   val HIVE_METASTORE_SHARED_PREFIXES = SQLConfigBuilder("spark.sql.hive.metastore.sharedPrefixes")
     .doc("A comma separated list of class prefixes that should be loaded using the classloader " +
