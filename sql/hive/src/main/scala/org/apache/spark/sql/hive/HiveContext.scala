--- conflicted
+++ resolved
@@ -316,13 +316,9 @@
   }
 
   protected[sql] override def parseSql(sql: String): LogicalPlan = {
-<<<<<<< HEAD
-    sqlParser.parsePlan(substitutor.substitute(hiveconf, sql))
-=======
     executionHive.withHiveState {
       super.parseSql(substitutor.substitute(hiveconf, sql))
     }
->>>>>>> 4a091232
   }
 
   override protected[sql] def executePlan(plan: LogicalPlan): this.QueryExecution =
