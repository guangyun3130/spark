/*
 * Licensed to the Apache Software Foundation (ASF) under one or more
 * contributor license agreements.  See the NOTICE file distributed with
 * this work for additional information regarding copyright ownership.
 * The ASF licenses this file to You under the Apache License, Version 2.0
 * (the "License"); you may not use this file except in compliance with
 * the License.  You may obtain a copy of the License at
 *
 *    http://www.apache.org/licenses/LICENSE-2.0
 *
 * Unless required by applicable law or agreed to in writing, software
 * distributed under the License is distributed on an "AS IS" BASIS,
 * WITHOUT WARRANTIES OR CONDITIONS OF ANY KIND, either express or implied.
 * See the License for the specific language governing permissions and
 * limitations under the License.
 */

package org.apache.spark.sql.hive

import org.apache.hadoop.hive.conf.HiveConf

import org.apache.spark.sql._
import org.apache.spark.sql.catalyst.expressions._
import org.apache.spark.sql.catalyst.planning._
import org.apache.spark.sql.catalyst.plans._
import org.apache.spark.sql.catalyst.plans.logical.LogicalPlan
import org.apache.spark.sql.execution._
import org.apache.spark.sql.execution.command._
import org.apache.spark.sql.execution.datasources._
import org.apache.spark.sql.hive.execution._

private[hive] trait HiveStrategies {
  // Possibly being too clever with types here... or not clever enough.
  self: SparkPlanner =>

  val sparkSession: SparkSession
  val hiveconf: HiveConf

  object Scripts extends Strategy {
    def apply(plan: LogicalPlan): Seq[SparkPlan] = plan match {
      case logical.ScriptTransformation(input, script, output, child, ioschema) =>
        val hiveIoSchema = HiveScriptIOSchema(ioschema)
        ScriptTransformation(input, script, output, planLater(child), hiveIoSchema)(hiveconf) :: Nil
      case _ => Nil
    }
  }

  object DataSinks extends Strategy {
    def apply(plan: LogicalPlan): Seq[SparkPlan] = plan match {
      case logical.InsertIntoTable(
          table: MetastoreRelation, partition, child, overwrite, ifNotExists) =>
        execution.InsertIntoHiveTable(
          table, partition, planLater(child), overwrite, ifNotExists) :: Nil
      case hive.InsertIntoHiveTable(
          table: MetastoreRelation, partition, child, overwrite, ifNotExists) =>
        execution.InsertIntoHiveTable(
          table, partition, planLater(child), overwrite, ifNotExists) :: Nil
      case _ => Nil
    }
  }

  /**
   * Retrieves data using a HiveTableScan.  Partition pruning predicates are also detected and
   * applied.
   */
  object HiveTableScans extends Strategy {
    def apply(plan: LogicalPlan): Seq[SparkPlan] = plan match {
      case PhysicalOperation(projectList, predicates, relation: MetastoreRelation) =>
        // Filter out all predicates that only deal with partition keys, these are given to the
        // hive table scan operator to be used for partition pruning.
        val partitionKeyIds = AttributeSet(relation.partitionKeys)
        val (pruningPredicates, otherPredicates) = predicates.partition { predicate =>
          !predicate.references.isEmpty &&
          predicate.references.subsetOf(partitionKeyIds)
        }

        pruneFilterProject(
          projectList,
          otherPredicates,
          identity[Seq[Expression]],
<<<<<<< HEAD
          HiveTableScan(_, relation, pruningPredicates)(sparkSession, hiveconf)) :: Nil
=======
          HiveTableScanExec(_, relation, pruningPredicates)(context, hiveconf)) :: Nil
>>>>>>> c7758ba3
      case _ =>
        Nil
    }
  }
}<|MERGE_RESOLUTION|>--- conflicted
+++ resolved
@@ -78,11 +78,7 @@
           projectList,
           otherPredicates,
           identity[Seq[Expression]],
-<<<<<<< HEAD
-          HiveTableScan(_, relation, pruningPredicates)(sparkSession, hiveconf)) :: Nil
-=======
-          HiveTableScanExec(_, relation, pruningPredicates)(context, hiveconf)) :: Nil
->>>>>>> c7758ba3
+          HiveTableScanExec(_, relation, pruningPredicates)(sparkSession, hiveconf)) :: Nil
       case _ =>
         Nil
     }
