/*
 * Licensed to the Apache Software Foundation (ASF) under one or more
 * contributor license agreements.  See the NOTICE file distributed with
 * this work for additional information regarding copyright ownership.
 * The ASF licenses this file to You under the Apache License, Version 2.0
 * (the "License"); you may not use this file except in compliance with
 * the License.  You may obtain a copy of the License at
 *
 *    http://www.apache.org/licenses/LICENSE-2.0
 *
 * Unless required by applicable law or agreed to in writing, software
 * distributed under the License is distributed on an "AS IS" BASIS,
 * WITHOUT WARRANTIES OR CONDITIONS OF ANY KIND, either express or implied.
 * See the License for the specific language governing permissions and
 * limitations under the License.
 */

package org.apache.spark.sql.hive.execution

import java.io.{File, IOException}
import java.net.URI
import java.text.SimpleDateFormat
import java.util.{Date, Locale, Random}

import scala.util.control.NonFatal

import org.apache.hadoop.conf.Configuration
import org.apache.hadoop.fs.{FileSystem, Path}
import org.apache.hadoop.hive.common.FileUtils
import org.apache.hadoop.hive.ql.exec.TaskRunner

import org.apache.spark.internal.io.FileCommitProtocol
import org.apache.spark.sql.SparkSession
import org.apache.spark.sql.catalyst.catalog.CatalogTypes.TablePartitionSpec
import org.apache.spark.sql.catalyst.expressions.Attribute
import org.apache.spark.sql.execution.SparkPlan
import org.apache.spark.sql.execution.command.DataWritingCommand
import org.apache.spark.sql.execution.datasources.FileFormatWriter
import org.apache.spark.sql.hive.HiveExternalCatalog
import org.apache.spark.sql.hive.HiveShim.{ShimFileSinkDesc => FileSinkDesc}
import org.apache.spark.sql.hive.client.HiveVersion

// Base trait from which all hive insert statement physical execution extends.
private[hive] trait SaveAsHiveFile extends DataWritingCommand {

  var createdTempDir: Option[Path] = None

  protected def saveAsHiveFile(
      sparkSession: SparkSession,
      plan: SparkPlan,
      hadoopConf: Configuration,
      fileSinkConf: FileSinkDesc,
      outputLocation: String,
      allColumns: Seq[Attribute],
      customPartitionLocations: Map[TablePartitionSpec, String] = Map.empty,
      partitionAttributes: Seq[Attribute] = Nil): Set[String] = {

    val isCompressed =
      fileSinkConf.getTableInfo.getOutputFileFormatClassName.toLowerCase(Locale.ROOT) match {
        case formatName if formatName.endsWith("orcoutputformat") =>
          // For ORC,"mapreduce.output.fileoutputformat.compress",
          // "mapreduce.output.fileoutputformat.compress.codec", and
          // "mapreduce.output.fileoutputformat.compress.type"
          // have no impact because it uses table properties to store compression information.
          false
        case _ => hadoopConf.get("hive.exec.compress.output", "false").toBoolean
    }

    if (isCompressed) {
      hadoopConf.set("mapreduce.output.fileoutputformat.compress", "true")
      fileSinkConf.setCompressed(true)
      fileSinkConf.setCompressCodec(hadoopConf
        .get("mapreduce.output.fileoutputformat.compress.codec"))
      fileSinkConf.setCompressType(hadoopConf
        .get("mapreduce.output.fileoutputformat.compress.type"))
    } else {
      // Set compression by priority
      HiveOptions.getHiveWriteCompression(fileSinkConf.getTableInfo, sparkSession.sessionState.conf)
        .foreach { case (compression, codec) => hadoopConf.set(compression, codec) }
    }

    val committer = FileCommitProtocol.instantiate(
      sparkSession.sessionState.conf.fileCommitProtocolClass,
      jobId = java.util.UUID.randomUUID().toString,
      outputPath = outputLocation)

    FileFormatWriter.write(
      sparkSession = sparkSession,
      plan = plan,
      fileFormat = new HiveFileFormat(fileSinkConf),
      committer = committer,
      outputSpec =
        FileFormatWriter.OutputSpec(outputLocation, customPartitionLocations, allColumns),
      hadoopConf = hadoopConf,
      partitionColumns = partitionAttributes,
      bucketSpec = None,
      statsTrackers = Seq(basicWriteJobStatsTracker(hadoopConf)),
      options = Map.empty)
  }

  protected def getExternalTmpPath(
      sparkSession: SparkSession,
      hadoopConf: Configuration,
      path: Path): Path = {
    import org.apache.spark.sql.hive.client.hive._

    // Before Hive 1.1, when inserting into a table, Hive will create the staging directory under
    // a common scratch directory. After the writing is finished, Hive will simply empty the table
    // directory and move the staging directory to it.
    // After Hive 1.1, Hive will create the staging directory under the table directory, and when
    // moving staging directory to table directory, Hive will still empty the table directory, but
    // will exclude the staging directory there.
    // We have to follow the Hive behavior here, to avoid troubles. For example, if we create
    // staging directory under the table director for Hive prior to 1.1, the staging directory will
    // be removed by Hive when Hive is trying to empty the table directory.
    val hiveVersionsUsingOldExternalTempPath: Set[HiveVersion] = Set(v12, v13, v14, v1_0)
<<<<<<< HEAD
    val hiveVersionsUsingNewExternalTempPath: Set[HiveVersion] = Set(v1_1, v1_2, v2_0, v2_1, v2_3)
=======
    val hiveVersionsUsingNewExternalTempPath: Set[HiveVersion] =
      Set(v1_1, v1_2, v2_0, v2_1, v2_2, v2_3)
>>>>>>> 2ce37b50

    // Ensure all the supported versions are considered here.
    assert(hiveVersionsUsingNewExternalTempPath ++ hiveVersionsUsingOldExternalTempPath ==
      allSupportedHiveVersions)

    val externalCatalog = sparkSession.sharedState.externalCatalog
    val hiveVersion = externalCatalog.asInstanceOf[HiveExternalCatalog].client.version
    val stagingDir = hadoopConf.get("hive.exec.stagingdir", ".hive-staging")
    val scratchDir = hadoopConf.get("hive.exec.scratchdir", "/tmp/hive")

    if (hiveVersionsUsingOldExternalTempPath.contains(hiveVersion)) {
      oldVersionExternalTempPath(path, hadoopConf, scratchDir)
    } else if (hiveVersionsUsingNewExternalTempPath.contains(hiveVersion)) {
      newVersionExternalTempPath(path, hadoopConf, stagingDir)
    } else {
      throw new IllegalStateException("Unsupported hive version: " + hiveVersion.fullVersion)
    }
  }

  protected def deleteExternalTmpPath(hadoopConf: Configuration) : Unit = {
    // Attempt to delete the staging directory and the inclusive files. If failed, the files are
    // expected to be dropped at the normal termination of VM since deleteOnExit is used.
    try {
      createdTempDir.foreach { path =>
        val fs = path.getFileSystem(hadoopConf)
        if (fs.delete(path, true)) {
          // If we successfully delete the staging directory, remove it from FileSystem's cache.
          fs.cancelDeleteOnExit(path)
        }
      }
    } catch {
      case NonFatal(e) =>
        val stagingDir = hadoopConf.get("hive.exec.stagingdir", ".hive-staging")
        logWarning(s"Unable to delete staging directory: $stagingDir.\n" + e)
    }
  }

  // Mostly copied from Context.java#getExternalTmpPath of Hive 0.13
  private def oldVersionExternalTempPath(
      path: Path,
      hadoopConf: Configuration,
      scratchDir: String): Path = {
    val extURI: URI = path.toUri
    val scratchPath = new Path(scratchDir, executionId)
    var dirPath = new Path(
      extURI.getScheme,
      extURI.getAuthority,
      scratchPath.toUri.getPath + "-" + TaskRunner.getTaskRunnerID())

    try {
      val fs: FileSystem = dirPath.getFileSystem(hadoopConf)
      dirPath = new Path(fs.makeQualified(dirPath).toString())

      if (!FileUtils.mkdir(fs, dirPath, true, hadoopConf)) {
        throw new IllegalStateException("Cannot create staging directory: " + dirPath.toString)
      }
      createdTempDir = Some(dirPath)
      fs.deleteOnExit(dirPath)
    } catch {
      case e: IOException =>
        throw new RuntimeException("Cannot create staging directory: " + dirPath.toString, e)
    }
    dirPath
  }

  // Mostly copied from Context.java#getExternalTmpPath of Hive 1.2
  private def newVersionExternalTempPath(
      path: Path,
      hadoopConf: Configuration,
      stagingDir: String): Path = {
    val extURI: URI = path.toUri
    if (extURI.getScheme == "viewfs") {
      getExtTmpPathRelTo(path.getParent, hadoopConf, stagingDir)
    } else {
      new Path(getExternalScratchDir(extURI, hadoopConf, stagingDir), "-ext-10000")
    }
  }

  private def getExtTmpPathRelTo(
      path: Path,
      hadoopConf: Configuration,
      stagingDir: String): Path = {
    new Path(getStagingDir(path, hadoopConf, stagingDir), "-ext-10000") // Hive uses 10000
  }

  private def getExternalScratchDir(
      extURI: URI,
      hadoopConf: Configuration,
      stagingDir: String): Path = {
    getStagingDir(
      new Path(extURI.getScheme, extURI.getAuthority, extURI.getPath),
      hadoopConf,
      stagingDir)
  }

  private def getStagingDir(
      inputPath: Path,
      hadoopConf: Configuration,
      stagingDir: String): Path = {
    val inputPathUri: URI = inputPath.toUri
    val inputPathName: String = inputPathUri.getPath
    val fs: FileSystem = inputPath.getFileSystem(hadoopConf)
    var stagingPathName: String =
      if (inputPathName.indexOf(stagingDir) == -1) {
        new Path(inputPathName, stagingDir).toString
      } else {
        inputPathName.substring(0, inputPathName.indexOf(stagingDir) + stagingDir.length)
      }

    // SPARK-20594: This is a walk-around fix to resolve a Hive bug. Hive requires that the
    // staging directory needs to avoid being deleted when users set hive.exec.stagingdir
    // under the table directory.
    if (isSubDir(new Path(stagingPathName), inputPath, fs) &&
      !stagingPathName.stripPrefix(inputPathName).stripPrefix(File.separator).startsWith(".")) {
      logDebug(s"The staging dir '$stagingPathName' should be a child directory starts " +
        "with '.' to avoid being deleted if we set hive.exec.stagingdir under the table " +
        "directory.")
      stagingPathName = new Path(inputPathName, ".hive-staging").toString
    }

    val dir: Path =
      fs.makeQualified(
        new Path(stagingPathName + "_" + executionId + "-" + TaskRunner.getTaskRunnerID))
    logDebug("Created staging dir = " + dir + " for path = " + inputPath)
    try {
      if (!FileUtils.mkdir(fs, dir, true, hadoopConf)) {
        throw new IllegalStateException("Cannot create staging directory  '" + dir.toString + "'")
      }
      createdTempDir = Some(dir)
      fs.deleteOnExit(dir)
    } catch {
      case e: IOException =>
        throw new RuntimeException(
          "Cannot create staging directory '" + dir.toString + "': " + e.getMessage, e)
    }
    dir
  }

  private def isSubDir(p1: Path, p2: Path, fs: FileSystem): Boolean = {
    val path1 = fs.makeQualified(p1).toString
    val path2 = fs.makeQualified(p2).toString
    if (path1.startsWith(path2)) true else false
  }

  private def executionId = {
    val rand = new Random
    val format = new SimpleDateFormat("yyyy-MM-dd_HH-mm-ss_SSS", Locale.US)
    "hive_" + format.format(new Date) + "_" + Math.abs(rand.nextLong)
  }
}
<|MERGE_RESOLUTION|>--- conflicted
+++ resolved
@@ -114,12 +114,8 @@
     // staging directory under the table director for Hive prior to 1.1, the staging directory will
     // be removed by Hive when Hive is trying to empty the table directory.
     val hiveVersionsUsingOldExternalTempPath: Set[HiveVersion] = Set(v12, v13, v14, v1_0)
-<<<<<<< HEAD
-    val hiveVersionsUsingNewExternalTempPath: Set[HiveVersion] = Set(v1_1, v1_2, v2_0, v2_1, v2_3)
-=======
     val hiveVersionsUsingNewExternalTempPath: Set[HiveVersion] =
       Set(v1_1, v1_2, v2_0, v2_1, v2_2, v2_3)
->>>>>>> 2ce37b50
 
     // Ensure all the supported versions are considered here.
     assert(hiveVersionsUsingNewExternalTempPath ++ hiveVersionsUsingOldExternalTempPath ==
