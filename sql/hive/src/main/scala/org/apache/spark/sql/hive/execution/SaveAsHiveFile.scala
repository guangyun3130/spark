--- conflicted
+++ resolved
@@ -17,16 +17,12 @@
 
 package org.apache.spark.sql.hive.execution
 
-<<<<<<< HEAD
-import java.util.Locale
-=======
 import java.io.{File, IOException}
 import java.net.URI
 import java.text.SimpleDateFormat
 import java.util.{Date, Locale, Random}
 
 import scala.util.control.NonFatal
->>>>>>> 2b6ff0ce
 
 import org.apache.hadoop.conf.Configuration
 import org.apache.hadoop.fs.{FileSystem, Path}
@@ -110,14 +106,14 @@
       options = Map.empty)
   }
 
-<<<<<<< HEAD
   private def getCompressionByPriority(fileSinkConf: FileSinkDesc,
     compressionConf: String, default: String): String = {
     val props = fileSinkConf.tableInfo.getProperties
     val priorities = List("compression", compressionConf)
     priorities.find(props.getProperty(_, null) != null)
       .map(props.getProperty).getOrElse(default).toUpperCase(Locale.ROOT)
-=======
+  }
+
   protected def getExternalTmpPath(
       sparkSession: SparkSession,
       hadoopConf: Configuration,
@@ -277,6 +273,5 @@
     val rand: Random = new Random
     val format = new SimpleDateFormat("yyyy-MM-dd_HH-mm-ss_SSS", Locale.US)
     "hive_" + format.format(new Date) + "_" + Math.abs(rand.nextLong)
->>>>>>> 2b6ff0ce
   }
 }
