--- conflicted
+++ resolved
@@ -81,12 +81,8 @@
         FallBackFileSourceV2 +:
         ResolveEncodersInScalaAgg +:
         new ResolveSessionCatalog(
-<<<<<<< HEAD
-          catalogManager, conf, catalog.isTempView, catalog.isTempFunction) +:
+          catalogManager, catalog.isTempView, catalog.isTempFunction) +:
         ResolvePartitionSpec +:
-=======
-          catalogManager, catalog.isTempView, catalog.isTempFunction) +:
->>>>>>> e66201b3
         customResolutionRules
 
     override val postHocResolutionRules: Seq[Rule[LogicalPlan]] =
