--- conflicted
+++ resolved
@@ -71,22 +71,15 @@
       exclusions = Seq("org.apache.curator:*",
         "org.pentaho:pentaho-aggdesigner-algorithm"))
 
-<<<<<<< HEAD
-=======
     case object v2_2 extends HiveVersion("2.2.0",
       exclusions = Seq("org.apache.curator:*",
         "org.pentaho:pentaho-aggdesigner-algorithm"))
 
->>>>>>> 2ce37b50
     case object v2_3 extends HiveVersion("2.3.2",
       exclusions = Seq("org.apache.curator:*",
         "org.pentaho:pentaho-aggdesigner-algorithm"))
 
-<<<<<<< HEAD
-    val allSupportedHiveVersions = Set(v12, v13, v14, v1_0, v1_1, v1_2, v2_0, v2_1, v2_3)
-=======
     val allSupportedHiveVersions = Set(v12, v13, v14, v1_0, v1_1, v1_2, v2_0, v2_1, v2_2, v2_3)
->>>>>>> 2ce37b50
   }
   // scalastyle:on
 
