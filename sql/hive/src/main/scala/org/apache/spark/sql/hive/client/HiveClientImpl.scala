/*
 * Licensed to the Apache Software Foundation (ASF) under one or more
 * contributor license agreements.  See the NOTICE file distributed with
 * this work for additional information regarding copyright ownership.
 * The ASF licenses this file to You under the Apache License, Version 2.0
 * (the "License"); you may not use this file except in compliance with
 * the License.  You may obtain a copy of the License at
 *
 *    http://www.apache.org/licenses/LICENSE-2.0
 *
 * Unless required by applicable law or agreed to in writing, software
 * distributed under the License is distributed on an "AS IS" BASIS,
 * WITHOUT WARRANTIES OR CONDITIONS OF ANY KIND, either express or implied.
 * See the License for the specific language governing permissions and
 * limitations under the License.
 */

package org.apache.spark.sql.hive.client

import java.io.{File, PrintStream}
import java.lang.{Iterable => JIterable}
import java.util.{ArrayList => JArrayList, HashMap => JHashMap, List => JList, Locale, Map => JMap}

import scala.collection.JavaConverters._
import scala.collection.mutable
import scala.collection.mutable.ArrayBuffer

import org.apache.hadoop.fs.Path
import org.apache.hadoop.hive.common.StatsSetupConst
import org.apache.hadoop.hive.conf.HiveConf
import org.apache.hadoop.hive.conf.HiveConf.ConfVars
import org.apache.hadoop.hive.metastore.{TableType => HiveTableType}
import org.apache.hadoop.hive.metastore.api.{Database => HiveDatabase, FieldSchema, Order}
import org.apache.hadoop.hive.metastore.api.{SerDeInfo, SkewedInfo, StorageDescriptor, Table => HiveMetaApiTable}
import org.apache.hadoop.hive.ql.Driver
import org.apache.hadoop.hive.ql.io.HiveSequenceFileOutputFormat
import org.apache.hadoop.hive.ql.metadata.{Hive, Partition => HivePartition, Table => HiveTable}
import org.apache.hadoop.hive.ql.parse.BaseSemanticAnalyzer.HIVE_COLUMN_ORDER_ASC
import org.apache.hadoop.hive.ql.processors._
import org.apache.hadoop.hive.ql.session.SessionState
import org.apache.hadoop.hive.serde.serdeConstants
import org.apache.hadoop.hive.serde2.MetadataTypedColumnsetSerDe
import org.apache.hadoop.mapred.SequenceFileInputFormat

import org.apache.spark.{SparkConf, SparkException}
import org.apache.spark.internal.Logging
import org.apache.spark.metrics.source.HiveCatalogMetrics
import org.apache.spark.sql.AnalysisException
import org.apache.spark.sql.catalyst.TableIdentifier
import org.apache.spark.sql.catalyst.analysis.{NoSuchDatabaseException, NoSuchPartitionException}
import org.apache.spark.sql.catalyst.catalog._
import org.apache.spark.sql.catalyst.catalog.CatalogTypes.TablePartitionSpec
import org.apache.spark.sql.catalyst.expressions.Expression
import org.apache.spark.sql.catalyst.parser.{CatalystSqlParser, ParseException}
import org.apache.spark.sql.execution.QueryExecutionException
import org.apache.spark.sql.execution.command.DDLUtils
import org.apache.spark.sql.hive.HiveExternalCatalog.{DATASOURCE_SCHEMA, DATASOURCE_SCHEMA_NUMPARTS, DATASOURCE_SCHEMA_PART_PREFIX}
import org.apache.spark.sql.hive.HiveUtils
import org.apache.spark.sql.hive.client.HiveClientImpl._
import org.apache.spark.sql.types._
import org.apache.spark.util.{CircularBuffer, Utils}

/**
 * A class that wraps the HiveClient and converts its responses to externally visible classes.
 * Note that this class is typically loaded with an internal classloader for each instantiation,
 * allowing it to interact directly with a specific isolated version of Hive.  Loading this class
 * with the isolated classloader however will result in it only being visible as a [[HiveClient]],
 * not a [[HiveClientImpl]].
 *
 * This class needs to interact with multiple versions of Hive, but will always be compiled with
 * the 'native', execution version of Hive.  Therefore, any places where hive breaks compatibility
 * must use reflection after matching on `version`.
 *
 * Every HiveClientImpl creates an internal HiveConf object. This object is using the given
 * `hadoopConf` as the base. All options set in the `sparkConf` will be applied to the HiveConf
 * object and overrides any exiting options. Then, options in extraConfig will be applied
 * to the HiveConf object and overrides any existing options.
 *
 * @param version the version of hive used when pick function calls that are not compatible.
 * @param sparkConf all configuration options set in SparkConf.
 * @param hadoopConf the base Configuration object used by the HiveConf created inside
 *                   this HiveClientImpl.
 * @param extraConfig a collection of configuration options that will be added to the
 *                hive conf before opening the hive client.
 * @param initClassLoader the classloader used when creating the `state` field of
 *                        this [[HiveClientImpl]].
 */
private[hive] class HiveClientImpl(
    override val version: HiveVersion,
    warehouseDir: Option[String],
    sparkConf: SparkConf,
    hadoopConf: JIterable[JMap.Entry[String, String]],
    extraConfig: Map[String, String],
    initClassLoader: ClassLoader,
    val clientLoader: IsolatedClientLoader)
  extends HiveClient
  with Logging {

  // Circular buffer to hold what hive prints to STDOUT and ERR.  Only printed when failures occur.
  private val outputBuffer = new CircularBuffer()

  private val shim = version match {
    case hive.v12 => new Shim_v0_12()
    case hive.v13 => new Shim_v0_13()
    case hive.v14 => new Shim_v0_14()
    case hive.v1_0 => new Shim_v1_0()
    case hive.v1_1 => new Shim_v1_1()
    case hive.v1_2 => new Shim_v1_2()
    case hive.v2_0 => new Shim_v2_0()
    case hive.v2_1 => new Shim_v2_1()
<<<<<<< HEAD
=======
    case hive.v2_2 => new Shim_v2_2()
>>>>>>> 2ce37b50
    case hive.v2_3 => new Shim_v2_3()
  }

  // Create an internal session state for this HiveClientImpl.
  val state: SessionState = {
    val original = Thread.currentThread().getContextClassLoader
    if (clientLoader.isolationOn) {
      // Switch to the initClassLoader.
      Thread.currentThread().setContextClassLoader(initClassLoader)
      try {
        newState()
      } finally {
        Thread.currentThread().setContextClassLoader(original)
      }
    } else {
      // Isolation off means we detect a CliSessionState instance in current thread.
      // 1: Inside the spark project, we have already started a CliSessionState in
      // `SparkSQLCLIDriver`, which contains configurations from command lines. Later, we call
      // `SparkSQLEnv.init()` there, which would new a hive client again. so we should keep those
      // configurations and reuse the existing instance of `CliSessionState`. In this case,
      // SessionState.get will always return a CliSessionState.
      // 2: In another case, a user app may start a CliSessionState outside spark project with built
      // in hive jars, which will turn off isolation, if SessionSate.detachSession is
      // called to remove the current state after that, hive client created later will initialize
      // its own state by newState()
      val ret = SessionState.get
      if (ret != null) {
        // hive.metastore.warehouse.dir is determined in SharedState after the CliSessionState
        // instance constructed, we need to follow that change here.
        warehouseDir.foreach { dir =>
          ret.getConf.setVar(ConfVars.METASTOREWAREHOUSE, dir)
        }
        ret
      } else {
        newState()
      }
    }
  }

  // Log the default warehouse location.
  logInfo(
    s"Warehouse location for Hive client " +
      s"(version ${version.fullVersion}) is ${conf.getVar(ConfVars.METASTOREWAREHOUSE)}")

  private def newState(): SessionState = {
    val hiveConf = new HiveConf(classOf[SessionState])
    // HiveConf is a Hadoop Configuration, which has a field of classLoader and
    // the initial value will be the current thread's context class loader
    // (i.e. initClassLoader at here).
    // We call initialConf.setClassLoader(initClassLoader) at here to make
    // this action explicit.
    hiveConf.setClassLoader(initClassLoader)

    // 1: Take all from the hadoopConf to this hiveConf.
    // This hadoopConf contains user settings in Hadoop's core-site.xml file
    // and Hive's hive-site.xml file. Note, we load hive-site.xml file manually in
    // SharedState and put settings in this hadoopConf instead of relying on HiveConf
    // to load user settings. Otherwise, HiveConf's initialize method will override
    // settings in the hadoopConf. This issue only shows up when spark.sql.hive.metastore.jars
    // is not set to builtin. When spark.sql.hive.metastore.jars is builtin, the classpath
    // has hive-site.xml. So, HiveConf will use that to override its default values.
    // 2: we set all spark confs to this hiveConf.
    // 3: we set all entries in config to this hiveConf.
    (hadoopConf.iterator().asScala.map(kv => kv.getKey -> kv.getValue)
      ++ sparkConf.getAll.toMap ++ extraConfig).foreach { case (k, v) =>
      logDebug(
        s"""
           |Applying Hadoop/Hive/Spark and extra properties to Hive Conf:
           |$k=${if (k.toLowerCase(Locale.ROOT).contains("password")) "xxx" else v}
         """.stripMargin)
      hiveConf.set(k, v)
    }
    val state = new SessionState(hiveConf)
    if (clientLoader.cachedHive != null) {
      Hive.set(clientLoader.cachedHive.asInstanceOf[Hive])
    }
    SessionState.start(state)
    state.out = new PrintStream(outputBuffer, true, "UTF-8")
    state.err = new PrintStream(outputBuffer, true, "UTF-8")
    state
  }

  /** Returns the configuration for the current session. */
  def conf: HiveConf = state.getConf

  private val userName = conf.getUser

  override def getConf(key: String, defaultValue: String): String = {
    conf.get(key, defaultValue)
  }

  // We use hive's conf for compatibility.
  private val retryLimit = conf.getIntVar(HiveConf.ConfVars.METASTORETHRIFTFAILURERETRIES)
  private val retryDelayMillis = shim.getMetastoreClientConnectRetryDelayMillis(conf)

  /**
   * Runs `f` with multiple retries in case the hive metastore is temporarily unreachable.
   */
  private def retryLocked[A](f: => A): A = clientLoader.synchronized {
    // Hive sometimes retries internally, so set a deadline to avoid compounding delays.
    val deadline = System.nanoTime + (retryLimit * retryDelayMillis * 1e6).toLong
    var numTries = 0
    var caughtException: Exception = null
    do {
      numTries += 1
      try {
        return f
      } catch {
        case e: Exception if causedByThrift(e) =>
          caughtException = e
          logWarning(
            "HiveClient got thrift exception, destroying client and retrying " +
              s"(${retryLimit - numTries} tries remaining)", e)
          clientLoader.cachedHive = null
          Thread.sleep(retryDelayMillis)
      }
    } while (numTries <= retryLimit && System.nanoTime < deadline)
    if (System.nanoTime > deadline) {
      logWarning("Deadline exceeded")
    }
    throw caughtException
  }

  private def causedByThrift(e: Throwable): Boolean = {
    var target = e
    while (target != null) {
      val msg = target.getMessage()
      if (msg != null && msg.matches("(?s).*(TApplication|TProtocol|TTransport)Exception.*")) {
        return true
      }
      target = target.getCause()
    }
    false
  }

  private def client: Hive = {
    if (clientLoader.cachedHive != null) {
      clientLoader.cachedHive.asInstanceOf[Hive]
    } else {
      HiveUtils.closeHiveSchemaVerification(conf)
      val c = Hive.get(conf)
      clientLoader.cachedHive = c
      c
    }
  }

  /** Return the associated Hive [[SessionState]] of this [[HiveClientImpl]] */
  override def getState: SessionState = withHiveState(state)

  /**
   * Runs `f` with ThreadLocal session state and classloaders configured for this version of hive.
   */
  def withHiveState[A](f: => A): A = retryLocked {
    val original = Thread.currentThread().getContextClassLoader
    val originalConfLoader = state.getConf.getClassLoader
    // The classloader in clientLoader could be changed after addJar, always use the latest
    // classloader. We explicitly set the context class loader since "conf.setClassLoader" does
    // not do that, and the Hive client libraries may need to load classes defined by the client's
    // class loader.
    Thread.currentThread().setContextClassLoader(clientLoader.classLoader)
    state.getConf.setClassLoader(clientLoader.classLoader)
    // Set the thread local metastore client to the client associated with this HiveClientImpl.
    Hive.set(client)
    // Replace conf in the thread local Hive with current conf
    Hive.get(conf)
    // setCurrentSessionState will use the classLoader associated
    // with the HiveConf in `state` to override the context class loader of the current
    // thread.
    shim.setCurrentSessionState(state)
    val ret = try f finally {
      state.getConf.setClassLoader(originalConfLoader)
      Thread.currentThread().setContextClassLoader(original)
      HiveCatalogMetrics.incrementHiveClientCalls(1)
    }
    ret
  }

  def setOut(stream: PrintStream): Unit = withHiveState {
    state.out = stream
  }

  def setInfo(stream: PrintStream): Unit = withHiveState {
    state.info = stream
  }

  def setError(stream: PrintStream): Unit = withHiveState {
    state.err = stream
  }

  private def setCurrentDatabaseRaw(db: String): Unit = {
    if (state.getCurrentDatabase != db) {
      if (databaseExists(db)) {
        state.setCurrentDatabase(db)
      } else {
        throw new NoSuchDatabaseException(db)
      }
    }
  }

  override def setCurrentDatabase(databaseName: String): Unit = withHiveState {
    setCurrentDatabaseRaw(databaseName)
  }

  override def createDatabase(
      database: CatalogDatabase,
      ignoreIfExists: Boolean): Unit = withHiveState {
    client.createDatabase(
      new HiveDatabase(
        database.name,
        database.description,
        CatalogUtils.URIToString(database.locationUri),
        Option(database.properties).map(_.asJava).orNull),
        ignoreIfExists)
  }

  override def dropDatabase(
      name: String,
      ignoreIfNotExists: Boolean,
      cascade: Boolean): Unit = withHiveState {
    client.dropDatabase(name, true, ignoreIfNotExists, cascade)
  }

  override def alterDatabase(database: CatalogDatabase): Unit = withHiveState {
    client.alterDatabase(
      database.name,
      new HiveDatabase(
        database.name,
        database.description,
        CatalogUtils.URIToString(database.locationUri),
        Option(database.properties).map(_.asJava).orNull))
  }

  override def getDatabase(dbName: String): CatalogDatabase = withHiveState {
    Option(client.getDatabase(dbName)).map { d =>
      CatalogDatabase(
        name = d.getName,
        description = Option(d.getDescription).getOrElse(""),
        locationUri = CatalogUtils.stringToURI(d.getLocationUri),
        properties = Option(d.getParameters).map(_.asScala.toMap).orNull)
    }.getOrElse(throw new NoSuchDatabaseException(dbName))
  }

  override def databaseExists(dbName: String): Boolean = withHiveState {
    client.databaseExists(dbName)
  }

  override def listDatabases(pattern: String): Seq[String] = withHiveState {
    client.getDatabasesByPattern(pattern).asScala
  }

  override def tableExists(dbName: String, tableName: String): Boolean = withHiveState {
    Option(client.getTable(dbName, tableName, false /* do not throw exception */)).nonEmpty
  }

  override def getTableOption(
      dbName: String,
      tableName: String): Option[CatalogTable] = withHiveState {
    logDebug(s"Looking up $dbName.$tableName")
    Option(client.getTable(dbName, tableName, false)).map { h =>
      // Note: Hive separates partition columns and the schema, but for us the
      // partition columns are part of the schema
      val cols = h.getCols.asScala.map(fromHiveColumn)
      val partCols = h.getPartCols.asScala.map(fromHiveColumn)
      val schema = StructType(cols ++ partCols)

      val bucketSpec = if (h.getNumBuckets > 0) {
        val sortColumnOrders = h.getSortCols.asScala
        // Currently Spark only supports columns to be sorted in ascending order
        // but Hive can support both ascending and descending order. If all the columns
        // are sorted in ascending order, only then propagate the sortedness information
        // to downstream processing / optimizations in Spark
        // TODO: In future we can have Spark support columns sorted in descending order
        val allAscendingSorted = sortColumnOrders.forall(_.getOrder == HIVE_COLUMN_ORDER_ASC)

        val sortColumnNames = if (allAscendingSorted) {
          sortColumnOrders.map(_.getCol)
        } else {
          Seq.empty
        }
        Option(BucketSpec(h.getNumBuckets, h.getBucketCols.asScala, sortColumnNames))
      } else {
        None
      }

      // Skew spec and storage handler can't be mapped to CatalogTable (yet)
      val unsupportedFeatures = ArrayBuffer.empty[String]

      if (!h.getSkewedColNames.isEmpty) {
        unsupportedFeatures += "skewed columns"
      }

      if (h.getStorageHandler != null) {
        unsupportedFeatures += "storage handler"
      }

      if (h.getTableType == HiveTableType.VIRTUAL_VIEW && partCols.nonEmpty) {
        unsupportedFeatures += "partitioned view"
      }

      val properties = Option(h.getParameters).map(_.asScala.toMap).orNull

      // Hive-generated Statistics are also recorded in ignoredProperties
      val ignoredProperties = scala.collection.mutable.Map.empty[String, String]
      for (key <- HiveStatisticsProperties; value <- properties.get(key)) {
        ignoredProperties += key -> value
      }

      val excludedTableProperties = HiveStatisticsProperties ++ Set(
        // The property value of "comment" is moved to the dedicated field "comment"
        "comment",
        // For EXTERNAL_TABLE, the table properties has a particular field "EXTERNAL". This is added
        // in the function toHiveTable.
        "EXTERNAL"
      )

      val filteredProperties = properties.filterNot {
        case (key, _) => excludedTableProperties.contains(key)
      }
      val comment = properties.get("comment")

      CatalogTable(
        identifier = TableIdentifier(h.getTableName, Option(h.getDbName)),
        tableType = h.getTableType match {
          case HiveTableType.EXTERNAL_TABLE => CatalogTableType.EXTERNAL
          case HiveTableType.MANAGED_TABLE => CatalogTableType.MANAGED
          case HiveTableType.VIRTUAL_VIEW => CatalogTableType.VIEW
          case HiveTableType.MATERIALIZED_VIEW =>
            throw new AnalysisException("Hive materialized view is not supported.")
          case HiveTableType.INDEX_TABLE =>
            throw new AnalysisException("Hive index table is not supported.")
        },
        schema = schema,
        partitionColumnNames = partCols.map(_.name),
        // If the table is written by Spark, we will put bucketing information in table properties,
        // and will always overwrite the bucket spec in hive metastore by the bucketing information
        // in table properties. This means, if we have bucket spec in both hive metastore and
        // table properties, we will trust the one in table properties.
        bucketSpec = bucketSpec,
        owner = Option(h.getOwner).getOrElse(""),
        createTime = h.getTTable.getCreateTime.toLong * 1000,
        lastAccessTime = h.getLastAccessTime.toLong * 1000,
        storage = CatalogStorageFormat(
          locationUri = shim.getDataLocation(h).map(CatalogUtils.stringToURI),
          // To avoid ClassNotFound exception, we try our best to not get the format class, but get
          // the class name directly. However, for non-native tables, there is no interface to get
          // the format class name, so we may still throw ClassNotFound in this case.
          inputFormat = Option(h.getTTable.getSd.getInputFormat).orElse {
            Option(h.getStorageHandler).map(_.getInputFormatClass.getName)
          },
          outputFormat = Option(h.getTTable.getSd.getOutputFormat).orElse {
            Option(h.getStorageHandler).map(_.getOutputFormatClass.getName)
          },
          serde = Option(h.getSerializationLib),
          compressed = h.getTTable.getSd.isCompressed,
          properties = Option(h.getTTable.getSd.getSerdeInfo.getParameters)
            .map(_.asScala.toMap).orNull
        ),
        // For EXTERNAL_TABLE, the table properties has a particular field "EXTERNAL". This is added
        // in the function toHiveTable.
        properties = filteredProperties,
        stats = readHiveStats(properties),
        comment = comment,
        // In older versions of Spark(before 2.2.0), we expand the view original text and store
        // that into `viewExpandedText`, and that should be used in view resolution. So we get
        // `viewExpandedText` instead of `viewOriginalText` for viewText here.
        viewText = Option(h.getViewExpandedText),
        unsupportedFeatures = unsupportedFeatures,
        ignoredProperties = ignoredProperties.toMap)
    }
  }

  override def createTable(table: CatalogTable, ignoreIfExists: Boolean): Unit = withHiveState {
    verifyColumnDataType(table.dataSchema)
    client.createTable(toHiveTable(table, Some(userName)), ignoreIfExists)
  }

  override def dropTable(
      dbName: String,
      tableName: String,
      ignoreIfNotExists: Boolean,
      purge: Boolean): Unit = withHiveState {
    shim.dropTable(client, dbName, tableName, true, ignoreIfNotExists, purge)
  }

  override def alterTable(
      dbName: String,
      tableName: String,
      table: CatalogTable): Unit = withHiveState {
    // getTableOption removes all the Hive-specific properties. Here, we fill them back to ensure
    // these properties are still available to the others that share the same Hive metastore.
    // If users explicitly alter these Hive-specific properties through ALTER TABLE DDL, we respect
    // these user-specified values.
    verifyColumnDataType(table.dataSchema)
    val hiveTable = toHiveTable(
      table.copy(properties = table.ignoredProperties ++ table.properties), Some(userName))
    // Do not use `table.qualifiedName` here because this may be a rename
    val qualifiedTableName = s"$dbName.$tableName"
    shim.alterTable(client, qualifiedTableName, hiveTable)
  }

  override def alterTableDataSchema(
      dbName: String,
      tableName: String,
      newDataSchema: StructType,
      schemaProps: Map[String, String]): Unit = withHiveState {
    val oldTable = client.getTable(dbName, tableName)
    verifyColumnDataType(newDataSchema)
    val hiveCols = newDataSchema.map(toHiveColumn)
    oldTable.setFields(hiveCols.asJava)

    // remove old schema table properties
    val it = oldTable.getParameters.entrySet.iterator
    while (it.hasNext) {
      val entry = it.next()
      val isSchemaProp = entry.getKey.startsWith(DATASOURCE_SCHEMA_PART_PREFIX) ||
        entry.getKey == DATASOURCE_SCHEMA || entry.getKey == DATASOURCE_SCHEMA_NUMPARTS
      if (isSchemaProp) {
        it.remove()
      }
    }

    // set new schema table properties
    schemaProps.foreach { case (k, v) => oldTable.setProperty(k, v) }

    val qualifiedTableName = s"$dbName.$tableName"
    shim.alterTable(client, qualifiedTableName, oldTable)
  }

  override def createPartitions(
      db: String,
      table: String,
      parts: Seq[CatalogTablePartition],
      ignoreIfExists: Boolean): Unit = withHiveState {
    shim.createPartitions(client, db, table, parts, ignoreIfExists)
  }

  override def dropPartitions(
      db: String,
      table: String,
      specs: Seq[TablePartitionSpec],
      ignoreIfNotExists: Boolean,
      purge: Boolean,
      retainData: Boolean): Unit = withHiveState {
    // TODO: figure out how to drop multiple partitions in one call
    val hiveTable = client.getTable(db, table, true /* throw exception */)
    // do the check at first and collect all the matching partitions
    val matchingParts =
      specs.flatMap { s =>
        assert(s.values.forall(_.nonEmpty), s"partition spec '$s' is invalid")
        // The provided spec here can be a partial spec, i.e. it will match all partitions
        // whose specs are supersets of this partial spec. E.g. If a table has partitions
        // (b='1', c='1') and (b='1', c='2'), a partial spec of (b='1') will match both.
        val parts = client.getPartitions(hiveTable, s.asJava).asScala
        if (parts.isEmpty && !ignoreIfNotExists) {
          throw new AnalysisException(
            s"No partition is dropped. One partition spec '$s' does not exist in table '$table' " +
            s"database '$db'")
        }
        parts.map(_.getValues)
      }.distinct
    var droppedParts = ArrayBuffer.empty[java.util.List[String]]
    matchingParts.foreach { partition =>
      try {
        shim.dropPartition(client, db, table, partition, !retainData, purge)
      } catch {
        case e: Exception =>
          val remainingParts = matchingParts.toBuffer -- droppedParts
          logError(
            s"""
               |======================
               |Attempt to drop the partition specs in table '$table' database '$db':
               |${specs.mkString("\n")}
               |In this attempt, the following partitions have been dropped successfully:
               |${droppedParts.mkString("\n")}
               |The remaining partitions have not been dropped:
               |${remainingParts.mkString("\n")}
               |======================
             """.stripMargin)
          throw e
      }
      droppedParts += partition
    }
  }

  override def renamePartitions(
      db: String,
      table: String,
      specs: Seq[TablePartitionSpec],
      newSpecs: Seq[TablePartitionSpec]): Unit = withHiveState {
    require(specs.size == newSpecs.size, "number of old and new partition specs differ")
    val catalogTable = getTable(db, table)
    val hiveTable = toHiveTable(catalogTable, Some(userName))
    specs.zip(newSpecs).foreach { case (oldSpec, newSpec) =>
      val hivePart = getPartitionOption(catalogTable, oldSpec)
        .map { p => toHivePartition(p.copy(spec = newSpec), hiveTable) }
        .getOrElse { throw new NoSuchPartitionException(db, table, oldSpec) }
      client.renamePartition(hiveTable, oldSpec.asJava, hivePart)
    }
  }

  override def alterPartitions(
      db: String,
      table: String,
      newParts: Seq[CatalogTablePartition]): Unit = withHiveState {
    // Note: Before altering table partitions in Hive, you *must* set the current database
    // to the one that contains the table of interest. Otherwise you will end up with the
    // most helpful error message ever: "Unable to alter partition. alter is not possible."
    // See HIVE-2742 for more detail.
    val original = state.getCurrentDatabase
    try {
      setCurrentDatabaseRaw(db)
      val hiveTable = toHiveTable(getTable(db, table), Some(userName))
      shim.alterPartitions(client, table, newParts.map { toHivePartition(_, hiveTable) }.asJava)
    } finally {
      state.setCurrentDatabase(original)
    }
  }

  /**
   * Returns the partition names for the given table that match the supplied partition spec.
   * If no partition spec is specified, all partitions are returned.
   *
   * The returned sequence is sorted as strings.
   */
  override def getPartitionNames(
      table: CatalogTable,
      partialSpec: Option[TablePartitionSpec] = None): Seq[String] = withHiveState {
    val hivePartitionNames =
      partialSpec match {
        case None =>
          // -1 for result limit means "no limit/return all"
          client.getPartitionNames(table.database, table.identifier.table, -1)
        case Some(s) =>
          assert(s.values.forall(_.nonEmpty), s"partition spec '$s' is invalid")
          client.getPartitionNames(table.database, table.identifier.table, s.asJava, -1)
      }
    hivePartitionNames.asScala.sorted
  }

  override def getPartitionOption(
      table: CatalogTable,
      spec: TablePartitionSpec): Option[CatalogTablePartition] = withHiveState {
    val hiveTable = toHiveTable(table, Some(userName))
    val hivePartition = client.getPartition(hiveTable, spec.asJava, false)
    Option(hivePartition).map(fromHivePartition)
  }

  /**
   * Returns the partitions for the given table that match the supplied partition spec.
   * If no partition spec is specified, all partitions are returned.
   */
  override def getPartitions(
      table: CatalogTable,
      spec: Option[TablePartitionSpec]): Seq[CatalogTablePartition] = withHiveState {
    val hiveTable = toHiveTable(table, Some(userName))
    val partSpec = spec match {
      case None => CatalogTypes.emptyTablePartitionSpec
      case Some(s) =>
        assert(s.values.forall(_.nonEmpty), s"partition spec '$s' is invalid")
        s
    }
    val parts = client.getPartitions(hiveTable, partSpec.asJava).asScala.map(fromHivePartition)
    HiveCatalogMetrics.incrementFetchedPartitions(parts.length)
    parts
  }

  override def getPartitionsByFilter(
      table: CatalogTable,
      predicates: Seq[Expression]): Seq[CatalogTablePartition] = withHiveState {
    val hiveTable = toHiveTable(table, Some(userName))
    val parts = shim.getPartitionsByFilter(client, hiveTable, predicates).map(fromHivePartition)
    HiveCatalogMetrics.incrementFetchedPartitions(parts.length)
    parts
  }

  override def listTables(dbName: String): Seq[String] = withHiveState {
    client.getAllTables(dbName).asScala
  }

  override def listTables(dbName: String, pattern: String): Seq[String] = withHiveState {
    client.getTablesByPattern(dbName, pattern).asScala
  }

  /**
   * Runs the specified SQL query using Hive.
   */
  override def runSqlHive(sql: String): Seq[String] = {
    val maxResults = 100000
    val results = runHive(sql, maxResults)
    // It is very confusing when you only get back some of the results...
    if (results.size == maxResults) sys.error("RESULTS POSSIBLY TRUNCATED")
    results
  }

  /**
   * Execute the command using Hive and return the results as a sequence. Each element
   * in the sequence is one row.
   */
  protected def runHive(cmd: String, maxRows: Int = 1000): Seq[String] = withHiveState {
    logDebug(s"Running hiveql '$cmd'")
    if (cmd.toLowerCase(Locale.ROOT).startsWith("set")) { logDebug(s"Changing config: $cmd") }
    try {
      val cmd_trimmed: String = cmd.trim()
      val tokens: Array[String] = cmd_trimmed.split("\\s+")
      // The remainder of the command.
      val cmd_1: String = cmd_trimmed.substring(tokens(0).length()).trim()
      val proc = shim.getCommandProcessor(tokens(0), conf)
      proc match {
        case driver: Driver =>
          val response: CommandProcessorResponse = driver.run(cmd)
          // Throw an exception if there is an error in query processing.
          if (response.getResponseCode != 0) {
            driver.close()
            CommandProcessorFactory.clean(conf)
            throw new QueryExecutionException(response.getErrorMessage)
          }
          driver.setMaxRows(maxRows)

          val results = shim.getDriverResults(driver)
          driver.close()
          CommandProcessorFactory.clean(conf)
          results

        case _ =>
          if (state.out != null) {
            // scalastyle:off println
            state.out.println(tokens(0) + " " + cmd_1)
            // scalastyle:on println
          }
          Seq(proc.run(cmd_1).getResponseCode.toString)
      }
    } catch {
      case e: Exception =>
        logError(
          s"""
            |======================
            |HIVE FAILURE OUTPUT
            |======================
            |${outputBuffer.toString}
            |======================
            |END HIVE FAILURE OUTPUT
            |======================
          """.stripMargin)
        throw e
    }
  }

  def loadPartition(
      loadPath: String,
      dbName: String,
      tableName: String,
      partSpec: java.util.LinkedHashMap[String, String],
      replace: Boolean,
      inheritTableSpecs: Boolean,
      isSrcLocal: Boolean): Unit = withHiveState {
    val hiveTable = client.getTable(dbName, tableName, true /* throw exception */)
    shim.loadPartition(
      client,
      new Path(loadPath), // TODO: Use URI
      s"$dbName.$tableName",
      partSpec,
      replace,
      inheritTableSpecs,
      isSkewedStoreAsSubdir = hiveTable.isStoredAsSubDirectories,
      isSrcLocal = isSrcLocal)
  }

  def loadTable(
      loadPath: String, // TODO URI
      tableName: String,
      replace: Boolean,
      isSrcLocal: Boolean): Unit = withHiveState {
    shim.loadTable(
      client,
      new Path(loadPath),
      tableName,
      replace,
      isSrcLocal)
  }

  def loadDynamicPartitions(
      loadPath: String,
      dbName: String,
      tableName: String,
      partSpec: java.util.LinkedHashMap[String, String],
      replace: Boolean,
      numDP: Int): Unit = withHiveState {
    val hiveTable = client.getTable(dbName, tableName, true /* throw exception */)
    shim.loadDynamicPartitions(
      client,
      new Path(loadPath),
      s"$dbName.$tableName",
      partSpec,
      replace,
      numDP,
      listBucketingEnabled = hiveTable.isStoredAsSubDirectories)
  }

  override def createFunction(db: String, func: CatalogFunction): Unit = withHiveState {
    shim.createFunction(client, db, func)
  }

  override def dropFunction(db: String, name: String): Unit = withHiveState {
    shim.dropFunction(client, db, name)
  }

  override def renameFunction(db: String, oldName: String, newName: String): Unit = withHiveState {
    shim.renameFunction(client, db, oldName, newName)
  }

  override def alterFunction(db: String, func: CatalogFunction): Unit = withHiveState {
    shim.alterFunction(client, db, func)
  }

  override def getFunctionOption(
      db: String, name: String): Option[CatalogFunction] = withHiveState {
    shim.getFunctionOption(client, db, name)
  }

  override def listFunctions(db: String, pattern: String): Seq[String] = withHiveState {
    shim.listFunctions(client, db, pattern)
  }

  def addJar(path: String): Unit = {
    val uri = new Path(path).toUri
    val jarURL = if (uri.getScheme == null) {
      // `path` is a local file path without a URL scheme
      new File(path).toURI.toURL
    } else {
      // `path` is a URL with a scheme
      uri.toURL
    }
    clientLoader.addJar(jarURL)
    runSqlHive(s"ADD JAR $path")
  }

  def newSession(): HiveClientImpl = {
    clientLoader.createClient().asInstanceOf[HiveClientImpl]
  }

  def reset(): Unit = withHiveState {
    client.getAllTables("default").asScala.foreach { t =>
      logDebug(s"Deleting table $t")
      val table = client.getTable("default", t)
      client.getIndexes("default", t, 255).asScala.foreach { index =>
        shim.dropIndex(client, "default", t, index.getIndexName)
      }
      if (!table.isIndexTable) {
        client.dropTable("default", t)
      }
    }
    client.getAllDatabases.asScala.filterNot(_ == "default").foreach { db =>
      logDebug(s"Dropping Database: $db")
      client.dropDatabase(db, true, false, true)
    }
  }
}

private[hive] object HiveClientImpl {
  /** Converts the native StructField to Hive's FieldSchema. */
  def toHiveColumn(c: StructField): FieldSchema = {
    val typeString = if (c.metadata.contains(HIVE_TYPE_STRING)) {
      c.metadata.getString(HIVE_TYPE_STRING)
    } else {
      c.dataType.catalogString
    }
    new FieldSchema(c.name, typeString, c.getComment().orNull)
  }

  /** Get the Spark SQL native DataType from Hive's FieldSchema. */
  private def getSparkSQLDataType(hc: FieldSchema): DataType = {
    try {
      CatalystSqlParser.parseDataType(hc.getType)
    } catch {
      case e: ParseException =>
        throw new SparkException("Cannot recognize hive type string: " + hc.getType, e)
    }
  }

  /** Builds the native StructField from Hive's FieldSchema. */
  def fromHiveColumn(hc: FieldSchema): StructField = {
    val columnType = getSparkSQLDataType(hc)
    val metadata = if (hc.getType != columnType.catalogString) {
      new MetadataBuilder().putString(HIVE_TYPE_STRING, hc.getType).build()
    } else {
      Metadata.empty
    }

    val field = StructField(
      name = hc.getName,
      dataType = columnType,
      nullable = true,
      metadata = metadata)
    Option(hc.getComment).map(field.withComment).getOrElse(field)
  }

  private def verifyColumnDataType(schema: StructType): Unit = {
    schema.foreach(col => getSparkSQLDataType(toHiveColumn(col)))
  }

  private def toInputFormat(name: String) =
    Utils.classForName(name).asInstanceOf[Class[_ <: org.apache.hadoop.mapred.InputFormat[_, _]]]

  private def toOutputFormat(name: String) =
    Utils.classForName(name)
      .asInstanceOf[Class[_ <: org.apache.hadoop.hive.ql.io.HiveOutputFormat[_, _]]]

  private def toHiveMetaApiTable(table: CatalogTable): HiveMetaApiTable = {
    val sd = new StorageDescriptor
    sd.setSerdeInfo(new SerDeInfo)
    sd.setNumBuckets(-1)
    sd.setBucketCols(new JArrayList[String])
    sd.setCols(new JArrayList[FieldSchema])
    sd.setParameters(new JHashMap[String, String])
    sd.setSortCols(new JArrayList[Order])
    sd.getSerdeInfo.setParameters(new JHashMap[String, String])
    // We have to use MetadataTypedColumnsetSerDe because LazySimpleSerDe does
    // not support a table with no columns.
    sd.getSerdeInfo.setSerializationLib(classOf[MetadataTypedColumnsetSerDe].getName)
    sd.getSerdeInfo.getParameters.put(serdeConstants.SERIALIZATION_FORMAT, "1")
    sd.setInputFormat(classOf[SequenceFileInputFormat[_, _]].getName)
    sd.setOutputFormat(classOf[HiveSequenceFileOutputFormat[_, _]].getName)
    val skewInfo: SkewedInfo = new SkewedInfo
    skewInfo.setSkewedColNames(new JArrayList[String])
    skewInfo.setSkewedColValues(new JArrayList[JList[String]])
    skewInfo.setSkewedColValueLocationMaps(new JHashMap[JList[String], String])
    sd.setSkewedInfo(skewInfo)

    val t = new org.apache.hadoop.hive.metastore.api.Table()
    t.setSd(sd)
    t.setPartitionKeys(new JArrayList[FieldSchema])
    t.setParameters(new JHashMap[String, String])
    t.setTableType(HiveTableType.MANAGED_TABLE.toString)
    t.setDbName(table.database)
    t.setTableName(table.identifier.table)
    t
  }

  /**
   * Converts the native table metadata representation format CatalogTable to Hive's Table.
   */
  def toHiveTable(table: CatalogTable, userName: Option[String] = None): HiveTable = {
    val hiveTable = new HiveTable(toHiveMetaApiTable(table))
    // For EXTERNAL_TABLE, we also need to set EXTERNAL field in the table properties.
    // Otherwise, Hive metastore will change the table to a MANAGED_TABLE.
    // (metastore/src/java/org/apache/hadoop/hive/metastore/ObjectStore.java#L1095-L1105)
    hiveTable.setTableType(table.tableType match {
      case CatalogTableType.EXTERNAL =>
        hiveTable.setProperty("EXTERNAL", "TRUE")
        HiveTableType.EXTERNAL_TABLE
      case CatalogTableType.MANAGED =>
        HiveTableType.MANAGED_TABLE
      case CatalogTableType.VIEW => HiveTableType.VIRTUAL_VIEW
    })
    // Note: In Hive the schema and partition columns must be disjoint sets
    val (partCols, schema) = table.schema.map(toHiveColumn).partition { c =>
      table.partitionColumnNames.contains(c.getName)
    }
    hiveTable.setFields(schema.asJava)
    hiveTable.setPartCols(partCols.asJava)
    userName.foreach(hiveTable.setOwner)
    hiveTable.setCreateTime((table.createTime / 1000).toInt)
    hiveTable.setLastAccessTime((table.lastAccessTime / 1000).toInt)
    table.storage.locationUri.map(CatalogUtils.URIToString).foreach { loc =>
      hiveTable.getTTable.getSd.setLocation(loc)}
    table.storage.inputFormat.map(toInputFormat).foreach(hiveTable.setInputFormatClass)
    table.storage.outputFormat.map(toOutputFormat).foreach(hiveTable.setOutputFormatClass)
    hiveTable.setSerializationLib(
      table.storage.serde.getOrElse("org.apache.hadoop.hive.serde2.lazy.LazySimpleSerDe"))
    table.storage.properties.foreach { case (k, v) => hiveTable.setSerdeParam(k, v) }
    table.properties.foreach { case (k, v) => hiveTable.setProperty(k, v) }
    table.comment.foreach { c => hiveTable.setProperty("comment", c) }
    // Hive will expand the view text, so it needs 2 fields: viewOriginalText and viewExpandedText.
    // Since we don't expand the view text, but only add table properties, we map the `viewText` to
    // the both fields in hive table.
    table.viewText.foreach { t =>
      hiveTable.setViewOriginalText(t)
      hiveTable.setViewExpandedText(t)
    }

    table.bucketSpec match {
      case Some(bucketSpec) if DDLUtils.isHiveTable(table) =>
        hiveTable.setNumBuckets(bucketSpec.numBuckets)
        hiveTable.setBucketCols(bucketSpec.bucketColumnNames.toList.asJava)

        if (bucketSpec.sortColumnNames.nonEmpty) {
          hiveTable.setSortCols(
            bucketSpec.sortColumnNames
              .map(col => new Order(col, HIVE_COLUMN_ORDER_ASC))
              .toList
              .asJava
          )
        }
      case _ =>
    }

    hiveTable
  }

  /**
   * Converts the native partition metadata representation format CatalogTablePartition to
   * Hive's Partition.
   */
  def toHivePartition(
      p: CatalogTablePartition,
      ht: HiveTable): HivePartition = {
    val tpart = new org.apache.hadoop.hive.metastore.api.Partition
    val partValues = ht.getPartCols.asScala.map { hc =>
      p.spec.get(hc.getName).getOrElse {
        throw new IllegalArgumentException(
          s"Partition spec is missing a value for column '${hc.getName}': ${p.spec}")
      }
    }
    val storageDesc = new StorageDescriptor
    val serdeInfo = new SerDeInfo
    p.storage.locationUri.map(CatalogUtils.URIToString(_)).foreach(storageDesc.setLocation)
    p.storage.inputFormat.foreach(storageDesc.setInputFormat)
    p.storage.outputFormat.foreach(storageDesc.setOutputFormat)
    p.storage.serde.foreach(serdeInfo.setSerializationLib)
    serdeInfo.setParameters(p.storage.properties.asJava)
    storageDesc.setSerdeInfo(serdeInfo)
    tpart.setDbName(ht.getDbName)
    tpart.setTableName(ht.getTableName)
    tpart.setValues(partValues.asJava)
    tpart.setSd(storageDesc)
    tpart.setParameters(mutable.Map(p.parameters.toSeq: _*).asJava)
    new HivePartition(ht, tpart)
  }

  /**
   * Build the native partition metadata from Hive's Partition.
   */
  def fromHivePartition(hp: HivePartition): CatalogTablePartition = {
    val apiPartition = hp.getTPartition
    val properties: Map[String, String] = if (hp.getParameters != null) {
      hp.getParameters.asScala.toMap
    } else {
      Map.empty
    }
    CatalogTablePartition(
      spec = Option(hp.getSpec).map(_.asScala.toMap).getOrElse(Map.empty),
      storage = CatalogStorageFormat(
        locationUri = Option(CatalogUtils.stringToURI(apiPartition.getSd.getLocation)),
        inputFormat = Option(apiPartition.getSd.getInputFormat),
        outputFormat = Option(apiPartition.getSd.getOutputFormat),
        serde = Option(apiPartition.getSd.getSerdeInfo.getSerializationLib),
        compressed = apiPartition.getSd.isCompressed,
        properties = Option(apiPartition.getSd.getSerdeInfo.getParameters)
          .map(_.asScala.toMap).orNull),
      parameters = properties,
      stats = readHiveStats(properties))
  }

  /**
   * Reads statistics from Hive.
   * Note that this statistics could be overridden by Spark's statistics if that's available.
   */
  private def readHiveStats(properties: Map[String, String]): Option[CatalogStatistics] = {
    val totalSize = properties.get(StatsSetupConst.TOTAL_SIZE).map(BigInt(_))
    val rawDataSize = properties.get(StatsSetupConst.RAW_DATA_SIZE).map(BigInt(_))
    val rowCount = properties.get(StatsSetupConst.ROW_COUNT).map(BigInt(_))
    // NOTE: getting `totalSize` directly from params is kind of hacky, but this should be
    // relatively cheap if parameters for the table are populated into the metastore.
    // Currently, only totalSize, rawDataSize, and rowCount are used to build the field `stats`
    // TODO: stats should include all the other two fields (`numFiles` and `numPartitions`).
    // (see StatsSetupConst in Hive)

    // When table is external, `totalSize` is always zero, which will influence join strategy.
    // So when `totalSize` is zero, use `rawDataSize` instead. When `rawDataSize` is also zero,
    // return None.
    // In Hive, when statistics gathering is disabled, `rawDataSize` and `numRows` is always
    // zero after INSERT command. So they are used here only if they are larger than zero.
    if (totalSize.isDefined && totalSize.get > 0L) {
      Some(CatalogStatistics(sizeInBytes = totalSize.get, rowCount = rowCount.filter(_ > 0)))
    } else if (rawDataSize.isDefined && rawDataSize.get > 0) {
      Some(CatalogStatistics(sizeInBytes = rawDataSize.get, rowCount = rowCount.filter(_ > 0)))
    } else {
      // TODO: still fill the rowCount even if sizeInBytes is empty. Might break anything?
      None
    }
  }

  // Below is the key of table properties for storing Hive-generated statistics
  private val HiveStatisticsProperties = Set(
    StatsSetupConst.COLUMN_STATS_ACCURATE,
    StatsSetupConst.NUM_FILES,
    StatsSetupConst.NUM_PARTITIONS,
    StatsSetupConst.ROW_COUNT,
    StatsSetupConst.RAW_DATA_SIZE,
    StatsSetupConst.TOTAL_SIZE
  )
}<|MERGE_RESOLUTION|>--- conflicted
+++ resolved
@@ -108,10 +108,7 @@
     case hive.v1_2 => new Shim_v1_2()
     case hive.v2_0 => new Shim_v2_0()
     case hive.v2_1 => new Shim_v2_1()
-<<<<<<< HEAD
-=======
     case hive.v2_2 => new Shim_v2_2()
->>>>>>> 2ce37b50
     case hive.v2_3 => new Shim_v2_3()
   }
 
