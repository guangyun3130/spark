/*
 * Licensed to the Apache Software Foundation (ASF) under one or more
 * contributor license agreements.  See the NOTICE file distributed with
 * this work for additional information regarding copyright ownership.
 * The ASF licenses this file to You under the Apache License, Version 2.0
 * (the "License"); you may not use this file except in compliance with
 * the License.  You may obtain a copy of the License at
 *
 *    http://www.apache.org/licenses/LICENSE-2.0
 *
 * Unless required by applicable law or agreed to in writing, software
 * distributed under the License is distributed on an "AS IS" BASIS,
 * WITHOUT WARRANTIES OR CONDITIONS OF ANY KIND, either express or implied.
 * See the License for the specific language governing permissions and
 * limitations under the License.
 */

package org.apache.spark.sql.hive.client

import java.io.{File, PrintStream}

import scala.collection.JavaConverters._
import scala.collection.mutable.ArrayBuffer
import scala.language.reflectiveCalls

import org.apache.hadoop.conf.Configuration
import org.apache.hadoop.fs.Path
import org.apache.hadoop.hive.conf.HiveConf
import org.apache.hadoop.hive.metastore.{TableType => HiveTableType}
import org.apache.hadoop.hive.metastore.api.{Database => HiveDatabase, FieldSchema}
import org.apache.hadoop.hive.metastore.api.{SerDeInfo, StorageDescriptor}
import org.apache.hadoop.hive.ql.Driver
import org.apache.hadoop.hive.ql.metadata.{Hive, Partition => HivePartition, Table => HiveTable}
import org.apache.hadoop.hive.ql.processors._
import org.apache.hadoop.hive.ql.session.SessionState
import org.apache.hadoop.security.UserGroupInformation

import org.apache.spark.{SparkConf, SparkException}
import org.apache.spark.internal.Logging
import org.apache.spark.metrics.source.HiveCatalogMetrics
import org.apache.spark.sql.AnalysisException
import org.apache.spark.sql.catalyst.TableIdentifier
import org.apache.spark.sql.catalyst.analysis.{NoSuchDatabaseException, NoSuchPartitionException}
import org.apache.spark.sql.catalyst.catalog._
import org.apache.spark.sql.catalyst.catalog.CatalogTypes.TablePartitionSpec
import org.apache.spark.sql.catalyst.expressions.Expression
import org.apache.spark.sql.catalyst.parser.{CatalystSqlParser, ParseException}
import org.apache.spark.sql.execution.QueryExecutionException
import org.apache.spark.sql.execution.command.DDLUtils
import org.apache.spark.sql.hive.client.HiveClientImpl._
import org.apache.spark.sql.hive.HiveUtils
import org.apache.spark.sql.types._
import org.apache.spark.util.{CircularBuffer, Utils}

/**
 * A class that wraps the HiveClient and converts its responses to externally visible classes.
 * Note that this class is typically loaded with an internal classloader for each instantiation,
 * allowing it to interact directly with a specific isolated version of Hive.  Loading this class
 * with the isolated classloader however will result in it only being visible as a [[HiveClient]],
 * not a [[HiveClientImpl]].
 *
 * This class needs to interact with multiple versions of Hive, but will always be compiled with
 * the 'native', execution version of Hive.  Therefore, any places where hive breaks compatibility
 * must use reflection after matching on `version`.
 *
 * Every HiveClientImpl creates an internal HiveConf object. This object is using the given
 * `hadoopConf` as the base. All options set in the `sparkConf` will be applied to the HiveConf
 * object and overrides any exiting options. Then, options in extraConfig will be applied
 * to the HiveConf object and overrides any existing options.
 *
 * @param version the version of hive used when pick function calls that are not compatible.
 * @param sparkConf all configuration options set in SparkConf.
 * @param hadoopConf the base Configuration object used by the HiveConf created inside
 *                   this HiveClientImpl.
 * @param extraConfig a collection of configuration options that will be added to the
 *                hive conf before opening the hive client.
 * @param initClassLoader the classloader used when creating the `state` field of
 *                        this [[HiveClientImpl]].
 */
private[hive] class HiveClientImpl(
    override val version: HiveVersion,
    sparkConf: SparkConf,
    hadoopConf: Configuration,
    extraConfig: Map[String, String],
    initClassLoader: ClassLoader,
    val clientLoader: IsolatedClientLoader)
  extends HiveClient
  with Logging {

  // Circular buffer to hold what hive prints to STDOUT and ERR.  Only printed when failures occur.
  private val outputBuffer = new CircularBuffer()

  private val shim = version match {
    case hive.v12 => new Shim_v0_12()
    case hive.v13 => new Shim_v0_13()
    case hive.v14 => new Shim_v0_14()
    case hive.v1_0 => new Shim_v1_0()
    case hive.v1_1 => new Shim_v1_1()
    case hive.v1_2 => new Shim_v1_2()
  }

  // Create an internal session state for this HiveClientImpl.
  val state: SessionState = {
    val original = Thread.currentThread().getContextClassLoader
    // Switch to the initClassLoader.
    Thread.currentThread().setContextClassLoader(initClassLoader)

    // Set up kerberos credentials for UserGroupInformation.loginUser within
    // current class loader
    // Instead of using the spark conf of the current spark context, a new
    // instance of SparkConf is needed for the original value of spark.yarn.keytab
    // and spark.yarn.principal set in SparkSubmit, as yarn.Client resets the
    // keytab configuration for the link name in distributed cache
    if (sparkConf.contains("spark.yarn.principal") && sparkConf.contains("spark.yarn.keytab")) {
      val principalName = sparkConf.get("spark.yarn.principal")
      val keytabFileName = sparkConf.get("spark.yarn.keytab")
      if (!new File(keytabFileName).exists()) {
        throw new SparkException(s"Keytab file: ${keytabFileName}" +
          " specified in spark.yarn.keytab does not exist")
      } else {
        logInfo("Attempting to login to Kerberos" +
          s" using principal: ${principalName} and keytab: ${keytabFileName}")
        UserGroupInformation.loginUserFromKeytab(principalName, keytabFileName)
      }
    }

    def isCliSessionState(state: SessionState): Boolean = {
      var temp: Class[_] = if (state != null) state.getClass else null
      var found = false
      while (temp != null && !found) {
        found = temp.getName == "org.apache.hadoop.hive.cli.CliSessionState"
        temp = temp.getSuperclass
      }
      found
    }

    val ret = try {
      // originState will be created if not exists, will never be null
      val originalState = SessionState.get()
      if (isCliSessionState(originalState)) {
        // In `SparkSQLCLIDriver`, we have already started a `CliSessionState`,
        // which contains information like configurations from command line. Later
        // we call `SparkSQLEnv.init()` there, which would run into this part again.
        // so we should keep `conf` and reuse the existing instance of `CliSessionState`.
        originalState
      } else {
        val hiveConf = new HiveConf(classOf[SessionState])
        // 1: we set all confs in the hadoopConf to this hiveConf.
        // This hadoopConf contains user settings in Hadoop's core-site.xml file
        // and Hive's hive-site.xml file. Note, we load hive-site.xml file manually in
        // SharedState and put settings in this hadoopConf instead of relying on HiveConf
        // to load user settings. Otherwise, HiveConf's initialize method will override
        // settings in the hadoopConf. This issue only shows up when spark.sql.hive.metastore.jars
        // is not set to builtin. When spark.sql.hive.metastore.jars is builtin, the classpath
        // has hive-site.xml. So, HiveConf will use that to override its default values.
        hadoopConf.iterator().asScala.foreach { entry =>
          val key = entry.getKey
          val value = entry.getValue
          if (key.toLowerCase.contains("password")) {
            logDebug(s"Applying Hadoop and Hive config to Hive Conf: $key=xxx")
          } else {
            logDebug(s"Applying Hadoop and Hive config to Hive Conf: $key=$value")
          }
          hiveConf.set(key, value)
        }
        // HiveConf is a Hadoop Configuration, which has a field of classLoader and
        // the initial value will be the current thread's context class loader
        // (i.e. initClassLoader at here).
        // We call initialConf.setClassLoader(initClassLoader) at here to make
        // this action explicit.
        hiveConf.setClassLoader(initClassLoader)
        // 2: we set all spark confs to this hiveConf.
        sparkConf.getAll.foreach { case (k, v) =>
          if (k.toLowerCase.contains("password")) {
            logDebug(s"Applying Spark config to Hive Conf: $k=xxx")
          } else {
            logDebug(s"Applying Spark config to Hive Conf: $k=$v")
          }
          hiveConf.set(k, v)
        }
        // 3: we set all entries in config to this hiveConf.
        extraConfig.foreach { case (k, v) =>
          if (k.toLowerCase.contains("password")) {
            logDebug(s"Applying extra config to HiveConf: $k=xxx")
          } else {
            logDebug(s"Applying extra config to HiveConf: $k=$v")
          }
          hiveConf.set(k, v)
        }
        val state = new SessionState(hiveConf)
        if (clientLoader.cachedHive != null) {
          Hive.set(clientLoader.cachedHive.asInstanceOf[Hive])
        }
        SessionState.start(state)
        state.out = new PrintStream(outputBuffer, true, "UTF-8")
        state.err = new PrintStream(outputBuffer, true, "UTF-8")
        state
      }
    } finally {
      Thread.currentThread().setContextClassLoader(original)
    }
    ret
  }

  // Log the default warehouse location.
  logInfo(
    s"Warehouse location for Hive client " +
      s"(version ${version.fullVersion}) is ${conf.get("hive.metastore.warehouse.dir")}")

  /** Returns the configuration for the current session. */
  def conf: HiveConf = state.getConf

  override def getConf(key: String, defaultValue: String): String = {
    conf.get(key, defaultValue)
  }

  // We use hive's conf for compatibility.
  private val retryLimit = conf.getIntVar(HiveConf.ConfVars.METASTORETHRIFTFAILURERETRIES)
  private val retryDelayMillis = shim.getMetastoreClientConnectRetryDelayMillis(conf)

  /**
   * Runs `f` with multiple retries in case the hive metastore is temporarily unreachable.
   */
  private def retryLocked[A](f: => A): A = clientLoader.synchronized {
    // Hive sometimes retries internally, so set a deadline to avoid compounding delays.
    val deadline = System.nanoTime + (retryLimit * retryDelayMillis * 1e6).toLong
    var numTries = 0
    var caughtException: Exception = null
    do {
      numTries += 1
      try {
        return f
      } catch {
        case e: Exception if causedByThrift(e) =>
          caughtException = e
          logWarning(
            "HiveClient got thrift exception, destroying client and retrying " +
              s"(${retryLimit - numTries} tries remaining)", e)
          clientLoader.cachedHive = null
          Thread.sleep(retryDelayMillis)
      }
    } while (numTries <= retryLimit && System.nanoTime < deadline)
    if (System.nanoTime > deadline) {
      logWarning("Deadline exceeded")
    }
    throw caughtException
  }

  private def causedByThrift(e: Throwable): Boolean = {
    var target = e
    while (target != null) {
      val msg = target.getMessage()
      if (msg != null && msg.matches("(?s).*(TApplication|TProtocol|TTransport)Exception.*")) {
        return true
      }
      target = target.getCause()
    }
    false
  }

  private def client: Hive = {
    if (clientLoader.cachedHive != null) {
      clientLoader.cachedHive.asInstanceOf[Hive]
    } else {
      val c = Hive.get(conf)
      clientLoader.cachedHive = c
      c
    }
  }

  /**
   * Runs `f` with ThreadLocal session state and classloaders configured for this version of hive.
   */
  def withHiveState[A](f: => A): A = retryLocked {
    val original = Thread.currentThread().getContextClassLoader
    // Set the thread local metastore client to the client associated with this HiveClientImpl.
    Hive.set(client)
    // The classloader in clientLoader could be changed after addJar, always use the latest
    // classloader
    state.getConf.setClassLoader(clientLoader.classLoader)
    // setCurrentSessionState will use the classLoader associated
    // with the HiveConf in `state` to override the context class loader of the current
    // thread.
    shim.setCurrentSessionState(state)
    val ret = try f finally {
      Thread.currentThread().setContextClassLoader(original)
      HiveCatalogMetrics.incrementHiveClientCalls(1)
    }
    ret
  }

  def setOut(stream: PrintStream): Unit = withHiveState {
    state.out = stream
  }

  def setInfo(stream: PrintStream): Unit = withHiveState {
    state.info = stream
  }

  def setError(stream: PrintStream): Unit = withHiveState {
    state.err = stream
  }

  override def setCurrentDatabase(databaseName: String): Unit = withHiveState {
    if (databaseExists(databaseName)) {
      state.setCurrentDatabase(databaseName)
    } else {
      throw new NoSuchDatabaseException(databaseName)
    }
  }

  override def createDatabase(
      database: CatalogDatabase,
      ignoreIfExists: Boolean): Unit = withHiveState {
    client.createDatabase(
      new HiveDatabase(
        database.name,
        database.description,
        database.locationUri,
        Option(database.properties).map(_.asJava).orNull),
        ignoreIfExists)
  }

  override def dropDatabase(
      name: String,
      ignoreIfNotExists: Boolean,
      cascade: Boolean): Unit = withHiveState {
    client.dropDatabase(name, true, ignoreIfNotExists, cascade)
  }

  override def alterDatabase(database: CatalogDatabase): Unit = withHiveState {
    client.alterDatabase(
      database.name,
      new HiveDatabase(
        database.name,
        database.description,
        database.locationUri,
        Option(database.properties).map(_.asJava).orNull))
  }

  override def getDatabase(dbName: String): CatalogDatabase = withHiveState {
    Option(client.getDatabase(dbName)).map { d =>
      CatalogDatabase(
        name = d.getName,
        description = d.getDescription,
        locationUri = d.getLocationUri,
        properties = Option(d.getParameters).map(_.asScala.toMap).orNull)
    }.getOrElse(throw new NoSuchDatabaseException(dbName))
  }

  override def databaseExists(dbName: String): Boolean = withHiveState {
    client.databaseExists(dbName)
  }

  override def listDatabases(pattern: String): Seq[String] = withHiveState {
    client.getDatabasesByPattern(pattern).asScala
  }

  override def tableExists(dbName: String, tableName: String): Boolean = withHiveState {
    Option(client.getTable(dbName, tableName, false /* do not throw exception */)).nonEmpty
  }

  override def getTableOption(
      dbName: String,
      tableName: String): Option[CatalogTable] = withHiveState {
    logDebug(s"Looking up $dbName.$tableName")
    Option(client.getTable(dbName, tableName, false)).map { h =>
      // Note: Hive separates partition columns and the schema, but for us the
      // partition columns are part of the schema
      val partCols = h.getPartCols.asScala.map(fromHiveColumn)
      val schema = StructType(h.getCols.asScala.map(fromHiveColumn) ++ partCols)

      // Skew spec, storage handler, and bucketing info can't be mapped to CatalogTable (yet)
      val unsupportedFeatures = ArrayBuffer.empty[String]

      if (!h.getSkewedColNames.isEmpty) {
        unsupportedFeatures += "skewed columns"
      }

      if (h.getStorageHandler != null) {
        unsupportedFeatures += "storage handler"
      }

      if (!h.getBucketCols.isEmpty) {
        unsupportedFeatures += "bucketing"
      }

      if (h.getTableType == HiveTableType.VIRTUAL_VIEW && partCols.nonEmpty) {
        unsupportedFeatures += "partitioned view"
      }

      val properties = Option(h.getParameters).map(_.asScala.toMap).orNull

      CatalogTable(
        identifier = TableIdentifier(h.getTableName, Option(h.getDbName)),
        tableType = h.getTableType match {
          case HiveTableType.EXTERNAL_TABLE => CatalogTableType.EXTERNAL
          case HiveTableType.MANAGED_TABLE => CatalogTableType.MANAGED
          case HiveTableType.VIRTUAL_VIEW => CatalogTableType.VIEW
          case HiveTableType.INDEX_TABLE =>
            throw new AnalysisException("Hive index table is not supported.")
        },
        schema = schema,
        partitionColumnNames = partCols.map(_.name),
        // We can not populate bucketing information for Hive tables as Spark SQL has a different
        // implementation of hash function from Hive.
        bucketSpec = None,
        owner = h.getOwner,
        createTime = h.getTTable.getCreateTime.toLong * 1000,
        lastAccessTime = h.getLastAccessTime.toLong * 1000,
        storage = CatalogStorageFormat(
          locationUri = shim.getDataLocation(h),
          // To avoid ClassNotFound exception, we try our best to not get the format class, but get
          // the class name directly. However, for non-native tables, there is no interface to get
          // the format class name, so we may still throw ClassNotFound in this case.
          inputFormat = Option(h.getTTable.getSd.getInputFormat).orElse {
            Option(h.getStorageHandler).map(_.getInputFormatClass.getName)
          },
          outputFormat = Option(h.getTTable.getSd.getOutputFormat).orElse {
            Option(h.getStorageHandler).map(_.getOutputFormatClass.getName)
          },
          serde = Option(h.getSerializationLib),
          compressed = h.getTTable.getSd.isCompressed,
          properties = Option(h.getTTable.getSd.getSerdeInfo.getParameters)
            .map(_.asScala.toMap).orNull
        ),
        // For EXTERNAL_TABLE, the table properties has a particular field "EXTERNAL". This is added
        // in the function toHiveTable.
        properties = properties.filter(kv => kv._1 != "comment" && kv._1 != "EXTERNAL"),
        comment = properties.get("comment"),
        // In older versions of Spark(before 2.2.0), we expand the view original text and store
        // that into `viewExpandedText`, and that should be used in view resolution. So we get
        // `viewExpandedText` instead of `viewOriginalText` for viewText here.
        viewText = Option(h.getViewExpandedText),
        unsupportedFeatures = unsupportedFeatures)
    }
  }

  override def createTable(table: CatalogTable, ignoreIfExists: Boolean): Unit = withHiveState {
    client.createTable(toHiveTable(table, Some(conf)), ignoreIfExists)
  }

  override def dropTable(
      dbName: String,
      tableName: String,
      ignoreIfNotExists: Boolean,
      purge: Boolean): Unit = withHiveState {
    shim.dropTable(client, dbName, tableName, true, ignoreIfNotExists, purge)
  }

  override def alterTable(tableName: String, table: CatalogTable): Unit = withHiveState {
    val hiveTable = toHiveTable(table, Some(conf))
    // Do not use `table.qualifiedName` here because this may be a rename
    val qualifiedTableName = s"${table.database}.$tableName"
    client.alterTable(qualifiedTableName, hiveTable)
  }

  override def createPartitions(
      db: String,
      table: String,
      parts: Seq[CatalogTablePartition],
      ignoreIfExists: Boolean): Unit = withHiveState {
    shim.createPartitions(client, db, table, parts, ignoreIfExists)
  }

  override def dropPartitions(
      db: String,
      table: String,
      specs: Seq[TablePartitionSpec],
      ignoreIfNotExists: Boolean,
      purge: Boolean,
      retainData: Boolean): Unit = withHiveState {
    // TODO: figure out how to drop multiple partitions in one call
    val hiveTable = client.getTable(db, table, true /* throw exception */)
    // do the check at first and collect all the matching partitions
    val matchingParts =
      specs.flatMap { s =>
        assert(s.values.forall(_.nonEmpty), s"partition spec '$s' is invalid")
        // The provided spec here can be a partial spec, i.e. it will match all partitions
        // whose specs are supersets of this partial spec. E.g. If a table has partitions
        // (b='1', c='1') and (b='1', c='2'), a partial spec of (b='1') will match both.
        val parts = client.getPartitions(hiveTable, s.asJava).asScala
        if (parts.isEmpty && !ignoreIfNotExists) {
          throw new AnalysisException(
            s"No partition is dropped. One partition spec '$s' does not exist in table '$table' " +
            s"database '$db'")
        }
        parts.map(_.getValues)
      }.distinct
    var droppedParts = ArrayBuffer.empty[java.util.List[String]]
    matchingParts.foreach { partition =>
      try {
        shim.dropPartition(client, db, table, partition, !retainData, purge)
      } catch {
        case e: Exception =>
          val remainingParts = matchingParts.toBuffer -- droppedParts
          logError(
            s"""
               |======================
               |Attempt to drop the partition specs in table '$table' database '$db':
               |${specs.mkString("\n")}
               |In this attempt, the following partitions have been dropped successfully:
               |${droppedParts.mkString("\n")}
               |The remaining partitions have not been dropped:
               |${remainingParts.mkString("\n")}
               |======================
             """.stripMargin)
          throw e
      }
      droppedParts += partition
    }
  }

  override def renamePartitions(
      db: String,
      table: String,
      specs: Seq[TablePartitionSpec],
      newSpecs: Seq[TablePartitionSpec]): Unit = withHiveState {
    require(specs.size == newSpecs.size, "number of old and new partition specs differ")
    val catalogTable = getTable(db, table)
    val hiveTable = toHiveTable(catalogTable, Some(conf))
    specs.zip(newSpecs).foreach { case (oldSpec, newSpec) =>
      val hivePart = getPartitionOption(catalogTable, oldSpec)
        .map { p => toHivePartition(p.copy(spec = newSpec), hiveTable) }
        .getOrElse { throw new NoSuchPartitionException(db, table, oldSpec) }
      client.renamePartition(hiveTable, oldSpec.asJava, hivePart)
    }
  }

  override def alterPartitions(
      db: String,
      table: String,
      newParts: Seq[CatalogTablePartition]): Unit = withHiveState {
    val hiveTable = toHiveTable(getTable(db, table), Some(conf))
    client.alterPartitions(table, newParts.map { p => toHivePartition(p, hiveTable) }.asJava)
  }

  /**
   * Returns the partition names for the given table that match the supplied partition spec.
   * If no partition spec is specified, all partitions are returned.
   *
   * The returned sequence is sorted as strings.
   */
  override def getPartitionNames(
      table: CatalogTable,
      partialSpec: Option[TablePartitionSpec] = None): Seq[String] = withHiveState {
    val hivePartitionNames =
      partialSpec match {
        case None =>
          // -1 for result limit means "no limit/return all"
          client.getPartitionNames(table.database, table.identifier.table, -1)
        case Some(s) =>
          assert(s.values.forall(_.nonEmpty), s"partition spec '$s' is invalid")
          client.getPartitionNames(table.database, table.identifier.table, s.asJava, -1)
      }
    hivePartitionNames.asScala.sorted
  }

  override def getPartitionOption(
      table: CatalogTable,
      spec: TablePartitionSpec): Option[CatalogTablePartition] = withHiveState {
    val hiveTable = toHiveTable(table, Some(conf))
    val hivePartition = client.getPartition(hiveTable, spec.asJava, false)
    Option(hivePartition).map(fromHivePartition)
  }

  /**
   * Returns the partitions for the given table that match the supplied partition spec.
   * If no partition spec is specified, all partitions are returned.
   */
  override def getPartitions(
      table: CatalogTable,
      spec: Option[TablePartitionSpec]): Seq[CatalogTablePartition] = withHiveState {
    val hiveTable = toHiveTable(table, Some(conf))
    val parts = spec match {
      case None => shim.getAllPartitions(client, hiveTable).map(fromHivePartition)
      case Some(s) =>
        assert(s.values.forall(_.nonEmpty), s"partition spec '$s' is invalid")
        client.getPartitions(hiveTable, s.asJava).asScala.map(fromHivePartition)
    }
    HiveCatalogMetrics.incrementFetchedPartitions(parts.length)
    parts
  }

  override def getPartitionsByFilter(
      table: CatalogTable,
      predicates: Seq[Expression]): Seq[CatalogTablePartition] = withHiveState {
    val hiveTable = toHiveTable(table, Some(conf))
    val parts = shim.getPartitionsByFilter(client, hiveTable, predicates).map(fromHivePartition)
    HiveCatalogMetrics.incrementFetchedPartitions(parts.length)
    parts
  }

  override def listTables(dbName: String): Seq[String] = withHiveState {
    client.getAllTables(dbName).asScala
  }

  override def listTables(dbName: String, pattern: String): Seq[String] = withHiveState {
    client.getTablesByPattern(dbName, pattern).asScala
  }

  /**
   * Runs the specified SQL query using Hive.
   */
  override def runSqlHive(sql: String): Seq[String] = {
    val maxResults = 100000
    val results = runHive(sql, maxResults)
    // It is very confusing when you only get back some of the results...
    if (results.size == maxResults) sys.error("RESULTS POSSIBLY TRUNCATED")
    results
  }

  /**
   * Execute the command using Hive and return the results as a sequence. Each element
   * in the sequence is one row.
   */
  protected def runHive(cmd: String, maxRows: Int = 1000): Seq[String] = withHiveState {
    logDebug(s"Running hiveql '$cmd'")
    if (cmd.toLowerCase.startsWith("set")) { logDebug(s"Changing config: $cmd") }
    try {
      val cmd_trimmed: String = cmd.trim()
      val tokens: Array[String] = cmd_trimmed.split("\\s+")
      // The remainder of the command.
      val cmd_1: String = cmd_trimmed.substring(tokens(0).length()).trim()
      val proc = shim.getCommandProcessor(tokens(0), conf)
      proc match {
        case driver: Driver =>
          val response: CommandProcessorResponse = driver.run(cmd)
          // Throw an exception if there is an error in query processing.
          if (response.getResponseCode != 0) {
            driver.close()
            CommandProcessorFactory.clean(conf)
            throw new QueryExecutionException(response.getErrorMessage)
          }
          driver.setMaxRows(maxRows)

          val results = shim.getDriverResults(driver)
          driver.close()
          CommandProcessorFactory.clean(conf)
          results

        case _ =>
          if (state.out != null) {
            // scalastyle:off println
            state.out.println(tokens(0) + " " + cmd_1)
            // scalastyle:on println
          }
          Seq(proc.run(cmd_1).getResponseCode.toString)
      }
    } catch {
      case e: Exception =>
        logError(
          s"""
            |======================
            |HIVE FAILURE OUTPUT
            |======================
            |${outputBuffer.toString}
            |======================
            |END HIVE FAILURE OUTPUT
            |======================
          """.stripMargin)
        throw e
    }
  }

  def loadPartition(
      loadPath: String,
      dbName: String,
      tableName: String,
      partSpec: java.util.LinkedHashMap[String, String],
      replace: Boolean,
      holdDDLTime: Boolean,
      inheritTableSpecs: Boolean,
      isSrcLocal: Boolean): Unit = withHiveState {
    val hiveTable = client.getTable(dbName, tableName, true /* throw exception */)
    shim.loadPartition(
      client,
      new Path(loadPath), // TODO: Use URI
      s"$dbName.$tableName",
      partSpec,
      replace,
      holdDDLTime,
      inheritTableSpecs,
      isSkewedStoreAsSubdir = hiveTable.isStoredAsSubDirectories,
      isSrcLocal = isSrcLocal)
  }

  def loadTable(
      loadPath: String, // TODO URI
      tableName: String,
      replace: Boolean,
      holdDDLTime: Boolean,
      isSrcLocal: Boolean): Unit = withHiveState {
    shim.loadTable(
      client,
      new Path(loadPath),
      tableName,
      replace,
      holdDDLTime,
      isSrcLocal)
  }

  def loadDynamicPartitions(
      loadPath: String,
      dbName: String,
      tableName: String,
      partSpec: java.util.LinkedHashMap[String, String],
      replace: Boolean,
      numDP: Int,
      holdDDLTime: Boolean): Unit = withHiveState {
    val hiveTable = client.getTable(dbName, tableName, true /* throw exception */)
    shim.loadDynamicPartitions(
      client,
      new Path(loadPath),
      s"$dbName.$tableName",
      partSpec,
      replace,
      numDP,
      holdDDLTime,
      listBucketingEnabled = hiveTable.isStoredAsSubDirectories)
  }

  override def createFunction(db: String, func: CatalogFunction): Unit = withHiveState {
    shim.createFunction(client, db, func)
  }

  override def dropFunction(db: String, name: String): Unit = withHiveState {
    shim.dropFunction(client, db, name)
  }

  override def renameFunction(db: String, oldName: String, newName: String): Unit = withHiveState {
    shim.renameFunction(client, db, oldName, newName)
  }

  override def alterFunction(db: String, func: CatalogFunction): Unit = withHiveState {
    shim.alterFunction(client, db, func)
  }

  override def getFunctionOption(
      db: String, name: String): Option[CatalogFunction] = withHiveState {
    shim.getFunctionOption(client, db, name)
  }

  override def listFunctions(db: String, pattern: String): Seq[String] = withHiveState {
    shim.listFunctions(client, db, pattern)
  }

  def addJar(path: String): Unit = {
    val uri = new Path(path).toUri
    val jarURL = if (uri.getScheme == null) {
      // `path` is a local file path without a URL scheme
      new File(path).toURI.toURL
    } else {
      // `path` is a URL with a scheme
      uri.toURL
    }
    clientLoader.addJar(jarURL)
    runSqlHive(s"ADD JAR $path")
  }

  def newSession(): HiveClientImpl = {
    clientLoader.createClient().asInstanceOf[HiveClientImpl]
  }

  def reset(): Unit = withHiveState {
    client.getAllTables("default").asScala.foreach { t =>
        logDebug(s"Deleting table $t")
        val table = client.getTable("default", t)
        client.getIndexes("default", t, 255).asScala.foreach { index =>
          shim.dropIndex(client, "default", t, index.getIndexName)
        }
        if (!table.isIndexTable) {
          client.dropTable("default", t)
        }
      }
      client.getAllDatabases.asScala.filterNot(_ == "default").foreach { db =>
        logDebug(s"Dropping Database: $db")
        client.dropDatabase(db, true, false, true)
      }
  }
}

<<<<<<< HEAD
private[hive] object HiveClientImpl {
  /** Converts the native StructField to Hive's FieldSchema. */
  def toHiveColumn(c: StructField): FieldSchema = {
    val typeString = if (c.metadata.contains(HiveUtils.hiveTypeString)) {
      c.metadata.getString(HiveUtils.hiveTypeString)
=======

  /* -------------------------------------------------------- *
   |  Helper methods for converting to and from Hive classes  |
   * -------------------------------------------------------- */

  private def toInputFormat(name: String) =
    Utils.classForName(name).asInstanceOf[Class[_ <: org.apache.hadoop.mapred.InputFormat[_, _]]]

  private def toOutputFormat(name: String) =
    Utils.classForName(name)
      .asInstanceOf[Class[_ <: org.apache.hadoop.hive.ql.io.HiveOutputFormat[_, _]]]

  private def toHiveColumn(c: StructField): FieldSchema = {
    val typeString = if (c.metadata.contains(HIVE_TYPE_STRING)) {
      c.metadata.getString(HIVE_TYPE_STRING)
>>>>>>> 0fbecc73
    } else {
      c.dataType.catalogString
    }
    new FieldSchema(c.name, typeString, c.getComment().orNull)
  }

  /** Builds the native StructField from Hive's FieldSchema. */
  def fromHiveColumn(hc: FieldSchema): StructField = {
    val columnType = try {
      CatalystSqlParser.parseDataType(hc.getType)
    } catch {
      case e: ParseException =>
        throw new SparkException("Cannot recognize hive type string: " + hc.getType, e)
    }

    val metadata = new MetadataBuilder().putString(HIVE_TYPE_STRING, hc.getType).build()
    val field = StructField(
      name = hc.getName,
      dataType = columnType,
      nullable = true,
      metadata = metadata)
    Option(hc.getComment).map(field.withComment).getOrElse(field)
  }

  private def toInputFormat(name: String) =
    Utils.classForName(name).asInstanceOf[Class[_ <: org.apache.hadoop.mapred.InputFormat[_, _]]]

  private def toOutputFormat(name: String) =
    Utils.classForName(name)
      .asInstanceOf[Class[_ <: org.apache.hadoop.hive.ql.io.HiveOutputFormat[_, _]]]

  /**
   * Converts the native table metadata representation format CatalogTable to Hive's Table.
   */
  def toHiveTable(
      table: CatalogTable,
      conf: Option[HiveConf] = None): HiveTable = {
    val hiveTable = new HiveTable(table.database, table.identifier.table)
    // For EXTERNAL_TABLE, we also need to set EXTERNAL field in the table properties.
    // Otherwise, Hive metastore will change the table to a MANAGED_TABLE.
    // (metastore/src/java/org/apache/hadoop/hive/metastore/ObjectStore.java#L1095-L1105)
    hiveTable.setTableType(table.tableType match {
      case CatalogTableType.EXTERNAL =>
        hiveTable.setProperty("EXTERNAL", "TRUE")
        HiveTableType.EXTERNAL_TABLE
      case CatalogTableType.MANAGED =>
        HiveTableType.MANAGED_TABLE
      case CatalogTableType.VIEW => HiveTableType.VIRTUAL_VIEW
    })
    // Note: In Hive the schema and partition columns must be disjoint sets
    val (partCols, schema) = table.schema.map(toHiveColumn).partition { c =>
      table.partitionColumnNames.contains(c.getName)
    }
    // after SPARK-19279, it is not allowed to create a hive table with an empty schema,
    // so here we should not add a default col schema
    if (schema.isEmpty && DDLUtils.isDatasourceTable(table)) {
      // This is a hack to preserve existing behavior. Before Spark 2.0, we do not
      // set a default serde here (this was done in Hive), and so if the user provides
      // an empty schema Hive would automatically populate the schema with a single
      // field "col". However, after SPARK-14388, we set the default serde to
      // LazySimpleSerde so this implicit behavior no longer happens. Therefore,
      // we need to do it in Spark ourselves.
      hiveTable.setFields(
        Seq(new FieldSchema("col", "array<string>", "from deserializer")).asJava)
    } else {
      hiveTable.setFields(schema.asJava)
    }
    hiveTable.setPartCols(partCols.asJava)
    conf.foreach(c => hiveTable.setOwner(c.getUser))
    hiveTable.setCreateTime((table.createTime / 1000).toInt)
    hiveTable.setLastAccessTime((table.lastAccessTime / 1000).toInt)
    table.storage.locationUri.foreach { loc => hiveTable.getTTable.getSd.setLocation(loc)}
    table.storage.inputFormat.map(toInputFormat).foreach(hiveTable.setInputFormatClass)
    table.storage.outputFormat.map(toOutputFormat).foreach(hiveTable.setOutputFormatClass)
    hiveTable.setSerializationLib(
      table.storage.serde.getOrElse("org.apache.hadoop.hive.serde2.lazy.LazySimpleSerDe"))
    table.storage.properties.foreach { case (k, v) => hiveTable.setSerdeParam(k, v) }
    table.properties.foreach { case (k, v) => hiveTable.setProperty(k, v) }
    table.comment.foreach { c => hiveTable.setProperty("comment", c) }
    // Hive will expand the view text, so it needs 2 fields: viewOriginalText and viewExpandedText.
    // Since we don't expand the view text, but only add table properties, we map the `viewText` to
    // the both fields in hive table.
    table.viewText.foreach { t =>
      hiveTable.setViewOriginalText(t)
      hiveTable.setViewExpandedText(t)
    }
    hiveTable
  }

  /**
   * Converts the native partition metadata representation format CatalogTablePartition to
   * Hive's Partition.
   */
  def toHivePartition(
      p: CatalogTablePartition,
      ht: HiveTable): HivePartition = {
    val tpart = new org.apache.hadoop.hive.metastore.api.Partition
    val partValues = ht.getPartCols.asScala.map { hc =>
      p.spec.get(hc.getName).getOrElse {
        throw new IllegalArgumentException(
          s"Partition spec is missing a value for column '${hc.getName}': ${p.spec}")
      }
    }
    val storageDesc = new StorageDescriptor
    val serdeInfo = new SerDeInfo
    p.storage.locationUri.foreach(storageDesc.setLocation)
    p.storage.inputFormat.foreach(storageDesc.setInputFormat)
    p.storage.outputFormat.foreach(storageDesc.setOutputFormat)
    p.storage.serde.foreach(serdeInfo.setSerializationLib)
    serdeInfo.setParameters(p.storage.properties.asJava)
    storageDesc.setSerdeInfo(serdeInfo)
    tpart.setDbName(ht.getDbName)
    tpart.setTableName(ht.getTableName)
    tpart.setValues(partValues.asJava)
    tpart.setSd(storageDesc)
    new HivePartition(ht, tpart)
  }

  /**
   * Build the native partition metadata from Hive's Partition.
   */
  def fromHivePartition(hp: HivePartition): CatalogTablePartition = {
    val apiPartition = hp.getTPartition
    CatalogTablePartition(
      spec = Option(hp.getSpec).map(_.asScala.toMap).getOrElse(Map.empty),
      storage = CatalogStorageFormat(
        locationUri = Option(apiPartition.getSd.getLocation),
        inputFormat = Option(apiPartition.getSd.getInputFormat),
        outputFormat = Option(apiPartition.getSd.getOutputFormat),
        serde = Option(apiPartition.getSd.getSerdeInfo.getSerializationLib),
        compressed = apiPartition.getSd.isCompressed,
        properties = Option(apiPartition.getSd.getSerdeInfo.getParameters)
          .map(_.asScala.toMap).orNull),
        parameters =
          if (hp.getParameters() != null) hp.getParameters().asScala.toMap else Map.empty)
  }
}<|MERGE_RESOLUTION|>--- conflicted
+++ resolved
@@ -780,29 +780,11 @@
   }
 }
 
-<<<<<<< HEAD
 private[hive] object HiveClientImpl {
   /** Converts the native StructField to Hive's FieldSchema. */
   def toHiveColumn(c: StructField): FieldSchema = {
-    val typeString = if (c.metadata.contains(HiveUtils.hiveTypeString)) {
-      c.metadata.getString(HiveUtils.hiveTypeString)
-=======
-
-  /* -------------------------------------------------------- *
-   |  Helper methods for converting to and from Hive classes  |
-   * -------------------------------------------------------- */
-
-  private def toInputFormat(name: String) =
-    Utils.classForName(name).asInstanceOf[Class[_ <: org.apache.hadoop.mapred.InputFormat[_, _]]]
-
-  private def toOutputFormat(name: String) =
-    Utils.classForName(name)
-      .asInstanceOf[Class[_ <: org.apache.hadoop.hive.ql.io.HiveOutputFormat[_, _]]]
-
-  private def toHiveColumn(c: StructField): FieldSchema = {
     val typeString = if (c.metadata.contains(HIVE_TYPE_STRING)) {
       c.metadata.getString(HIVE_TYPE_STRING)
->>>>>>> 0fbecc73
     } else {
       c.dataType.catalogString
     }
