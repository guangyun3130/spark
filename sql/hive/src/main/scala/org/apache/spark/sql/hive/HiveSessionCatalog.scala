--- conflicted
+++ resolved
@@ -236,11 +236,7 @@
   // str_to_map, windowingtablefunction.
   private val hiveFunctions = Seq(
     "hash", "java_method", "histogram_numeric",
-<<<<<<< HEAD
-    "percentile", "percentile_approx", "reflect", "sentences", "str_to_map",
-=======
-    "parse_url", "percentile", "percentile_approx", "reflect", "str_to_map",
->>>>>>> a54438cb
+    "percentile", "percentile_approx", "reflect", "str_to_map",
     "xpath", "xpath_double", "xpath_float", "xpath_int", "xpath_long",
     "xpath_number", "xpath_short", "xpath_string"
   )
