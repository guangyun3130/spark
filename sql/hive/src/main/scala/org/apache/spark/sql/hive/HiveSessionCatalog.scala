--- conflicted
+++ resolved
@@ -236,11 +236,7 @@
   // str_to_map, windowingtablefunction.
   private val hiveFunctions = Seq(
     "hash", "java_method", "histogram_numeric",
-<<<<<<< HEAD
-    "parse_url", "percentile", "percentile_approx", "reflect", "sentences", "stack",
-=======
-    "parse_url", "percentile", "percentile_approx", "reflect", "sentences", "str_to_map",
->>>>>>> d0d28507
+    "parse_url", "percentile", "percentile_approx", "reflect", "sentences",
     "xpath", "xpath_double", "xpath_float", "xpath_int", "xpath_long",
     "xpath_number", "xpath_short", "xpath_string"
   )
