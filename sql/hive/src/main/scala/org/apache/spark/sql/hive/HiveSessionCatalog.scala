/*
 * Licensed to the Apache Software Foundation (ASF) under one or more
 * contributor license agreements.  See the NOTICE file distributed with
 * this work for additional information regarding copyright ownership.
 * The ASF licenses this file to You under the Apache License, Version 2.0
 * (the "License"); you may not use this file except in compliance with
 * the License.  You may obtain a copy of the License at
 *
 *    http://www.apache.org/licenses/LICENSE-2.0
 *
 * Unless required by applicable law or agreed to in writing, software
 * distributed under the License is distributed on an "AS IS" BASIS,
 * WITHOUT WARRANTIES OR CONDITIONS OF ANY KIND, either express or implied.
 * See the License for the specific language governing permissions and
 * limitations under the License.
 */

package org.apache.spark.sql.hive

import scala.util.{Failure, Success, Try}
import scala.util.control.NonFatal

import org.apache.hadoop.conf.Configuration
import org.apache.hadoop.hive.ql.exec.{UDAF, UDF}
import org.apache.hadoop.hive.ql.exec.{FunctionRegistry => HiveFunctionRegistry}
import org.apache.hadoop.hive.ql.udf.generic.{AbstractGenericUDAFResolver, GenericUDF, GenericUDTF}

import org.apache.spark.sql.{AnalysisException, SparkSession}
import org.apache.spark.sql.catalyst.{FunctionIdentifier, TableIdentifier}
import org.apache.spark.sql.catalyst.analysis.FunctionRegistry
import org.apache.spark.sql.catalyst.analysis.FunctionRegistry.FunctionBuilder
import org.apache.spark.sql.catalyst.catalog.{FunctionResourceLoader, SessionCatalog}
import org.apache.spark.sql.catalyst.expressions.{Cast, Expression, ExpressionInfo}
import org.apache.spark.sql.catalyst.plans.logical.{LogicalPlan, SubqueryAlias}
import org.apache.spark.sql.catalyst.rules.Rule
import org.apache.spark.sql.hive.HiveShim.HiveFunctionWrapper
import org.apache.spark.sql.hive.client.HiveClient
import org.apache.spark.sql.internal.SQLConf
import org.apache.spark.sql.types.{DecimalType, DoubleType}
import org.apache.spark.util.Utils


private[sql] class HiveSessionCatalog(
    externalCatalog: HiveExternalCatalog,
    client: HiveClient,
    sparkSession: SparkSession,
    functionResourceLoader: FunctionResourceLoader,
    functionRegistry: FunctionRegistry,
    conf: SQLConf,
    hadoopConf: Configuration)
  extends SessionCatalog(
    externalCatalog,
    functionResourceLoader,
    functionRegistry,
    conf,
    hadoopConf) {

  override def setCurrentDatabase(db: String): Unit = {
    super.setCurrentDatabase(db)
    client.setCurrentDatabase(db)
  }

  override def lookupRelation(name: TableIdentifier, alias: Option[String]): LogicalPlan = {
    val table = formatTableName(name.table)
    if (name.database.isDefined || !tempTables.contains(table)) {
      val database = name.database.map(formatDatabaseName)
      val newName = name.copy(database = database, table = table)
      metastoreCatalog.lookupRelation(newName, alias)
    } else {
      val relation = tempTables(table)
      val tableWithQualifiers = SubqueryAlias(table, relation)
      // If an alias was specified by the lookup, wrap the plan in a subquery so that
      // attributes are properly qualified with this alias.
      alias.map(a => SubqueryAlias(a, tableWithQualifiers)).getOrElse(tableWithQualifiers)
    }
  }

  // ----------------------------------------------------------------
  // | Methods and fields for interacting with HiveMetastoreCatalog |
  // ----------------------------------------------------------------

  // Catalog for handling data source tables. TODO: This really doesn't belong here since it is
  // essentially a cache for metastore tables. However, it relies on a lot of session-specific
  // things so it would be a lot of work to split its functionality between HiveSessionCatalog
  // and HiveCatalog. We should still do it at some point...
  private val metastoreCatalog = new HiveMetastoreCatalog(sparkSession)

  val ParquetConversions: Rule[LogicalPlan] = metastoreCatalog.ParquetConversions
  val OrcConversions: Rule[LogicalPlan] = metastoreCatalog.OrcConversions
  val CreateTables: Rule[LogicalPlan] = metastoreCatalog.CreateTables

  override def refreshTable(name: TableIdentifier): Unit = {
    metastoreCatalog.refreshTable(name)
  }

  override def invalidateTable(name: TableIdentifier): Unit = {
    metastoreCatalog.invalidateTable(name)
  }

  def invalidateCache(): Unit = {
    metastoreCatalog.cachedDataSourceTables.invalidateAll()
  }

  def hiveDefaultTableFilePath(name: TableIdentifier): String = {
    metastoreCatalog.hiveDefaultTableFilePath(name)
  }

  // For testing only
  private[hive] def getCachedDataSourceTable(table: TableIdentifier): LogicalPlan = {
    val key = metastoreCatalog.getQualifiedTableName(table)
    metastoreCatalog.cachedDataSourceTables.getIfPresent(key)
  }

  override def makeFunctionBuilder(funcName: String, className: String): FunctionBuilder = {
    makeFunctionBuilder(funcName, Utils.classForName(className))
  }

  /**
   * Construct a [[FunctionBuilder]] based on the provided class that represents a function.
   */
  private def makeFunctionBuilder(name: String, clazz: Class[_]): FunctionBuilder = {
    // When we instantiate hive UDF wrapper class, we may throw exception if the input
    // expressions don't satisfy the hive UDF, such as type mismatch, input number
    // mismatch, etc. Here we catch the exception and throw AnalysisException instead.
    (children: Seq[Expression]) => {
      try {
        if (classOf[UDF].isAssignableFrom(clazz)) {
          val udf = HiveSimpleUDF(name, new HiveFunctionWrapper(clazz.getName), children)
          udf.dataType // Force it to check input data types.
          udf
        } else if (classOf[GenericUDF].isAssignableFrom(clazz)) {
          val udf = HiveGenericUDF(name, new HiveFunctionWrapper(clazz.getName), children)
          udf.dataType // Force it to check input data types.
          udf
        } else if (classOf[AbstractGenericUDAFResolver].isAssignableFrom(clazz)) {
          val udaf = HiveUDAFFunction(name, new HiveFunctionWrapper(clazz.getName), children)
          udaf.dataType // Force it to check input data types.
          udaf
        } else if (classOf[UDAF].isAssignableFrom(clazz)) {
          val udaf = HiveUDAFFunction(
            name,
            new HiveFunctionWrapper(clazz.getName),
            children,
            isUDAFBridgeRequired = true)
          udaf.dataType  // Force it to check input data types.
          udaf
        } else if (classOf[GenericUDTF].isAssignableFrom(clazz)) {
          val udtf = HiveGenericUDTF(name, new HiveFunctionWrapper(clazz.getName), children)
          udtf.elementSchema // Force it to check input data types.
          udtf
        } else {
          throw new AnalysisException(s"No handler for Hive UDF '${clazz.getCanonicalName}'")
        }
      } catch {
        case ae: AnalysisException =>
          throw ae
        case NonFatal(e) =>
          val analysisException =
            new AnalysisException(s"No handler for Hive UDF '${clazz.getCanonicalName}': $e")
          analysisException.setStackTrace(e.getStackTrace)
          throw analysisException
      }
    }
  }

  override def lookupFunction(name: FunctionIdentifier, children: Seq[Expression]): Expression = {
    try {
      lookupFunction0(name, children)
    } catch {
      case NonFatal(_) =>
        // SPARK-16228 ExternalCatalog may recognize `double`-type only.
        val newChildren = children.map { child =>
          if (child.dataType.isInstanceOf[DecimalType]) Cast(child, DoubleType) else child
        }
        lookupFunction0(name, newChildren)
    }
  }

  private def lookupFunction0(name: FunctionIdentifier, children: Seq[Expression]): Expression = {
    // TODO: Once lookupFunction accepts a FunctionIdentifier, we should refactor this method to
    // if (super.functionExists(name)) {
    //   super.lookupFunction(name, children)
    // } else {
    //   // This function is a Hive builtin function.
    //   ...
    // }
    val database = name.database.map(formatDatabaseName)
    val funcName = name.copy(database = database)
    Try(super.lookupFunction(funcName, children)) match {
      case Success(expr) => expr
      case Failure(error) =>
        if (functionRegistry.functionExists(funcName.unquotedString)) {
          // If the function actually exists in functionRegistry, it means that there is an
          // error when we create the Expression using the given children.
          // We need to throw the original exception.
          throw error
        } else {
          // This function is not in functionRegistry, let's try to load it as a Hive's
          // built-in function.
          // Hive is case insensitive.
          val functionName = funcName.unquotedString.toLowerCase
          if (!hiveFunctions.contains(functionName)) {
            failFunctionLookup(funcName.unquotedString)
          }

          // TODO: Remove this fallback path once we implement the list of fallback functions
          // defined below in hiveFunctions.
          val functionInfo = {
            try {
              Option(HiveFunctionRegistry.getFunctionInfo(functionName)).getOrElse(
                failFunctionLookup(funcName.unquotedString))
            } catch {
              // If HiveFunctionRegistry.getFunctionInfo throws an exception,
              // we are failing to load a Hive builtin function, which means that
              // the given function is not a Hive builtin function.
              case NonFatal(e) => failFunctionLookup(funcName.unquotedString)
            }
          }
          val className = functionInfo.getFunctionClass.getName
          val builder = makeFunctionBuilder(functionName, className)
          // Put this Hive built-in function to our function registry.
          val info = new ExpressionInfo(className, functionName)
          createTempFunction(functionName, info, builder, ignoreIfExists = false)
          // Now, we need to create the Expression.
          functionRegistry.lookupFunction(functionName, children)
        }
    }
  }

  /** List of functions we pass over to Hive. Note that over time this list should go to 0. */
  // We have a list of Hive built-in functions that we do not support. So, we will check
  // Hive's function registry and lazily load needed functions into our own function registry.
  // List of functions we are explicitly not supporting are:
  // compute_stats, context_ngrams, create_union,
  // current_user, ewah_bitmap, ewah_bitmap_and, ewah_bitmap_empty, ewah_bitmap_or, field,
  // in_file, index, java_method,
  // matchpath, ngrams, noop, noopstreaming, noopwithmap, noopwithmapstreaming,
  // parse_url_tuple, posexplode, reflect2,
  // str_to_map, windowingtablefunction.
  private val hiveFunctions = Seq(
    "hash", "java_method", "histogram_numeric",
<<<<<<< HEAD
    "map_keys", "map_values",
    "percentile", "percentile_approx", "reflect", "sentences", "stack", "str_to_map",
=======
    "parse_url", "percentile", "percentile_approx", "reflect", "sentences", "stack", "str_to_map",
>>>>>>> 88134e73
    "xpath", "xpath_double", "xpath_float", "xpath_int", "xpath_long",
    "xpath_number", "xpath_short", "xpath_string"
  )
}<|MERGE_RESOLUTION|>--- conflicted
+++ resolved
@@ -239,12 +239,7 @@
   // str_to_map, windowingtablefunction.
   private val hiveFunctions = Seq(
     "hash", "java_method", "histogram_numeric",
-<<<<<<< HEAD
-    "map_keys", "map_values",
     "percentile", "percentile_approx", "reflect", "sentences", "stack", "str_to_map",
-=======
-    "parse_url", "percentile", "percentile_approx", "reflect", "sentences", "stack", "str_to_map",
->>>>>>> 88134e73
     "xpath", "xpath_double", "xpath_float", "xpath_int", "xpath_long",
     "xpath_number", "xpath_short", "xpath_string"
   )
