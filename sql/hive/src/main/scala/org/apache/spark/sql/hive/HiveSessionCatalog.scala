--- conflicted
+++ resolved
@@ -235,13 +235,8 @@
   // parse_url_tuple, posexplode, reflect2,
   // str_to_map, windowingtablefunction.
   private val hiveFunctions = Seq(
-<<<<<<< HEAD
     "hash", "histogram_numeric",
-    "parse_url", "percentile", "percentile_approx", "str_to_map",
-=======
-    "hash", "java_method", "histogram_numeric",
-    "percentile", "percentile_approx", "reflect", "str_to_map",
->>>>>>> f5fef691
+    "percentile", "percentile_approx", "str_to_map",
     "xpath", "xpath_double", "xpath_float", "xpath_int", "xpath_long",
     "xpath_number", "xpath_short", "xpath_string"
   )
