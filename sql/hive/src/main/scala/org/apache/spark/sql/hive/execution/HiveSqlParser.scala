--- conflicted
+++ resolved
@@ -77,175 +77,9 @@
       ctx.identifier.getText.toLowerCase == "noscan") {
       AnalyzeTable(visitTableIdentifier(ctx.tableIdentifier).toString)
     } else {
-<<<<<<< HEAD
-      HiveNativeCommand(command(ctx))
-    }
-  }
-
-  /**
-   * Create a [[CatalogStorageFormat]] for creating tables.
-   */
-  override def visitCreateFileFormat(
-      ctx: CreateFileFormatContext): CatalogStorageFormat = withOrigin(ctx) {
-    (ctx.fileFormat, ctx.storageHandler) match {
-      // Expected format: INPUTFORMAT input_format OUTPUTFORMAT output_format
-      case (c: TableFileFormatContext, null) =>
-          visitTableFileFormat(c)
-      // Expected format: SEQUENCEFILE | TEXTFILE | RCFILE | ORC | PARQUET | AVRO
-      case (c: GenericFileFormatContext, null) =>
-        visitGenericFileFormat(c)
-      case (null, storageHandler) =>
-        throw new ParseException("Operation not allowed: ... STORED BY storage_handler ...", ctx)
-      case _ =>
-        throw new ParseException("expected either STORED AS or STORED BY, not both", ctx)
-    }
-  }
-
-  /**
-   * Create a table, returning either a [[CreateTable]] or a [[CreateTableAsSelect]].
-   *
-   * This is not used to create datasource tables, which is handled through
-   * "CREATE TABLE ... USING ...".
-   *
-   * Note: several features are currently not supported - temporary tables, bucketing,
-   * skewed columns and storage handlers (STORED BY).
-   *
-   * Expected format:
-   * {{{
-   *   CREATE [TEMPORARY] [EXTERNAL] TABLE [IF NOT EXISTS] [db_name.]table_name
-   *   [(col1 data_type [COMMENT col_comment], ...)]
-   *   [COMMENT table_comment]
-   *   [PARTITIONED BY (col3 data_type [COMMENT col_comment], ...)]
-   *   [CLUSTERED BY (col1, ...) [SORTED BY (col1 [ASC|DESC], ...)] INTO num_buckets BUCKETS]
-   *   [SKEWED BY (col1, col2, ...) ON ((col_value, col_value, ...), ...) [STORED AS DIRECTORIES]]
-   *   [ROW FORMAT row_format]
-   *   [STORED AS file_format | STORED BY storage_handler_class [WITH SERDEPROPERTIES (...)]]
-   *   [LOCATION path]
-   *   [TBLPROPERTIES (property_name=property_value, ...)]
-   *   [AS select_statement];
-   * }}}
-   */
-  override def visitCreateTable(ctx: CreateTableContext): LogicalPlan = withOrigin(ctx) {
-    val (name, temp, ifNotExists, external) = visitCreateTableHeader(ctx.createTableHeader)
-    // TODO: implement temporary tables
-    if (temp) {
-      throw new ParseException(
-        "CREATE TEMPORARY TABLE is not supported yet. " +
-        "Please use registerTempTable as an alternative.", ctx)
-    }
-    if (ctx.skewSpec != null) {
-      throw new ParseException("Operation not allowed: CREATE TABLE ... SKEWED BY ...", ctx)
-    }
-    if (ctx.bucketSpec != null) {
-      throw new ParseException("Operation not allowed: CREATE TABLE ... CLUSTERED BY ...", ctx)
-    }
-    val tableType = if (external) {
-      CatalogTableType.EXTERNAL_TABLE
-    } else {
-      CatalogTableType.MANAGED_TABLE
-    }
-    val comment = Option(ctx.STRING).map(string)
-    val partitionCols = Option(ctx.partitionColumns).toSeq.flatMap(visitCatalogColumns)
-    val cols = Option(ctx.columns).toSeq.flatMap(visitCatalogColumns)
-    val properties = Option(ctx.tablePropertyList).map(visitTablePropertyList).getOrElse(Map.empty)
-    val selectQuery = Option(ctx.query).map(plan)
-
-    // Note: Hive requires partition columns to be distinct from the schema, so we need
-    // to include the partition columns here explicitly
-    val schema = cols ++ partitionCols
-
-    // Storage format
-    val defaultStorage: CatalogStorageFormat = {
-      val defaultStorageType = hiveConf.getVar(HiveConf.ConfVars.HIVEDEFAULTFILEFORMAT)
-      val defaultHiveSerde = HiveSerDe.sourceToSerDe(defaultStorageType, hiveConf)
-      CatalogStorageFormat(
-        locationUri = None,
-        inputFormat = defaultHiveSerde.flatMap(_.inputFormat)
-          .orElse(Some("org.apache.hadoop.mapred.TextInputFormat")),
-        outputFormat = defaultHiveSerde.flatMap(_.outputFormat)
-          .orElse(Some("org.apache.hadoop.hive.ql.io.HiveIgnoreKeyTextOutputFormat")),
-        // Note: Keep this unspecified because we use the presence of the serde to decide
-        // whether to convert a table created by CTAS to a datasource table.
-        serde = None,
-        serdeProperties = Map())
-    }
-    val fileStorage = Option(ctx.createFileFormat).map(visitCreateFileFormat)
-      .getOrElse(EmptyStorageFormat)
-    val rowStorage = Option(ctx.rowFormat).map(visitRowFormat).getOrElse(EmptyStorageFormat)
-    val location = Option(ctx.locationSpec).map(visitLocationSpec)
-    val storage = CatalogStorageFormat(
-      locationUri = location,
-      inputFormat = fileStorage.inputFormat.orElse(defaultStorage.inputFormat),
-      outputFormat = fileStorage.outputFormat.orElse(defaultStorage.outputFormat),
-      serde = rowStorage.serde.orElse(fileStorage.serde).orElse(defaultStorage.serde),
-      serdeProperties = rowStorage.serdeProperties ++ fileStorage.serdeProperties)
-
-    // TODO support the sql text - have a proper location for this!
-    val tableDesc = CatalogTable(
-      identifier = name,
-      tableType = tableType,
-      storage = storage,
-      schema = schema,
-      partitionColumnNames = partitionCols.map(_.name),
-      properties = properties,
-      comment = comment)
-
-    selectQuery match {
-      case Some(q) => CTAS(tableDesc, q, ifNotExists)
-      case None => CreateTable(tableDesc, ifNotExists)
-    }
-  }
-
-  /**
-   * Create a [[CreateTableLike]] command.
-   *
-   * For example:
-   * {{{
-   *   CREATE TABLE [IF NOT EXISTS] [db_name.]table_name
-   *   LIKE [other_db_name.]existing_table_name
-   * }}}
-   */
-  override def visitCreateTableLike(ctx: CreateTableLikeContext): LogicalPlan = withOrigin(ctx) {
-    val targetTable = visitTableIdentifier(ctx.target)
-    val sourceTable = visitTableIdentifier(ctx.source)
-    CreateTableLike(targetTable, sourceTable, ctx.EXISTS != null)
-  }
-
-  /**
-   * Create or replace a view. This creates a [[CreateViewAsSelect]] command.
-   *
-   * For example:
-   * {{{
-   *   CREATE VIEW [IF NOT EXISTS] [db_name.]view_name
-   *   [(column_name [COMMENT column_comment], ...) ]
-   *   [COMMENT view_comment]
-   *   [TBLPROPERTIES (property_name = property_value, ...)]
-   *   AS SELECT ...;
-   * }}}
-   */
-  override def visitCreateView(ctx: CreateViewContext): LogicalPlan = withOrigin(ctx) {
-    if (ctx.identifierList != null) {
-      throw new ParseException(s"Operation not allowed: partitioned views", ctx)
-    } else {
-      val identifiers = Option(ctx.identifierCommentList).toSeq.flatMap(_.identifierComment.asScala)
-      val schema = identifiers.map { ic =>
-        CatalogColumn(ic.identifier.getText, null, nullable = true, Option(ic.STRING).map(string))
-      }
-      createView(
-        ctx,
-        ctx.tableIdentifier,
-        comment = Option(ctx.STRING).map(string),
-        schema,
-        ctx.query,
-        Option(ctx.tablePropertyList).map(visitTablePropertyList).getOrElse(Map.empty),
-        ctx.EXISTS != null,
-        ctx.REPLACE != null
-      )
-=======
       // Always just run the no scan analyze. We should fix this and implement full analyze
       // command in the future.
       AnalyzeTable(visitTableIdentifier(ctx.tableIdentifier).toString)
->>>>>>> cb51680d
     }
   }
 
