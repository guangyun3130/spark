/*
 * Licensed to the Apache Software Foundation (ASF) under one or more
 * contributor license agreements.  See the NOTICE file distributed with
 * this work for additional information regarding copyright ownership.
 * The ASF licenses this file to You under the Apache License, Version 2.0
 * (the "License"); you may not use this file except in compliance with
 * the License.  You may obtain a copy of the License at
 *
 *    http://www.apache.org/licenses/LICENSE-2.0
 *
 * Unless required by applicable law or agreed to in writing, software
 * distributed under the License is distributed on an "AS IS" BASIS,
 * WITHOUT WARRANTIES OR CONDITIONS OF ANY KIND, either express or implied.
 * See the License for the specific language governing permissions and
 * limitations under the License.
 */
package org.apache.spark.sql.hive.execution

import scala.collection.JavaConverters._

import org.antlr.v4.runtime.{ParserRuleContext, Token}
import org.apache.hadoop.hive.conf.HiveConf
import org.apache.hadoop.hive.conf.HiveConf.ConfVars
import org.apache.hadoop.hive.ql.parse.EximUtil
import org.apache.hadoop.hive.ql.session.SessionState
import org.apache.hadoop.hive.serde.serdeConstants
import org.apache.hadoop.hive.serde2.`lazy`.LazySimpleSerDe

<<<<<<< HEAD
import org.apache.spark.sql.AnalysisException
import org.apache.spark.sql.catalyst.analysis.UnresolvedGenerator
=======
>>>>>>> 6f0f4cb9
import org.apache.spark.sql.catalyst.catalog._
import org.apache.spark.sql.catalyst.parser._
import org.apache.spark.sql.catalyst.parser.SqlBaseParser._
import org.apache.spark.sql.catalyst.plans.logical.LogicalPlan
import org.apache.spark.sql.execution.SparkSqlAstBuilder
<<<<<<< HEAD
import org.apache.spark.sql.execution.command.CreateTable
import org.apache.spark.sql.hive.{CreateTableAsSelect => CTAS, CreateViewAsSelect => CreateView}
import org.apache.spark.sql.hive.{HiveGenericUDTF, HiveMetastoreTypes, HiveSerDe}
import org.apache.spark.sql.hive.HiveShim.HiveFunctionWrapper
=======
import org.apache.spark.sql.hive.{CreateTableAsSelect => CTAS, CreateViewAsSelect => CreateView, HiveSerDe}
>>>>>>> 6f0f4cb9

/**
 * Concrete parser for HiveQl statements.
 */
object HiveSqlParser extends AbstractSqlParser {
  val astBuilder = new HiveSqlAstBuilder

  override protected def nativeCommand(sqlText: String): LogicalPlan = {
    HiveNativeCommand(sqlText)
  }
}

/**
 * Builder that converts an ANTLR ParseTree into a LogicalPlan/Expression/TableIdentifier.
 */
class HiveSqlAstBuilder extends SparkSqlAstBuilder {
  import ParserUtils._

  /**
   * Get the current Hive Configuration.
   */
  private[this] def hiveConf: HiveConf = {
    var ss = SessionState.get()
    // SessionState is lazy initialization, it can be null here
    if (ss == null) {
      val original = Thread.currentThread().getContextClassLoader
      val conf = new HiveConf(classOf[SessionState])
      conf.setClassLoader(original)
      ss = new SessionState(conf)
      SessionState.start(ss)
    }
    ss.getConf
  }

  /**
   * Pass a command to Hive using a [[HiveNativeCommand]].
   */
  override def visitExecuteNativeCommand(
      ctx: ExecuteNativeCommandContext): LogicalPlan = withOrigin(ctx) {
    HiveNativeCommand(command(ctx))
  }

  /**
   * Fail an unsupported Hive native command.
   */
  override def visitFailNativeCommand(
      ctx: FailNativeCommandContext): LogicalPlan = withOrigin(ctx) {
    val keywords = if (ctx.kws != null) {
      Seq(ctx.kws.kw1, ctx.kws.kw2, ctx.kws.kw3).filter(_ != null).map(_.getText).mkString(" ")
    } else {
      // SET ROLE is the exception to the rule, because we handle this before other SET commands.
      "SET ROLE"
    }
    throw new ParseException(s"Unsupported operation: $keywords", ctx)
  }

  /**
   * Create an [[AddJar]] or [[AddFile]] command depending on the requested resource.
   */
  override def visitAddResource(ctx: AddResourceContext): LogicalPlan = withOrigin(ctx) {
    ctx.identifier.getText.toLowerCase match {
      case "file" => AddFile(remainder(ctx.identifier).trim)
      case "jar" => AddJar(remainder(ctx.identifier).trim)
      case other => throw new ParseException(s"Unsupported resource type '$other'.", ctx)
    }
  }

  /**
   * Create an [[AnalyzeTable]] command. This currently only implements the NOSCAN option (other
   * options are passed on to Hive) e.g.:
   * {{{
   *   ANALYZE TABLE table COMPUTE STATISTICS NOSCAN;
   * }}}
   */
  override def visitAnalyze(ctx: AnalyzeContext): LogicalPlan = withOrigin(ctx) {
    if (ctx.partitionSpec == null &&
      ctx.identifier != null &&
      ctx.identifier.getText.toLowerCase == "noscan") {
      AnalyzeTable(visitTableIdentifier(ctx.tableIdentifier).toString)
    } else {
      HiveNativeCommand(command(ctx))
    }
  }

  /**
   * Create a [[CatalogStorageFormat]] for creating tables.
   */
  override def visitCreateFileFormat(
      ctx: CreateFileFormatContext): CatalogStorageFormat = withOrigin(ctx) {
    (ctx.fileFormat, ctx.storageHandler) match {
      // Expected format: INPUTFORMAT input_format OUTPUTFORMAT output_format
      case (c: TableFileFormatContext, null) =>
          visitTableFileFormat(c)
      // Expected format: SEQUENCEFILE | TEXTFILE | RCFILE | ORC | PARQUET | AVRO
      case (c: GenericFileFormatContext, null) =>
        visitGenericFileFormat(c)
      case (null, storageHandler) =>
        throw new ParseException("Operation not allowed: ... STORED BY storage_handler ...", ctx)
      case _ =>
        throw new ParseException("expected either STORED AS or STORED BY, not both", ctx)
    }
  }

  /**
   * Create a table, returning either a [[CreateTable]] or a [[CreateTableAsSelect]].
   *
   * This is not used to create datasource tables, which is handled through
   * "CREATE TABLE ... USING ...".
   *
   * Note: several features are currently not supported - temporary tables, bucketing,
   * skewed columns and storage handlers (STORED BY).
   *
   * Expected format:
   * {{{
   *   CREATE [TEMPORARY] [EXTERNAL] TABLE [IF NOT EXISTS] [db_name.]table_name
   *   [(col1 data_type [COMMENT col_comment], ...)]
   *   [COMMENT table_comment]
   *   [PARTITIONED BY (col3 data_type [COMMENT col_comment], ...)]
   *   [CLUSTERED BY (col1, ...) [SORTED BY (col1 [ASC|DESC], ...)] INTO num_buckets BUCKETS]
   *   [SKEWED BY (col1, col2, ...) ON ((col_value, col_value, ...), ...) [STORED AS DIRECTORIES]]
   *   [ROW FORMAT row_format]
   *   [STORED AS file_format | STORED BY storage_handler_class [WITH SERDEPROPERTIES (...)]]
   *   [LOCATION path]
   *   [TBLPROPERTIES (property_name=property_value, ...)]
   *   [AS select_statement];
   * }}}
   */
  override def visitCreateTable(ctx: CreateTableContext): LogicalPlan = withOrigin(ctx) {
    val (name, temp, ifNotExists, external) = visitCreateTableHeader(ctx.createTableHeader)
    // TODO: implement temporary tables
    if (temp) {
      throw new ParseException(
        "CREATE TEMPORARY TABLE is not supported yet. " +
        "Please use registerTempTable as an alternative.", ctx)
    }
    if (ctx.skewSpec != null) {
      throw new ParseException("Operation not allowed: CREATE TABLE ... SKEWED BY ...", ctx)
    }
    if (ctx.bucketSpec != null) {
      throw new ParseException("Operation not allowed: CREATE TABLE ... CLUSTERED BY ...", ctx)
    }
    val tableType = if (external) {
      CatalogTableType.EXTERNAL_TABLE
    } else {
      CatalogTableType.MANAGED_TABLE
    }
    val comment = Option(ctx.STRING).map(string)
    val partitionCols = Option(ctx.partitionColumns).toSeq.flatMap(visitCatalogColumns)
    val cols = Option(ctx.columns).toSeq.flatMap(visitCatalogColumns)
    val properties = Option(ctx.tablePropertyList).map(visitTablePropertyList).getOrElse(Map.empty)
    val selectQuery = Option(ctx.query).map(plan)

    // Note: Hive requires partition columns to be distinct from the schema, so we need
    // to include the partition columns here explicitly
    val schema = cols ++ partitionCols

    // Storage format
    val defaultStorage: CatalogStorageFormat = {
      val defaultStorageType = hiveConf.getVar(HiveConf.ConfVars.HIVEDEFAULTFILEFORMAT)
      val defaultHiveSerde = HiveSerDe.sourceToSerDe(defaultStorageType, hiveConf)
      CatalogStorageFormat(
        locationUri = None,
        inputFormat = defaultHiveSerde.flatMap(_.inputFormat)
          .orElse(Some("org.apache.hadoop.mapred.TextInputFormat")),
        outputFormat = defaultHiveSerde.flatMap(_.outputFormat)
          .orElse(Some("org.apache.hadoop.hive.ql.io.HiveIgnoreKeyTextOutputFormat")),
        // Note: Keep this unspecified because we use the presence of the serde to decide
        // whether to convert a table created by CTAS to a datasource table.
        serde = None,
        serdeProperties = Map())
    }
    val fileStorage = Option(ctx.createFileFormat).map(visitCreateFileFormat)
      .getOrElse(EmptyStorageFormat)
    val rowStorage = Option(ctx.rowFormat).map(visitRowFormat).getOrElse(EmptyStorageFormat)
    val location = Option(ctx.locationSpec).map(visitLocationSpec)
    val storage = CatalogStorageFormat(
      locationUri = location,
      inputFormat = fileStorage.inputFormat.orElse(defaultStorage.inputFormat),
      outputFormat = fileStorage.outputFormat.orElse(defaultStorage.outputFormat),
      serde = rowStorage.serde.orElse(fileStorage.serde).orElse(defaultStorage.serde),
      serdeProperties = rowStorage.serdeProperties ++ fileStorage.serdeProperties)

    // TODO support the sql text - have a proper location for this!
    val tableDesc = CatalogTable(
      identifier = name,
      tableType = tableType,
      storage = storage,
      schema = schema,
      partitionColumnNames = partitionCols.map(_.name),
      properties = properties,
      comment = comment)

    selectQuery match {
      case Some(q) => CTAS(tableDesc, q, ifNotExists)
      case None => CreateTable(tableDesc, ifNotExists)
    }
  }

  /**
   * Create or replace a view. This creates a [[CreateViewAsSelect]] command.
   *
   * For example:
   * {{{
   *   CREATE VIEW [IF NOT EXISTS] [db_name.]view_name
   *   [(column_name [COMMENT column_comment], ...) ]
   *   [COMMENT view_comment]
   *   [TBLPROPERTIES (property_name = property_value, ...)]
   *   AS SELECT ...;
   * }}}
   */
  override def visitCreateView(ctx: CreateViewContext): LogicalPlan = withOrigin(ctx) {
    if (ctx.identifierList != null) {
      throw new ParseException(s"Operation not allowed: partitioned views", ctx)
    } else {
      val identifiers = Option(ctx.identifierCommentList).toSeq.flatMap(_.identifierComment.asScala)
      val schema = identifiers.map { ic =>
        CatalogColumn(ic.identifier.getText, null, nullable = true, Option(ic.STRING).map(string))
      }
      createView(
        ctx,
        ctx.tableIdentifier,
        comment = Option(ctx.STRING).map(string),
        schema,
        ctx.query,
        Option(ctx.tablePropertyList).map(visitTablePropertyList).getOrElse(Map.empty),
        ctx.EXISTS != null,
        ctx.REPLACE != null
      )
    }
  }

  /**
   * Alter the query of a view. This creates a [[CreateViewAsSelect]] command.
   */
  override def visitAlterViewQuery(ctx: AlterViewQueryContext): LogicalPlan = withOrigin(ctx) {
    createView(
      ctx,
      ctx.tableIdentifier,
      comment = None,
      Seq.empty,
      ctx.query,
      Map.empty,
      allowExist = false,
      replace = true)
  }

  /**
   * Create a [[CreateViewAsSelect]] command.
   */
  private def createView(
      ctx: ParserRuleContext,
      name: TableIdentifierContext,
      comment: Option[String],
      schema: Seq[CatalogColumn],
      query: QueryContext,
      properties: Map[String, String],
      allowExist: Boolean,
      replace: Boolean): LogicalPlan = {
    val sql = Option(source(query))
    val tableDesc = CatalogTable(
      identifier = visitTableIdentifier(name),
      tableType = CatalogTableType.VIRTUAL_VIEW,
      schema = schema,
      storage = EmptyStorageFormat,
      properties = properties ++ comment.map("comment" -> _),
      viewOriginalText = sql,
      viewText = sql)
    CreateView(tableDesc, plan(query), allowExist, replace, command(ctx))
  }

  /**
   * Create a [[HiveScriptIOSchema]].
   */
  override protected def withScriptIOSchema(
      ctx: QuerySpecificationContext,
      inRowFormat: RowFormatContext,
      recordWriter: Token,
      outRowFormat: RowFormatContext,
      recordReader: Token,
      schemaLess: Boolean): HiveScriptIOSchema = {
    if (recordWriter != null || recordReader != null) {
      throw new ParseException(
        "Unsupported operation: Used defined record reader/writer classes.", ctx)
    }

    // Decode and input/output format.
    type Format = (Seq[(String, String)], Option[String], Seq[(String, String)], Option[String])
    def format(fmt: RowFormatContext, confVar: ConfVars): Format = fmt match {
      case c: RowFormatDelimitedContext =>
        // TODO we should use the visitRowFormatDelimited function here. However HiveScriptIOSchema
        // expects a seq of pairs in which the old parsers' token names are used as keys.
        // Transforming the result of visitRowFormatDelimited would be quite a bit messier than
        // retrieving the key value pairs ourselves.
        def entry(key: String, value: Token): Seq[(String, String)] = {
          Option(value).map(t => key -> t.getText).toSeq
        }
        val entries = entry("TOK_TABLEROWFORMATFIELD", c.fieldsTerminatedBy) ++
          entry("TOK_TABLEROWFORMATCOLLITEMS", c.collectionItemsTerminatedBy) ++
          entry("TOK_TABLEROWFORMATMAPKEYS", c.keysTerminatedBy) ++
          entry("TOK_TABLEROWFORMATLINES", c.linesSeparatedBy) ++
          entry("TOK_TABLEROWFORMATNULL", c.nullDefinedAs)

        (entries, None, Seq.empty, None)

      case c: RowFormatSerdeContext =>
        // Use a serde format.
        val CatalogStorageFormat(None, None, None, Some(name), props) = visitRowFormatSerde(c)

        // SPARK-10310: Special cases LazySimpleSerDe
        val recordHandler = if (name == classOf[LazySimpleSerDe].getCanonicalName) {
          Option(hiveConf.getVar(confVar))
        } else {
          None
        }
        (Seq.empty, Option(name), props.toSeq, recordHandler)

      case null =>
        // Use default (serde) format.
        val name = hiveConf.getVar(ConfVars.HIVESCRIPTSERDE)
        val props = Seq(serdeConstants.FIELD_DELIM -> "\t")
        val recordHandler = Option(hiveConf.getVar(confVar))
        (Nil, Option(name), props, recordHandler)
    }

    val (inFormat, inSerdeClass, inSerdeProps, reader) =
      format(inRowFormat, ConfVars.HIVESCRIPTRECORDREADER)

    val (outFormat, outSerdeClass, outSerdeProps, writer) =
      format(inRowFormat, ConfVars.HIVESCRIPTRECORDWRITER)

    HiveScriptIOSchema(
      inFormat, outFormat,
      inSerdeClass, outSerdeClass,
      inSerdeProps, outSerdeProps,
      reader, writer,
      schemaLess)
  }

  /**
   * Create location string.
   */
  override def visitLocationSpec(ctx: LocationSpecContext): String = {
    EximUtil.relativeToAbsolutePath(hiveConf, super.visitLocationSpec(ctx))
  }

  /** Empty storage format for default values and copies. */
  private val EmptyStorageFormat = CatalogStorageFormat(None, None, None, None, Map.empty)

  /**
   * Create a [[CatalogStorageFormat]].
   */
  override def visitTableFileFormat(
      ctx: TableFileFormatContext): CatalogStorageFormat = withOrigin(ctx) {
    EmptyStorageFormat.copy(
      inputFormat = Option(string(ctx.inFmt)),
      outputFormat = Option(string(ctx.outFmt)),
      serde = Option(ctx.serdeCls).map(string)
    )
  }

  /**
   * Resolve a [[HiveSerDe]] based on the name given and return it as a [[CatalogStorageFormat]].
   */
  override def visitGenericFileFormat(
      ctx: GenericFileFormatContext): CatalogStorageFormat = withOrigin(ctx) {
    val source = ctx.identifier.getText
    HiveSerDe.sourceToSerDe(source, hiveConf) match {
      case Some(s) =>
        EmptyStorageFormat.copy(
          inputFormat = s.inputFormat,
          outputFormat = s.outputFormat,
          serde = s.serde)
      case None =>
        throw new ParseException(s"Unrecognized file format in STORED AS clause: $source", ctx)
    }
  }

  /**
   * Create a [[RowFormat]] used for creating tables.
   *
   * Example format:
   * {{{
   *   SERDE serde_name [WITH SERDEPROPERTIES (k1=v1, k2=v2, ...)]
   * }}}
   *
   * OR
   *
   * {{{
   *   DELIMITED [FIELDS TERMINATED BY char [ESCAPED BY char]]
   *   [COLLECTION ITEMS TERMINATED BY char]
   *   [MAP KEYS TERMINATED BY char]
   *   [LINES TERMINATED BY char]
   *   [NULL DEFINED AS char]
   * }}}
   */
  private def visitRowFormat(ctx: RowFormatContext): CatalogStorageFormat = withOrigin(ctx) {
    ctx match {
      case serde: RowFormatSerdeContext => visitRowFormatSerde(serde)
      case delimited: RowFormatDelimitedContext => visitRowFormatDelimited(delimited)
    }
  }

  /**
   * Create SERDE row format name and properties pair.
   */
  override def visitRowFormatSerde(
      ctx: RowFormatSerdeContext): CatalogStorageFormat = withOrigin(ctx) {
    import ctx._
    EmptyStorageFormat.copy(
      serde = Option(string(name)),
      serdeProperties = Option(tablePropertyList).map(visitTablePropertyList).getOrElse(Map.empty))
  }

  /**
   * Create a delimited row format properties object.
   */
  override def visitRowFormatDelimited(
      ctx: RowFormatDelimitedContext): CatalogStorageFormat = withOrigin(ctx) {
    // Collect the entries if any.
    def entry(key: String, value: Token): Seq[(String, String)] = {
      Option(value).toSeq.map(x => key -> string(x))
    }
    // TODO we need proper support for the NULL format.
    val entries = entry(serdeConstants.FIELD_DELIM, ctx.fieldsTerminatedBy) ++
      entry(serdeConstants.SERIALIZATION_FORMAT, ctx.fieldsTerminatedBy) ++
      entry(serdeConstants.ESCAPE_CHAR, ctx.escapedBy) ++
      entry(serdeConstants.COLLECTION_DELIM, ctx.collectionItemsTerminatedBy) ++
      entry(serdeConstants.MAPKEY_DELIM, ctx.keysTerminatedBy) ++
      Option(ctx.linesSeparatedBy).toSeq.map { token =>
        val value = string(token)
        assert(
          value == "\n",
          s"LINES TERMINATED BY only supports newline '\\n' right now: $value",
          ctx)
        serdeConstants.LINE_DELIM -> value
      }
    EmptyStorageFormat.copy(serdeProperties = entries.toMap)
  }

  /**
   * Create a sequence of [[CatalogColumn]]s from a column list
   */
  private def visitCatalogColumns(ctx: ColTypeListContext): Seq[CatalogColumn] = withOrigin(ctx) {
    ctx.colType.asScala.map { col =>
      CatalogColumn(
        col.identifier.getText.toLowerCase,
        // Note: for types like "STRUCT<myFirstName: STRING, myLastName: STRING>" we can't
        // just convert the whole type string to lower case, otherwise the struct field names
        // will no longer be case sensitive. Instead, we rely on our parser to get the proper
        // case before passing it to Hive.
        CatalystSqlParser.parseDataType(col.dataType.getText).simpleString,
        nullable = true,
        Option(col.STRING).map(string))
    }
  }
}<|MERGE_RESOLUTION|>--- conflicted
+++ resolved
@@ -26,24 +26,13 @@
 import org.apache.hadoop.hive.serde.serdeConstants
 import org.apache.hadoop.hive.serde2.`lazy`.LazySimpleSerDe
 
-<<<<<<< HEAD
-import org.apache.spark.sql.AnalysisException
-import org.apache.spark.sql.catalyst.analysis.UnresolvedGenerator
-=======
->>>>>>> 6f0f4cb9
 import org.apache.spark.sql.catalyst.catalog._
 import org.apache.spark.sql.catalyst.parser._
 import org.apache.spark.sql.catalyst.parser.SqlBaseParser._
 import org.apache.spark.sql.catalyst.plans.logical.LogicalPlan
 import org.apache.spark.sql.execution.SparkSqlAstBuilder
-<<<<<<< HEAD
 import org.apache.spark.sql.execution.command.CreateTable
-import org.apache.spark.sql.hive.{CreateTableAsSelect => CTAS, CreateViewAsSelect => CreateView}
-import org.apache.spark.sql.hive.{HiveGenericUDTF, HiveMetastoreTypes, HiveSerDe}
-import org.apache.spark.sql.hive.HiveShim.HiveFunctionWrapper
-=======
 import org.apache.spark.sql.hive.{CreateTableAsSelect => CTAS, CreateViewAsSelect => CreateView, HiveSerDe}
->>>>>>> 6f0f4cb9
 
 /**
  * Concrete parser for HiveQl statements.
@@ -308,9 +297,10 @@
       tableType = CatalogTableType.VIRTUAL_VIEW,
       schema = schema,
       storage = EmptyStorageFormat,
-      properties = properties ++ comment.map("comment" -> _),
+      properties = properties,
       viewOriginalText = sql,
-      viewText = sql)
+      viewText = sql,
+      comment = comment)
     CreateView(tableDesc, plan(query), allowExist, replace, command(ctx))
   }
 
