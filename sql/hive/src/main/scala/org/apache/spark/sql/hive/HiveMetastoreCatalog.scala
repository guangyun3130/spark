--- conflicted
+++ resolved
@@ -23,19 +23,17 @@
 import org.apache.hadoop.fs.Path
 
 import org.apache.spark.internal.Logging
-import org.apache.spark.sql.{AnalysisException, SparkSession}
+import org.apache.spark.sql.{AnalysisException, SaveMode, SparkSession}
 import org.apache.spark.sql.catalyst.{InternalRow, TableIdentifier}
 import org.apache.spark.sql.catalyst.catalog._
 import org.apache.spark.sql.catalyst.expressions._
-import org.apache.spark.sql.catalyst.expressions.aggregate._
 import org.apache.spark.sql.catalyst.plans.logical
 import org.apache.spark.sql.catalyst.plans.logical._
 import org.apache.spark.sql.catalyst.rules._
-import org.apache.spark.sql.execution.LogicalRDD
 import org.apache.spark.sql.execution.command.CreateDataSourceTableUtils._
 import org.apache.spark.sql.execution.command.CreateHiveTableAsSelectLogicalPlan
 import org.apache.spark.sql.execution.datasources.{Partition => _, _}
-import org.apache.spark.sql.execution.datasources.parquet.{ParquetFileFormat, ParquetOptions}
+import org.apache.spark.sql.execution.datasources.parquet.ParquetFileFormat
 import org.apache.spark.sql.hive.orc.OrcFileFormat
 import org.apache.spark.sql.types._
 
@@ -357,7 +355,13 @@
       val fileFormatClass = classOf[ParquetFileFormat]
 
       val mergeSchema = sessionState.convertMetastoreParquetWithSchemaMerging
-      val options = Map(ParquetOptions.MERGE_SCHEMA -> mergeSchema.toString)
+      val options = Map(
+        ParquetFileFormat.MERGE_SCHEMA -> mergeSchema.toString,
+        ParquetFileFormat.METASTORE_TABLE_NAME -> TableIdentifier(
+          relation.tableName,
+          Some(relation.databaseName)
+        ).unquotedString
+      )
 
       convertToLogicalRelation(relation, options, defaultSource, fileFormatClass, "parquet")
     }
@@ -459,7 +463,6 @@
           allowExisting)
     }
   }
-<<<<<<< HEAD
 
   /**
    * Casts input data to correct data types according to table definition before inserting into
@@ -503,121 +506,6 @@
     }
   }
 
-  /**
-   * When scanning only partition columns, get results based on metadata without scanning files.
-   * It is used for distinct or distinct/Max/Min aggregations, example: max(partition).
-   */
-  object MetadataOnlyOptimizer extends Rule[LogicalPlan] {
-
-    private def canSupportMetadataOnly(a: Aggregate): Boolean = {
-      val aggregateExpressions = a.aggregateExpressions.flatMap { expr =>
-        expr.collect {
-          case agg: AggregateExpression => agg
-        }
-      }.distinct
-      aggregateExpressions.forall { agg =>
-        if (agg.isDistinct) {
-          true
-        } else {
-          agg.aggregateFunction match {
-            case max: Max => true
-            case min: Min => true
-            case _ => false
-          }
-        }
-      }
-    }
-
-    private def findRelation(plan: LogicalPlan): (Option[LogicalPlan], Seq[Expression]) = {
-      plan match {
-        case relation @ LogicalRelation(files: HadoopFsRelation, _, table)
-          if files.partitionSchema.nonEmpty =>
-          (Some(relation), Seq.empty[Expression])
-
-        case relation: MetastoreRelation if relation.partitionKeys.nonEmpty =>
-          (Some(relation), Seq.empty[Expression])
-
-        case p @ Project(_, child) =>
-          findRelation(child)
-
-        case f @ Filter(filterCondition, child) =>
-          val (plan, conditions) = findRelation(child)
-          (plan, conditions ++ Seq(filterCondition))
-
-        case SubqueryAlias(_, child) =>
-          findRelation(child)
-
-        case _ => (None, Seq.empty[Expression])
-      }
-    }
-
-    private def convertToMetadataOnlyPlan(
-        parent: LogicalPlan,
-        filters: Seq[Expression],
-        relation: LogicalPlan): LogicalPlan = relation match {
-      case l @ LogicalRelation(files: HadoopFsRelation, _, _) =>
-        val attributeMap = l.output.map(attr => (attr.name, attr)).toMap
-        val partitionColumns = files.partitionSchema.map { field =>
-          attributeMap.getOrElse(field.name, throw new AnalysisException(
-            s"Unable to resolve ${field.name} given [${l.output.map(_.name).mkString(", ")}]"))
-        }
-        val filterColumns = filters.flatMap(_.references)
-        val projectSet = parent.references ++ AttributeSet(filterColumns)
-        if (projectSet.subsetOf(AttributeSet(partitionColumns))) {
-          val selectedPartitions = files.location.listFiles(filters)
-          val partitionValues = selectedPartitions.map(_.values)
-          val valuesRdd = sparkSession.sparkContext.parallelize(partitionValues, 1)
-          parent.withNewChildren(LogicalRDD(partitionColumns, valuesRdd)(sparkSession) :: Nil)
-        } else {
-          parent
-        }
-
-      case relation: MetastoreRelation =>
-        if (parent.references.subsetOf(AttributeSet(relation.partitionKeys))) {
-          val partitionColumnDataTypes = relation.partitionKeys.map(_.dataType)
-          val partitionValues = relation.getHiveQlPartitions(filters).map { p =>
-            InternalRow.fromSeq(p.getValues.asScala.zip(partitionColumnDataTypes).map {
-              case (rawValue, dataType) => Cast(Literal(rawValue), dataType).eval(null)
-            })
-          }
-          val valuesRdd = sparkSession.sparkContext.parallelize(partitionValues, 1)
-          val valuesPlan = LogicalRDD(relation.partitionKeys, valuesRdd)(sparkSession)
-          val child = filters.reduceLeftOption(And).map(Filter(_, valuesPlan)).getOrElse(valuesPlan)
-          parent.withNewChildren(child :: Nil)
-        } else {
-          parent
-        }
-
-      case _ =>
-        parent
-    }
-
-    def apply(plan: LogicalPlan): LogicalPlan = {
-      if (!sparkSession.sessionState.conf.optimizerMetadataOnly) {
-        return plan
-      }
-      plan.transform {
-        case a @ Aggregate(_, _, child) if canSupportMetadataOnly(a) =>
-          val (plan, filters) = findRelation(child)
-          if (plan.isDefined) {
-            convertToMetadataOnlyPlan(a, filters, plan.get)
-          } else {
-            a
-          }
-
-        case d @ Distinct(p @ Project(_, _)) =>
-          val (plan, filters) = findRelation(p)
-          if (plan.isDefined) {
-            d.withNewChildren(convertToMetadataOnlyPlan(p, filters, plan.get) :: Nil)
-          } else {
-            d
-          }
-      }
-    }
-  }
-
-=======
->>>>>>> 925884a6
 }
 
 /**
@@ -662,7 +550,7 @@
     child: LogicalPlan,
     overwrite: Boolean,
     ifNotExists: Boolean)
-  extends LogicalPlan with Command {
+  extends LogicalPlan {
 
   override def children: Seq[LogicalPlan] = child :: Nil
   override def output: Seq[Attribute] = Seq.empty
