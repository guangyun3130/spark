--- conflicted
+++ resolved
@@ -230,12 +230,7 @@
         val sizeInBytes = metastoreRelation.statistics.sizeInBytes.toLong
         val fileCatalog = {
           val catalog = new TableFileCatalog(
-<<<<<<< HEAD
-            sparkSession, db, table, partitionSchema, sizeInBytes,
-            FileStatusCache.getOrInitializeShared(new Object(), sparkSession))
-=======
-            sparkSession, db, table, Some(partitionSchema), sizeInBytes)
->>>>>>> 57452a9e
+            sparkSession, db, table, partitionSchema, sizeInBytes)
           if (lazyPruningEnabled) {
             catalog
           } else {
