--- conflicted
+++ resolved
@@ -20,13 +20,7 @@
 import java.io.IOException
 import java.util.{List => JList}
 
-<<<<<<< HEAD
-import org.apache.spark.sql.execution.SparkPlan
-
-import scala.util.parsing.combinator.RegexParsers
-=======
 import com.google.common.cache.{LoadingCache, CacheLoader, CacheBuilder}
->>>>>>> ae7c1396
 
 import org.apache.hadoop.util.ReflectionUtils
 import org.apache.hadoop.hive.metastore.TableType
@@ -371,11 +365,7 @@
         val databaseName = dbName.getOrElse(hive.sessionState.getCurrentDatabase)
 
         // Get the CreateTableDesc from Hive SemanticAnalyzer
-<<<<<<< HEAD
-        val desc: Option[CreateTableDesc] = if (tableExists(Some(databaseName), tblName)) {
-=======
         val desc: Option[CreateTableDesc] = if (tableExists(Seq(databaseName, tblName))) {
->>>>>>> ae7c1396
           None
         } else {
           val sa = new SemanticAnalyzer(hive.hiveconf) {
