/*
 * Licensed to the Apache Software Foundation (ASF) under one or more
 * contributor license agreements.  See the NOTICE file distributed with
 * this work for additional information regarding copyright ownership.
 * The ASF licenses this file to You under the Apache License, Version 2.0
 * (the "License"); you may not use this file except in compliance with
 * the License.  You may obtain a copy of the License at
 *
 *    http://www.apache.org/licenses/LICENSE-2.0
 *
 * Unless required by applicable law or agreed to in writing, software
 * distributed under the License is distributed on an "AS IS" BASIS,
 * WITHOUT WARRANTIES OR CONDITIONS OF ANY KIND, either express or implied.
 * See the License for the specific language governing permissions and
 * limitations under the License.
 */

package org.apache.spark.sql.hive

import scala.collection.JavaConverters._

import com.google.common.cache.{CacheBuilder, CacheLoader, LoadingCache}
import org.apache.hadoop.fs.Path

import org.apache.spark.internal.Logging
import org.apache.spark.sql.{AnalysisException, SaveMode, SparkSession}
import org.apache.spark.sql.catalyst.{InternalRow, TableIdentifier}
import org.apache.spark.sql.catalyst.catalog._
import org.apache.spark.sql.catalyst.expressions._
import org.apache.spark.sql.catalyst.plans.logical._
import org.apache.spark.sql.catalyst.rules._
import org.apache.spark.sql.execution.command.DDLUtils
import org.apache.spark.sql.execution.datasources.{Partition => _, _}
import org.apache.spark.sql.execution.datasources.parquet.{ParquetFileFormat, ParquetOptions}
import org.apache.spark.sql.hive.orc.OrcFileFormat
import org.apache.spark.sql.types._


/**
 * Legacy catalog for interacting with the Hive metastore.
 *
 * This is still used for things like creating data source tables, but in the future will be
 * cleaned up to integrate more nicely with [[HiveExternalCatalog]].
 */
private[hive] class HiveMetastoreCatalog(sparkSession: SparkSession) extends Logging {
  private val sessionState = sparkSession.sessionState.asInstanceOf[HiveSessionState]

  /** A fully qualified identifier for a table (i.e., database.tableName) */
  case class QualifiedTableName(database: String, name: String)

  private def getCurrentDatabase: String = sessionState.catalog.getCurrentDatabase

  def getQualifiedTableName(tableIdent: TableIdentifier): QualifiedTableName = {
    QualifiedTableName(
      tableIdent.database.getOrElse(getCurrentDatabase).toLowerCase,
      tableIdent.table.toLowerCase)
  }

  private def getQualifiedTableName(t: CatalogTable): QualifiedTableName = {
    QualifiedTableName(
      t.identifier.database.getOrElse(getCurrentDatabase).toLowerCase,
      t.identifier.table.toLowerCase)
  }

  /** A cache of Spark SQL data source tables that have been accessed. */
  protected[hive] val cachedDataSourceTables: LoadingCache[QualifiedTableName, LogicalPlan] = {
    val cacheLoader = new CacheLoader[QualifiedTableName, LogicalPlan]() {
      override def load(in: QualifiedTableName): LogicalPlan = {
        logDebug(s"Creating new cached data source for $in")
        val table = sparkSession.sharedState.externalCatalog.getTable(in.database, in.name)

        val dataSource =
          DataSource(
            sparkSession,
            userSpecifiedSchema = Some(table.schema),
            partitionColumns = table.partitionColumnNames,
            bucketSpec = table.bucketSpec,
            className = table.provider.get,
            options = table.storage.properties)

        LogicalRelation(
          dataSource.resolveRelation(),
          catalogTable = Some(table))
      }
    }

    CacheBuilder.newBuilder().maximumSize(1000).build(cacheLoader)
  }

  def refreshTable(tableIdent: TableIdentifier): Unit = {
    // refreshTable does not eagerly reload the cache. It just invalidate the cache.
    // Next time when we use the table, it will be populated in the cache.
    // Since we also cache ParquetRelations converted from Hive Parquet tables and
    // adding converted ParquetRelations into the cache is not defined in the load function
    // of the cache (instead, we add the cache entry in convertToParquetRelation),
    // it is better at here to invalidate the cache to avoid confusing waring logs from the
    // cache loader (e.g. cannot find data source provider, which is only defined for
    // data source table.).
    cachedDataSourceTables.invalidate(getQualifiedTableName(tableIdent))
  }

  def hiveDefaultTableFilePath(tableIdent: TableIdentifier): String = {
    // Code based on: hiveWarehouse.getTablePath(currentDatabase, tableName)
    val QualifiedTableName(dbName, tblName) = getQualifiedTableName(tableIdent)
    val dbLocation = sparkSession.sharedState.externalCatalog.getDatabase(dbName).locationUri
    new Path(new Path(dbLocation), tblName).toString
  }

  def lookupRelation(
      tableIdent: TableIdentifier,
      alias: Option[String]): LogicalPlan = {
    val qualifiedTableName = getQualifiedTableName(tableIdent)
    val table = sparkSession.sharedState.externalCatalog.getTable(
      qualifiedTableName.database, qualifiedTableName.name)

    if (DDLUtils.isDatasourceTable(table)) {
      val dataSourceTable = cachedDataSourceTables(qualifiedTableName)
      val qualifiedTable = SubqueryAlias(qualifiedTableName.name, dataSourceTable, None)
      // Then, if alias is specified, wrap the table with a Subquery using the alias.
      // Otherwise, wrap the table with a Subquery using the table name.
      alias.map(a => SubqueryAlias(a, qualifiedTable, None)).getOrElse(qualifiedTable)
    } else if (table.tableType == CatalogTableType.VIEW) {
      val viewText = table.viewText.getOrElse(sys.error("Invalid view without text."))
      SubqueryAlias(
        alias.getOrElse(table.identifier.table),
        sparkSession.sessionState.sqlParser.parsePlan(viewText),
        Option(table.identifier))
    } else {
      val qualifiedTable =
        MetastoreRelation(
          qualifiedTableName.database, qualifiedTableName.name)(table, sparkSession)
      alias.map(a => SubqueryAlias(a, qualifiedTable, None)).getOrElse(qualifiedTable)
    }
  }

  private def getCached(
      tableIdentifier: QualifiedTableName,
      pathsInMetastore: Seq[Path],
      metastoreRelation: MetastoreRelation,
      schemaInMetastore: StructType,
      expectedFileFormat: Class[_ <: FileFormat],
      expectedBucketSpec: Option[BucketSpec],
      partitionSchema: Option[StructType]): Option[LogicalRelation] = {

    cachedDataSourceTables.getIfPresent(tableIdentifier) match {
      case null => None // Cache miss
      case logical @ LogicalRelation(relation: HadoopFsRelation, _, _) =>
        val cachedRelationFileFormatClass = relation.fileFormat.getClass

        expectedFileFormat match {
          case `cachedRelationFileFormatClass` =>
            // If we have the same paths, same schema, and same partition spec,
            // we will use the cached relation.
            val useCached =
              relation.location.rootPaths.toSet == pathsInMetastore.toSet &&
                logical.schema.sameType(schemaInMetastore) &&
                relation.bucketSpec == expectedBucketSpec &&
                relation.partitionSchema == partitionSchema.getOrElse(StructType(Nil))

            if (useCached) {
              Some(logical)
            } else {
              // If the cached relation is not updated, we invalidate it right away.
              cachedDataSourceTables.invalidate(tableIdentifier)
              None
            }
          case _ =>
            logWarning(
              s"${metastoreRelation.databaseName}.${metastoreRelation.tableName} " +
                s"should be stored as $expectedFileFormat. However, we are getting " +
                s"a ${relation.fileFormat} from the metastore cache. This cached " +
                s"entry will be invalidated.")
            cachedDataSourceTables.invalidate(tableIdentifier)
            None
        }
      case other =>
        logWarning(
          s"${metastoreRelation.databaseName}.${metastoreRelation.tableName} should be stored " +
            s"as $expectedFileFormat. However, we are getting a $other from the metastore cache. " +
            s"This cached entry will be invalidated.")
        cachedDataSourceTables.invalidate(tableIdentifier)
        None
    }
  }

  private def convertToLogicalRelation(
      metastoreRelation: MetastoreRelation,
      options: Map[String, String],
      defaultSource: FileFormat,
      fileFormatClass: Class[_ <: FileFormat],
      fileType: String): LogicalRelation = {
    val metastoreSchema = StructType.fromAttributes(metastoreRelation.output)
    val tableIdentifier =
      QualifiedTableName(metastoreRelation.databaseName, metastoreRelation.tableName)
    val bucketSpec = None  // We don't support hive bucketed tables, only ones we write out.

    val lazyPruningEnabled = sparkSession.sqlContext.conf.filesourcePartitionPruning
    val result = if (metastoreRelation.hiveQlTable.isPartitioned) {
      val partitionSchema = StructType.fromAttributes(metastoreRelation.partitionKeys)

      val rootPaths: Seq[Path] = if (lazyPruningEnabled) {
        Seq(metastoreRelation.hiveQlTable.getDataLocation)
      } else {
        // By convention (for example, see TableFileCatalog), the definition of a
        // partitioned table's paths depends on whether that table has any actual partitions.
        // Partitioned tables without partitions use the location of the table's base path.
        // Partitioned tables with partitions use the locations of those partitions' data
        // locations,_omitting_ the table's base path.
        val paths = metastoreRelation.getHiveQlPartitions().map { p =>
          new Path(p.getLocation)
        }
        if (paths.isEmpty) {
          Seq(metastoreRelation.hiveQlTable.getDataLocation)
        } else {
          paths
        }
      }

      val cached = getCached(
        tableIdentifier,
        rootPaths,
        metastoreRelation,
        metastoreSchema,
        fileFormatClass,
        bucketSpec,
        Some(partitionSchema))

      val logicalRelation = cached.getOrElse {
        val db = metastoreRelation.databaseName
        val table = metastoreRelation.tableName
        val sizeInBytes = metastoreRelation.statistics.sizeInBytes.toLong
        val fileCatalog = {
          val catalog = new TableFileCatalog(
<<<<<<< HEAD
            sparkSession, db, table, Some(partitionSchema), sizeInBytes, sharedCache,
            enableFileStatusCache = lazyPruningEnabled)
=======
            sparkSession, db, table, Some(partitionSchema), sizeInBytes)
>>>>>>> 014c9989
          if (lazyPruningEnabled) {
            catalog
          } else {
            catalog.cachedAllPartitions
          }
        }
        val partitionSchemaColumnNames = partitionSchema.map(_.name.toLowerCase).toSet
        val dataSchema =
          StructType(metastoreSchema
            .filterNot(field => partitionSchemaColumnNames.contains(field.name.toLowerCase)))

        val relation = HadoopFsRelation(
          location = fileCatalog,
          partitionSchema = partitionSchema,
          dataSchema = dataSchema,
          bucketSpec = bucketSpec,
          fileFormat = defaultSource,
          options = options)(sparkSession = sparkSession)

        val created = LogicalRelation(relation, catalogTable = Some(metastoreRelation.catalogTable))
        cachedDataSourceTables.put(tableIdentifier, created)
        created
      }

      logicalRelation
    } else {
      val rootPath = metastoreRelation.hiveQlTable.getDataLocation

      val cached = getCached(tableIdentifier,
        Seq(rootPath),
        metastoreRelation,
        metastoreSchema,
        fileFormatClass,
        bucketSpec,
        None)
      val logicalRelation = cached.getOrElse {
        val created =
          LogicalRelation(
            DataSource(
              sparkSession = sparkSession,
              paths = rootPath.toString :: Nil,
              userSpecifiedSchema = Some(metastoreRelation.schema),
              bucketSpec = bucketSpec,
              options = options,
              className = fileType).resolveRelation(),
              catalogTable = Some(metastoreRelation.catalogTable))

        cachedDataSourceTables.put(tableIdentifier, created)
        created
      }

      logicalRelation
    }
    result.copy(expectedOutputAttributes = Some(metastoreRelation.output))
  }

  /**
   * When scanning or writing to non-partitioned Metastore Parquet tables, convert them to Parquet
   * data source relations for better performance.
   */
  object ParquetConversions extends Rule[LogicalPlan] {
    private def shouldConvertMetastoreParquet(relation: MetastoreRelation): Boolean = {
      relation.tableDesc.getSerdeClassName.toLowerCase.contains("parquet") &&
        sessionState.convertMetastoreParquet
    }

    private def convertToParquetRelation(relation: MetastoreRelation): LogicalRelation = {
      val defaultSource = new ParquetFileFormat()
      val fileFormatClass = classOf[ParquetFileFormat]

      val mergeSchema = sessionState.convertMetastoreParquetWithSchemaMerging
      val options = Map(ParquetOptions.MERGE_SCHEMA -> mergeSchema.toString)

      convertToLogicalRelation(relation, options, defaultSource, fileFormatClass, "parquet")
    }

    override def apply(plan: LogicalPlan): LogicalPlan = {
      if (!plan.resolved || plan.analyzed) {
        return plan
      }

      plan transformUp {
        // Write path
        case InsertIntoTable(r: MetastoreRelation, partition, child, overwrite, ifNotExists)
          // Inserting into partitioned table is not supported in Parquet data source (yet).
          if !r.hiveQlTable.isPartitioned && shouldConvertMetastoreParquet(r) =>
          InsertIntoTable(convertToParquetRelation(r), partition, child, overwrite, ifNotExists)

        // Read path
        case relation: MetastoreRelation if shouldConvertMetastoreParquet(relation) =>
          val parquetRelation = convertToParquetRelation(relation)
          SubqueryAlias(relation.tableName, parquetRelation, None)
      }
    }
  }

  /**
   * When scanning Metastore ORC tables, convert them to ORC data source relations
   * for better performance.
   */
  object OrcConversions extends Rule[LogicalPlan] {
    private def shouldConvertMetastoreOrc(relation: MetastoreRelation): Boolean = {
      relation.tableDesc.getSerdeClassName.toLowerCase.contains("orc") &&
        sessionState.convertMetastoreOrc
    }

    private def convertToOrcRelation(relation: MetastoreRelation): LogicalRelation = {
      val defaultSource = new OrcFileFormat()
      val fileFormatClass = classOf[OrcFileFormat]
      val options = Map[String, String]()

      convertToLogicalRelation(relation, options, defaultSource, fileFormatClass, "orc")
    }

    override def apply(plan: LogicalPlan): LogicalPlan = {
      if (!plan.resolved || plan.analyzed) {
        return plan
      }

      plan transformUp {
        // Write path
        case InsertIntoTable(r: MetastoreRelation, partition, child, overwrite, ifNotExists)
          // Inserting into partitioned table is not supported in Orc data source (yet).
          if !r.hiveQlTable.isPartitioned && shouldConvertMetastoreOrc(r) =>
          InsertIntoTable(convertToOrcRelation(r), partition, child, overwrite, ifNotExists)

        // Read path
        case relation: MetastoreRelation if shouldConvertMetastoreOrc(relation) =>
          val orcRelation = convertToOrcRelation(relation)
          SubqueryAlias(relation.tableName, orcRelation, None)
      }
    }
  }
}<|MERGE_RESOLUTION|>--- conflicted
+++ resolved
@@ -231,12 +231,8 @@
         val sizeInBytes = metastoreRelation.statistics.sizeInBytes.toLong
         val fileCatalog = {
           val catalog = new TableFileCatalog(
-<<<<<<< HEAD
-            sparkSession, db, table, Some(partitionSchema), sizeInBytes, sharedCache,
+            sparkSession, db, table, Some(partitionSchema), sizeInBytes,
             enableFileStatusCache = lazyPruningEnabled)
-=======
-            sparkSession, db, table, Some(partitionSchema), sizeInBytes)
->>>>>>> 014c9989
           if (lazyPruningEnabled) {
             catalog
           } else {
