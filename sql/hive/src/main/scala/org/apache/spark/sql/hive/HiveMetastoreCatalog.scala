/*
 * Licensed to the Apache Software Foundation (ASF) under one or more
 * contributor license agreements.  See the NOTICE file distributed with
 * this work for additional information regarding copyright ownership.
 * The ASF licenses this file to You under the Apache License, Version 2.0
 * (the "License"); you may not use this file except in compliance with
 * the License.  You may obtain a copy of the License at
 *
 *    http://www.apache.org/licenses/LICENSE-2.0
 *
 * Unless required by applicable law or agreed to in writing, software
 * distributed under the License is distributed on an "AS IS" BASIS,
 * WITHOUT WARRANTIES OR CONDITIONS OF ANY KIND, either express or implied.
 * See the License for the specific language governing permissions and
 * limitations under the License.
 */

package org.apache.spark.sql.hive

import java.io.IOException
import java.util.{List => JList}

<<<<<<< HEAD

import com.google.common.cache.{CacheLoader, CacheBuilder}

=======
>>>>>>> 33132609
import org.apache.hadoop.util.ReflectionUtils
import org.apache.hadoop.hive.metastore.TableType
import org.apache.hadoop.hive.metastore.api.{Table => TTable, Partition => TPartition, FieldSchema}
import org.apache.hadoop.hive.ql.metadata.{Hive, Partition, Table, HiveException}
import org.apache.hadoop.hive.ql.metadata.InvalidTableException
import org.apache.hadoop.hive.ql.plan.CreateTableDesc
import org.apache.hadoop.hive.serde.serdeConstants
import org.apache.hadoop.hive.serde2.{Deserializer, SerDeException}
import org.apache.hadoop.hive.serde2.`lazy`.LazySimpleSerDe

import org.apache.spark.Logging
import org.apache.spark.sql.SQLContext
import org.apache.spark.sql.catalyst.analysis.{Catalog, OverrideCatalog}
import org.apache.spark.sql.catalyst.expressions._
import org.apache.spark.sql.catalyst.plans.logical
import org.apache.spark.sql.catalyst.plans.logical._
import org.apache.spark.sql.catalyst.rules._
import org.apache.spark.sql.catalyst.types._
import org.apache.spark.sql.sources.{LogicalRelation, ResolvedDataSource}
import org.apache.spark.util.Utils

/* Implicit conversions */
import scala.collection.JavaConversions._

private[hive] class HiveMetastoreCatalog(hive: HiveContext) extends Catalog with Logging {
  import org.apache.spark.sql.hive.HiveMetastoreTypes._

  /** Connection to hive metastore.  Usages should lock on `this`. */
  protected[hive] val client = Hive.get(hive.hiveconf)

  // TODO: Use this everywhere instead of tuples or databaseName, tableName,.
  /** A fully qualified identifier for a table (i.e., database.tableName) */
  case class TableIdent(database: String, name: String) {
    def toLowerCase = TableIdent(database.toLowerCase, name.toLowerCase)
  }

  /** A cache of Spark SQL data source tables that have been accessed. */
  protected[hive] val cachedDataSourceTables = CacheBuilder.newBuilder()
    .maximumSize(1000)
    .build(
      new CacheLoader[TableIdent, LogicalPlan]() {
        override def load(in: TableIdent): LogicalPlan = {
          logDebug(s"Creating new cached data source for $in")
          val table = client.getTable(in.database, in.name)
          val schemaString = table.getProperty("spark.sql.sources.schema")
          val userSpecifiedSchema =
            if (schemaString == null) {
              None
            } else {
              Some(DataType.fromJson(schemaString).asInstanceOf[StructType])
            }
          // It does not appear that the ql client for the metastore has a way to enumerate all the
          // SerDe properties directly...
          val options = table.getTTable.getSd.getSerdeInfo.getParameters.toMap

          val resolvedRelation =
            ResolvedDataSource(
              hive,
              userSpecifiedSchema,
              table.getProperty("spark.sql.sources.provider"),
              options)

          LogicalRelation(resolvedRelation.relation)
        }
      })

  def refreshTable(databaseName: String, tableName: String): Unit = {
    cachedDataSourceTables.refresh(TableIdent(databaseName, tableName).toLowerCase)
  }

  def invalidateTable(databaseName: String, tableName: String): Unit = {
    cachedDataSourceTables.invalidate(TableIdent(databaseName, tableName).toLowerCase)
  }

  val caseSensitive: Boolean = false

<<<<<<< HEAD
  def createDataSourceTable(
      tableName: String,
      userSpecifiedSchema: Option[StructType],
      provider: String,
      options: Map[String, String]) = {
    val (dbName, tblName) = processDatabaseAndTableName("default", tableName)
    val tbl = new Table(dbName, tblName)

    tbl.setProperty("spark.sql.sources.provider", provider)
    if (userSpecifiedSchema.isDefined) {
      tbl.setProperty("spark.sql.sources.schema", userSpecifiedSchema.get.json)
    }
    options.foreach { case (key, value) => tbl.setSerdeParam(key, value) }

    tbl.setProperty("EXTERNAL", "TRUE")
    tbl.setTableType(TableType.EXTERNAL_TABLE)

    // create the table
    synchronized {
      client.createTable(tbl, false)
    }
  }

  def tableExists(db: Option[String], tableName: String): Boolean = {
    val (databaseName, tblName) = processDatabaseAndTableName(
      db.getOrElse(hive.sessionState.getCurrentDatabase), tableName)
    client.getTable(databaseName, tblName, false) != null
=======
  def tableExists(tableIdentifier: Seq[String]): Boolean = {
    val tableIdent = processTableIdentifier(tableIdentifier)
    val databaseName = tableIdent.lift(tableIdent.size - 2).getOrElse(
      hive.sessionState.getCurrentDatabase)
    val tblName = tableIdent.last
    try {
      client.getTable(databaseName, tblName) != null
    } catch {
      case ie: InvalidTableException => false
    }
>>>>>>> 33132609
  }

  def lookupRelation(
      tableIdentifier: Seq[String],
      alias: Option[String]): LogicalPlan = synchronized {
    val tableIdent = processTableIdentifier(tableIdentifier)
    val databaseName = tableIdent.lift(tableIdent.size - 2).getOrElse(
      hive.sessionState.getCurrentDatabase)
    val tblName = tableIdent.last
    val table = client.getTable(databaseName, tblName)

    if (table.getProperty("spark.sql.sources.provider") != null) {
      cachedDataSourceTables(TableIdent(databaseName, tblName).toLowerCase)
    } else if (table.isView) {
      // if the unresolved relation is from hive view
      // parse the text into logic node.
      HiveQl.createPlanForView(table, alias)
    } else {
      val partitions: Seq[Partition] =
        if (table.isPartitioned) {
          HiveShim.getAllPartitionsOf(client, table).toSeq
        } else {
          Nil
        }

      // Since HiveQL is case insensitive for table names we make them all lowercase.
      MetastoreRelation(
        databaseName, tblName, alias)(
          table.getTTable, partitions.map(part => part.getTPartition))(hive)
    }
  }

  /**
   * Create table with specified database, table name, table description and schema
   * @param databaseName Database Name
   * @param tableName Table Name
   * @param schema Schema of the new table, if not specified, will use the schema
   *               specified in crtTbl
   * @param allowExisting if true, ignore AlreadyExistsException
   * @param desc CreateTableDesc object which contains the SerDe info. Currently
   *               we support most of the features except the bucket.
   */
  def createTable(
      databaseName: String,
      tableName: String,
      schema: Seq[Attribute],
      allowExisting: Boolean = false,
      desc: Option[CreateTableDesc] = None) {
    val hconf = hive.hiveconf

    val (dbName, tblName) = processDatabaseAndTableName(databaseName, tableName)
    val tbl = new Table(dbName, tblName)

    val crtTbl: CreateTableDesc = desc.getOrElse(null)

    // We should respect the passed in schema, unless it's not set
    val hiveSchema: JList[FieldSchema] = if (schema == null || schema.isEmpty) {
      crtTbl.getCols
    } else {
      schema.map(attr => new FieldSchema(attr.name, toMetastoreType(attr.dataType), ""))
    }
    tbl.setFields(hiveSchema)

    // Most of code are similar with the DDLTask.createTable() of Hive,
    if (crtTbl != null && crtTbl.getTblProps() != null) {
      tbl.getTTable().getParameters().putAll(crtTbl.getTblProps())
    }

    if (crtTbl != null && crtTbl.getPartCols() != null) {
      tbl.setPartCols(crtTbl.getPartCols())
    }

    if (crtTbl != null && crtTbl.getStorageHandler() != null) {
      tbl.setProperty(
        org.apache.hadoop.hive.metastore.api.hive_metastoreConstants.META_TABLE_STORAGE,
        crtTbl.getStorageHandler())
    }

    /*
     * We use LazySimpleSerDe by default.
     *
     * If the user didn't specify a SerDe, and any of the columns are not simple
     * types, we will have to use DynamicSerDe instead.
     */
    if (crtTbl == null || crtTbl.getSerName() == null) {
      val storageHandler = tbl.getStorageHandler()
      if (storageHandler == null) {
        logInfo(s"Default to LazySimpleSerDe for table $dbName.$tblName")
        tbl.setSerializationLib(classOf[LazySimpleSerDe].getName())

        import org.apache.hadoop.mapred.TextInputFormat
        import org.apache.hadoop.hive.ql.io.HiveIgnoreKeyTextOutputFormat
        import org.apache.hadoop.io.Text

        tbl.setInputFormatClass(classOf[TextInputFormat])
        tbl.setOutputFormatClass(classOf[HiveIgnoreKeyTextOutputFormat[Text, Text]])
        tbl.setSerializationLib("org.apache.hadoop.hive.serde2.lazy.LazySimpleSerDe")
      } else {
        val serDeClassName = storageHandler.getSerDeClass().getName()
        logInfo(s"Use StorageHandler-supplied $serDeClassName for table $dbName.$tblName")
        tbl.setSerializationLib(serDeClassName)
      }
    } else {
      // let's validate that the serde exists
      val serdeName = crtTbl.getSerName()
      try {
        val d = ReflectionUtils.newInstance(hconf.getClassByName(serdeName), hconf)
        if (d != null) {
          logDebug("Found class for $serdeName")
        }
      } catch {
        case e: SerDeException => throw new HiveException("Cannot validate serde: " + serdeName, e)
      }
      tbl.setSerializationLib(serdeName)
    }

    if (crtTbl != null && crtTbl.getFieldDelim() != null) {
      tbl.setSerdeParam(serdeConstants.FIELD_DELIM, crtTbl.getFieldDelim())
      tbl.setSerdeParam(serdeConstants.SERIALIZATION_FORMAT, crtTbl.getFieldDelim())
    }
    if (crtTbl != null && crtTbl.getFieldEscape() != null) {
      tbl.setSerdeParam(serdeConstants.ESCAPE_CHAR, crtTbl.getFieldEscape())
    }

    if (crtTbl != null && crtTbl.getCollItemDelim() != null) {
      tbl.setSerdeParam(serdeConstants.COLLECTION_DELIM, crtTbl.getCollItemDelim())
    }
    if (crtTbl != null && crtTbl.getMapKeyDelim() != null) {
      tbl.setSerdeParam(serdeConstants.MAPKEY_DELIM, crtTbl.getMapKeyDelim())
    }
    if (crtTbl != null && crtTbl.getLineDelim() != null) {
      tbl.setSerdeParam(serdeConstants.LINE_DELIM, crtTbl.getLineDelim())
    }

    if (crtTbl != null && crtTbl.getSerdeProps() != null) {
      val iter = crtTbl.getSerdeProps().entrySet().iterator()
      while (iter.hasNext()) {
        val m = iter.next()
        tbl.setSerdeParam(m.getKey(), m.getValue())
      }
    }

    if (crtTbl != null && crtTbl.getComment() != null) {
      tbl.setProperty("comment", crtTbl.getComment())
    }

    if (crtTbl != null && crtTbl.getLocation() != null) {
      HiveShim.setLocation(tbl, crtTbl)
    }

    if (crtTbl != null && crtTbl.getSkewedColNames() != null) {
      tbl.setSkewedColNames(crtTbl.getSkewedColNames())
    }
    if (crtTbl != null && crtTbl.getSkewedColValues() != null) {
      tbl.setSkewedColValues(crtTbl.getSkewedColValues())
    }

    if (crtTbl != null) {
      tbl.setStoredAsSubDirectories(crtTbl.isStoredAsSubDirectories())
      tbl.setInputFormatClass(crtTbl.getInputFormat())
      tbl.setOutputFormatClass(crtTbl.getOutputFormat())
    }

    tbl.getTTable().getSd().setInputFormat(tbl.getInputFormatClass().getName())
    tbl.getTTable().getSd().setOutputFormat(tbl.getOutputFormatClass().getName())

    if (crtTbl != null && crtTbl.isExternal()) {
      tbl.setProperty("EXTERNAL", "TRUE")
      tbl.setTableType(TableType.EXTERNAL_TABLE)
    }

    // set owner
    try {
      tbl.setOwner(hive.hiveconf.getUser)
    } catch {
      case e: IOException => throw new HiveException("Unable to get current user", e)
    }

    // set create time
    tbl.setCreateTime((System.currentTimeMillis() / 1000).asInstanceOf[Int])

    // TODO add bucket support
    // TODO set more info if Hive upgrade

    // create the table
    synchronized {
      try client.createTable(tbl, allowExisting) catch {
        case e: org.apache.hadoop.hive.metastore.api.AlreadyExistsException
          if allowExisting => // Do nothing
        case e: Throwable => throw e
      }
    }
  }

  protected def processDatabaseAndTableName(
      databaseName: Option[String],
      tableName: String): (Option[String], String) = {
    if (!caseSensitive) {
      (databaseName.map(_.toLowerCase), tableName.toLowerCase)
    } else {
      (databaseName, tableName)
    }
  }

  protected def processDatabaseAndTableName(
      databaseName: String,
      tableName: String): (String, String) = {
    if (!caseSensitive) {
      (databaseName.toLowerCase, tableName.toLowerCase)
    } else {
      (databaseName, tableName)
    }
  }

  /**
   * Creates any tables required for query execution.
   * For example, because of a CREATE TABLE X AS statement.
   */
  object CreateTables extends Rule[LogicalPlan] {
    import org.apache.hadoop.hive.ql.Context
    import org.apache.hadoop.hive.ql.parse.{QB, ASTNode, SemanticAnalyzer}

    def apply(plan: LogicalPlan): LogicalPlan = plan transform {
      // Wait until children are resolved.
      case p: LogicalPlan if !p.childrenResolved => p

      // TODO extra is in type of ASTNode which means the logical plan is not resolved
      // Need to think about how to implement the CreateTableAsSelect.resolved
      case CreateTableAsSelect(db, tableName, child, allowExisting, Some(extra: ASTNode)) =>
        val (dbName, tblName) = processDatabaseAndTableName(db, tableName)
        val databaseName = dbName.getOrElse(hive.sessionState.getCurrentDatabase)

        // Get the CreateTableDesc from Hive SemanticAnalyzer
        val desc: Option[CreateTableDesc] = if (tableExists(Seq(databaseName, tblName))) {
          None
        } else {
          val sa = new SemanticAnalyzer(hive.hiveconf) {
            override def analyzeInternal(ast: ASTNode) {
              // A hack to intercept the SemanticAnalyzer.analyzeInternal,
              // to ignore the SELECT clause of the CTAS
              val method = classOf[SemanticAnalyzer].getDeclaredMethod(
                "analyzeCreateTable", classOf[ASTNode], classOf[QB])
              method.setAccessible(true)
              method.invoke(this, ast, this.getQB)
            }
          }

          sa.analyze(extra, new Context(hive.hiveconf))
          Some(sa.getQB().getTableDesc)
        }

        execution.CreateTableAsSelect(
          databaseName,
          tableName,
          child,
          allowExisting,
          desc)

      case p: LogicalPlan if p.resolved => p

      case p @ CreateTableAsSelect(db, tableName, child, allowExisting, None) =>
        val (dbName, tblName) = processDatabaseAndTableName(db, tableName)
        val databaseName = dbName.getOrElse(hive.sessionState.getCurrentDatabase)
        execution.CreateTableAsSelect(
          databaseName,
          tableName,
          child,
          allowExisting,
          None)
    }
  }

  /**
   * Casts input data to correct data types according to table definition before inserting into
   * that table.
   */
  object PreInsertionCasts extends Rule[LogicalPlan] {
    def apply(plan: LogicalPlan): LogicalPlan = plan.transform {
      // Wait until children are resolved.
      case p: LogicalPlan if !p.childrenResolved => p

      case p @ InsertIntoTable(table: MetastoreRelation, _, child, _) =>
        castChildOutput(p, table, child)
    }

    def castChildOutput(p: InsertIntoTable, table: MetastoreRelation, child: LogicalPlan) = {
      val childOutputDataTypes = child.output.map(_.dataType)
      val tableOutputDataTypes =
        (table.attributes ++ table.partitionKeys).take(child.output.length).map(_.dataType)

      if (childOutputDataTypes == tableOutputDataTypes) {
        p
      } else if (childOutputDataTypes.size == tableOutputDataTypes.size &&
        childOutputDataTypes.zip(tableOutputDataTypes)
          .forall { case (left, right) => DataType.equalsIgnoreNullability(left, right) }) {
        // If both types ignoring nullability of ArrayType, MapType, StructType are the same,
        // use InsertIntoHiveTable instead of InsertIntoTable.
        InsertIntoHiveTable(p.table, p.partition, p.child, p.overwrite)
      } else {
        // Only do the casting when child output data types differ from table output data types.
        val castedChildOutput = child.output.zip(table.output).map {
          case (input, output) if input.dataType != output.dataType =>
            Alias(Cast(input, output.dataType), input.name)()
          case (input, _) => input
        }

        p.copy(child = logical.Project(castedChildOutput, child))
      }
    }
  }

  /**
   * UNIMPLEMENTED: It needs to be decided how we will persist in-memory tables to the metastore.
   * For now, if this functionality is desired mix in the in-memory [[OverrideCatalog]].
   */
  override def registerTable(tableIdentifier: Seq[String], plan: LogicalPlan): Unit = ???

  /**
   * UNIMPLEMENTED: It needs to be decided how we will persist in-memory tables to the metastore.
   * For now, if this functionality is desired mix in the in-memory [[OverrideCatalog]].
   */
  override def unregisterTable(tableIdentifier: Seq[String]): Unit = ???

  override def unregisterAllTables() = {}
}

/**
 * A logical plan representing insertion into Hive table.
 * This plan ignores nullability of ArrayType, MapType, StructType unlike InsertIntoTable
 * because Hive table doesn't have nullability for ARRAY, MAP, STRUCT types.
 */
private[hive] case class InsertIntoHiveTable(
    table: LogicalPlan,
    partition: Map[String, Option[String]],
    child: LogicalPlan,
    overwrite: Boolean)
  extends LogicalPlan {

  override def children = child :: Nil
  override def output = child.output

  override lazy val resolved = childrenResolved && child.output.zip(table.output).forall {
    case (childAttr, tableAttr) =>
      DataType.equalsIgnoreNullability(childAttr.dataType, tableAttr.dataType)
  }
}

private[hive] case class MetastoreRelation
    (databaseName: String, tableName: String, alias: Option[String])
    (val table: TTable, val partitions: Seq[TPartition])
    (@transient sqlContext: SQLContext)
  extends LeafNode {

  self: Product =>

  // TODO: Can we use org.apache.hadoop.hive.ql.metadata.Table as the type of table and
  // use org.apache.hadoop.hive.ql.metadata.Partition as the type of elements of partitions.
  // Right now, using org.apache.hadoop.hive.ql.metadata.Table and
  // org.apache.hadoop.hive.ql.metadata.Partition will cause a NotSerializableException
  // which indicates the SerDe we used is not Serializable.

  @transient val hiveQlTable = new Table(table)

  @transient val hiveQlPartitions = partitions.map { p =>
    new Partition(hiveQlTable, p)
  }

  @transient override lazy val statistics = Statistics(
    sizeInBytes = {
      val totalSize = hiveQlTable.getParameters.get(HiveShim.getStatsSetupConstTotalSize)
      val rawDataSize = hiveQlTable.getParameters.get(HiveShim.getStatsSetupConstRawDataSize)
      // TODO: check if this estimate is valid for tables after partition pruning.
      // NOTE: getting `totalSize` directly from params is kind of hacky, but this should be
      // relatively cheap if parameters for the table are populated into the metastore.  An
      // alternative would be going through Hadoop's FileSystem API, which can be expensive if a lot
      // of RPCs are involved.  Besides `totalSize`, there are also `numFiles`, `numRows`,
      // `rawDataSize` keys (see StatsSetupConst in Hive) that we can look at in the future.
      BigInt(
        // When table is external,`totalSize` is always zero, which will influence join strategy
        // so when `totalSize` is zero, use `rawDataSize` instead
        // if the size is still less than zero, we use default size
        Option(totalSize).map(_.toLong).filter(_ > 0)
          .getOrElse(Option(rawDataSize).map(_.toLong).filter(_ > 0)
          .getOrElse(sqlContext.defaultSizeInBytes)))
    }
  )

  val tableDesc = HiveShim.getTableDesc(
    Class.forName(
      hiveQlTable.getSerializationLib,
      true,
      Utils.getContextOrSparkClassLoader).asInstanceOf[Class[Deserializer]],
    hiveQlTable.getInputFormatClass,
    // The class of table should be org.apache.hadoop.hive.ql.metadata.Table because
    // getOutputFormatClass will use HiveFileFormatUtils.getOutputFormatSubstitute to
    // substitute some output formats, e.g. substituting SequenceFileOutputFormat to
    // HiveSequenceFileOutputFormat.
    hiveQlTable.getOutputFormatClass,
    hiveQlTable.getMetadata
  )

  implicit class SchemaAttribute(f: FieldSchema) {
    def toAttribute = AttributeReference(
      f.getName,
      sqlContext.ddlParser.parseType(f.getType),
      // Since data can be dumped in randomly with no validation, everything is nullable.
      nullable = true
    )(qualifiers = Seq(alias.getOrElse(tableName)))
  }

  // Must be a stable value since new attributes are born here.
  val partitionKeys = hiveQlTable.getPartitionKeys.map(_.toAttribute)

  /** Non-partitionKey attributes */
  val attributes = hiveQlTable.getCols.map(_.toAttribute)

  val output = attributes ++ partitionKeys

  /** An attribute map that can be used to lookup original attributes based on expression id. */
  val attributeMap = AttributeMap(output.map(o => (o,o)))

  /** An attribute map for determining the ordinal for non-partition columns. */
  val columnOrdinals = AttributeMap(attributes.zipWithIndex)
}

object HiveMetastoreTypes {
  def toMetastoreType(dt: DataType): String = dt match {
    case ArrayType(elementType, _) => s"array<${toMetastoreType(elementType)}>"
    case StructType(fields) =>
      s"struct<${fields.map(f => s"${f.name}:${toMetastoreType(f.dataType)}").mkString(",")}>"
    case MapType(keyType, valueType, _) =>
      s"map<${toMetastoreType(keyType)},${toMetastoreType(valueType)}>"
    case StringType => "string"
    case FloatType => "float"
    case IntegerType => "int"
    case ByteType => "tinyint"
    case ShortType => "smallint"
    case DoubleType => "double"
    case LongType => "bigint"
    case BinaryType => "binary"
    case BooleanType => "boolean"
    case DateType => "date"
    case d: DecimalType => HiveShim.decimalMetastoreString(d)
    case TimestampType => "timestamp"
    case NullType => "void"
    case udt: UserDefinedType[_] => toMetastoreType(udt.sqlType)
  }
}<|MERGE_RESOLUTION|>--- conflicted
+++ resolved
@@ -20,12 +20,8 @@
 import java.io.IOException
 import java.util.{List => JList}
 
-<<<<<<< HEAD
-
 import com.google.common.cache.{CacheLoader, CacheBuilder}
 
-=======
->>>>>>> 33132609
 import org.apache.hadoop.util.ReflectionUtils
 import org.apache.hadoop.hive.metastore.TableType
 import org.apache.hadoop.hive.metastore.api.{Table => TTable, Partition => TPartition, FieldSchema}
@@ -102,7 +98,6 @@
 
   val caseSensitive: Boolean = false
 
-<<<<<<< HEAD
   def createDataSourceTable(
       tableName: String,
       userSpecifiedSchema: Option[StructType],
@@ -126,11 +121,6 @@
     }
   }
 
-  def tableExists(db: Option[String], tableName: String): Boolean = {
-    val (databaseName, tblName) = processDatabaseAndTableName(
-      db.getOrElse(hive.sessionState.getCurrentDatabase), tableName)
-    client.getTable(databaseName, tblName, false) != null
-=======
   def tableExists(tableIdentifier: Seq[String]): Boolean = {
     val tableIdent = processTableIdentifier(tableIdentifier)
     val databaseName = tableIdent.lift(tableIdent.size - 2).getOrElse(
@@ -141,7 +131,6 @@
     } catch {
       case ie: InvalidTableException => false
     }
->>>>>>> 33132609
   }
 
   def lookupRelation(
