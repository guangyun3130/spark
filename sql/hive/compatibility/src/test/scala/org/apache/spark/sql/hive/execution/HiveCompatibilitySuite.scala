/*
 * Licensed to the Apache Software Foundation (ASF) under one or more
 * contributor license agreements.  See the NOTICE file distributed with
 * this work for additional information regarding copyright ownership.
 * The ASF licenses this file to You under the Apache License, Version 2.0
 * (the "License"); you may not use this file except in compliance with
 * the License.  You may obtain a copy of the License at
 *
 *    http://www.apache.org/licenses/LICENSE-2.0
 *
 * Unless required by applicable law or agreed to in writing, software
 * distributed under the License is distributed on an "AS IS" BASIS,
 * WITHOUT WARRANTIES OR CONDITIONS OF ANY KIND, either express or implied.
 * See the License for the specific language governing permissions and
 * limitations under the License.
 */

package org.apache.spark.sql.hive.execution

import java.io.File
import java.util.{Locale, TimeZone}

import org.scalatest.BeforeAndAfter

import org.apache.spark.sql.catalyst.rules.RuleExecutor
import org.apache.spark.sql.hive.HiveUtils
import org.apache.spark.sql.hive.test.TestHive
import org.apache.spark.sql.internal.SQLConf

/**
 * Runs the test cases that are included in the hive distribution.
 */
class HiveCompatibilitySuite extends HiveQueryFileTest with BeforeAndAfter {
  // TODO: bundle in jar files... get from classpath
  private lazy val hiveQueryDir = TestHive.getHiveFile(
    "ql/src/test/queries/clientpositive".split("/").mkString(File.separator))

  private val originalTimeZone = TimeZone.getDefault
  private val originalLocale = Locale.getDefault
  private val originalColumnBatchSize = TestHive.conf.columnBatchSize
  private val originalInMemoryPartitionPruning = TestHive.conf.inMemoryPartitionPruning
  private val originalConvertMetastoreOrc = TestHive.sessionState.convertMetastoreOrc
  private val originalCrossJoinEnabled = TestHive.conf.crossJoinEnabled
<<<<<<< HEAD
  private val originalParallelGlobalLimit = TestHive.conf.enableParallelGlobalLimit
=======
  private val originalSessionLocalTimeZone = TestHive.conf.sessionLocalTimeZone
>>>>>>> 2f3c20bb

  def testCases: Seq[(String, File)] = {
    hiveQueryDir.listFiles.map(f => f.getName.stripSuffix(".q") -> f)
  }

  override def beforeAll() {
    super.beforeAll()
    TestHive.setCacheTables(true)
    // Timezone is fixed to America/Los_Angeles for those timezone sensitive tests (timestamp_*)
    TimeZone.setDefault(TimeZone.getTimeZone("America/Los_Angeles"))
    // Add Locale setting
    Locale.setDefault(Locale.US)
    // Set a relatively small column batch size for testing purposes
    TestHive.setConf(SQLConf.COLUMN_BATCH_SIZE, 5)
    // Enable in-memory partition pruning for testing purposes
    TestHive.setConf(SQLConf.IN_MEMORY_PARTITION_PRUNING, true)
    // Ensures that the plans generation use metastore relation and not OrcRelation
    // Was done because SqlBuilder does not work with plans having logical relation
    TestHive.setConf(HiveUtils.CONVERT_METASTORE_ORC, false)
    // Ensures that cross joins are enabled so that we can test them
    TestHive.setConf(SQLConf.CROSS_JOINS_ENABLED, true)
<<<<<<< HEAD
    // Ensure that limit operation returns rows in the same order as Hive
    TestHive.setConf(SQLConf.ENABLE_PARALLEL_GLOBAL_LIMIT, false)
=======
    // Fix session local timezone to America/Los_Angeles for those timezone sensitive tests
    // (timestamp_*)
    TestHive.setConf(SQLConf.SESSION_LOCAL_TIMEZONE, "America/Los_Angeles")
>>>>>>> 2f3c20bb
    RuleExecutor.resetTime()
  }

  override def afterAll() {
    try {
      TestHive.setCacheTables(false)
      TimeZone.setDefault(originalTimeZone)
      Locale.setDefault(originalLocale)
      TestHive.setConf(SQLConf.COLUMN_BATCH_SIZE, originalColumnBatchSize)
      TestHive.setConf(SQLConf.IN_MEMORY_PARTITION_PRUNING, originalInMemoryPartitionPruning)
      TestHive.setConf(HiveUtils.CONVERT_METASTORE_ORC, originalConvertMetastoreOrc)
      TestHive.setConf(SQLConf.CROSS_JOINS_ENABLED, originalCrossJoinEnabled)
<<<<<<< HEAD
      TestHive.setConf(SQLConf.ENABLE_PARALLEL_GLOBAL_LIMIT, originalParallelGlobalLimit)
=======
      TestHive.setConf(SQLConf.SESSION_LOCAL_TIMEZONE, originalSessionLocalTimeZone)
>>>>>>> 2f3c20bb

      // For debugging dump some statistics about how much time was spent in various optimizer rules
      logWarning(RuleExecutor.dumpTimeSpent())
    } finally {
      super.afterAll()
    }
  }

  /** A list of tests deemed out of scope currently and thus completely disregarded. */
  override def blackList: Seq[String] = Seq(
    // These tests use hooks that are not on the classpath and thus break all subsequent execution.
    "hook_order",
    "hook_context_cs",
    "mapjoin_hook",
    "multi_sahooks",
    "overridden_confs",
    "query_properties",
    "sample10",
    "updateAccessTime",
    "index_compact_binary_search",
    "bucket_num_reducers",
    "column_access_stats",
    "concatenate_inherit_table_location",
    "describe_pretty",
    "describe_syntax",
    "orc_ends_with_nulls",

    // Setting a default property does not seem to get reset and thus changes the answer for many
    // subsequent tests.
    "create_default_prop",

    // User/machine specific test answers, breaks the caching mechanism.
    "authorization_3",
    "authorization_5",
    "keyword_1",
    "misc_json",
    "load_overwrite",
    "alter_table_serde2",
    "alter_table_not_sorted",
    "alter_skewed_table",
    "alter_partition_clusterby_sortby",
    "alter_merge",
    "alter_concatenate_indexed_table",
    "protectmode2",
    // "describe_table",
    "describe_comment_nonascii",

    "create_merge_compressed",
    "create_view",
    "create_view_partitioned",
    "database_location",
    "database_properties",

    // DFS commands
    "symlink_text_input_format",

    // Weird DDL differences result in failures on jenkins.
    "create_like2",
    "partitions_json",

    // This test is totally fine except that it includes wrong queries and expects errors, but error
    // message format in Hive and Spark SQL differ. Should workaround this later.
    "udf_to_unix_timestamp",
    // we can cast dates likes '2015-03-18' to a timestamp and extract the seconds.
    // Hive returns null for second('2015-03-18')
    "udf_second",
    // we can cast dates likes '2015-03-18' to a timestamp and extract the minutes.
    // Hive returns null for minute('2015-03-18')
    "udf_minute",


    // Cant run without local map/reduce.
    "index_auto_update",
    "index_auto_self_join",
    "index_stale.*",
    "index_compression",
    "index_bitmap_compression",
    "index_auto_multiple",
    "index_auto_mult_tables_compact",
    "index_auto_mult_tables",
    "index_auto_file_format",
    "index_auth",
    "index_auto_empty",
    "index_auto_partitioned",
    "index_auto_unused",
    "index_bitmap_auto_partitioned",
    "ql_rewrite_gbtoidx",
    "stats1.*",
    "stats20",
    "alter_merge_stats",
    "columnstats.*",
    "annotate_stats.*",
    "database_drop",
    "index_serde",


    // Hive seems to think 1.0 > NaN = true && 1.0 < NaN = false... which is wrong.
    // http://stackoverflow.com/a/1573715
    "ops_comparison",

    // Tests that seems to never complete on hive...
    "skewjoin",
    "database",

    // These tests fail and exit the JVM.
    "auto_join18_multi_distinct",
    "join18_multi_distinct",
    "input44",
    "input42",
    "input_dfs",
    "metadata_export_drop",
    "repair",

    // Uses a serde that isn't on the classpath... breaks other tests.
    "bucketizedhiveinputformat",

    // Avro tests seem to change the output format permanently thus breaking the answer cache, until
    // we figure out why this is the case let just ignore all of avro related tests.
    ".*avro.*",

    // Unique joins are weird and will require a lot of hacks (see comments in hive parser).
    "uniquejoin",

    // Hive seems to get the wrong answer on some outer joins.  MySQL agrees with catalyst.
    "auto_join29",

    // No support for multi-alias i.e. udf as (e1, e2, e3).
    "allcolref_in_udf",

    // No support for TestSerDe (not published afaik)
    "alter1",
    "input16",

    // No support for unpublished test udfs.
    "autogen_colalias",

    // Hive does not support buckets.
    ".*bucket.*",

    // We have our own tests based on these query files.
    ".*window.*",

    // Fails in hive with authorization errors.
    "alter_rename_partition_authorization",
    "authorization.*",

    // Hadoop version specific tests
    "archive_corrupt",

    // No support for case sensitivity is resolution using hive properties atm.
    "case_sensitivity",

    // Flaky test, Hive sometimes returns different set of 10 rows.
    "lateral_view_outer",

    // After stop taking the `stringOrError` route, exceptions are thrown from these cases.
    // See SPARK-2129 for details.
    "join_view",
    "mergejoins_mixed",

    // Returning the result of a describe state as a JSON object is not supported.
    "describe_table_json",
    "describe_database_json",
    "describe_formatted_view_partitioned_json",

    // Hive returns the results of describe as plain text. Comments with multiple lines
    // introduce extra lines in the Hive results, which make the result comparison fail.
    "describe_comment_indent",

    // Limit clause without a ordering, which causes failure.
    "orc_predicate_pushdown",

    // Requires precision decimal support:
    "udf_when",
    "udf_case",

    // the table src(key INT, value STRING) is not the same as HIVE unittest. In Hive
    // is src(key STRING, value STRING), and in the reflect.q, it failed in
    // Integer.valueOf, which expect the first argument passed as STRING type not INT.
    "udf_reflect",

    // Sort with Limit clause causes failure.
    "ctas",
    "ctas_hadoop20",

    // timestamp in array, the output format of Hive contains double quotes, while
    // Spark SQL doesn't
    "udf_sort_array",

    // It has a bug and it has been fixed by
    // https://issues.apache.org/jira/browse/HIVE-7673 (in Hive 0.14 and trunk).
    "input46",

    // These tests were broken by the hive client isolation PR.
    "part_inherit_tbl_props",
    "part_inherit_tbl_props_with_star",

    "nullformatCTAS", // SPARK-7411: need to finish CTAS parser

    // The isolated classloader seemed to make some of our test reset mechanisms less robust.
    "combine1", // This test changes compression settings in a way that breaks all subsequent tests.
    "load_dyn_part14.*", // These work alone but fail when run with other tests...

    // the answer is sensitive for jdk version
    "udf_java_method",

    // Spark SQL use Long for TimestampType, lose the precision under 1us
    "timestamp_1",
    "timestamp_2",
    "timestamp_udf",

    // Hive returns string from UTC formatted timestamp, spark returns timestamp type
    "date_udf",

    // Can't compare the result that have newline in it
    "udf_get_json_object",

    // Unlike Hive, we do support log base in (0, 1.0], therefore disable this
    "udf7",

    // Trivial changes to DDL output
    "compute_stats_empty_table",
    "compute_stats_long",
    "create_view_translate",
    "show_tblproperties",

    // Odd changes to output
    "merge4",

    // Unsupported underscore syntax.
    "inputddl5",

    // Thift is broken...
    "inputddl8",

    // Hive changed ordering of ddl:
    "varchar_union1",

    // Parser changes in Hive 1.2
    "input25",
    "input26",

    // Uses invalid table name
    "innerjoin",

    // classpath problems
    "compute_stats.*",
    "udf_bitmap_.*",

    // The difference between the double numbers generated by Hive and Spark
    // can be ignored (e.g., 0.6633880657639323 and 0.6633880657639322)
    "udaf_corr",

    // Feature removed in HIVE-11145
    "alter_partition_protect_mode",
    "drop_partitions_ignore_protection",
    "protectmode",

    // Hive returns null rather than NaN when n = 1
    "udaf_covar_samp",

    // The implementation of GROUPING__ID in Hive is wrong (not match with doc).
    "groupby_grouping_id1",
    "groupby_grouping_id2",
    "groupby_grouping_sets1",

    // Spark parser treats numerical literals differently: it creates decimals instead of doubles.
    "udf_abs",
    "udf_format_number",
    "udf_round",
    "udf_round_3",
    "view_cast",

    // These tests check the VIEW table definition, but Spark handles CREATE VIEW itself and
    // generates different View Expanded Text.
    "alter_view_as_select",

    // We don't support show create table commands in general
    "show_create_table_alter",
    "show_create_table_db_table",
    "show_create_table_delimited",
    "show_create_table_does_not_exist",
    "show_create_table_index",
    "show_create_table_partitioned",
    "show_create_table_serde",
    "show_create_table_view",

    // These tests try to change how a table is bucketed, which we don't support
    "alter4",
    "sort_merge_join_desc_5",
    "sort_merge_join_desc_6",
    "sort_merge_join_desc_7",

    // These tests try to create a table with bucketed columns, which we don't support
    "auto_join32",
    "auto_join_filters",
    "auto_smb_mapjoin_14",
    "ct_case_insensitive",
    "explain_rearrange",
    "groupby_sort_10",
    "groupby_sort_2",
    "groupby_sort_3",
    "groupby_sort_4",
    "groupby_sort_5",
    "groupby_sort_7",
    "groupby_sort_8",
    "groupby_sort_9",
    "groupby_sort_test_1",
    "inputddl4",
    "join_filters",
    "join_nulls",
    "join_nullsafe",
    "load_dyn_part2",
    "orc_empty_files",
    "reduce_deduplicate",
    "smb_mapjoin9",
    "smb_mapjoin_1",
    "smb_mapjoin_10",
    "smb_mapjoin_13",
    "smb_mapjoin_14",
    "smb_mapjoin_15",
    "smb_mapjoin_16",
    "smb_mapjoin_17",
    "smb_mapjoin_2",
    "smb_mapjoin_21",
    "smb_mapjoin_25",
    "smb_mapjoin_3",
    "smb_mapjoin_4",
    "smb_mapjoin_5",
    "smb_mapjoin_6",
    "smb_mapjoin_7",
    "smb_mapjoin_8",
    "sort_merge_join_desc_1",
    "sort_merge_join_desc_2",
    "sort_merge_join_desc_3",
    "sort_merge_join_desc_4",

    // These tests try to create a table with skewed columns, which we don't support
    "create_skewed_table1",
    "skewjoinopt13",
    "skewjoinopt18",
    "skewjoinopt9",

    // This test tries to create a table like with TBLPROPERTIES clause, which we don't support.
    "create_like_tbl_props",

    // Index commands are not supported
    "drop_index",
    "drop_index_removes_partition_dirs",
    "alter_index",
    "auto_sortmerge_join_1",
    "auto_sortmerge_join_10",
    "auto_sortmerge_join_11",
    "auto_sortmerge_join_12",
    "auto_sortmerge_join_13",
    "auto_sortmerge_join_14",
    "auto_sortmerge_join_15",
    "auto_sortmerge_join_16",
    "auto_sortmerge_join_2",
    "auto_sortmerge_join_3",
    "auto_sortmerge_join_4",
    "auto_sortmerge_join_5",
    "auto_sortmerge_join_6",
    "auto_sortmerge_join_7",
    "auto_sortmerge_join_8",
    "auto_sortmerge_join_9",

    // Macro commands are not supported
    "macro",

    // Create partitioned view is not supported
    "create_like_view",
    "describe_formatted_view_partitioned",

    // This uses CONCATENATE, which we don't support
    "alter_merge_2",

    // TOUCH is not supported
    "touch",

    // INPUTDRIVER and OUTPUTDRIVER are not supported
    "inoutdriver",

    // We do not support ALTER TABLE ADD COLUMN, ALTER TABLE REPLACE COLUMN,
    // ALTER TABLE CHANGE COLUMN, and ALTER TABLE SET FILEFORMAT.
    // We have converted the useful parts of these tests to tests
    // in org.apache.spark.sql.hive.execution.SQLQuerySuite.
    "alter_partition_format_loc",
    "alter_varchar1",
    "alter_varchar2",
    "date_3",
    "diff_part_input_formats",
    "disallow_incompatible_type_change_off",
    "fileformat_mix",
    "input3",
    "partition_schema1",
    "partition_wise_fileformat4",
    "partition_wise_fileformat5",
    "partition_wise_fileformat6",
    "partition_wise_fileformat7",
    "rename_column",

    // The following fails due to describe extended.
    "alter3",
    "alter5",
    "alter_table_serde",
    "input_part10",
    "input_part10_win",
    "inputddl6",
    "inputddl7",
    "part_inherit_tbl_props_empty",
    "serde_reported_schema",
    "stats0",
    "stats_empty_partition",
    "unicode_notation",
    "union_remove_11",
    "union_remove_3",

    // The following fails due to alter table partitions with predicate.
    "drop_partitions_filter",
    "drop_partitions_filter2",
    "drop_partitions_filter3",

    // The following failes due to truncate table
    "truncate_table",

    // We do not support DFS command.
    // We have converted the useful parts of these tests to tests
    // in org.apache.spark.sql.hive.execution.SQLQuerySuite.
    "drop_database_removes_partition_dirs",
    "drop_table_removes_partition_dirs",

    // These tests use EXPLAIN FORMATTED, which is not supported
    "input4",
    "join0",
    "plan_json",

    // This test uses CREATE EXTERNAL TABLE without specifying LOCATION
    "alter2",

    // [SPARK-16248][SQL] Whitelist the list of Hive fallback functions
    "udf_field",
    "udf_reflect2",
    "udf_xpath",
    "udf_xpath_boolean",
    "udf_xpath_double",
    "udf_xpath_float",
    "udf_xpath_int",
    "udf_xpath_long",
    "udf_xpath_short",
    "udf_xpath_string",

    // These tests DROP TABLE that don't exist (but do not specify IF EXISTS)
    "alter_rename_partition1",
    "date_1",
    "date_4",
    "date_join1",
    "date_serde",
    "insert_compressed",
    "lateral_view_cp",
    "leftsemijoin",
    "mapjoin_subquery2",
    "nomore_ambiguous_table_col",
    "partition_date",
    "partition_varchar1",
    "ppd_repeated_alias",
    "push_or",
    "reducesink_dedup",
    "subquery_in",
    "subquery_notin_having",
    "timestamp_3",
    "timestamp_lazy",
    "udaf_covar_pop",
    "union31",
    "union_date",
    "varchar_2",
    "varchar_join1",

    // This test assumes we parse scientific decimals as doubles (we parse them as decimals)
    "literal_double",

    // These tests are duplicates of joinXYZ
    "auto_join0",
    "auto_join1",
    "auto_join10",
    "auto_join11",
    "auto_join12",
    "auto_join13",
    "auto_join14",
    "auto_join14_hadoop20",
    "auto_join15",
    "auto_join17",
    "auto_join18",
    "auto_join2",
    "auto_join20",
    "auto_join21",
    "auto_join23",
    "auto_join24",
    "auto_join3",
    "auto_join4",
    "auto_join5",
    "auto_join6",
    "auto_join7",
    "auto_join8",
    "auto_join9",

    // These tests are based on the Hive's hash function, which is different from Spark
    "auto_join19",
    "auto_join22",
    "auto_join25",
    "auto_join26",
    "auto_join27",
    "auto_join28",
    "auto_join30",
    "auto_join31",
    "auto_join_nulls",
    "auto_join_reordering_values",
    "correlationoptimizer1",
    "correlationoptimizer2",
    "correlationoptimizer3",
    "correlationoptimizer4",
    "multiMapJoin1",
    "orc_dictionary_threshold",
    "udf_hash"
  )

  /**
   * The set of tests that are believed to be working in catalyst. Tests not on whiteList or
   * blacklist are implicitly marked as ignored.
   */
  override def whiteList: Seq[String] = Seq(
    "add_part_exist",
    "add_part_multiple",
    "add_partition_no_whitelist",
    "add_partition_with_whitelist",
    "alias_casted_column",
    "alter_partition_with_whitelist",
    "ambiguous_col",
    "annotate_stats_join",
    "annotate_stats_limit",
    "annotate_stats_part",
    "annotate_stats_table",
    "annotate_stats_union",
    "binary_constant",
    "binarysortable_1",
    "cast1",
    "cluster",
    "combine1",
    "compute_stats_binary",
    "compute_stats_boolean",
    "compute_stats_double",
    "compute_stats_empty_table",
    "compute_stats_long",
    "compute_stats_string",
    "convert_enum_to_string",
    "correlationoptimizer10",
    "correlationoptimizer11",
    "correlationoptimizer13",
    "correlationoptimizer14",
    "correlationoptimizer15",
    "correlationoptimizer6",
    "correlationoptimizer7",
    "correlationoptimizer8",
    "correlationoptimizer9",
    "count",
    "cp_mj_rc",
    "create_insert_outputformat",
    "create_nested_type",
    "create_struct_table",
    "create_view_translate",
    "cross_join",
    "cross_product_check_1",
    "cross_product_check_2",
    "database_drop",
    "database_location",
    "database_properties",
    "date_2",
    "date_comparison",
    "decimal_1",
    "decimal_4",
    "decimal_join",
    "default_partition_name",
    "delimiter",
    "desc_non_existent_tbl",
    "disable_file_format_check",
    "distinct_stats",
    "drop_function",
    "drop_multi_partitions",
    "drop_table",
    "drop_table2",
    "drop_view",
    "dynamic_partition_skip_default",
    "escape_clusterby1",
    "escape_distributeby1",
    "escape_orderby1",
    "escape_sortby1",
    "fileformat_sequencefile",
    "fileformat_text",
    "filter_join_breaktask",
    "filter_join_breaktask2",
    "groupby1",
    "groupby11",
    "groupby12",
    "groupby1_limit",
    "groupby_grouping_sets2",
    "groupby_grouping_sets3",
    "groupby_grouping_sets4",
    "groupby_grouping_sets5",
    "groupby1_map",
    "groupby1_map_nomap",
    "groupby1_map_skew",
    "groupby1_noskew",
    "groupby2",
    "groupby2_limit",
    "groupby2_map",
    "groupby2_map_skew",
    "groupby2_noskew",
    "groupby4",
    "groupby4_map",
    "groupby4_map_skew",
    "groupby4_noskew",
    "groupby5",
    "groupby5_map",
    "groupby5_map_skew",
    "groupby5_noskew",
    "groupby6",
    "groupby6_map",
    "groupby6_map_skew",
    "groupby6_noskew",
    "groupby7",
    "groupby7_map",
    "groupby7_map_multi_single_reducer",
    "groupby7_map_skew",
    "groupby7_noskew",
    "groupby7_noskew_multi_single_reducer",
    "groupby8",
    "groupby8_map",
    "groupby8_map_skew",
    "groupby8_noskew",
    "groupby9",
    "groupby_distinct_samekey",
    "groupby_map_ppr",
    "groupby_multi_insert_common_distinct",
    "groupby_multi_single_reducer2",
    "groupby_multi_single_reducer3",
    "groupby_mutli_insert_common_distinct",
    "groupby_neg_float",
    "groupby_ppd",
    "groupby_ppr",
    "groupby_sort_6",
    "having",
    "implicit_cast1",
    "index_serde",
    "infer_bucket_sort_dyn_part",
    "innerjoin",
    "input",
    "input0",
    "input1",
    "input10",
    "input11",
    "input11_limit",
    "input12",
    "input12_hadoop20",
    "input14",
    "input15",
    "input19",
    "input1_limit",
    "input2",
    "input21",
    "input22",
    "input23",
    "input24",
    "input25",
    "input26",
    "input28",
    "input2_limit",
    "input40",
    "input41",
    "input49",
    "input4_cb_delim",
    "input6",
    "input7",
    "input8",
    "input9",
    "input_limit",
    "input_part0",
    "input_part1",
    "input_part2",
    "input_part3",
    "input_part4",
    "input_part5",
    "input_part6",
    "input_part7",
    "input_part8",
    "input_part9",
    "input_testsequencefile",
    "inputddl1",
    "inputddl2",
    "inputddl3",
    "inputddl8",
    "insert1",
    "insert1_overwrite_partitions",
    "insert2_overwrite_partitions",
    "join1",
    "join10",
    "join11",
    "join12",
    "join13",
    "join14",
    "join14_hadoop20",
    "join15",
    "join16",
    "join17",
    "join18",
    "join19",
    "join2",
    "join20",
    "join21",
    "join22",
    "join23",
    "join24",
    "join25",
    "join26",
    "join27",
    "join28",
    "join29",
    "join3",
    "join30",
    "join31",
    "join32",
    "join32_lessSize",
    "join33",
    "join34",
    "join35",
    "join36",
    "join37",
    "join38",
    "join39",
    "join4",
    "join40",
    "join41",
    "join5",
    "join6",
    "join7",
    "join8",
    "join9",
    "join_1to1",
    "join_array",
    "join_casesensitive",
    "join_empty",
    "join_hive_626",
    "join_map_ppr",
    "join_rc",
    "join_reorder2",
    "join_reorder3",
    "join_reorder4",
    "join_star",
    "lateral_view",
    "lateral_view_noalias",
    "lateral_view_ppd",
    "leftsemijoin_mr",
    "limit_pushdown_negative",
    "lineage1",
    "literal_ints",
    "literal_string",
    "load_dyn_part1",
    "load_dyn_part10",
    "load_dyn_part11",
    "load_dyn_part12",
    "load_dyn_part13",
    "load_dyn_part14",
    "load_dyn_part14_win",
    "load_dyn_part3",
    "load_dyn_part4",
    "load_dyn_part5",
    "load_dyn_part6",
    "load_dyn_part7",
    "load_dyn_part8",
    "load_dyn_part9",
    "load_file_with_space_in_the_name",
    "loadpart1",
    "louter_join_ppr",
    "mapjoin_distinct",
    "mapjoin_filter_on_outerjoin",
    "mapjoin_mapjoin",
    "mapjoin_subquery",
    "mapjoin_test_outer",
    "mapreduce1",
    "mapreduce2",
    "mapreduce3",
    "mapreduce4",
    "mapreduce5",
    "mapreduce6",
    "mapreduce7",
    "mapreduce8",
    "merge1",
    "merge2",
    "merge4",
    "mergejoins",
    "multiMapJoin2",
    "multi_insert_gby",
    "multi_insert_gby3",
    "multi_insert_lateral_view",
    "multi_join_union",
    "multigroupby_singlemr",
    "noalias_subq1",
    "nonblock_op_deduplicate",
    "notable_alias1",
    "notable_alias2",
    "nullformatCTAS",
    "nullgroup",
    "nullgroup2",
    "nullgroup3",
    "nullgroup4",
    "nullgroup4_multi_distinct",
    "nullgroup5",
    "nullinput",
    "nullinput2",
    "nullscript",
    "optional_outer",
    "order",
    "order2",
    "outer_join_ppr",
    "parallel",
    "parenthesis_star_by",
    "part_inherit_tbl_props",
    "part_inherit_tbl_props_with_star",
    "partcols1",
    "partition_serde_format",
    "partition_type_check",
    "partition_wise_fileformat9",
    "ppd1",
    "ppd2",
    "ppd_clusterby",
    "ppd_constant_expr",
    "ppd_constant_where",
    "ppd_gby",
    "ppd_gby2",
    "ppd_gby_join",
    "ppd_join",
    "ppd_join2",
    "ppd_join3",
    "ppd_join_filter",
    "ppd_outer_join1",
    "ppd_outer_join2",
    "ppd_outer_join3",
    "ppd_outer_join4",
    "ppd_outer_join5",
    "ppd_random",
    "ppd_udf_col",
    "ppd_union",
    "ppr_allchildsarenull",
    "ppr_pushdown",
    "ppr_pushdown2",
    "ppr_pushdown3",
    "progress_1",
    "query_with_semi",
    "quote1",
    "quote2",
    "rcfile_columnar",
    "rcfile_lazydecompress",
    "rcfile_null_value",
    "rcfile_toleratecorruptions",
    "rcfile_union",
    "reduce_deduplicate_exclude_gby",
    "reduce_deduplicate_exclude_join",
    "reduce_deduplicate_extended",
    "router_join_ppr",
    "select_as_omitted",
    "select_unquote_and",
    "select_unquote_not",
    "select_unquote_or",
    "semicolon",
    "semijoin",
    "serde_regex",
    "set_variable_sub",
    "show_columns",
    "show_describe_func_quotes",
    "show_functions",
    "show_partitions",
    "show_tblproperties",
    "sort",
    "stats_aggregator_error_1",
    "stats_publisher_error_1",
    "subq2",
    "subquery_exists",
    "subquery_exists_having",
    "subquery_notexists",
    "subquery_notexists_having",
    "subquery_in_having",
    "tablename_with_select",
    "timestamp_comparison",
    "timestamp_null",
    "transform_ppr1",
    "transform_ppr2",
    "type_cast_1",
    "type_widening",
    "udaf_collect_set",
    "udaf_histogram_numeric",
    "udf2",
    "udf5",
    "udf6",
    "udf8",
    "udf9",
    "udf_10_trims",
    "udf_E",
    "udf_PI",
    "udf_acos",
    "udf_add",
    // "udf_array",  -- done in array.sql
    // "udf_array_contains",  -- done in array.sql
    "udf_ascii",
    "udf_asin",
    "udf_atan",
    "udf_avg",
    "udf_bigint",
    "udf_bin",
    "udf_bitmap_and",
    "udf_bitmap_empty",
    "udf_bitmap_or",
    "udf_bitwise_and",
    "udf_bitwise_not",
    "udf_bitwise_or",
    "udf_bitwise_xor",
    "udf_boolean",
    "udf_case",
    "udf_ceil",
    "udf_ceiling",
    "udf_concat",
    "udf_concat_insert1",
    "udf_concat_insert2",
    "udf_concat_ws",
    "udf_conv",
    "udf_cos",
    "udf_count",
    "udf_date_add",
    "udf_date_sub",
    "udf_datediff",
    "udf_day",
    "udf_dayofmonth",
    "udf_degrees",
    "udf_div",
    "udf_double",
    "udf_elt",
    "udf_equal",
    "udf_exp",
    "udf_find_in_set",
    "udf_float",
    "udf_floor",
    "udf_from_unixtime",
    "udf_greaterthan",
    "udf_greaterthanorequal",
    "udf_hex",
    "udf_if",
    "udf_index",
    "udf_instr",
    "udf_int",
    "udf_isnotnull",
    "udf_isnull",
    "udf_lcase",
    "udf_length",
    "udf_lessthan",
    "udf_lessthanorequal",
    "udf_like",
    "udf_ln",
    "udf_locate",
    "udf_log",
    "udf_log10",
    "udf_log2",
    "udf_lower",
    "udf_lpad",
    "udf_ltrim",
    "udf_map",
    "udf_modulo",
    "udf_month",
    "udf_named_struct",
    "udf_negative",
    "udf_not",
    "udf_notequal",
    "udf_notop",
    "udf_nvl",
    "udf_or",
    "udf_parse_url",
    "udf_pmod",
    "udf_positive",
    "udf_pow",
    "udf_power",
    "udf_radians",
    "udf_rand",
    "udf_regexp",
    "udf_regexp_extract",
    "udf_regexp_replace",
    "udf_repeat",
    "udf_rlike",
    "udf_rpad",
    "udf_rtrim",
    "udf_sign",
    "udf_sin",
    "udf_smallint",
    "udf_space",
    "udf_sqrt",
    "udf_std",
    "udf_stddev",
    "udf_stddev_pop",
    "udf_stddev_samp",
    "udf_string",
    "udf_struct",
    "udf_substring",
    "udf_subtract",
    "udf_sum",
    "udf_tan",
    "udf_tinyint",
    "udf_to_byte",
    "udf_to_date",
    "udf_to_double",
    "udf_to_float",
    "udf_to_long",
    "udf_to_short",
    "udf_translate",
    "udf_trim",
    "udf_ucase",
    "udf_unix_timestamp",
    "udf_unhex",
    "udf_upper",
    "udf_var_pop",
    "udf_var_samp",
    "udf_variance",
    "udf_weekofyear",
    "udf_when",
    "union10",
    "union11",
    "union13",
    "union14",
    "union15",
    "union16",
    "union17",
    "union18",
    "union19",
    "union2",
    "union20",
    "union22",
    "union23",
    "union24",
    "union25",
    "union26",
    "union27",
    "union28",
    "union29",
    "union3",
    "union30",
    "union33",
    "union34",
    "union4",
    "union5",
    "union6",
    "union7",
    "union8",
    "union9",
    "union_lateralview",
    "union_ppr",
    "union_remove_6",
    "union_script",
    "varchar_union1",
    "view",
    "view_cast",
    "view_inputs"
  )
}<|MERGE_RESOLUTION|>--- conflicted
+++ resolved
@@ -41,11 +41,8 @@
   private val originalInMemoryPartitionPruning = TestHive.conf.inMemoryPartitionPruning
   private val originalConvertMetastoreOrc = TestHive.sessionState.convertMetastoreOrc
   private val originalCrossJoinEnabled = TestHive.conf.crossJoinEnabled
-<<<<<<< HEAD
   private val originalParallelGlobalLimit = TestHive.conf.enableParallelGlobalLimit
-=======
   private val originalSessionLocalTimeZone = TestHive.conf.sessionLocalTimeZone
->>>>>>> 2f3c20bb
 
   def testCases: Seq[(String, File)] = {
     hiveQueryDir.listFiles.map(f => f.getName.stripSuffix(".q") -> f)
@@ -67,14 +64,11 @@
     TestHive.setConf(HiveUtils.CONVERT_METASTORE_ORC, false)
     // Ensures that cross joins are enabled so that we can test them
     TestHive.setConf(SQLConf.CROSS_JOINS_ENABLED, true)
-<<<<<<< HEAD
     // Ensure that limit operation returns rows in the same order as Hive
     TestHive.setConf(SQLConf.ENABLE_PARALLEL_GLOBAL_LIMIT, false)
-=======
     // Fix session local timezone to America/Los_Angeles for those timezone sensitive tests
     // (timestamp_*)
     TestHive.setConf(SQLConf.SESSION_LOCAL_TIMEZONE, "America/Los_Angeles")
->>>>>>> 2f3c20bb
     RuleExecutor.resetTime()
   }
 
@@ -87,11 +81,8 @@
       TestHive.setConf(SQLConf.IN_MEMORY_PARTITION_PRUNING, originalInMemoryPartitionPruning)
       TestHive.setConf(HiveUtils.CONVERT_METASTORE_ORC, originalConvertMetastoreOrc)
       TestHive.setConf(SQLConf.CROSS_JOINS_ENABLED, originalCrossJoinEnabled)
-<<<<<<< HEAD
       TestHive.setConf(SQLConf.ENABLE_PARALLEL_GLOBAL_LIMIT, originalParallelGlobalLimit)
-=======
       TestHive.setConf(SQLConf.SESSION_LOCAL_TIMEZONE, originalSessionLocalTimeZone)
->>>>>>> 2f3c20bb
 
       // For debugging dump some statistics about how much time was spent in various optimizer rules
       logWarning(RuleExecutor.dumpTimeSpent())
