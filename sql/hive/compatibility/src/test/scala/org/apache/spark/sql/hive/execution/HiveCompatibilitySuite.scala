/*
 * Licensed to the Apache Software Foundation (ASF) under one or more
 * contributor license agreements.  See the NOTICE file distributed with
 * this work for additional information regarding copyright ownership.
 * The ASF licenses this file to You under the Apache License, Version 2.0
 * (the "License"); you may not use this file except in compliance with
 * the License.  You may obtain a copy of the License at
 *
 *    http://www.apache.org/licenses/LICENSE-2.0
 *
 * Unless required by applicable law or agreed to in writing, software
 * distributed under the License is distributed on an "AS IS" BASIS,
 * WITHOUT WARRANTIES OR CONDITIONS OF ANY KIND, either express or implied.
 * See the License for the specific language governing permissions and
 * limitations under the License.
 */

package org.apache.spark.sql.hive.execution

import java.io.File
import java.util.{Locale, TimeZone}

import org.scalatest.BeforeAndAfter

import org.apache.spark.sql.catalyst.rules.RuleExecutor
import org.apache.spark.sql.hive.HiveContext
import org.apache.spark.sql.hive.test.TestHive
import org.apache.spark.sql.internal.SQLConf

/**
 * Runs the test cases that are included in the hive distribution.
 */
class HiveCompatibilitySuite extends HiveQueryFileTest with BeforeAndAfter {
  // TODO: bundle in jar files... get from classpath
  private lazy val hiveQueryDir = TestHive.getHiveFile(
    "ql/src/test/queries/clientpositive".split("/").mkString(File.separator))

  private val originalTimeZone = TimeZone.getDefault
  private val originalLocale = Locale.getDefault
  private val originalColumnBatchSize = TestHive.conf.columnBatchSize
  private val originalInMemoryPartitionPruning = TestHive.conf.inMemoryPartitionPruning
  private val originalConvertMetastoreOrc = TestHive.convertMetastoreOrc

  def testCases: Seq[(String, File)] = {
    hiveQueryDir.listFiles.map(f => f.getName.stripSuffix(".q") -> f)
  }

  override def beforeAll() {
    super.beforeAll()
    TestHive.cacheTables = true
    // Timezone is fixed to America/Los_Angeles for those timezone sensitive tests (timestamp_*)
    TimeZone.setDefault(TimeZone.getTimeZone("America/Los_Angeles"))
    // Add Locale setting
    Locale.setDefault(Locale.US)
    // Set a relatively small column batch size for testing purposes
    TestHive.setConf(SQLConf.COLUMN_BATCH_SIZE, 5)
    // Enable in-memory partition pruning for testing purposes
    TestHive.setConf(SQLConf.IN_MEMORY_PARTITION_PRUNING, true)
    // Use Hive hash expression instead of the native one
    TestHive.sessionState.functionRegistry.unregisterFunction("hash")
    // Ensures that the plans generation use metastore relation and not OrcRelation
    // Was done because SqlBuilder does not work with plans having logical relation
    TestHive.setConf(HiveContext.CONVERT_METASTORE_ORC, false)
    RuleExecutor.resetTime()
  }

  override def afterAll() {
    try {
      TestHive.cacheTables = false
      TimeZone.setDefault(originalTimeZone)
      Locale.setDefault(originalLocale)
      TestHive.setConf(SQLConf.COLUMN_BATCH_SIZE, originalColumnBatchSize)
      TestHive.setConf(SQLConf.IN_MEMORY_PARTITION_PRUNING, originalInMemoryPartitionPruning)
      TestHive.setConf(HiveContext.CONVERT_METASTORE_ORC, originalConvertMetastoreOrc)
      TestHive.sessionState.functionRegistry.restore()

      // For debugging dump some statistics about how much time was spent in various optimizer rules.
      logWarning(RuleExecutor.dumpTimeSpent())
    } finally {
      super.afterAll()
    }
  }

  /** A list of tests deemed out of scope currently and thus completely disregarded. */
  override def blackList: Seq[String] = Seq(
    // These tests use hooks that are not on the classpath and thus break all subsequent execution.
    "hook_order",
    "hook_context_cs",
    "mapjoin_hook",
    "multi_sahooks",
    "overridden_confs",
    "query_properties",
    "sample10",
    "updateAccessTime",
    "index_compact_binary_search",
    "bucket_num_reducers",
    "column_access_stats",
    "concatenate_inherit_table_location",
    "describe_pretty",
    "describe_syntax",
    "orc_ends_with_nulls",

    // Setting a default property does not seem to get reset and thus changes the answer for many
    // subsequent tests.
    "create_default_prop",

    // User/machine specific test answers, breaks the caching mechanism.
    "authorization_3",
    "authorization_5",
    "keyword_1",
    "misc_json",
    "load_overwrite",
    "alter_table_serde2",
    "alter_table_not_sorted",
    "alter_skewed_table",
    "alter_partition_clusterby_sortby",
    "alter_merge",
    "alter_concatenate_indexed_table",
    "protectmode2",
    // "describe_table",
    "describe_comment_nonascii",

    "create_merge_compressed",
    "create_view",
    "create_view_partitioned",
    "database_location",
    "database_properties",

    // DFS commands
    "symlink_text_input_format",

    // Weird DDL differences result in failures on jenkins.
    "create_like2",
    "partitions_json",

    // This test is totally fine except that it includes wrong queries and expects errors, but error
    // message format in Hive and Spark SQL differ. Should workaround this later.
    "udf_to_unix_timestamp",
    // we can cast dates likes '2015-03-18' to a timestamp and extract the seconds.
    // Hive returns null for second('2015-03-18')
    "udf_second",
    // we can cast dates likes '2015-03-18' to a timestamp and extract the minutes.
    // Hive returns null for minute('2015-03-18')
    "udf_minute",


    // Cant run without local map/reduce.
    "index_auto_update",
    "index_auto_self_join",
    "index_stale.*",
    "index_compression",
    "index_bitmap_compression",
    "index_auto_multiple",
    "index_auto_mult_tables_compact",
    "index_auto_mult_tables",
    "index_auto_file_format",
    "index_auth",
    "index_auto_empty",
    "index_auto_partitioned",
    "index_auto_unused",
    "index_bitmap_auto_partitioned",
    "ql_rewrite_gbtoidx",
    "stats1.*",
    "stats20",
    "alter_merge_stats",
    "columnstats.*",
    "annotate_stats.*",
    "database_drop",
    "index_serde",


    // Hive seems to think 1.0 > NaN = true && 1.0 < NaN = false... which is wrong.
    // http://stackoverflow.com/a/1573715
    "ops_comparison",

    // Tests that seems to never complete on hive...
    "skewjoin",
    "database",

    // These tests fail and and exit the JVM.
    "auto_join18_multi_distinct",
    "join18_multi_distinct",
    "input44",
    "input42",
    "input_dfs",
    "metadata_export_drop",
    "repair",

    // Uses a serde that isn't on the classpath... breaks other tests.
    "bucketizedhiveinputformat",

    // Avro tests seem to change the output format permanently thus breaking the answer cache, until
    // we figure out why this is the case let just ignore all of avro related tests.
    ".*avro.*",

    // Unique joins are weird and will require a lot of hacks (see comments in hive parser).
    "uniquejoin",

    // Hive seems to get the wrong answer on some outer joins.  MySQL agrees with catalyst.
    "auto_join29",

    // No support for multi-alias i.e. udf as (e1, e2, e3).
    "allcolref_in_udf",

    // No support for TestSerDe (not published afaik)
    "alter1",
    "input16",

    // No support for unpublished test udfs.
    "autogen_colalias",

    // Hive does not support buckets.
    ".*bucket.*",

    // We have our own tests based on these query files.
    ".*window.*",

    // Fails in hive with authorization errors.
    "alter_rename_partition_authorization",
    "authorization.*",

    // Hadoop version specific tests
    "archive_corrupt",

    // No support for case sensitivity is resolution using hive properties atm.
    "case_sensitivity",

    // Flaky test, Hive sometimes returns different set of 10 rows.
    "lateral_view_outer",

    // After stop taking the `stringOrError` route, exceptions are thrown from these cases.
    // See SPARK-2129 for details.
    "join_view",
    "mergejoins_mixed",

    // Returning the result of a describe state as a JSON object is not supported.
    "describe_table_json",
    "describe_database_json",
    "describe_formatted_view_partitioned_json",

    // Hive returns the results of describe as plain text. Comments with multiple lines
    // introduce extra lines in the Hive results, which make the result comparison fail.
    "describe_comment_indent",

    // Limit clause without a ordering, which causes failure.
    "orc_predicate_pushdown",

    // Requires precision decimal support:
    "udf_when",
    "udf_case",

    // the table src(key INT, value STRING) is not the same as HIVE unittest. In Hive
    // is src(key STRING, value STRING), and in the reflect.q, it failed in
    // Integer.valueOf, which expect the first argument passed as STRING type not INT.
    "udf_reflect",

    // Sort with Limit clause causes failure.
    "ctas",
    "ctas_hadoop20",

    // timestamp in array, the output format of Hive contains double quotes, while
    // Spark SQL doesn't
    "udf_sort_array",

    // It has a bug and it has been fixed by
    // https://issues.apache.org/jira/browse/HIVE-7673 (in Hive 0.14 and trunk).
    "input46",

    // These tests were broken by the hive client isolation PR.
    "part_inherit_tbl_props",
    "part_inherit_tbl_props_with_star",

    "nullformatCTAS", // SPARK-7411: need to finish CTAS parser

    // The isolated classloader seemed to make some of our test reset mechanisms less robust.
    "combine1", // This test changes compression settings in a way that breaks all subsequent tests.
    "load_dyn_part14.*", // These work alone but fail when run with other tests...

    // the answer is sensitive for jdk version
    "udf_java_method",

    // Spark SQL use Long for TimestampType, lose the precision under 1us
    "timestamp_1",
    "timestamp_2",
    "timestamp_udf",

    // Hive returns string from UTC formatted timestamp, spark returns timestamp type
    "date_udf",

    // Can't compare the result that have newline in it
    "udf_get_json_object",

    // Unlike Hive, we do support log base in (0, 1.0], therefore disable this
    "udf7",

    // Trivial changes to DDL output
    "compute_stats_empty_table",
    "compute_stats_long",
    "create_view_translate",
    "show_tblproperties",

    // Odd changes to output
    "merge4",

    // Unsupported underscore syntax.
    "inputddl5",

    // Thift is broken...
    "inputddl8",

    // Hive changed ordering of ddl:
    "varchar_union1",

    // Parser changes in Hive 1.2
    "input25",
    "input26",

    // Uses invalid table name
    "innerjoin",

    // classpath problems
    "compute_stats.*",
    "udf_bitmap_.*",

    // The difference between the double numbers generated by Hive and Spark
    // can be ignored (e.g., 0.6633880657639323 and 0.6633880657639322)
    "udaf_corr",

    // Feature removed in HIVE-11145
    "alter_partition_protect_mode",
    "drop_partitions_ignore_protection",
    "protectmode",

    // Hive returns null rather than NaN when n = 1
    "udaf_covar_samp",

    // The implementation of GROUPING__ID in Hive is wrong (not match with doc).
    "groupby_grouping_id1",
    "groupby_grouping_id2",
    "groupby_grouping_sets1",

    // Spark parser treats numerical literals differently: it creates decimals instead of doubles.
    "udf_abs",
    "udf_format_number",
    "udf_round",
    "udf_round_3",
    "view_cast",

    // These tests check the VIEW table definition, but Spark handles CREATE VIEW itself and
    // generates different View Expanded Text.
    "alter_view_as_select",

    // We don't support show create table commands in general
    "show_create_table_alter",
    "show_create_table_db_table",
    "show_create_table_delimited",
    "show_create_table_does_not_exist",
    "show_create_table_index",
    "show_create_table_partitioned",
    "show_create_table_serde",
    "show_create_table_view",

    // Index commands are not supported
    "drop_index",
    "drop_index_removes_partition_dirs",
    "alter_index",

<<<<<<< HEAD
    // We do not support macro for now.
=======
    // Macro commands are not supported
>>>>>>> c238cd07
    "macro"
  )

  /**
   * The set of tests that are believed to be working in catalyst. Tests not on whiteList or
   * blacklist are implicitly marked as ignored.
   */
  override def whiteList: Seq[String] = Seq(
    "add_part_exist",
    "add_part_multiple",
    "add_partition_no_whitelist",
    "add_partition_with_whitelist",
    "alias_casted_column",
    "alter2",
    "alter3",
    "alter4",
    "alter5",
    "alter_merge_2",
    "alter_partition_format_loc",
    "alter_partition_with_whitelist",
    "alter_rename_partition",
    "alter_table_serde",
    "alter_varchar1",
    "alter_varchar2",
    "ambiguous_col",
    "annotate_stats_join",
    "annotate_stats_limit",
    "annotate_stats_part",
    "annotate_stats_table",
    "annotate_stats_union",
    "auto_join0",
    "auto_join1",
    "auto_join10",
    "auto_join11",
    "auto_join12",
    "auto_join13",
    "auto_join14",
    "auto_join14_hadoop20",
    "auto_join15",
    "auto_join17",
    "auto_join18",
    "auto_join19",
    "auto_join2",
    "auto_join20",
    "auto_join21",
    "auto_join22",
    "auto_join23",
    "auto_join24",
    "auto_join25",
    "auto_join26",
    "auto_join27",
    "auto_join28",
    "auto_join3",
    "auto_join30",
    "auto_join31",
    "auto_join32",
    "auto_join4",
    "auto_join5",
    "auto_join6",
    "auto_join7",
    "auto_join8",
    "auto_join9",
    "auto_join_filters",
    "auto_join_nulls",
    "auto_join_reordering_values",
    "auto_smb_mapjoin_14",
    "auto_sortmerge_join_1",
    "auto_sortmerge_join_10",
    "auto_sortmerge_join_11",
    "auto_sortmerge_join_12",
    "auto_sortmerge_join_13",
    "auto_sortmerge_join_14",
    "auto_sortmerge_join_15",
    "auto_sortmerge_join_16",
    "auto_sortmerge_join_2",
    "auto_sortmerge_join_3",
    "auto_sortmerge_join_4",
    "auto_sortmerge_join_5",
    "auto_sortmerge_join_6",
    "auto_sortmerge_join_7",
    "auto_sortmerge_join_8",
    "auto_sortmerge_join_9",
    "binary_constant",
    "binarysortable_1",
    "cast1",
    "cluster",
    "combine1",
    "compute_stats_binary",
    "compute_stats_boolean",
    "compute_stats_double",
    "compute_stats_empty_table",
    "compute_stats_long",
    "compute_stats_string",
    "convert_enum_to_string",
    "correlationoptimizer1",
    "correlationoptimizer10",
    "correlationoptimizer11",
    "correlationoptimizer13",
    "correlationoptimizer14",
    "correlationoptimizer15",
    "correlationoptimizer2",
    "correlationoptimizer3",
    "correlationoptimizer4",
    "correlationoptimizer6",
    "correlationoptimizer7",
    "correlationoptimizer8",
    "correlationoptimizer9",
    "count",
    "cp_mj_rc",
    "create_insert_outputformat",
    "create_like_tbl_props",
    "create_like_view",
    "create_nested_type",
    "create_skewed_table1",
    "create_struct_table",
    "create_view_translate",
    "cross_join",
    "cross_product_check_1",
    "cross_product_check_2",
    "ct_case_insensitive",
    "database_drop",
    "database_location",
    "database_properties",
    "date_1",
    "date_2",
    "date_3",
    "date_4",
    "date_comparison",
    "date_join1",
    "date_serde",
    "decimal_1",
    "decimal_4",
    "decimal_join",
    "default_partition_name",
    "delimiter",
    "desc_non_existent_tbl",
    "describe_formatted_view_partitioned",
    "diff_part_input_formats",
    "disable_file_format_check",
    "disallow_incompatible_type_change_off",
    "distinct_stats",
    "drop_database_removes_partition_dirs",
    "drop_function",
    "drop_multi_partitions",
    "drop_partitions_filter",
    "drop_partitions_filter2",
    "drop_partitions_filter3",
    "drop_table",
    "drop_table2",
    "drop_table_removes_partition_dirs",
    "drop_view",
    "dynamic_partition_skip_default",
    "escape_clusterby1",
    "escape_distributeby1",
    "escape_orderby1",
    "escape_sortby1",
    "explain_rearrange",
    "fileformat_mix",
    "fileformat_sequencefile",
    "fileformat_text",
    "filter_join_breaktask",
    "filter_join_breaktask2",
    "groupby1",
    "groupby11",
    "groupby12",
    "groupby1_limit",
    "groupby_grouping_sets2",
    "groupby_grouping_sets3",
    "groupby_grouping_sets4",
    "groupby_grouping_sets5",
    "groupby1_map",
    "groupby1_map_nomap",
    "groupby1_map_skew",
    "groupby1_noskew",
    "groupby2",
    "groupby2_limit",
    "groupby2_map",
    "groupby2_map_skew",
    "groupby2_noskew",
    "groupby4",
    "groupby4_map",
    "groupby4_map_skew",
    "groupby4_noskew",
    "groupby5",
    "groupby5_map",
    "groupby5_map_skew",
    "groupby5_noskew",
    "groupby6",
    "groupby6_map",
    "groupby6_map_skew",
    "groupby6_noskew",
    "groupby7",
    "groupby7_map",
    "groupby7_map_multi_single_reducer",
    "groupby7_map_skew",
    "groupby7_noskew",
    "groupby7_noskew_multi_single_reducer",
    "groupby8",
    "groupby8_map",
    "groupby8_map_skew",
    "groupby8_noskew",
    "groupby9",
    "groupby_distinct_samekey",
    "groupby_map_ppr",
    "groupby_multi_insert_common_distinct",
    "groupby_multi_single_reducer2",
    "groupby_multi_single_reducer3",
    "groupby_mutli_insert_common_distinct",
    "groupby_neg_float",
    "groupby_ppd",
    "groupby_ppr",
    "groupby_sort_10",
    "groupby_sort_2",
    "groupby_sort_3",
    "groupby_sort_4",
    "groupby_sort_5",
    "groupby_sort_6",
    "groupby_sort_7",
    "groupby_sort_8",
    "groupby_sort_9",
    "groupby_sort_test_1",
    "having",
    "implicit_cast1",
    "index_serde",
    "infer_bucket_sort_dyn_part",
    "innerjoin",
    "inoutdriver",
    "input",
    "input0",
    "input1",
    "input10",
    "input11",
    "input11_limit",
    "input12",
    "input12_hadoop20",
    "input14",
    "input15",
    "input19",
    "input1_limit",
    "input2",
    "input21",
    "input22",
    "input23",
    "input24",
    "input25",
    "input26",
    "input28",
    "input2_limit",
    "input3",
    "input4",
    "input40",
    "input41",
    "input49",
    "input4_cb_delim",
    "input6",
    "input7",
    "input8",
    "input9",
    "input_limit",
    "input_part0",
    "input_part1",
    "input_part10",
    "input_part10_win",
    "input_part2",
    "input_part3",
    "input_part4",
    "input_part5",
    "input_part6",
    "input_part7",
    "input_part8",
    "input_part9",
    "input_testsequencefile",
    "inputddl1",
    "inputddl2",
    "inputddl3",
    "inputddl4",
    "inputddl6",
    "inputddl7",
    "inputddl8",
    "insert1",
    "insert1_overwrite_partitions",
    "insert2_overwrite_partitions",
    "insert_compressed",
    "join0",
    "join1",
    "join10",
    "join11",
    "join12",
    "join13",
    "join14",
    "join14_hadoop20",
    "join15",
    "join16",
    "join17",
    "join18",
    "join19",
    "join2",
    "join20",
    "join21",
    "join22",
    "join23",
    "join24",
    "join25",
    "join26",
    "join27",
    "join28",
    "join29",
    "join3",
    "join30",
    "join31",
    "join32",
    "join32_lessSize",
    "join33",
    "join34",
    "join35",
    "join36",
    "join37",
    "join38",
    "join39",
    "join4",
    "join40",
    "join41",
    "join5",
    "join6",
    "join7",
    "join8",
    "join9",
    "join_1to1",
    "join_array",
    "join_casesensitive",
    "join_empty",
    "join_filters",
    "join_hive_626",
    "join_map_ppr",
    "join_nulls",
    "join_nullsafe",
    "join_rc",
    "join_reorder2",
    "join_reorder3",
    "join_reorder4",
    "join_star",
    "lateral_view",
    "lateral_view_cp",
    "lateral_view_noalias",
    "lateral_view_ppd",
    "leftsemijoin",
    "leftsemijoin_mr",
    "limit_pushdown_negative",
    "lineage1",
    "literal_double",
    "literal_ints",
    "literal_string",
    "load_dyn_part1",
    "load_dyn_part10",
    "load_dyn_part11",
    "load_dyn_part12",
    "load_dyn_part13",
    "load_dyn_part14",
    "load_dyn_part14_win",
    "load_dyn_part2",
    "load_dyn_part3",
    "load_dyn_part4",
    "load_dyn_part5",
    "load_dyn_part6",
    "load_dyn_part7",
    "load_dyn_part8",
    "load_dyn_part9",
    "load_file_with_space_in_the_name",
    "loadpart1",
    "louter_join_ppr",
    "mapjoin_distinct",
    "mapjoin_filter_on_outerjoin",
    "mapjoin_mapjoin",
    "mapjoin_subquery",
    "mapjoin_subquery2",
    "mapjoin_test_outer",
    "mapreduce1",
    "mapreduce2",
    "mapreduce3",
    "mapreduce4",
    "mapreduce5",
    "mapreduce6",
    "mapreduce7",
    "mapreduce8",
    "merge1",
    "merge2",
    "merge4",
    "mergejoins",
    "multiMapJoin1",
    "multiMapJoin2",
    "multi_insert_gby",
    "multi_insert_gby3",
    "multi_insert_lateral_view",
    "multi_join_union",
    "multigroupby_singlemr",
    "noalias_subq1",
    "nomore_ambiguous_table_col",
    "nonblock_op_deduplicate",
    "notable_alias1",
    "notable_alias2",
    "nullformatCTAS",
    "nullgroup",
    "nullgroup2",
    "nullgroup3",
    "nullgroup4",
    "nullgroup4_multi_distinct",
    "nullgroup5",
    "nullinput",
    "nullinput2",
    "nullscript",
    "optional_outer",
    "orc_dictionary_threshold",
    "orc_empty_files",
    "order",
    "order2",
    "outer_join_ppr",
    "parallel",
    "parenthesis_star_by",
    "part_inherit_tbl_props",
    "part_inherit_tbl_props_empty",
    "part_inherit_tbl_props_with_star",
    "partcols1",
    "partition_date",
    "partition_schema1",
    "partition_serde_format",
    "partition_type_check",
    "partition_varchar1",
    "partition_wise_fileformat4",
    "partition_wise_fileformat5",
    "partition_wise_fileformat6",
    "partition_wise_fileformat7",
    "partition_wise_fileformat9",
    "plan_json",
    "ppd1",
    "ppd2",
    "ppd_clusterby",
    "ppd_constant_expr",
    "ppd_constant_where",
    "ppd_gby",
    "ppd_gby2",
    "ppd_gby_join",
    "ppd_join",
    "ppd_join2",
    "ppd_join3",
    "ppd_join_filter",
    "ppd_outer_join1",
    "ppd_outer_join2",
    "ppd_outer_join3",
    "ppd_outer_join4",
    "ppd_outer_join5",
    "ppd_random",
    "ppd_repeated_alias",
    "ppd_udf_col",
    "ppd_union",
    "ppr_allchildsarenull",
    "ppr_pushdown",
    "ppr_pushdown2",
    "ppr_pushdown3",
    "progress_1",
    "push_or",
    "query_with_semi",
    "quote1",
    "quote2",
    "rcfile_columnar",
    "rcfile_lazydecompress",
    "rcfile_null_value",
    "rcfile_toleratecorruptions",
    "rcfile_union",
    "reduce_deduplicate",
    "reduce_deduplicate_exclude_gby",
    "reduce_deduplicate_exclude_join",
    "reduce_deduplicate_extended",
    "reducesink_dedup",
    "rename_column",
    "router_join_ppr",
    "select_as_omitted",
    "select_unquote_and",
    "select_unquote_not",
    "select_unquote_or",
    "semicolon",
    "semijoin",
    "serde_regex",
    "serde_reported_schema",
    "set_variable_sub",
    "show_columns",
    "show_describe_func_quotes",
    "show_functions",
    "show_partitions",
    "show_tblproperties",
    "skewjoinopt13",
    "skewjoinopt18",
    "skewjoinopt9",
    "smb_mapjoin9",
    "smb_mapjoin_1",
    "smb_mapjoin_10",
    "smb_mapjoin_13",
    "smb_mapjoin_14",
    "smb_mapjoin_15",
    "smb_mapjoin_16",
    "smb_mapjoin_17",
    "smb_mapjoin_2",
    "smb_mapjoin_21",
    "smb_mapjoin_25",
    "smb_mapjoin_3",
    "smb_mapjoin_4",
    "smb_mapjoin_5",
    "smb_mapjoin_6",
    "smb_mapjoin_7",
    "smb_mapjoin_8",
    "sort",
    "sort_merge_join_desc_1",
    "sort_merge_join_desc_2",
    "sort_merge_join_desc_3",
    "sort_merge_join_desc_4",
    "sort_merge_join_desc_5",
    "sort_merge_join_desc_6",
    "sort_merge_join_desc_7",
    "stats0",
    "stats_aggregator_error_1",
    "stats_empty_partition",
    "stats_publisher_error_1",
    "subq2",
    "tablename_with_select",
    "timestamp_3",
    "timestamp_comparison",
    "timestamp_lazy",
    "timestamp_null",
    "touch",
    "transform_ppr1",
    "transform_ppr2",
    "truncate_table",
    "type_cast_1",
    "type_widening",
    "udaf_collect_set",
    "udaf_covar_pop",
    "udaf_histogram_numeric",
    "udf2",
    "udf5",
    "udf6",
    "udf8",
    "udf9",
    "udf_10_trims",
    "udf_E",
    "udf_PI",
    "udf_acos",
    "udf_add",
    "udf_array",
    "udf_array_contains",
    "udf_ascii",
    "udf_asin",
    "udf_atan",
    "udf_avg",
    "udf_bigint",
    "udf_bin",
    "udf_bitmap_and",
    "udf_bitmap_empty",
    "udf_bitmap_or",
    "udf_bitwise_and",
    "udf_bitwise_not",
    "udf_bitwise_or",
    "udf_bitwise_xor",
    "udf_boolean",
    "udf_case",
    "udf_ceil",
    "udf_ceiling",
    "udf_concat",
    "udf_concat_insert1",
    "udf_concat_insert2",
    "udf_concat_ws",
    "udf_conv",
    "udf_cos",
    "udf_count",
    "udf_date_add",
    "udf_date_sub",
    "udf_datediff",
    "udf_day",
    "udf_dayofmonth",
    "udf_degrees",
    "udf_div",
    "udf_double",
    "udf_elt",
    "udf_equal",
    "udf_exp",
    "udf_field",
    "udf_find_in_set",
    "udf_float",
    "udf_floor",
    "udf_from_unixtime",
    "udf_greaterthan",
    "udf_greaterthanorequal",
    "udf_hash",
    "udf_hex",
    "udf_if",
    "udf_index",
    "udf_instr",
    "udf_int",
    "udf_isnotnull",
    "udf_isnull",
    "udf_lcase",
    "udf_length",
    "udf_lessthan",
    "udf_lessthanorequal",
    "udf_like",
    "udf_ln",
    "udf_locate",
    "udf_log",
    "udf_log10",
    "udf_log2",
    "udf_lower",
    "udf_lpad",
    "udf_ltrim",
    "udf_map",
    "udf_modulo",
    "udf_month",
    "udf_named_struct",
    "udf_negative",
    "udf_not",
    "udf_notequal",
    "udf_notop",
    "udf_nvl",
    "udf_or",
    "udf_parse_url",
    "udf_pmod",
    "udf_positive",
    "udf_pow",
    "udf_power",
    "udf_radians",
    "udf_rand",
    "udf_reflect2",
    "udf_regexp",
    "udf_regexp_extract",
    "udf_regexp_replace",
    "udf_repeat",
    "udf_rlike",
    "udf_rpad",
    "udf_rtrim",
    "udf_sign",
    "udf_sin",
    "udf_smallint",
    "udf_space",
    "udf_sqrt",
    "udf_std",
    "udf_stddev",
    "udf_stddev_pop",
    "udf_stddev_samp",
    "udf_string",
    "udf_struct",
    "udf_substring",
    "udf_subtract",
    "udf_sum",
    "udf_tan",
    "udf_tinyint",
    "udf_to_byte",
    "udf_to_date",
    "udf_to_double",
    "udf_to_float",
    "udf_to_long",
    "udf_to_short",
    "udf_translate",
    "udf_trim",
    "udf_ucase",
    "udf_unix_timestamp",
    "udf_unhex",
    "udf_upper",
    "udf_var_pop",
    "udf_var_samp",
    "udf_variance",
    "udf_weekofyear",
    "udf_when",
    "udf_xpath",
    "udf_xpath_boolean",
    "udf_xpath_double",
    "udf_xpath_float",
    "udf_xpath_int",
    "udf_xpath_long",
    "udf_xpath_short",
    "udf_xpath_string",
    "unicode_notation",
    "union10",
    "union11",
    "union13",
    "union14",
    "union15",
    "union16",
    "union17",
    "union18",
    "union19",
    "union2",
    "union20",
    "union22",
    "union23",
    "union24",
    "union25",
    "union26",
    "union27",
    "union28",
    "union29",
    "union3",
    "union30",
    "union31",
    "union33",
    "union34",
    "union4",
    "union5",
    "union6",
    "union7",
    "union8",
    "union9",
    "union_date",
    "union_lateralview",
    "union_ppr",
    "union_remove_11",
    "union_remove_3",
    "union_remove_6",
    "union_script",
    "varchar_2",
    "varchar_join1",
    "varchar_union1",
    "view",
    "view_cast",
    "view_inputs"
  )
}<|MERGE_RESOLUTION|>--- conflicted
+++ resolved
@@ -365,11 +365,7 @@
     "drop_index_removes_partition_dirs",
     "alter_index",
 
-<<<<<<< HEAD
-    // We do not support macro for now.
-=======
     // Macro commands are not supported
->>>>>>> c238cd07
     "macro"
   )
 
