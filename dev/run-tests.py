#!/usr/bin/env python2

#
# Licensed to the Apache Software Foundation (ASF) under one or more
# contributor license agreements.  See the NOTICE file distributed with
# this work for additional information regarding copyright ownership.
# The ASF licenses this file to You under the Apache License, Version 2.0
# (the "License"); you may not use this file except in compliance with
# the License.  You may obtain a copy of the License at
#
#    http://www.apache.org/licenses/LICENSE-2.0
#
# Unless required by applicable law or agreed to in writing, software
# distributed under the License is distributed on an "AS IS" BASIS,
# WITHOUT WARRANTIES OR CONDITIONS OF ANY KIND, either express or implied.
# See the License for the specific language governing permissions and
# limitations under the License.
#

from __future__ import print_function
import itertools
from optparse import OptionParser
import os
import random
import re
import sys
import subprocess
from collections import namedtuple

from sparktestsupport import SPARK_HOME, USER_HOME, ERROR_CODES
from sparktestsupport.shellutils import exit_from_command_with_retcode, run_cmd, rm_r, which
from sparktestsupport.toposort import toposort_flatten, toposort
import sparktestsupport.modules as modules


# -------------------------------------------------------------------------------------------------
# Functions for traversing module dependency graph
# -------------------------------------------------------------------------------------------------


def determine_modules_for_files(filenames):
    """
    Given a list of filenames, return the set of modules that contain those files.
    If a file is not associated with a more specific submodule, then this method will consider that
    file to belong to the 'root' module.

    >>> sorted(x.name for x in determine_modules_for_files(["python/pyspark/a.py", "sql/core/foo"]))
    ['pyspark-core', 'sql']
    >>> [x.name for x in determine_modules_for_files(["file_not_matched_by_any_subproject"])]
    ['root']
    """
    changed_modules = set()
    for filename in filenames:
        matched_at_least_one_module = False
        for module in modules.all_modules:
            if module.contains_file(filename):
                changed_modules.add(module)
                matched_at_least_one_module = True
        if not matched_at_least_one_module:
            changed_modules.add(modules.root)
    return changed_modules


def identify_changed_files_from_git_commits(patch_sha, target_branch=None, target_ref=None):
    """
    Given a git commit and target ref, use the set of files changed in the diff in order to
    determine which modules' tests should be run.

    >>> [x.name for x in determine_modules_for_files( \
            identify_changed_files_from_git_commits("fc0a1475ef", target_ref="5da21f07"))]
    ['graphx']
    >>> 'root' in [x.name for x in determine_modules_for_files( \
         identify_changed_files_from_git_commits("50a0496a43", target_ref="6765ef9"))]
    True
    """
    if target_branch is None and target_ref is None:
        raise AttributeError("must specify either target_branch or target_ref")
    elif target_branch is not None and target_ref is not None:
        raise AttributeError("must specify either target_branch or target_ref, not both")
    if target_branch is not None:
        diff_target = target_branch
        run_cmd(['git', 'fetch', 'origin', str(target_branch+':'+target_branch)])
    else:
        diff_target = target_ref
    raw_output = subprocess.check_output(['git', 'diff', '--name-only', patch_sha, diff_target],
                                         universal_newlines=True)
    # Remove any empty strings
    return [f for f in raw_output.split('\n') if f]


def setup_test_environ(environ):
    print("[info] Setup the following environment variables for tests: ")
    for (k, v) in environ.items():
        print("%s=%s" % (k, v))
        os.environ[k] = v


def determine_modules_to_test(changed_modules):
    """
    Given a set of modules that have changed, compute the transitive closure of those modules'
    dependent modules in order to determine the set of modules that should be tested.

    Returns a topologically-sorted list of modules (ties are broken by sorting on module names).

    >>> [x.name for x in determine_modules_to_test([modules.root])]
    ['root']
    >>> [x.name for x in determine_modules_to_test([modules.build])]
    ['root']
    >>> [x.name for x in determine_modules_to_test([modules.graphx])]
    ['graphx', 'examples']
    >>> x = [x.name for x in determine_modules_to_test([modules.sql])]
    >>> x # doctest: +NORMALIZE_WHITESPACE
    ['sql', 'hive', 'mllib', 'sql-kafka-0-10', 'examples', 'hive-thriftserver',
     'pyspark-sql', 'sparkr', 'pyspark-mllib', 'pyspark-ml']
    """
    modules_to_test = set()
    for module in changed_modules:
        modules_to_test = modules_to_test.union(determine_modules_to_test(module.dependent_modules))
    modules_to_test = modules_to_test.union(set(changed_modules))
    # If we need to run all of the tests, then we should short-circuit and return 'root'
    if modules.root in modules_to_test:
        return [modules.root]
    return toposort_flatten(
        {m: set(m.dependencies).intersection(modules_to_test) for m in modules_to_test}, sort=True)


def determine_tags_to_exclude(changed_modules):
    tags = []
    for m in modules.all_modules:
        if m not in changed_modules:
            tags += m.test_tags
    return tags


# -------------------------------------------------------------------------------------------------
# Functions for working with subprocesses and shell tools
# -------------------------------------------------------------------------------------------------


def determine_java_executable():
    """Will return the path of the java executable that will be used by Spark's
    tests or `None`"""

    # Any changes in the way that Spark's build detects java must be reflected
    # here. Currently the build looks for $JAVA_HOME/bin/java then falls back to
    # the `java` executable on the path

    java_home = os.environ.get("JAVA_HOME")

    # check if there is an executable at $JAVA_HOME/bin/java
    java_exe = which(os.path.join(java_home, "bin", "java")) if java_home else None
    # if the java_exe wasn't set, check for a `java` version on the $PATH
    return java_exe if java_exe else which("java")


JavaVersion = namedtuple('JavaVersion', ['major', 'minor', 'patch'])


def determine_java_version(java_exe):
    """Given a valid java executable will return its version in named tuple format
    with accessors '.major', '.minor', '.patch', '.update'"""

    raw_output = subprocess.check_output([java_exe, "-version"],
                                         stderr=subprocess.STDOUT,
                                         universal_newlines=True)

    raw_output_lines = raw_output.split('\n')

    # find raw version string, eg 'java version "1.8.0_25"'
    raw_version_str = next(x for x in raw_output_lines if " version " in x)

    match = re.search('(\d+)\.(\d+)\.(\d+)', raw_version_str)

    major = int(match.group(1))
    minor = int(match.group(2))
    patch = int(match.group(3))

    return JavaVersion(major, minor, patch)

# -------------------------------------------------------------------------------------------------
# Functions for running the other build and test scripts
# -------------------------------------------------------------------------------------------------


def set_title_and_block(title, err_block):
    os.environ["CURRENT_BLOCK"] = str(ERROR_CODES[err_block])
    line_str = '=' * 72

    print('')
    print(line_str)
    print(title)
    print(line_str)


def run_apache_rat_checks():
    set_title_and_block("Running Apache RAT checks", "BLOCK_RAT")
    run_cmd([os.path.join(SPARK_HOME, "dev", "check-license")])


def run_scala_style_checks():
    set_title_and_block("Running Scala style checks", "BLOCK_SCALA_STYLE")
    run_cmd([os.path.join(SPARK_HOME, "dev", "lint-scala")])


def run_java_style_checks():
    set_title_and_block("Running Java style checks", "BLOCK_JAVA_STYLE")
    run_cmd([os.path.join(SPARK_HOME, "dev", "lint-java")])


def run_python_style_checks():
    set_title_and_block("Running Python style checks", "BLOCK_PYTHON_STYLE")
    run_cmd([os.path.join(SPARK_HOME, "dev", "lint-python")])


def run_sparkr_style_checks():
    set_title_and_block("Running R style checks", "BLOCK_R_STYLE")

    if which("R"):
        # R style check should be executed after `install-dev.sh`.
        # Since warnings about `no visible global function definition` appear
        # without the installation. SEE ALSO: SPARK-9121.
        run_cmd([os.path.join(SPARK_HOME, "dev", "lint-r")])
    else:
        print("Ignoring SparkR style check as R was not found in PATH")


def build_spark_documentation():
    set_title_and_block("Building Spark Documentation", "BLOCK_DOCUMENTATION")
    os.environ["PRODUCTION"] = "1 jekyll build"

    os.chdir(os.path.join(SPARK_HOME, "docs"))

    jekyll_bin = which("jekyll")

    if not jekyll_bin:
        print("[error] Cannot find a version of `jekyll` on the system; please",
              " install one and retry to build documentation.")
        sys.exit(int(os.environ.get("CURRENT_BLOCK", 255)))
    else:
        run_cmd([jekyll_bin, "build"])

    os.chdir(SPARK_HOME)


def get_zinc_port():
    """
    Get a randomized port on which to start Zinc
    """
    return random.randrange(3030, 4030)


def kill_zinc_on_port(zinc_port):
    """
    Kill the Zinc process running on the given port, if one exists.
    """
    cmd = ("/usr/sbin/lsof -P |grep %s | grep LISTEN "
           "| awk '{ print $2; }' | xargs kill") % zinc_port
    subprocess.check_call(cmd, shell=True)


def exec_maven(mvn_args=()):
    """Will call Maven in the current directory with the list of mvn_args passed
    in and returns the subprocess for any further processing"""

    zinc_port = get_zinc_port()
    os.environ["ZINC_PORT"] = "%s" % zinc_port
    zinc_flag = "-DzincPort=%s" % zinc_port
    flags = [os.path.join(SPARK_HOME, "build", "mvn"), "--force", zinc_flag]
    run_cmd(flags + mvn_args)
    kill_zinc_on_port(zinc_port)


def exec_sbt(sbt_args=(), exit_on_failure=True):
    """Will call SBT in the current directory with the list of mvn_args passed
    in and returns the subprocess for any further processing"""

    sbt_cmd = [os.path.join(SPARK_HOME, "build", "sbt")] + sbt_args

    sbt_output_filter = re.compile("^.*[info].*Resolving" + "|" +
                                   "^.*[warn].*Merging" + "|" +
                                   "^.*[info].*Including")

    # NOTE: echo "q" is needed because sbt on encountering a build file
    # with failure (either resolution or compilation) prompts the user for
    # input either q, r, etc to quit or retry. This echo is there to make it
    # not block.
    echo_proc = subprocess.Popen(["echo", "\"q\n\""], stdout=subprocess.PIPE)
    sbt_proc = subprocess.Popen(sbt_cmd,
                                stdin=echo_proc.stdout,
                                stdout=subprocess.PIPE)
    echo_proc.wait()
    for line in iter(sbt_proc.stdout.readline, ''):
        if not sbt_output_filter.match(line):
            print(line, end='')
    retcode = sbt_proc.wait()

    if retcode != 0:
        if exit_on_failure:
            exit_from_command_with_retcode(sbt_cmd, retcode)
    return sbt_cmd, retcode


def get_hadoop_profiles(hadoop_version):
    """
    For the given Hadoop version tag, return a list of Maven/SBT profile flags for
    building and testing against that Hadoop version.
    """

    sbt_maven_hadoop_profiles = {
        "hadoop2.6": ["-Phadoop-2.6"],
        "hadoop2.7": ["-Phadoop-2.7"],
        "hadooppalantir": ["-Phadoop-palantir"],
    }

    if hadoop_version in sbt_maven_hadoop_profiles:
        return sbt_maven_hadoop_profiles[hadoop_version]
    else:
        print("[error] Could not find", hadoop_version, "in the list. Valid options",
              " are", sbt_maven_hadoop_profiles.keys())
        sys.exit(int(os.environ.get("CURRENT_BLOCK", 255)))


def build_spark_maven(hadoop_version):
    # Enable all of the profiles for the build:
    build_profiles = get_hadoop_profiles(hadoop_version) + modules.root.build_profile_flags
    mvn_goals = ["clean", "package", "-DskipTests"]
    profiles_and_goals = build_profiles + mvn_goals

    print("[info] Building Spark (w/Hive 1.2.1) using Maven with these arguments: ",
          " ".join(profiles_and_goals))

    exec_maven(profiles_and_goals)


def build_spark_sbt(hadoop_version):
    # Enable all of the profiles for the build:
    build_profiles = get_hadoop_profiles(hadoop_version) + modules.root.build_profile_flags
    sbt_goals = ["test:package",  # Build test jars as some tests depend on them
                 "streaming-kafka-0-8-assembly/assembly",
                 "streaming-flume-assembly/assembly",
                 "streaming-kinesis-asl-assembly/assembly"]
    profiles_and_goals = build_profiles + sbt_goals

    print("[info] Building Spark (w/Hive 1.2.1) using SBT with these arguments: ",
          " ".join(profiles_and_goals))

    exec_sbt(profiles_and_goals)


def build_spark_assembly_sbt(hadoop_version):
    # Enable all of the profiles for the build:
    build_profiles = get_hadoop_profiles(hadoop_version) + modules.root.build_profile_flags
    sbt_goals = ["assembly/package"]
    profiles_and_goals = build_profiles + sbt_goals
    print("[info] Building Spark assembly (w/Hive 1.2.1) using SBT with these arguments: ",
          " ".join(profiles_and_goals))
    exec_sbt(profiles_and_goals)


def build_apache_spark(build_tool, hadoop_version):
    """Will build Spark against Hive v1.2.1 given the passed in build tool (either `sbt` or
    `maven`). Defaults to using `sbt`."""

    set_title_and_block("Building Spark", "BLOCK_BUILD")

    rm_r("lib_managed")

    if build_tool == "maven":
        build_spark_maven(hadoop_version)
    else:
        build_spark_sbt(hadoop_version)


def detect_binary_inop_with_mima(hadoop_version):
    build_profiles = get_hadoop_profiles(hadoop_version) + modules.root.build_profile_flags
    set_title_and_block("Detecting binary incompatibilities with MiMa", "BLOCK_MIMA")
    run_cmd([os.path.join(SPARK_HOME, "dev", "mima")] + build_profiles)


def run_scala_tests_maven(test_profiles):
    mvn_test_goals = ["test", "--fail-at-end"]

    profiles_and_goals = test_profiles + mvn_test_goals

    print("[info] Running Spark tests using Maven with these arguments: ",
          " ".join(profiles_and_goals))

    exec_maven(profiles_and_goals)


def run_scala_tests_sbt(test_modules, test_profiles):
    if 'CIRCLE_TEST_REPORTS' in os.environ:
        # The test task in the circle configuration runs only the appropriate test for the current
        # circle node, then copies the results to CIRCLE_TEST_REPORTS.
        # We are not worried about running only the `test_modules`, since we always run the whole
        # suite in circle anyway.
        sbt_test_goals = ['circle:test']
    else:
        sbt_test_goals = list(itertools.chain.from_iterable(m.sbt_test_goals for m in test_modules))

    if not sbt_test_goals:
        return

    profiles_and_goals = test_profiles + sbt_test_goals

    print("[info] Running Spark tests using SBT with these arguments: ",
          " ".join(profiles_and_goals))

    # We don't want to quit on failure yet, since we want to actually copy the reports to circle
    sbt_cmd, retcode = exec_sbt(profiles_and_goals, exit_on_failure=False)

<<<<<<< HEAD
    if 'CIRCLE_TEST_REPORTS' in os.environ:
        copy_tests_cmd = test_profiles + ["copyTestReportsToCircle"]
        print("[info] Copying SBT test reports to Circle: ", " ".join(copy_tests_cmd))
        exec_sbt(copy_tests_cmd)

    if retcode != 0:
        exit_from_command_with_retcode(sbt_cmd, retcode)

=======
>>>>>>> 55fb50d4

def run_scala_tests(build_tool, hadoop_version, test_modules, excluded_tags):
    """Function to properly execute all tests passed in as a set from the
    `determine_test_suites` function"""
    set_title_and_block("Running Spark unit tests", "BLOCK_SPARK_UNIT_TESTS")

    test_modules = set(test_modules)

    test_profiles = get_hadoop_profiles(hadoop_version) + \
        list(set(itertools.chain.from_iterable(m.build_profile_flags for m in test_modules)))

    if excluded_tags:
        test_profiles += ['-Dtest.exclude.tags=' + ",".join(excluded_tags)]

    if build_tool == "maven":
        run_scala_tests_maven(test_profiles)
    else:
        run_scala_tests_sbt(test_modules, test_profiles)


def run_python_tests(test_modules, parallelism):
    set_title_and_block("Running PySpark tests", "BLOCK_PYSPARK_UNIT_TESTS")

    command = [os.path.join(SPARK_HOME, "python", "run-tests")]
    if test_modules != [modules.root]:
        command.append("--modules=%s" % ','.join(m.name for m in test_modules))
    command.append("--parallelism=%i" % parallelism)
    run_cmd(command)


def run_python_packaging_tests():
    set_title_and_block("Running PySpark packaging tests", "BLOCK_PYSPARK_PIP_TESTS")
    command = [os.path.join(SPARK_HOME, "dev", "run-pip-tests")]
    run_cmd(command)


def run_build_tests():
    set_title_and_block("Running build tests", "BLOCK_BUILD_TESTS")
    run_cmd([os.path.join(SPARK_HOME, "dev", "test-dependencies.sh")])
    pass


def run_sparkr_tests():
    set_title_and_block("Running SparkR tests", "BLOCK_SPARKR_UNIT_TESTS")

    if which("R"):
        run_cmd([os.path.join(SPARK_HOME, "R", "run-tests.sh")])
    else:
        print("Ignoring SparkR tests as R was not found in PATH")


def parse_opts():
    parser = OptionParser(
        prog="run-tests"
    )
    parser.add_option(
        "-p", "--parallelism", type="int", default=4,
        help="The number of suites to test in parallel (default %default)"
    )

    (opts, args) = parser.parse_args()
    if args:
        parser.error("Unsupported arguments: %s" % ' '.join(args))
    if opts.parallelism < 1:
        parser.error("Parallelism cannot be less than 1")
    return opts


def main():
    opts = parse_opts()
    # Ensure the user home directory (HOME) is valid and is an absolute directory
    if not USER_HOME or not os.path.isabs(USER_HOME):
        print("[error] Cannot determine your home directory as an absolute path;",
              " ensure the $HOME environment variable is set properly.")
        sys.exit(1)

    os.chdir(SPARK_HOME)

    rm_r(os.path.join(SPARK_HOME, "work"))
    rm_r(os.path.join(USER_HOME, ".ivy2", "local", "org.apache.spark"))
    rm_r(os.path.join(USER_HOME, ".ivy2", "cache", "org.apache.spark"))

    os.environ["CURRENT_BLOCK"] = str(ERROR_CODES["BLOCK_GENERAL"])

    java_exe = determine_java_executable()

    if not java_exe:
        print("[error] Cannot find a version of `java` on the system; please",
              " install one and retry.")
        sys.exit(2)

    java_version = determine_java_version(java_exe)

    # install SparkR
    if which("R"):
        run_cmd([os.path.join(SPARK_HOME, "R", "install-dev.sh")])
    else:
        print("Cannot install SparkR as R was not found in PATH")

    if os.environ.get("AMPLAB_JENKINS"):
        # if we're on the Amplab Jenkins build servers setup variables
        # to reflect the environment settings
        build_tool = os.environ.get("AMPLAB_JENKINS_BUILD_TOOL", "sbt")
        hadoop_version = os.environ.get("AMPLAB_JENKINS_BUILD_PROFILE", "hadoop2.6")
        test_env = "amplab_jenkins"
        # add path for Python3 in Jenkins if we're calling from a Jenkins machine
        os.environ["PATH"] = "/home/anaconda/envs/py3k/bin:" + os.environ.get("PATH")
    else:
        # else we're running locally and can use local settings
        build_tool = "sbt"
        hadoop_version = os.environ.get("HADOOP_PROFILE", "hadoop2.6")
        test_env = "local"

    print("[info] Using build tool", build_tool, "with Hadoop profile", hadoop_version,
          "under environment", test_env)

    changed_modules = None
    changed_files = None
    if test_env == "amplab_jenkins" and os.environ.get("AMP_JENKINS_PRB"):
        target_branch = os.environ["ghprbTargetBranch"]
        changed_files = identify_changed_files_from_git_commits("HEAD", target_branch=target_branch)
        changed_modules = determine_modules_for_files(changed_files)
        excluded_tags = determine_tags_to_exclude(changed_modules)
    if not changed_modules:
        changed_modules = [modules.root]
        excluded_tags = []
    print("[info] Found the following changed modules:",
          ", ".join(x.name for x in changed_modules))

    # setup environment variables
    # note - the 'root' module doesn't collect environment variables for all modules. Because the
    # environment variables should not be set if a module is not changed, even if running the 'root'
    # module. So here we should use changed_modules rather than test_modules.
    test_environ = {}
    for m in changed_modules:
        test_environ.update(m.environ)
    setup_test_environ(test_environ)

    test_modules = determine_modules_to_test(changed_modules)

    # license checks
    run_apache_rat_checks()

    # style checks
    if not changed_files or any(f.endswith(".scala")
                                or f.endswith("scalastyle-config.xml")
                                for f in changed_files):
        run_scala_style_checks()
    if not changed_files or any(f.endswith(".java")
                                or f.endswith("checkstyle.xml")
                                or f.endswith("checkstyle-suppressions.xml")
                                for f in changed_files):
        # run_java_style_checks()
        pass
    if not changed_files or any(f.endswith(".py") for f in changed_files):
        run_python_style_checks()
    if not changed_files or any(f.endswith(".R") for f in changed_files):
        run_sparkr_style_checks()

    # determine if docs were changed and if we're inside the amplab environment
    # note - the below commented out until *all* Jenkins workers can get `jekyll` installed
    # if "DOCS" in changed_modules and test_env == "amplab_jenkins":
    #    build_spark_documentation()

    if any(m.should_run_build_tests for m in test_modules):
        run_build_tests()

    # spark build
    build_apache_spark(build_tool, hadoop_version)

    # backwards compatibility checks
    if build_tool == "sbt":
        # Note: compatibility tests only supported in sbt for now
        detect_binary_inop_with_mima(hadoop_version)
        # Since we did not build assembly/package before running dev/mima, we need to
        # do it here because the tests still rely on it; see SPARK-13294 for details.
        build_spark_assembly_sbt(hadoop_version)

    # run the test suites
    run_scala_tests(build_tool, hadoop_version, test_modules, excluded_tags)

    modules_with_python_tests = [m for m in test_modules if m.python_test_goals]
    if modules_with_python_tests:
        print("[info] skipping python tests... palantir/spark")
        # run_python_tests(modules_with_python_tests, opts.parallelism)
        # run_python_packaging_tests()
    if any(m.should_run_r_tests for m in test_modules):
        print("[info] skipping R tests... palantir/spark")
        # run_sparkr_tests()


def _test():
    import doctest
    failure_count = doctest.testmod()[0]
    if failure_count:
        exit(-1)

if __name__ == "__main__":
    _test()
    main()<|MERGE_RESOLUTION|>--- conflicted
+++ resolved
@@ -270,7 +270,7 @@
     kill_zinc_on_port(zinc_port)
 
 
-def exec_sbt(sbt_args=(), exit_on_failure=True):
+def exec_sbt(sbt_args=()):
     """Will call SBT in the current directory with the list of mvn_args passed
     in and returns the subprocess for any further processing"""
 
@@ -295,8 +295,7 @@
     retcode = sbt_proc.wait()
 
     if retcode != 0:
-        if exit_on_failure:
-            exit_from_command_with_retcode(sbt_cmd, retcode)
+        exit_from_command_with_retcode(sbt_cmd, retcode)
     return sbt_cmd, retcode
 
 
@@ -406,20 +405,8 @@
     print("[info] Running Spark tests using SBT with these arguments: ",
           " ".join(profiles_and_goals))
 
-    # We don't want to quit on failure yet, since we want to actually copy the reports to circle
-    sbt_cmd, retcode = exec_sbt(profiles_and_goals, exit_on_failure=False)
-
-<<<<<<< HEAD
-    if 'CIRCLE_TEST_REPORTS' in os.environ:
-        copy_tests_cmd = test_profiles + ["copyTestReportsToCircle"]
-        print("[info] Copying SBT test reports to Circle: ", " ".join(copy_tests_cmd))
-        exec_sbt(copy_tests_cmd)
-
-    if retcode != 0:
-        exit_from_command_with_retcode(sbt_cmd, retcode)
-
-=======
->>>>>>> 55fb50d4
+    sbt_cmd, retcode = exec_sbt(profiles_and_goals)
+
 
 def run_scala_tests(build_tool, hadoop_version, test_modules, excluded_tags):
     """Function to properly execute all tests passed in as a set from the
