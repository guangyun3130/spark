#!/usr/bin/env python2

#
# Licensed to the Apache Software Foundation (ASF) under one or more
# contributor license agreements.  See the NOTICE file distributed with
# this work for additional information regarding copyright ownership.
# The ASF licenses this file to You under the Apache License, Version 2.0
# (the "License"); you may not use this file except in compliance with
# the License.  You may obtain a copy of the License at
#
#    http://www.apache.org/licenses/LICENSE-2.0
#
# Unless required by applicable law or agreed to in writing, software
# distributed under the License is distributed on an "AS IS" BASIS,
# WITHOUT WARRANTIES OR CONDITIONS OF ANY KIND, either express or implied.
# See the License for the specific language governing permissions and
# limitations under the License.
#

from __future__ import print_function
import itertools
from optparse import OptionParser
import os
import re
import sys
import subprocess
from collections import namedtuple

from sparktestsupport import SPARK_HOME, USER_HOME
from sparktestsupport.shellutils import exit_from_command_with_retcode, run_cmd, rm_r, which
import sparktestsupport.modules as modules

# -------------------------------------------------------------------------------------------------
# Functions for traversing module dependency graph
# -------------------------------------------------------------------------------------------------


def determine_modules_for_files(filenames):
    """
    Given a list of filenames, return the set of modules that contain those files.
    If a file is not associated with a more specific submodule, then this method will consider that
    file to belong to the 'root' module.

    >>> sorted(x.name for x in determine_modules_for_files(["python/pyspark/a.py", "sql/test/foo"]))
    ['pyspark-core', 'sql']
    >>> [x.name for x in determine_modules_for_files(["file_not_matched_by_any_subproject"])]
    ['root']
    """
    changed_modules = set()
    for filename in filenames:
        matched_at_least_one_module = False
        for module in modules.all_modules:
            if module.contains_file(filename):
                changed_modules.add(module)
                matched_at_least_one_module = True
        if not matched_at_least_one_module:
            changed_modules.add(modules.root)
    return changed_modules


def identify_changed_files_from_git_commits(patch_sha, target_branch=None, target_ref=None):
    """
    Given a git commit and target ref, use the set of files changed in the diff in order to
    determine which modules' tests should be run.

    >>> [x.name for x in determine_modules_for_files( \
            identify_changed_files_from_git_commits("fc0a1475ef", target_ref="5da21f07"))]
    ['graphx']
    >>> 'root' in [x.name for x in determine_modules_for_files( \
         identify_changed_files_from_git_commits("50a0496a43", target_ref="6765ef9"))]
    True
    """
    if target_branch is None and target_ref is None:
        raise AttributeError("must specify either target_branch or target_ref")
    elif target_branch is not None and target_ref is not None:
        raise AttributeError("must specify either target_branch or target_ref, not both")
    if target_branch is not None:
        diff_target = target_branch
        run_cmd(['git', 'fetch', 'origin', str(target_branch+':'+target_branch)])
    else:
        diff_target = target_ref
    raw_output = subprocess.check_output(['git', 'diff', '--name-only', patch_sha, diff_target],
                                         universal_newlines=True)
    # Remove any empty strings
    return [f for f in raw_output.split('\n') if f]


def setup_test_environ(environ):
    print("[info] Setup the following environment variables for tests: ")
    for (k, v) in environ.items():
        print("%s=%s" % (k, v))
        os.environ[k] = v


def determine_modules_to_test(changed_modules):
    """
    Given a set of modules that have changed, compute the transitive closure of those modules'
    dependent modules in order to determine the set of modules that should be tested.

    >>> sorted(x.name for x in determine_modules_to_test([modules.root]))
    ['root']
    >>> sorted(x.name for x in determine_modules_to_test([modules.graphx]))
    ['examples', 'graphx']
    >>> x = sorted(x.name for x in determine_modules_to_test([modules.sql]))
    >>> x # doctest: +NORMALIZE_WHITESPACE
    ['examples', 'hive-thriftserver', 'mllib', 'pyspark-ml', \
     'pyspark-mllib', 'pyspark-sql', 'sparkr', 'sql']
    """
    # If we're going to have to run all of the tests, then we can just short-circuit
    # and return 'root'. No module depends on root, so if it appears then it will be
    # in changed_modules.
    if modules.root in changed_modules:
        return [modules.root]
    modules_to_test = set()
    for module in changed_modules:
        modules_to_test = modules_to_test.union(determine_modules_to_test(module.dependent_modules))
    return modules_to_test.union(set(changed_modules))


# -------------------------------------------------------------------------------------------------
# Functions for working with subprocesses and shell tools
# -------------------------------------------------------------------------------------------------

def get_error_codes(err_code_file):
    """Function to retrieve all block numbers from the `run-tests-codes.sh`
    file to maintain backwards compatibility with the `run-tests-jenkins`
    script"""

    with open(err_code_file, 'r') as f:
        err_codes = [e.split()[1].strip().split('=')
                     for e in f if e.startswith("readonly")]
        return dict(err_codes)


ERROR_CODES = get_error_codes(os.path.join(SPARK_HOME, "dev/run-tests-codes.sh"))


def determine_java_executable():
    """Will return the path of the java executable that will be used by Spark's
    tests or `None`"""

    # Any changes in the way that Spark's build detects java must be reflected
    # here. Currently the build looks for $JAVA_HOME/bin/java then falls back to
    # the `java` executable on the path

    java_home = os.environ.get("JAVA_HOME")

    # check if there is an executable at $JAVA_HOME/bin/java
    java_exe = which(os.path.join(java_home, "bin", "java")) if java_home else None
    # if the java_exe wasn't set, check for a `java` version on the $PATH
    return java_exe if java_exe else which("java")


JavaVersion = namedtuple('JavaVersion', ['major', 'minor', 'patch', 'update'])


def determine_java_version(java_exe):
    """Given a valid java executable will return its version in named tuple format
    with accessors '.major', '.minor', '.patch', '.update'"""

    raw_output = subprocess.check_output([java_exe, "-version"],
                                         stderr=subprocess.STDOUT,
                                         universal_newlines=True)

    raw_output_lines = raw_output.split('\n')

    # find raw version string, eg 'java version "1.8.0_25"'
    raw_version_str = next(x for x in raw_output_lines if " version " in x)

    version_str = raw_version_str.split()[-1].strip('"')  # eg '1.8.0_25'
    version, update = version_str.split('_')  # eg ['1.8.0', '25']

    # map over the values and convert them to integers
    version_info = [int(x) for x in version.split('.') + [update]]

    return JavaVersion(major=version_info[0],
                       minor=version_info[1],
                       patch=version_info[2],
                       update=version_info[3])


# -------------------------------------------------------------------------------------------------
# Functions for running the other build and test scripts
# -------------------------------------------------------------------------------------------------


def set_title_and_block(title, err_block):
    os.environ["CURRENT_BLOCK"] = ERROR_CODES[err_block]
    line_str = '=' * 72

    print('')
    print(line_str)
    print(title)
    print(line_str)


def run_apache_rat_checks():
    set_title_and_block("Running Apache RAT checks", "BLOCK_RAT")
    run_cmd([os.path.join(SPARK_HOME, "dev", "check-license")])


def run_scala_style_checks():
    set_title_and_block("Running Scala style checks", "BLOCK_SCALA_STYLE")
    run_cmd([os.path.join(SPARK_HOME, "dev", "lint-scala")])


def run_python_style_checks():
    set_title_and_block("Running Python style checks", "BLOCK_PYTHON_STYLE")
    run_cmd([os.path.join(SPARK_HOME, "dev", "lint-python")])


def build_spark_documentation():
    set_title_and_block("Building Spark Documentation", "BLOCK_DOCUMENTATION")
    os.environ["PRODUCTION"] = "1 jekyll build"

    os.chdir(os.path.join(SPARK_HOME, "docs"))

    jekyll_bin = which("jekyll")

    if not jekyll_bin:
        print("[error] Cannot find a version of `jekyll` on the system; please",
              " install one and retry to build documentation.")
        sys.exit(int(os.environ.get("CURRENT_BLOCK", 255)))
    else:
        run_cmd([jekyll_bin, "build"])

    os.chdir(SPARK_HOME)


def exec_maven(mvn_args=()):
    """Will call Maven in the current directory with the list of mvn_args passed
    in and returns the subprocess for any further processing"""

    run_cmd([os.path.join(SPARK_HOME, "build", "mvn")] + mvn_args)


def exec_sbt(sbt_args=()):
    """Will call SBT in the current directory with the list of mvn_args passed
    in and returns the subprocess for any further processing"""

    sbt_cmd = [os.path.join(SPARK_HOME, "build", "sbt")] + sbt_args

    sbt_output_filter = re.compile("^.*[info].*Resolving" + "|" +
                                   "^.*[warn].*Merging" + "|" +
                                   "^.*[info].*Including")

    # NOTE: echo "q" is needed because sbt on encountering a build file
    # with failure (either resolution or compilation) prompts the user for
    # input either q, r, etc to quit or retry. This echo is there to make it
    # not block.
    echo_proc = subprocess.Popen(["echo", "\"q\n\""], stdout=subprocess.PIPE)
    sbt_proc = subprocess.Popen(sbt_cmd,
                                stdin=echo_proc.stdout,
                                stdout=subprocess.PIPE)
    echo_proc.wait()
    for line in iter(sbt_proc.stdout.readline, ''):
        if not sbt_output_filter.match(line):
            print(line, end='')
    retcode = sbt_proc.wait()

    if retcode > 0:
        exit_from_command_with_retcode(sbt_cmd, retcode)


def get_hadoop_profiles(hadoop_version):
    """
    For the given Hadoop version tag, return a list of SBT profile flags for
    building and testing against that Hadoop version.
    """

    sbt_maven_hadoop_profiles = {
        "hadoop1.0": ["-Phadoop-1", "-Dhadoop.version=1.2.1"],
        "hadoop2.0": ["-Phadoop-1", "-Dhadoop.version=2.0.0-mr1-cdh4.1.1"],
        "hadoop2.2": ["-Pyarn", "-Phadoop-2.2"],
        "hadoop2.3": ["-Pyarn", "-Phadoop-2.3", "-Dhadoop.version=2.3.0"],
    }

    if hadoop_version in sbt_maven_hadoop_profiles:
        return sbt_maven_hadoop_profiles[hadoop_version]
    else:
        print("[error] Could not find", hadoop_version, "in the list. Valid options",
              " are", sbt_maven_hadoop_profiles.keys())
        sys.exit(int(os.environ.get("CURRENT_BLOCK", 255)))


def build_spark_maven(hadoop_version):
    # Enable all of the profiles for the build:
    build_profiles = get_hadoop_profiles(hadoop_version) + modules.root.build_profile_flags
    mvn_goals = ["clean", "package", "-DskipTests"]
    profiles_and_goals = build_profiles + mvn_goals

    print("[info] Building Spark (w/Hive 0.13.1) using Maven with these arguments: ",
          " ".join(profiles_and_goals))

    exec_maven(profiles_and_goals)


def build_spark_sbt(hadoop_version):
    # Enable all of the profiles for the build:
    build_profiles = get_hadoop_profiles(hadoop_version) + modules.root.build_profile_flags
    sbt_goals = ["package",
                 "assembly/assembly",
                 "streaming-kafka-assembly/assembly",
                 "streaming-flume-assembly/assembly",
<<<<<<< HEAD
                 "streaming-mqtt-assembly/assembly",
                 "streaming-mqtt/test:assembly"]
=======
                 "streaming-kinesis-asl-assembly/assembly"]
>>>>>>> 87656650
    profiles_and_goals = build_profiles + sbt_goals

    print("[info] Building Spark (w/Hive 0.13.1) using SBT with these arguments: ",
          " ".join(profiles_and_goals))

    exec_sbt(profiles_and_goals)


def build_apache_spark(build_tool, hadoop_version):
    """Will build Spark against Hive v0.13.1 given the passed in build tool (either `sbt` or
    `maven`). Defaults to using `sbt`."""

    set_title_and_block("Building Spark", "BLOCK_BUILD")

    rm_r("lib_managed")

    if build_tool == "maven":
        build_spark_maven(hadoop_version)
    else:
        build_spark_sbt(hadoop_version)


def detect_binary_inop_with_mima():
    set_title_and_block("Detecting binary incompatibilities with MiMa", "BLOCK_MIMA")
    run_cmd([os.path.join(SPARK_HOME, "dev", "mima")])


def run_scala_tests_maven(test_profiles):
    mvn_test_goals = ["test", "--fail-at-end"]
    profiles_and_goals = test_profiles + mvn_test_goals

    print("[info] Running Spark tests using Maven with these arguments: ",
          " ".join(profiles_and_goals))

    exec_maven(profiles_and_goals)


def run_scala_tests_sbt(test_modules, test_profiles):

    sbt_test_goals = set(itertools.chain.from_iterable(m.sbt_test_goals for m in test_modules))

    if not sbt_test_goals:
        return

    profiles_and_goals = test_profiles + list(sbt_test_goals)

    print("[info] Running Spark tests using SBT with these arguments: ",
          " ".join(profiles_and_goals))

    exec_sbt(profiles_and_goals)


def run_scala_tests(build_tool, hadoop_version, test_modules):
    """Function to properly execute all tests passed in as a set from the
    `determine_test_suites` function"""
    set_title_and_block("Running Spark unit tests", "BLOCK_SPARK_UNIT_TESTS")

    test_modules = set(test_modules)

    test_profiles = get_hadoop_profiles(hadoop_version) + \
        list(set(itertools.chain.from_iterable(m.build_profile_flags for m in test_modules)))
    if build_tool == "maven":
        run_scala_tests_maven(test_profiles)
    else:
        run_scala_tests_sbt(test_modules, test_profiles)


def run_python_tests(test_modules, parallelism):
    set_title_and_block("Running PySpark tests", "BLOCK_PYSPARK_UNIT_TESTS")

    command = [os.path.join(SPARK_HOME, "python", "run-tests")]
    if test_modules != [modules.root]:
        command.append("--modules=%s" % ','.join(m.name for m in test_modules))
    command.append("--parallelism=%i" % parallelism)
    run_cmd(command)


def run_sparkr_tests():
    set_title_and_block("Running SparkR tests", "BLOCK_SPARKR_UNIT_TESTS")

    if which("R"):
        run_cmd([os.path.join(SPARK_HOME, "R", "install-dev.sh")])
        run_cmd([os.path.join(SPARK_HOME, "R", "run-tests.sh")])
    else:
        print("Ignoring SparkR tests as R was not found in PATH")


def parse_opts():
    parser = OptionParser(
        prog="run-tests"
    )
    parser.add_option(
        "-p", "--parallelism", type="int", default=4,
        help="The number of suites to test in parallel (default %default)"
    )

    (opts, args) = parser.parse_args()
    if args:
        parser.error("Unsupported arguments: %s" % ' '.join(args))
    if opts.parallelism < 1:
        parser.error("Parallelism cannot be less than 1")
    return opts


def main():
    opts = parse_opts()
    # Ensure the user home directory (HOME) is valid and is an absolute directory
    if not USER_HOME or not os.path.isabs(USER_HOME):
        print("[error] Cannot determine your home directory as an absolute path;",
              " ensure the $HOME environment variable is set properly.")
        sys.exit(1)

    os.chdir(SPARK_HOME)

    rm_r(os.path.join(SPARK_HOME, "work"))
    rm_r(os.path.join(USER_HOME, ".ivy2", "local", "org.apache.spark"))
    rm_r(os.path.join(USER_HOME, ".ivy2", "cache", "org.apache.spark"))

    os.environ["CURRENT_BLOCK"] = ERROR_CODES["BLOCK_GENERAL"]

    java_exe = determine_java_executable()

    if not java_exe:
        print("[error] Cannot find a version of `java` on the system; please",
              " install one and retry.")
        sys.exit(2)

    java_version = determine_java_version(java_exe)

    if java_version.minor < 8:
        print("[warn] Java 8 tests will not run because JDK version is < 1.8.")

    if os.environ.get("AMPLAB_JENKINS"):
        # if we're on the Amplab Jenkins build servers setup variables
        # to reflect the environment settings
        build_tool = os.environ.get("AMPLAB_JENKINS_BUILD_TOOL", "sbt")
        hadoop_version = os.environ.get("AMPLAB_JENKINS_BUILD_PROFILE", "hadoop2.3")
        test_env = "amplab_jenkins"
        # add path for Python3 in Jenkins if we're calling from a Jenkins machine
        os.environ["PATH"] = "/home/anaconda/envs/py3k/bin:" + os.environ.get("PATH")
    else:
        # else we're running locally and can use local settings
        build_tool = "sbt"
        hadoop_version = "hadoop2.3"
        test_env = "local"

    print("[info] Using build tool", build_tool, "with Hadoop profile", hadoop_version,
          "under environment", test_env)

    changed_modules = None
    changed_files = None
    if test_env == "amplab_jenkins" and os.environ.get("AMP_JENKINS_PRB"):
        target_branch = os.environ["ghprbTargetBranch"]
        changed_files = identify_changed_files_from_git_commits("HEAD", target_branch=target_branch)
        changed_modules = determine_modules_for_files(changed_files)
    if not changed_modules:
        changed_modules = [modules.root]
    print("[info] Found the following changed modules:",
          ", ".join(x.name for x in changed_modules))

    # setup environment variables
    # note - the 'root' module doesn't collect environment variables for all modules. Because the
    # environment variables should not be set if a module is not changed, even if running the 'root'
    # module. So here we should use changed_modules rather than test_modules.
    test_environ = {}
    for m in changed_modules:
        test_environ.update(m.environ)
    setup_test_environ(test_environ)

    test_modules = determine_modules_to_test(changed_modules)

    # license checks
    run_apache_rat_checks()

    # style checks
    if not changed_files or any(f.endswith(".scala") for f in changed_files):
        run_scala_style_checks()
    if not changed_files or any(f.endswith(".py") for f in changed_files):
        run_python_style_checks()

    # determine if docs were changed and if we're inside the amplab environment
    # note - the below commented out until *all* Jenkins workers can get `jekyll` installed
    # if "DOCS" in changed_modules and test_env == "amplab_jenkins":
    #    build_spark_documentation()

    # spark build
    build_apache_spark(build_tool, hadoop_version)

    # backwards compatibility checks
    detect_binary_inop_with_mima()

    # run the test suites
    run_scala_tests(build_tool, hadoop_version, test_modules)

    modules_with_python_tests = [m for m in test_modules if m.python_test_goals]
    if modules_with_python_tests:
        run_python_tests(modules_with_python_tests, opts.parallelism)
    if any(m.should_run_r_tests for m in test_modules):
        run_sparkr_tests()


def _test():
    import doctest
    failure_count = doctest.testmod()[0]
    if failure_count:
        exit(-1)

if __name__ == "__main__":
    _test()
    main()<|MERGE_RESOLUTION|>--- conflicted
+++ resolved
@@ -302,12 +302,9 @@
                  "assembly/assembly",
                  "streaming-kafka-assembly/assembly",
                  "streaming-flume-assembly/assembly",
-<<<<<<< HEAD
                  "streaming-mqtt-assembly/assembly",
-                 "streaming-mqtt/test:assembly"]
-=======
+                 "streaming-mqtt/test:assembly",
                  "streaming-kinesis-asl-assembly/assembly"]
->>>>>>> 87656650
     profiles_and_goals = build_profiles + sbt_goals
 
     print("[info] Building Spark (w/Hive 0.13.1) using SBT with these arguments: ",
