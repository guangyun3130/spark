#
# Licensed to the Apache Software Foundation (ASF) under one or more
# contributor license agreements.  See the NOTICE file distributed with
# this work for additional information regarding copyright ownership.
# The ASF licenses this file to You under the Apache License, Version 2.0
# (the "License"); you may not use this file except in compliance with
# the License.  You may obtain a copy of the License at
#
#    http://www.apache.org/licenses/LICENSE-2.0
#
# Unless required by applicable law or agreed to in writing, software
# distributed under the License is distributed on an "AS IS" BASIS,
# WITHOUT WARRANTIES OR CONDITIONS OF ANY KIND, either express or implied.
# See the License for the specific language governing permissions and
# limitations under the License.
#

from functools import total_ordering
import itertools
import re

all_modules = []


@total_ordering
class Module(object):
    """
    A module is the basic abstraction in our test runner script. Each module consists of a set
    of source files, a set of test commands, and a set of dependencies on other modules. We use
    modules to define a dependency graph that let us determine which tests to run based on which
    files have changed.
    """

    def __init__(self, name, dependencies, source_file_regexes, build_profile_flags=(),
                 environ=None, sbt_test_goals=(), python_test_goals=(),
                 excluded_python_implementations=(), test_tags=(), should_run_r_tests=False,
                 should_run_build_tests=False):
        """
        Define a new module.

        :param name: A short module name, for display in logging and error messages.
        :param dependencies: A set of dependencies for this module. This should only include direct
            dependencies; transitive dependencies are resolved automatically.
        :param source_file_regexes: a set of regexes that match source files belonging to this
            module. These regexes are applied by attempting to match at the beginning of the
            filename strings.
        :param build_profile_flags: A set of profile flags that should be passed to Maven or SBT in
            order to build and test this module (e.g. '-PprofileName').
        :param environ: A dict of environment variables that should be set when files in this
            module are changed.
        :param sbt_test_goals: A set of SBT test goals for testing this module.
        :param python_test_goals: A set of Python test goals for testing this module.
        :param excluded_python_implementations: A set of Python implementations that are not
            supported by this module's Python components. The values in this set should match
            strings returned by Python's `platform.python_implementation()`.
        :param test_tags A set of tags that will be excluded when running unit tests if the module
            is not explicitly changed.
        :param should_run_r_tests: If true, changes in this module will trigger all R tests.
        :param should_run_build_tests: If true, changes in this module will trigger build tests.
        """
        self.name = name
        self.dependencies = dependencies
        self.source_file_prefixes = source_file_regexes
        self.sbt_test_goals = sbt_test_goals
        self.build_profile_flags = build_profile_flags
        self.environ = environ or {}
        self.python_test_goals = python_test_goals
        self.excluded_python_implementations = excluded_python_implementations
        self.test_tags = test_tags
        self.should_run_r_tests = should_run_r_tests
        self.should_run_build_tests = should_run_build_tests

        self.dependent_modules = set()
        for dep in dependencies:
            dep.dependent_modules.add(self)
        all_modules.append(self)

    def contains_file(self, filename):
        return any(re.match(p, filename) for p in self.source_file_prefixes)

    def __repr__(self):
        return "Module<%s>" % self.name

    def __lt__(self, other):
        return self.name < other.name

    def __eq__(self, other):
        return self.name == other.name

    def __ne__(self, other):
        return not (self.name == other.name)

    def __hash__(self):
        return hash(self.name)

tags = Module(
    name="tags",
    dependencies=[],
    source_file_regexes=[
        "common/tags/",
    ]
)

kvstore = Module(
    name="kvstore",
    dependencies=[tags],
    source_file_regexes=[
        "common/kvstore/",
    ],
    sbt_test_goals=[
        "kvstore/test",
    ],
)

network_common = Module(
    name="network-common",
    dependencies=[tags],
    source_file_regexes=[
        "common/network-common/",
    ],
    sbt_test_goals=[
        "network-common/test",
    ],
)

network_shuffle = Module(
    name="network-shuffle",
    dependencies=[tags],
    source_file_regexes=[
        "common/network-shuffle/",
    ],
    sbt_test_goals=[
        "network-shuffle/test",
    ],
)

unsafe = Module(
    name="unsafe",
    dependencies=[tags],
    source_file_regexes=[
        "common/unsafe",
    ],
    sbt_test_goals=[
        "unsafe/test",
    ],
)

launcher = Module(
    name="launcher",
    dependencies=[tags],
    source_file_regexes=[
        "launcher/",
    ],
    sbt_test_goals=[
        "launcher/test",
    ],
)

core = Module(
    name="core",
    dependencies=[kvstore, network_common, network_shuffle, unsafe, launcher],
    source_file_regexes=[
        "core/",
    ],
    sbt_test_goals=[
        "core/test",
    ],
)

catalyst = Module(
    name="catalyst",
    dependencies=[tags, core],
    source_file_regexes=[
        "sql/catalyst/",
    ],
    sbt_test_goals=[
        "catalyst/test",
    ],
)

sql = Module(
    name="sql",
    dependencies=[catalyst],
    source_file_regexes=[
        "sql/core/",
    ],
    sbt_test_goals=[
        "sql/test",
    ],
)

hive = Module(
    name="hive",
    dependencies=[sql],
    source_file_regexes=[
        "sql/hive/",
        "bin/spark-sql",
    ],
    build_profile_flags=[
        "-Phive",
    ],
    sbt_test_goals=[
        "hive/test",
    ],
    test_tags=[
        "org.apache.spark.tags.ExtendedHiveTest"
    ]
)

repl = Module(
    name="repl",
    dependencies=[hive],
    source_file_regexes=[
        "repl/",
    ],
    sbt_test_goals=[
        "repl/test",
    ],
)

hive_thriftserver = Module(
    name="hive-thriftserver",
    dependencies=[hive],
    source_file_regexes=[
        "sql/hive-thriftserver",
        "sbin/start-thriftserver.sh",
    ],
    build_profile_flags=[
        "-Phive-thriftserver",
    ],
    sbt_test_goals=[
        "hive-thriftserver/test",
    ]
)

avro = Module(
    name="avro",
    dependencies=[sql],
    source_file_regexes=[
        "external/avro",
    ],
    sbt_test_goals=[
        "avro/test",
    ]
)

sql_kafka = Module(
    name="sql-kafka-0-10",
    dependencies=[sql],
    source_file_regexes=[
        "external/kafka-0-10-sql",
    ],
    sbt_test_goals=[
        "sql-kafka-0-10/test",
    ]
)

sketch = Module(
    name="sketch",
    dependencies=[tags],
    source_file_regexes=[
        "common/sketch/",
    ],
    sbt_test_goals=[
        "sketch/test"
    ]
)

graphx = Module(
    name="graphx",
    dependencies=[tags, core],
    source_file_regexes=[
        "graphx/",
    ],
    sbt_test_goals=[
        "graphx/test"
    ]
)

streaming = Module(
    name="streaming",
    dependencies=[tags, core],
    source_file_regexes=[
        "streaming",
    ],
    sbt_test_goals=[
        "streaming/test",
    ]
)


# Don't set the dependencies because changes in other modules should not trigger Kinesis tests.
# Kinesis tests depends on external Amazon kinesis service. We should run these tests only when
# files in streaming_kinesis_asl are changed, so that if Kinesis experiences an outage, we don't
# fail other PRs.
streaming_kinesis_asl = Module(
    name="streaming-kinesis-asl",
    dependencies=[tags, core],
    source_file_regexes=[
        "external/kinesis-asl/",
        "external/kinesis-asl-assembly/",
    ],
    build_profile_flags=[
        "-Pkinesis-asl",
    ],
    environ={
        "ENABLE_KINESIS_TESTS": "1"
    },
    sbt_test_goals=[
        "streaming-kinesis-asl/test",
    ]
)


streaming_kafka_0_10 = Module(
    name="streaming-kafka-0-10",
    dependencies=[streaming, core],
    source_file_regexes=[
        # The ending "/" is necessary otherwise it will include "sql-kafka" codes
        "external/kafka-0-10/",
        "external/kafka-0-10-assembly",
        "external/kafka-0-10-token-provider",
    ],
    sbt_test_goals=[
        "streaming-kafka-0-10/test",
        "token-provider-kafka-0-10/test"
    ]
)


mllib_local = Module(
    name="mllib-local",
    dependencies=[tags, core],
    source_file_regexes=[
        "mllib-local",
    ],
    sbt_test_goals=[
        "mllib-local/test",
    ]
)


mllib = Module(
    name="mllib",
    dependencies=[mllib_local, streaming, sql],
    source_file_regexes=[
        "data/mllib/",
        "mllib/",
    ],
    sbt_test_goals=[
        "mllib/test",
    ]
)


examples = Module(
    name="examples",
    dependencies=[graphx, mllib, streaming, hive],
    source_file_regexes=[
        "examples/",
    ],
    sbt_test_goals=[
        "examples/test",
    ]
)

pyspark_core = Module(
    name="pyspark-core",
    dependencies=[core],
    source_file_regexes=[
        "python/(?!pyspark/(ml|mllib|sql|streaming))"
    ],
    python_test_goals=[
        # doctests
        "pyspark.rdd",
        "pyspark.context",
        "pyspark.conf",
        "pyspark.broadcast",
        "pyspark.accumulators",
        "pyspark.serializers",
        "pyspark.profiler",
        "pyspark.shuffle",
        "pyspark.util",
        # unittests
        "pyspark.tests.test_appsubmit",
        "pyspark.tests.test_broadcast",
        "pyspark.tests.test_conf",
        "pyspark.tests.test_context",
        "pyspark.tests.test_daemon",
        "pyspark.tests.test_install_spark",
        "pyspark.tests.test_join",
        "pyspark.tests.test_profiler",
        "pyspark.tests.test_rdd",
        "pyspark.tests.test_rddbarrier",
        "pyspark.tests.test_readwrite",
        "pyspark.tests.test_serializers",
        "pyspark.tests.test_shuffle",
        "pyspark.tests.test_taskcontext",
        "pyspark.tests.test_util",
        "pyspark.tests.test_worker",
    ]
)

pyspark_sql = Module(
    name="pyspark-sql",
    dependencies=[pyspark_core, hive, avro],
    source_file_regexes=[
        "python/pyspark/sql"
    ],
    python_test_goals=[
        # doctests
        "pyspark.sql.types",
        "pyspark.sql.context",
        "pyspark.sql.session",
        "pyspark.sql.conf",
        "pyspark.sql.catalog",
        "pyspark.sql.column",
        "pyspark.sql.dataframe",
        "pyspark.sql.group",
        "pyspark.sql.functions",
        "pyspark.sql.readwriter",
        "pyspark.sql.streaming",
        "pyspark.sql.udf",
        "pyspark.sql.window",
        "pyspark.sql.avro.functions",
        "pyspark.sql.pandas.conversion",
        "pyspark.sql.pandas.map_ops",
        "pyspark.sql.pandas.group_ops",
        "pyspark.sql.pandas.types",
        "pyspark.sql.pandas.serializers",
        "pyspark.sql.pandas.typehints",
        "pyspark.sql.pandas.utils",
        # unittests
        "pyspark.sql.tests.test_arrow",
        "pyspark.sql.tests.test_catalog",
        "pyspark.sql.tests.test_column",
        "pyspark.sql.tests.test_conf",
        "pyspark.sql.tests.test_context",
        "pyspark.sql.tests.test_dataframe",
        "pyspark.sql.tests.test_datasources",
        "pyspark.sql.tests.test_functions",
        "pyspark.sql.tests.test_group",
        "pyspark.sql.tests.test_pandas_cogrouped_map",
        "pyspark.sql.tests.test_pandas_grouped_map",
        "pyspark.sql.tests.test_pandas_map",
        "pyspark.sql.tests.test_pandas_udf",
        "pyspark.sql.tests.test_pandas_udf_grouped_agg",
        "pyspark.sql.tests.test_pandas_udf_scalar",
        "pyspark.sql.tests.test_pandas_udf_typehints",
        "pyspark.sql.tests.test_pandas_udf_window",
        "pyspark.sql.tests.test_readwriter",
        "pyspark.sql.tests.test_serde",
        "pyspark.sql.tests.test_session",
        "pyspark.sql.tests.test_streaming",
        "pyspark.sql.tests.test_types",
        "pyspark.sql.tests.test_udf",
        "pyspark.sql.tests.test_utils",
    ]
)


pyspark_resource = Module(
    name="pyspark-resource",
    dependencies=[
        pyspark_core
    ],
    source_file_regexes=[
        "python/pyspark/resource"
    ],
    python_test_goals=[
        # unittests
        "pyspark.resource.tests.test_resources",
    ]
)


pyspark_streaming = Module(
    name="pyspark-streaming",
    dependencies=[
        pyspark_core,
        streaming,
        streaming_kinesis_asl
    ],
    source_file_regexes=[
        "python/pyspark/streaming"
    ],
    python_test_goals=[
        # doctests
        "pyspark.streaming.util",
        # unittests
        "pyspark.streaming.tests.test_context",
        "pyspark.streaming.tests.test_dstream",
        "pyspark.streaming.tests.test_kinesis",
        "pyspark.streaming.tests.test_listener",
    ]
)


pyspark_mllib = Module(
    name="pyspark-mllib",
    dependencies=[pyspark_core, pyspark_streaming, pyspark_sql, mllib],
    source_file_regexes=[
        "python/pyspark/mllib"
    ],
    python_test_goals=[
        # doctests
        "pyspark.mllib.classification",
        "pyspark.mllib.clustering",
        "pyspark.mllib.evaluation",
        "pyspark.mllib.feature",
        "pyspark.mllib.fpm",
        "pyspark.mllib.linalg.__init__",
        "pyspark.mllib.linalg.distributed",
        "pyspark.mllib.random",
        "pyspark.mllib.recommendation",
        "pyspark.mllib.regression",
        "pyspark.mllib.stat._statistics",
        "pyspark.mllib.stat.KernelDensity",
        "pyspark.mllib.tree",
        "pyspark.mllib.util",
        # unittests
        "pyspark.mllib.tests.test_algorithms",
        "pyspark.mllib.tests.test_feature",
        "pyspark.mllib.tests.test_linalg",
        "pyspark.mllib.tests.test_stat",
        "pyspark.mllib.tests.test_streaming_algorithms",
        "pyspark.mllib.tests.test_util",
    ],
    excluded_python_implementations=[
        "PyPy"  # Skip these tests under PyPy since they require numpy and it isn't available there
    ]
)


pyspark_ml = Module(
    name="pyspark-ml",
    dependencies=[pyspark_core, pyspark_mllib],
    source_file_regexes=[
        "python/pyspark/ml/"
    ],
    python_test_goals=[
        # doctests
        "pyspark.ml.classification",
        "pyspark.ml.clustering",
        "pyspark.ml.evaluation",
        "pyspark.ml.feature",
        "pyspark.ml.fpm",
        "pyspark.ml.functions",
        "pyspark.ml.image",
        "pyspark.ml.linalg.__init__",
        "pyspark.ml.recommendation",
        "pyspark.ml.regression",
        "pyspark.ml.stat",
        "pyspark.ml.tuning",
        # unittests
        "pyspark.ml.tests.test_algorithms",
        "pyspark.ml.tests.test_base",
        "pyspark.ml.tests.test_evaluation",
        "pyspark.ml.tests.test_feature",
        "pyspark.ml.tests.test_image",
        "pyspark.ml.tests.test_linalg",
        "pyspark.ml.tests.test_param",
        "pyspark.ml.tests.test_persistence",
        "pyspark.ml.tests.test_pipeline",
        "pyspark.ml.tests.test_stat",
        "pyspark.ml.tests.test_training_summary",
        "pyspark.ml.tests.test_tuning",
        "pyspark.ml.tests.test_util",
        "pyspark.ml.tests.test_wrapper",
    ],
    excluded_python_implementations=[
        "PyPy"  # Skip these tests under PyPy since they require numpy and it isn't available there
    ]
)

pyspark_pandas = Module(
    name="pyspark-pandas",
    dependencies=[pyspark_core, pyspark_sql],
    source_file_regexes=[
        "python/pyspark/pandas/"
    ],
    python_test_goals=[
        # doctests
        "pyspark.pandas.accessors",
        "pyspark.pandas.base",
        "pyspark.pandas.categorical",
        "pyspark.pandas.config",
        "pyspark.pandas.datetimes",
        "pyspark.pandas.exceptions",
        "pyspark.pandas.extensions",
        "pyspark.pandas.frame",
        "pyspark.pandas.generic",
        "pyspark.pandas.groupby",
        "pyspark.pandas.indexing",
        "pyspark.pandas.internal",
        "pyspark.pandas.ml",
        "pyspark.pandas.mlflow",
        "pyspark.pandas.namespace",
        "pyspark.pandas.numpy_compat",
        "pyspark.pandas.series",
        "pyspark.pandas.sql_processor",
        "pyspark.pandas.strings",
        "pyspark.pandas.utils",
        "pyspark.pandas.window",
        "pyspark.pandas.indexes.base",
        "pyspark.pandas.indexes.category",
        "pyspark.pandas.indexes.datetimes",
        "pyspark.pandas.indexes.multi",
        "pyspark.pandas.indexes.numeric",
        "pyspark.pandas.spark.accessors",
        "pyspark.pandas.spark.utils",
        "pyspark.pandas.typedef.typehints",
        # unittests
        "pyspark.pandas.tests.test_dataframe",
<<<<<<< HEAD
        "pyspark.pandas.tests.test_config",
        "pyspark.pandas.tests.test_default_index",
        "pyspark.pandas.tests.test_extension",
        "pyspark.pandas.tests.test_internal",
        "pyspark.pandas.tests.test_numpy_compat",
        "pyspark.pandas.tests.test_typedef",
        "pyspark.pandas.tests.test_utils",
=======
        "pyspark.pandas.tests.test_dataframe_conversion",
        "pyspark.pandas.tests.test_dataframe_spark_io",
        "pyspark.pandas.tests.test_frame_spark",
>>>>>>> 8ebc3fca
        "pyspark.pandas.tests.test_ops_on_diff_frames",
        "pyspark.pandas.tests.test_ops_on_diff_frames_groupby",
        "pyspark.pandas.tests.test_ops_on_diff_frames_groupby_expanding",
        "pyspark.pandas.tests.test_ops_on_diff_frames_groupby_rolling",
        "pyspark.pandas.tests.test_series",
        "pyspark.pandas.tests.test_series_conversion",
        "pyspark.pandas.tests.test_series_datetime",
        "pyspark.pandas.tests.test_series_string",
    ],
    excluded_python_implementations=[
        "PyPy"  # Skip these tests under PyPy since they require numpy, pandas, and pyarrow and
                # they aren't available there
    ]
)

sparkr = Module(
    name="sparkr",
    dependencies=[hive, mllib],
    source_file_regexes=[
        "R/",
    ],
    should_run_r_tests=True
)


docs = Module(
    name="docs",
    dependencies=[],
    source_file_regexes=[
        "docs/",
    ]
)

build = Module(
    name="build",
    dependencies=[],
    source_file_regexes=[
        ".*pom.xml",
        "dev/test-dependencies.sh",
    ],
    should_run_build_tests=True
)

yarn = Module(
    name="yarn",
    dependencies=[],
    source_file_regexes=[
        "resource-managers/yarn/",
        "common/network-yarn/",
    ],
    build_profile_flags=["-Pyarn"],
    sbt_test_goals=[
        "yarn/test",
        "network-yarn/test",
    ],
    test_tags=[
        "org.apache.spark.tags.ExtendedYarnTest"
    ]
)

mesos = Module(
    name="mesos",
    dependencies=[],
    source_file_regexes=["resource-managers/mesos/"],
    build_profile_flags=["-Pmesos"],
    sbt_test_goals=["mesos/test"]
)

kubernetes = Module(
    name="kubernetes",
    dependencies=[],
    source_file_regexes=["resource-managers/kubernetes"],
    build_profile_flags=["-Pkubernetes"],
    sbt_test_goals=["kubernetes/test"]
)

hadoop_cloud = Module(
    name="hadoop-cloud",
    dependencies=[],
    source_file_regexes=["hadoop-cloud"],
    build_profile_flags=["-Phadoop-cloud"],
    sbt_test_goals=["hadoop-cloud/test"]
)

spark_ganglia_lgpl = Module(
    name="spark-ganglia-lgpl",
    dependencies=[],
    build_profile_flags=["-Pspark-ganglia-lgpl"],
    source_file_regexes=[
        "external/spark-ganglia-lgpl",
    ]
)

# The root module is a dummy module which is used to run all of the tests.
# No other modules should directly depend on this module.
root = Module(
    name="root",
    dependencies=[build, core],  # Changes to build should trigger all tests.
    source_file_regexes=[],
    # In order to run all of the tests, enable every test profile:
    build_profile_flags=list(set(
        itertools.chain.from_iterable(m.build_profile_flags for m in all_modules))),
    sbt_test_goals=[
        "test",
    ],
    python_test_goals=list(itertools.chain.from_iterable(m.python_test_goals for m in all_modules)),
    should_run_r_tests=True,
    should_run_build_tests=True
)<|MERGE_RESOLUTION|>--- conflicted
+++ resolved
@@ -612,7 +612,6 @@
         "pyspark.pandas.typedef.typehints",
         # unittests
         "pyspark.pandas.tests.test_dataframe",
-<<<<<<< HEAD
         "pyspark.pandas.tests.test_config",
         "pyspark.pandas.tests.test_default_index",
         "pyspark.pandas.tests.test_extension",
@@ -620,11 +619,9 @@
         "pyspark.pandas.tests.test_numpy_compat",
         "pyspark.pandas.tests.test_typedef",
         "pyspark.pandas.tests.test_utils",
-=======
         "pyspark.pandas.tests.test_dataframe_conversion",
         "pyspark.pandas.tests.test_dataframe_spark_io",
         "pyspark.pandas.tests.test_frame_spark",
->>>>>>> 8ebc3fca
         "pyspark.pandas.tests.test_ops_on_diff_frames",
         "pyspark.pandas.tests.test_ops_on_diff_frames_groupby",
         "pyspark.pandas.tests.test_ops_on_diff_frames_groupby_expanding",
