#
# Licensed to the Apache Software Foundation (ASF) under one or more
# contributor license agreements.  See the NOTICE file distributed with
# this work for additional information regarding copyright ownership.
# The ASF licenses this file to You under the Apache License, Version 2.0
# (the "License"); you may not use this file except in compliance with
# the License.  You may obtain a copy of the License at
#
#    http://www.apache.org/licenses/LICENSE-2.0
#
# Unless required by applicable law or agreed to in writing, software
# distributed under the License is distributed on an "AS IS" BASIS,
# WITHOUT WARRANTIES OR CONDITIONS OF ANY KIND, either express or implied.
# See the License for the specific language governing permissions and
# limitations under the License.
#

from functools import total_ordering
import itertools
import os
import re

all_modules = []


@total_ordering
class Module(object):
    """
    A module is the basic abstraction in our test runner script. Each module consists of a set
    of source files, a set of test commands, and a set of dependencies on other modules. We use
    modules to define a dependency graph that let us determine which tests to run based on which
    files have changed.
    """

    def __init__(
        self,
        name,
        dependencies,
        source_file_regexes,
        build_profile_flags=(),
        environ=None,
        sbt_test_goals=(),
        python_test_goals=(),
        excluded_python_implementations=(),
        test_tags=(),
        should_run_r_tests=False,
        should_run_build_tests=False,
    ):
        """
        Define a new module.

        :param name: A short module name, for display in logging and error messages.
        :param dependencies: A set of dependencies for this module. This should only include direct
            dependencies; transitive dependencies are resolved automatically.
        :param source_file_regexes: a set of regexes that match source files belonging to this
            module. These regexes are applied by attempting to match at the beginning of the
            filename strings.
        :param build_profile_flags: A set of profile flags that should be passed to Maven or SBT in
            order to build and test this module (e.g. '-PprofileName').
        :param environ: A dict of environment variables that should be set when files in this
            module are changed.
        :param sbt_test_goals: A set of SBT test goals for testing this module.
        :param python_test_goals: A set of Python test goals for testing this module.
        :param excluded_python_implementations: A set of Python implementations that are not
            supported by this module's Python components. The values in this set should match
            strings returned by Python's `platform.python_implementation()`.
        :param test_tags A set of tags that will be excluded when running unit tests if the module
            is not explicitly changed.
        :param should_run_r_tests: If true, changes in this module will trigger all R tests.
        :param should_run_build_tests: If true, changes in this module will trigger build tests.
        """
        self.name = name
        self.dependencies = dependencies
        self.source_file_prefixes = source_file_regexes
        self.sbt_test_goals = sbt_test_goals
        self.build_profile_flags = build_profile_flags
        self.environ = environ or {}
        self.python_test_goals = python_test_goals
        self.excluded_python_implementations = excluded_python_implementations
        self.test_tags = test_tags
        self.should_run_r_tests = should_run_r_tests
        self.should_run_build_tests = should_run_build_tests

        self.dependent_modules = set()
        for dep in dependencies:
            dep.dependent_modules.add(self)
        all_modules.append(self)

    def contains_file(self, filename):
        return any(re.match(p, filename) for p in self.source_file_prefixes)

    def __repr__(self):
        return "Module<%s>" % self.name

    def __lt__(self, other):
        return self.name < other.name

    def __eq__(self, other):
        return self.name == other.name

    def __ne__(self, other):
        return not (self.name == other.name)

    def __hash__(self):
        return hash(self.name)


tags = Module(
    name="tags",
    dependencies=[],
    source_file_regexes=[
        "common/tags/",
    ],
)

kvstore = Module(
    name="kvstore",
    dependencies=[tags],
    source_file_regexes=[
        "common/kvstore/",
    ],
    sbt_test_goals=[
        "kvstore/test",
    ],
)

network_common = Module(
    name="network-common",
    dependencies=[tags],
    source_file_regexes=[
        "common/network-common/",
    ],
    sbt_test_goals=[
        "network-common/test",
    ],
)

network_shuffle = Module(
    name="network-shuffle",
    dependencies=[tags],
    source_file_regexes=[
        "common/network-shuffle/",
    ],
    sbt_test_goals=[
        "network-shuffle/test",
    ],
)

unsafe = Module(
    name="unsafe",
    dependencies=[tags],
    source_file_regexes=[
        "common/unsafe",
    ],
    sbt_test_goals=[
        "unsafe/test",
    ],
)

launcher = Module(
    name="launcher",
    dependencies=[tags],
    source_file_regexes=[
        "launcher/",
    ],
    sbt_test_goals=[
        "launcher/test",
    ],
)

core = Module(
    name="core",
    dependencies=[kvstore, network_common, network_shuffle, unsafe, launcher],
    source_file_regexes=[
        "core/",
    ],
    sbt_test_goals=[
        "core/test",
    ],
)

catalyst = Module(
    name="catalyst",
    dependencies=[tags, core],
    source_file_regexes=[
        "sql/catalyst/",
    ],
    sbt_test_goals=[
        "catalyst/test",
    ],
    environ=None
    if "GITHUB_ACTIONS" not in os.environ
    else {"ENABLE_DOCKER_INTEGRATION_TESTS": "1"},
)

sql = Module(
    name="sql",
    dependencies=[catalyst],
    source_file_regexes=[
        "sql/core/",
    ],
    sbt_test_goals=[
        "sql/test",
    ],
    environ=None
    if "GITHUB_ACTIONS" not in os.environ
    else {"ENABLE_DOCKER_INTEGRATION_TESTS": "1"},
)

hive = Module(
    name="hive",
    dependencies=[sql],
    source_file_regexes=[
        "sql/hive/",
        "bin/spark-sql",
    ],
    build_profile_flags=[
        "-Phive",
    ],
    sbt_test_goals=[
        "hive/test",
    ],
    test_tags=["org.apache.spark.tags.ExtendedHiveTest"],
)

repl = Module(
    name="repl",
    dependencies=[hive],
    source_file_regexes=[
        "repl/",
    ],
    sbt_test_goals=[
        "repl/test",
    ],
)

hive_thriftserver = Module(
    name="hive-thriftserver",
    dependencies=[hive],
    source_file_regexes=[
        "sql/hive-thriftserver",
        "sbin/start-thriftserver.sh",
    ],
    build_profile_flags=[
        "-Phive-thriftserver",
    ],
    sbt_test_goals=[
        "hive-thriftserver/test",
    ],
)

avro = Module(
    name="avro",
    dependencies=[sql],
    source_file_regexes=[
        "connector/avro",
    ],
    sbt_test_goals=[
        "avro/test",
    ],
)

sql_kafka = Module(
    name="sql-kafka-0-10",
    dependencies=[sql],
    source_file_regexes=[
        "connector/kafka-0-10-sql",
    ],
    sbt_test_goals=[
        "sql-kafka-0-10/test",
    ],
)

connect = Module(
    name="connect",
    dependencies=[sql],
    source_file_regexes=[
        "connector/connect",
    ],
    sbt_test_goals=[
        "connect/test",
    ],
)

protobuf = Module(
    name="protobuf",
    dependencies=[sql],
    source_file_regexes=[
        "connector/protobuf",
    ],
    sbt_test_goals=[
        "protobuf/test",
    ],
)

sketch = Module(
    name="sketch",
    dependencies=[tags],
    source_file_regexes=[
        "common/sketch/",
    ],
    sbt_test_goals=["sketch/test"],
)

graphx = Module(
    name="graphx",
    dependencies=[tags, core],
    source_file_regexes=[
        "graphx/",
    ],
    sbt_test_goals=["graphx/test"],
)

streaming = Module(
    name="streaming",
    dependencies=[tags, core],
    source_file_regexes=[
        "streaming",
    ],
    sbt_test_goals=[
        "streaming/test",
    ],
)


# Don't set the dependencies because changes in other modules should not trigger Kinesis tests.
# Kinesis tests depends on external Amazon kinesis service. We should run these tests only when
# files in streaming_kinesis_asl are changed, so that if Kinesis experiences an outage, we don't
# fail other PRs.
streaming_kinesis_asl = Module(
    name="streaming-kinesis-asl",
    dependencies=[tags, core],
    source_file_regexes=[
        "connector/kinesis-asl/",
        "connector/kinesis-asl-assembly/",
    ],
    build_profile_flags=[
        "-Pkinesis-asl",
    ],
    environ={"ENABLE_KINESIS_TESTS": "1"},
    sbt_test_goals=[
        "streaming-kinesis-asl/test",
    ],
)


streaming_kafka_0_10 = Module(
    name="streaming-kafka-0-10",
    dependencies=[streaming, core],
    source_file_regexes=[
        # The ending "/" is necessary otherwise it will include "sql-kafka" codes
        "connector/kafka-0-10/",
        "connector/kafka-0-10-assembly",
        "connector/kafka-0-10-token-provider",
    ],
    sbt_test_goals=["streaming-kafka-0-10/test", "token-provider-kafka-0-10/test"],
)


mllib_local = Module(
    name="mllib-local",
    dependencies=[tags, core],
    source_file_regexes=[
        "mllib-local",
    ],
    sbt_test_goals=[
        "mllib-local/test",
    ],
)


mllib = Module(
    name="mllib",
    dependencies=[mllib_local, streaming, sql],
    source_file_regexes=[
        "data/mllib/",
        "mllib/",
    ],
    sbt_test_goals=[
        "mllib/test",
    ],
)


examples = Module(
    name="examples",
    dependencies=[graphx, mllib, streaming, hive],
    source_file_regexes=[
        "examples/",
    ],
    sbt_test_goals=[
        "examples/test",
    ],
)

pyspark_core = Module(
    name="pyspark-core",
    dependencies=[core],
    source_file_regexes=["python/(?!pyspark/(ml|mllib|sql|streaming))"],
    python_test_goals=[
        # doctests
        "pyspark.rdd",
        "pyspark.context",
        "pyspark.conf",
        "pyspark.broadcast",
        "pyspark.accumulators",
        "pyspark.files",
        "pyspark.serializers",
        "pyspark.profiler",
        "pyspark.shuffle",
        "pyspark.taskcontext",
        "pyspark.util",
        # unittests
        "pyspark.tests.test_appsubmit",
        "pyspark.tests.test_broadcast",
        "pyspark.tests.test_conf",
        "pyspark.tests.test_context",
        "pyspark.tests.test_daemon",
        "pyspark.tests.test_install_spark",
        "pyspark.tests.test_join",
        "pyspark.tests.test_memory_profiler",
        "pyspark.tests.test_profiler",
        "pyspark.tests.test_rdd",
        "pyspark.tests.test_rddbarrier",
        "pyspark.tests.test_rddsampler",
        "pyspark.tests.test_readwrite",
        "pyspark.tests.test_serializers",
        "pyspark.tests.test_shuffle",
        "pyspark.tests.test_statcounter",
        "pyspark.tests.test_taskcontext",
        "pyspark.tests.test_util",
        "pyspark.tests.test_worker",
    ],
)

pyspark_sql = Module(
    name="pyspark-sql",
    dependencies=[pyspark_core, hive, avro, protobuf],
    source_file_regexes=["python/pyspark/sql"],
    python_test_goals=[
        # doctests
        "pyspark.sql.types",
        "pyspark.sql.context",
        "pyspark.sql.session",
        "pyspark.sql.conf",
        "pyspark.sql.catalog",
        "pyspark.sql.column",
        "pyspark.sql.dataframe",
        "pyspark.sql.group",
        "pyspark.sql.functions",
        "pyspark.sql.readwriter",
        "pyspark.sql.streaming.query",
        "pyspark.sql.streaming.readwriter",
        "pyspark.sql.streaming.listener",
        "pyspark.sql.udf",
        "pyspark.sql.window",
        "pyspark.sql.avro.functions",
        "pyspark.sql.protobuf.functions",
        "pyspark.sql.pandas.conversion",
        "pyspark.sql.pandas.map_ops",
        "pyspark.sql.pandas.group_ops",
        "pyspark.sql.pandas.types",
        "pyspark.sql.pandas.serializers",
        "pyspark.sql.pandas.typehints",
        "pyspark.sql.pandas.utils",
        "pyspark.sql.observation",
        # unittests
        "pyspark.sql.tests.test_arrow",
        "pyspark.sql.tests.test_catalog",
        "pyspark.sql.tests.test_column",
        "pyspark.sql.tests.test_conf",
        "pyspark.sql.tests.test_context",
        "pyspark.sql.tests.test_dataframe",
        "pyspark.sql.tests.test_datasources",
        "pyspark.sql.tests.test_functions",
        "pyspark.sql.tests.test_group",
        "pyspark.sql.tests.pandas.test_pandas_cogrouped_map",
        "pyspark.sql.tests.pandas.test_pandas_grouped_map",
        "pyspark.sql.tests.pandas.test_pandas_grouped_map_with_state",
        "pyspark.sql.tests.pandas.test_pandas_map",
        "pyspark.sql.tests.test_arrow_map",
        "pyspark.sql.tests.pandas.test_pandas_udf",
        "pyspark.sql.tests.pandas.test_pandas_udf_grouped_agg",
        "pyspark.sql.tests.pandas.test_pandas_udf_scalar",
        "pyspark.sql.tests.pandas.test_pandas_udf_typehints",
        "pyspark.sql.tests.pandas.test_pandas_udf_typehints_with_future_annotations",
        "pyspark.sql.tests.pandas.test_pandas_udf_window",
        "pyspark.sql.tests.test_pandas_sqlmetrics",
        "pyspark.sql.tests.test_readwriter",
        "pyspark.sql.tests.test_serde",
        "pyspark.sql.tests.test_session",
        "pyspark.sql.tests.streaming.test_streaming",
        "pyspark.sql.tests.streaming.test_streaming_listener",
        "pyspark.sql.tests.test_types",
        "pyspark.sql.tests.test_udf",
        "pyspark.sql.tests.test_udf_profiler",
        "pyspark.sql.tests.test_utils",
    ],
)

pyspark_connect = Module(
    name="pyspark-connect",
    dependencies=[pyspark_sql, connect],
    source_file_regexes=["python/pyspark/sql/connect"],
    python_test_goals=[
        # doctests
        "pyspark.sql.connect.catalog",
<<<<<<< HEAD
        "pyspark.sql.connect.column",
=======
        "pyspark.sql.connect.window",
>>>>>>> 267b50f0
        # unittests
        "pyspark.sql.tests.connect.test_connect_column_expressions",
        "pyspark.sql.tests.connect.test_connect_plan_only",
        "pyspark.sql.tests.connect.test_connect_select_ops",
        "pyspark.sql.tests.connect.test_connect_basic",
        "pyspark.sql.tests.connect.test_connect_function",
        "pyspark.sql.tests.connect.test_connect_column",
        "pyspark.sql.tests.connect.test_parity_catalog",
        "pyspark.sql.tests.connect.test_parity_functions",
        "pyspark.sql.tests.connect.test_parity_dataframe",
    ],
    excluded_python_implementations=[
        "PyPy"  # Skip these tests under PyPy since they require numpy, pandas, and pyarrow and
        # they aren't available there
    ],
)

pyspark_resource = Module(
    name="pyspark-resource",
    dependencies=[pyspark_core],
    source_file_regexes=["python/pyspark/resource"],
    python_test_goals=[
        # doctests
        "pyspark.resource.profile",
        # unittests
        "pyspark.resource.tests.test_resources",
    ],
)


pyspark_streaming = Module(
    name="pyspark-streaming",
    dependencies=[pyspark_core, streaming, streaming_kinesis_asl],
    source_file_regexes=["python/pyspark/streaming"],
    python_test_goals=[
        # doctests
        "pyspark.streaming.util",
        # unittests
        "pyspark.streaming.tests.test_context",
        "pyspark.streaming.tests.test_dstream",
        "pyspark.streaming.tests.test_kinesis",
        "pyspark.streaming.tests.test_listener",
    ],
)


pyspark_mllib = Module(
    name="pyspark-mllib",
    dependencies=[pyspark_core, pyspark_streaming, pyspark_sql, mllib],
    source_file_regexes=["python/pyspark/mllib"],
    python_test_goals=[
        # doctests
        "pyspark.mllib.classification",
        "pyspark.mllib.clustering",
        "pyspark.mllib.evaluation",
        "pyspark.mllib.feature",
        "pyspark.mllib.fpm",
        "pyspark.mllib.linalg.__init__",
        "pyspark.mllib.linalg.distributed",
        "pyspark.mllib.random",
        "pyspark.mllib.recommendation",
        "pyspark.mllib.regression",
        "pyspark.mllib.stat._statistics",
        "pyspark.mllib.stat.KernelDensity",
        "pyspark.mllib.tree",
        "pyspark.mllib.util",
        # unittests
        "pyspark.mllib.tests.test_algorithms",
        "pyspark.mllib.tests.test_feature",
        "pyspark.mllib.tests.test_linalg",
        "pyspark.mllib.tests.test_stat",
        "pyspark.mllib.tests.test_streaming_algorithms",
        "pyspark.mllib.tests.test_util",
    ],
    excluded_python_implementations=[
        "PyPy"  # Skip these tests under PyPy since they require numpy and it isn't available there
    ],
)


pyspark_ml = Module(
    name="pyspark-ml",
    dependencies=[pyspark_core, pyspark_mllib],
    source_file_regexes=["python/pyspark/ml/"],
    python_test_goals=[
        # doctests
        "pyspark.ml.classification",
        "pyspark.ml.clustering",
        "pyspark.ml.evaluation",
        "pyspark.ml.feature",
        "pyspark.ml.fpm",
        "pyspark.ml.functions",
        "pyspark.ml.image",
        "pyspark.ml.linalg.__init__",
        "pyspark.ml.recommendation",
        "pyspark.ml.regression",
        "pyspark.ml.stat",
        "pyspark.ml.tuning",
        # unittests
        "pyspark.ml.tests.test_algorithms",
        "pyspark.ml.tests.test_base",
        "pyspark.ml.tests.test_evaluation",
        "pyspark.ml.tests.test_feature",
        "pyspark.ml.tests.test_image",
        "pyspark.ml.tests.test_linalg",
        "pyspark.ml.tests.test_param",
        "pyspark.ml.tests.test_persistence",
        "pyspark.ml.tests.test_pipeline",
        "pyspark.ml.tests.test_stat",
        "pyspark.ml.tests.test_training_summary",
        "pyspark.ml.tests.test_tuning",
        "pyspark.ml.tests.test_util",
        "pyspark.ml.tests.test_wrapper",
    ],
    excluded_python_implementations=[
        "PyPy"  # Skip these tests under PyPy since they require numpy and it isn't available there
    ],
)

pyspark_pandas = Module(
    name="pyspark-pandas",
    dependencies=[pyspark_core, pyspark_sql],
    source_file_regexes=["python/pyspark/pandas/"],
    python_test_goals=[
        # doctests
        "pyspark.pandas.accessors",
        "pyspark.pandas.base",
        "pyspark.pandas.categorical",
        "pyspark.pandas.config",
        "pyspark.pandas.datetimes",
        "pyspark.pandas.exceptions",
        "pyspark.pandas.extensions",
        "pyspark.pandas.groupby",
        "pyspark.pandas.indexing",
        "pyspark.pandas.internal",
        "pyspark.pandas.mlflow",
        "pyspark.pandas.namespace",
        "pyspark.pandas.numpy_compat",
        "pyspark.pandas.sql_processor",
        "pyspark.pandas.sql_formatter",
        "pyspark.pandas.strings",
        "pyspark.pandas.supported_api_gen",
        "pyspark.pandas.utils",
        "pyspark.pandas.window",
        "pyspark.pandas.indexes.base",
        "pyspark.pandas.indexes.category",
        "pyspark.pandas.indexes.datetimes",
        "pyspark.pandas.indexes.timedelta",
        "pyspark.pandas.indexes.multi",
        "pyspark.pandas.indexes.numeric",
        "pyspark.pandas.spark.accessors",
        "pyspark.pandas.spark.utils",
        "pyspark.pandas.typedef.typehints",
        # unittests
        "pyspark.pandas.tests.data_type_ops.test_base",
        "pyspark.pandas.tests.data_type_ops.test_binary_ops",
        "pyspark.pandas.tests.data_type_ops.test_boolean_ops",
        "pyspark.pandas.tests.data_type_ops.test_categorical_ops",
        "pyspark.pandas.tests.data_type_ops.test_complex_ops",
        "pyspark.pandas.tests.data_type_ops.test_date_ops",
        "pyspark.pandas.tests.data_type_ops.test_datetime_ops",
        "pyspark.pandas.tests.data_type_ops.test_null_ops",
        "pyspark.pandas.tests.data_type_ops.test_num_ops",
        "pyspark.pandas.tests.data_type_ops.test_string_ops",
        "pyspark.pandas.tests.data_type_ops.test_udt_ops",
        "pyspark.pandas.tests.data_type_ops.test_timedelta_ops",
        "pyspark.pandas.tests.indexes.test_category",
        "pyspark.pandas.tests.indexes.test_timedelta",
        "pyspark.pandas.tests.plot.test_frame_plot",
        "pyspark.pandas.tests.plot.test_frame_plot_matplotlib",
        "pyspark.pandas.tests.plot.test_frame_plot_plotly",
        "pyspark.pandas.tests.plot.test_series_plot",
        "pyspark.pandas.tests.plot.test_series_plot_matplotlib",
        "pyspark.pandas.tests.plot.test_series_plot_plotly",
        "pyspark.pandas.tests.test_categorical",
        "pyspark.pandas.tests.test_config",
        "pyspark.pandas.tests.test_csv",
        "pyspark.pandas.tests.test_dataframe_conversion",
        "pyspark.pandas.tests.test_dataframe_spark_io",
        "pyspark.pandas.tests.test_default_index",
        "pyspark.pandas.tests.test_expanding",
        "pyspark.pandas.tests.test_extension",
        "pyspark.pandas.tests.test_frame_spark",
        "pyspark.pandas.tests.test_generic_functions",
        "pyspark.pandas.tests.test_indexops_spark",
        "pyspark.pandas.tests.test_internal",
        "pyspark.pandas.tests.test_namespace",
        "pyspark.pandas.tests.test_numpy_compat",
        "pyspark.pandas.tests.test_ops_on_diff_frames_groupby_expanding",
        "pyspark.pandas.tests.test_ops_on_diff_frames_groupby_rolling",
        "pyspark.pandas.tests.test_repr",
        "pyspark.pandas.tests.test_resample",
        "pyspark.pandas.tests.test_reshape",
        "pyspark.pandas.tests.test_rolling",
        "pyspark.pandas.tests.test_scalars",
        "pyspark.pandas.tests.test_series_conversion",
        "pyspark.pandas.tests.test_series_datetime",
        "pyspark.pandas.tests.test_series_string",
        "pyspark.pandas.tests.test_spark_functions",
        "pyspark.pandas.tests.test_sql",
        "pyspark.pandas.tests.test_typedef",
        "pyspark.pandas.tests.test_utils",
        "pyspark.pandas.tests.test_window",
    ],
    excluded_python_implementations=[
        "PyPy"  # Skip these tests under PyPy since they require numpy, pandas, and pyarrow and
        # they aren't available there
    ],
)

pyspark_pandas_slow = Module(
    name="pyspark-pandas-slow",
    dependencies=[pyspark_core, pyspark_sql],
    source_file_regexes=["python/pyspark/pandas/"],
    python_test_goals=[
        # doctests
        "pyspark.pandas.frame",
        "pyspark.pandas.generic",
        "pyspark.pandas.series",
        # unittests
        "pyspark.pandas.tests.indexes.test_base",
        "pyspark.pandas.tests.indexes.test_datetime",
        "pyspark.pandas.tests.test_dataframe",
        "pyspark.pandas.tests.test_groupby",
        "pyspark.pandas.tests.test_indexing",
        "pyspark.pandas.tests.test_ops_on_diff_frames",
        "pyspark.pandas.tests.test_ops_on_diff_frames_groupby",
        "pyspark.pandas.tests.test_series",
        "pyspark.pandas.tests.test_stats",
    ],
    excluded_python_implementations=[
        "PyPy"  # Skip these tests under PyPy since they require numpy, pandas, and pyarrow and
        # they aren't available there
    ],
)

sparkr = Module(
    name="sparkr",
    dependencies=[hive, mllib],
    source_file_regexes=[
        "R/",
    ],
    should_run_r_tests=True,
)


docs = Module(
    name="docs",
    dependencies=[],
    source_file_regexes=[
        "docs/",
    ],
)

build = Module(
    name="build",
    dependencies=[],
    source_file_regexes=[
        ".*pom.xml",
        "dev/test-dependencies.sh",
    ],
    should_run_build_tests=True,
)

yarn = Module(
    name="yarn",
    dependencies=[],
    source_file_regexes=[
        "resource-managers/yarn/",
        "common/network-yarn/",
    ],
    build_profile_flags=["-Pyarn"],
    sbt_test_goals=[
        "yarn/test",
        "network-yarn/test",
    ],
    test_tags=["org.apache.spark.tags.ExtendedYarnTest"],
)

mesos = Module(
    name="mesos",
    dependencies=[],
    source_file_regexes=["resource-managers/mesos/"],
    build_profile_flags=["-Pmesos"],
    sbt_test_goals=["mesos/test"],
)

kubernetes = Module(
    name="kubernetes",
    dependencies=[],
    source_file_regexes=["resource-managers/kubernetes"],
    build_profile_flags=["-Pkubernetes"],
    sbt_test_goals=["kubernetes/test"],
)

hadoop_cloud = Module(
    name="hadoop-cloud",
    dependencies=[],
    source_file_regexes=["hadoop-cloud"],
    build_profile_flags=["-Phadoop-cloud"],
    sbt_test_goals=["hadoop-cloud/test"],
)

spark_ganglia_lgpl = Module(
    name="spark-ganglia-lgpl",
    dependencies=[],
    build_profile_flags=["-Pspark-ganglia-lgpl"],
    source_file_regexes=[
        "connector/spark-ganglia-lgpl",
    ],
)

docker_integration_tests = Module(
    name="docker-integration-tests",
    dependencies=[sql],
    build_profile_flags=["-Pdocker-integration-tests"],
    source_file_regexes=["connector/docker-integration-tests"],
    sbt_test_goals=["docker-integration-tests/test"],
    environ=None
    if "GITHUB_ACTIONS" not in os.environ
    else {"ENABLE_DOCKER_INTEGRATION_TESTS": "1"},
    test_tags=["org.apache.spark.tags.DockerTest"],
)

# The root module is a dummy module which is used to run all of the tests.
# No other modules should directly depend on this module.
root = Module(
    name="root",
    dependencies=[build, core],  # Changes to build should trigger all tests.
    source_file_regexes=[],
    # In order to run all of the tests, enable every test profile:
    build_profile_flags=list(
        set(itertools.chain.from_iterable(m.build_profile_flags for m in all_modules))
    ),
    sbt_test_goals=[
        "test",
    ],
    python_test_goals=list(itertools.chain.from_iterable(m.python_test_goals for m in all_modules)),
    should_run_r_tests=True,
    should_run_build_tests=True,
)<|MERGE_RESOLUTION|>--- conflicted
+++ resolved
@@ -505,11 +505,8 @@
     python_test_goals=[
         # doctests
         "pyspark.sql.connect.catalog",
-<<<<<<< HEAD
+        "pyspark.sql.connect.window",
         "pyspark.sql.connect.column",
-=======
-        "pyspark.sql.connect.window",
->>>>>>> 267b50f0
         # unittests
         "pyspark.sql.tests.connect.test_connect_column_expressions",
         "pyspark.sql.tests.connect.test_connect_plan_only",
