--- conflicted
+++ resolved
@@ -630,7 +630,6 @@
         "pyspark.pandas.tests.test_series_conversion",
         "pyspark.pandas.tests.test_series_datetime",
         "pyspark.pandas.tests.test_series_string",
-<<<<<<< HEAD
         "pyspark.pandas.tests.test_categorical",
         "pyspark.pandas.tests.test_csv",
         "pyspark.pandas.tests.test_groupby",
@@ -643,14 +642,12 @@
         "pyspark.pandas.tests.test_sql",
         "pyspark.pandas.tests.test_stats",
         "pyspark.pandas.tests.test_window",
-=======
         "pyspark.pandas.tests.plot.test_frame_plot",
         "pyspark.pandas.tests.plot.test_frame_plot_matplotlib",
         "pyspark.pandas.tests.plot.test_frame_plot_plotly",
         "pyspark.pandas.tests.plot.test_series_plot",
         "pyspark.pandas.tests.plot.test_series_plot_matplotlib",
         "pyspark.pandas.tests.plot.test_series_plot_plotly",
->>>>>>> 3e218ade
     ],
     excluded_python_implementations=[
         "PyPy"  # Skip these tests under PyPy since they require numpy, pandas, and pyarrow and
