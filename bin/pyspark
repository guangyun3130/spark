--- conflicted
+++ resolved
@@ -58,16 +58,6 @@
 export OLD_PYTHONSTARTUP=$PYTHONSTARTUP
 export PYTHONSTARTUP=$FWDIR/python/pyspark/shell.py
 
-<<<<<<< HEAD
-
-if [[ "$IPYTHON" = "1" ]] ; then
-  exec ipython "$@"
-=======
-# If IPython options are specified, assume user wants to run IPython
-if [ -n "$IPYTHON_OPTS" ]; then
-  IPYTHON=1
-fi
-
 # Build up arguments list manually to preserve quotes and backslashes.
 # We export Spark submit arguments as an environment variable because shell.py must run as a
 # PYTHONSTARTUP script, which does not take in arguments. This is required for IPython notebooks.
@@ -86,11 +76,9 @@
   echo -e "\nWARNING: Running python applications through ./bin/pyspark is deprecated as of Spark 1.0." 1>&2
   echo -e "Use ./bin/spark-submit <python file>\n" 1>&2
   exec $FWDIR/bin/spark-submit "$@"
->>>>>>> dba31402
 else
-  # Only use ipython if no command line arguments were provided [SPARK-1134]
   if [[ "$IPYTHON" = "1" ]]; then
-    exec ipython $IPYTHON_OPTS
+    exec ipython "$@"
   else
     exec "$PYSPARK_PYTHON"
   fi
