#!/usr/bin/env bash

#
# Licensed to the Apache Software Foundation (ASF) under one or more
# contributor license agreements.  See the NOTICE file distributed with
# this work for additional information regarding copyright ownership.
# The ASF licenses this file to You under the Apache License, Version 2.0
# (the "License"); you may not use this file except in compliance with
# the License.  You may obtain a copy of the License at
#
#    http://www.apache.org/licenses/LICENSE-2.0
#
# Unless required by applicable law or agreed to in writing, software
# distributed under the License is distributed on an "AS IS" BASIS,
# WITHOUT WARRANTIES OR CONDITIONS OF ANY KIND, either express or implied.
# See the License for the specific language governing permissions and
# limitations under the License.
#
set -e

# Figure out where Spark is installed
export SPARK_HOME="$(cd "`dirname "$0"`"/..; pwd)"

. "$SPARK_HOME"/bin/load-spark-env.sh

if [ -z "$1" ]; then
  echo "Usage: spark-class <class> [<args>]" 1>&2
  exit 1
fi

# Find the java binary
if [ -n "${JAVA_HOME}" ]; then
  RUNNER="${JAVA_HOME}/bin/java"
else
  if [ `command -v java` ]; then
    RUNNER="java"
  else
    echo "JAVA_HOME is not set" >&2
    exit 1
  fi
fi

# Look for the launcher. In non-release mode, add the compiled classes directly to the classpath
# instead of looking for a jar file.
SPARK_LAUNCHER_CP=
if [ -f $SPARK_HOME/RELEASE ]; then
  LAUNCHER_DIR="$SPARK_HOME/lib"
  num_jars="$(ls -1 "$LAUNCHER_DIR" | grep "^spark-launcher.*\.jar$" | wc -l)"
  if [ "$num_jars" -eq "0" -a -z "$SPARK_LAUNCHER_CP" ]; then
    echo "Failed to find Spark launcher in $LAUNCHER_DIR." 1>&2
    echo "You need to build Spark before running this program." 1>&2
    exit 1
  fi

  LAUNCHER_JARS="$(ls -1 "$LAUNCHER_DIR" | grep "^spark-launcher.*\.jar$" || true)"
  if [ "$num_jars" -gt "1" ]; then
    echo "Found multiple Spark launcher jars in $LAUNCHER_DIR:" 1>&2
    echo "$LAUNCHER_JARS" 1>&2
    echo "Please remove all but one jar." 1>&2
    exit 1
  fi

  SPARK_LAUNCHER_CP="${LAUNCHER_DIR}/${LAUNCHER_JARS}"
else
  LAUNCHER_DIR="$SPARK_HOME/launcher/target/scala-$SPARK_SCALA_VERSION"
  if [ ! -d "$LAUNCHER_DIR/classes" ]; then
    echo "Failed to find Spark launcher classes in $LAUNCHER_DIR." 1>&2
    echo "You need to build Spark before running this program." 1>&2
    exit 1
  fi
  SPARK_LAUNCHER_CP="$LAUNCHER_DIR/classes"
fi

# The launcher library will print arguments separated by a NULL character, to allow arguments with
# characters that would be otherwise interpreted by the shell. Read that in a while loop, populating
# an array that will be used to exec the final command.
CMD=()
while IFS= read -d '' -r ARG; do
  CMD+=("$ARG")
done < <("$RUNNER" -cp "$SPARK_LAUNCHER_CP" org.apache.spark.launcher.Main "$@")

<<<<<<< HEAD
export JAVA_OPTS+=" -agentlib:jdwp=transport=dt_socket,server=y,suspend=n,address=5005"
echo $JAVA_OPTS

if [ -n "$SPARK_SUBMIT_BOOTSTRAP_DRIVER" ]; then
  # This is used only if the properties file actually contains these special configs
  # Export the environment variables needed by SparkSubmitDriverBootstrapper
  export RUNNER
  export CLASSPATH
  export JAVA_OPTS
  export OUR_JAVA_MEM
  export SPARK_CLASS=1
  shift # Ignore main class (org.apache.spark.deploy.SparkSubmit) and use our own
  exec "$RUNNER" org.apache.spark.deploy.SparkSubmitDriverBootstrapper "$@"
=======
if [ "${CMD[0]}" = "usage" ]; then
  "${CMD[@]}"
>>>>>>> 35790031
else
  exec "${CMD[@]}"
fi<|MERGE_RESOLUTION|>--- conflicted
+++ resolved
@@ -79,24 +79,8 @@
   CMD+=("$ARG")
 done < <("$RUNNER" -cp "$SPARK_LAUNCHER_CP" org.apache.spark.launcher.Main "$@")
 
-<<<<<<< HEAD
-export JAVA_OPTS+=" -agentlib:jdwp=transport=dt_socket,server=y,suspend=n,address=5005"
-echo $JAVA_OPTS
-
-if [ -n "$SPARK_SUBMIT_BOOTSTRAP_DRIVER" ]; then
-  # This is used only if the properties file actually contains these special configs
-  # Export the environment variables needed by SparkSubmitDriverBootstrapper
-  export RUNNER
-  export CLASSPATH
-  export JAVA_OPTS
-  export OUR_JAVA_MEM
-  export SPARK_CLASS=1
-  shift # Ignore main class (org.apache.spark.deploy.SparkSubmit) and use our own
-  exec "$RUNNER" org.apache.spark.deploy.SparkSubmitDriverBootstrapper "$@"
-=======
 if [ "${CMD[0]}" = "usage" ]; then
   "${CMD[@]}"
->>>>>>> 35790031
 else
   exec "${CMD[@]}"
 fi