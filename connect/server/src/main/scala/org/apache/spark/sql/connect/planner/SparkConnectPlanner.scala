/*
 * Licensed to the Apache Software Foundation (ASF) under one or more
 * contributor license agreements.  See the NOTICE file distributed with
 * this work for additional information regarding copyright ownership.
 * The ASF licenses this file to You under the Apache License, Version 2.0
 * (the "License"); you may not use this file except in compliance with
 * the License.  You may obtain a copy of the License at
 *
 *    http://www.apache.org/licenses/LICENSE-2.0
 *
 * Unless required by applicable law or agreed to in writing, software
 * distributed under the License is distributed on an "AS IS" BASIS,
 * WITHOUT WARRANTIES OR CONDITIONS OF ANY KIND, either express or implied.
 * See the License for the specific language governing permissions and
 * limitations under the License.
 */

package org.apache.spark.sql.connect.planner

import java.util.UUID

import scala.collection.mutable
import scala.jdk.CollectionConverters._
import scala.util.Try
import scala.util.control.NonFatal

import com.google.common.base.Throwables
import com.google.common.collect.{Lists, Maps}
import com.google.protobuf.{Any => ProtoAny, ByteString}
import io.grpc.{Context, Status, StatusRuntimeException}
import io.grpc.stub.StreamObserver
import org.apache.commons.lang3.exception.ExceptionUtils

import org.apache.spark.{Partition, SparkEnv, TaskContext}
import org.apache.spark.annotation.{DeveloperApi, Since}
import org.apache.spark.api.python.{PythonEvalType, SimplePythonFunction}
import org.apache.spark.connect.proto
import org.apache.spark.connect.proto.{CheckpointCommand, CreateResourceProfileCommand, ExecutePlanResponse, SqlCommand, StreamingForeachFunction, StreamingQueryCommand, StreamingQueryCommandResult, StreamingQueryInstanceId, StreamingQueryManagerCommand, StreamingQueryManagerCommandResult, WriteStreamOperationStart, WriteStreamOperationStartResult}
import org.apache.spark.connect.proto.ExecutePlanResponse.SqlCommandResult
import org.apache.spark.connect.proto.Parse.ParseFormat
import org.apache.spark.connect.proto.StreamingQueryManagerCommandResult.StreamingQueryInstance
import org.apache.spark.connect.proto.WriteStreamOperationStart.TriggerCase
import org.apache.spark.internal.{Logging, MDC}
import org.apache.spark.internal.LogKeys.{DATAFRAME_ID, SESSION_ID}
import org.apache.spark.ml.{functions => MLFunctions}
import org.apache.spark.resource.{ExecutorResourceRequest, ResourceProfile, TaskResourceProfile, TaskResourceRequest}
import org.apache.spark.sql.{withOrigin, Column, Dataset, Encoders, ForeachWriter, Observation, RelationalGroupedDataset, SparkSession}
import org.apache.spark.sql.avro.{AvroDataToCatalyst, CatalystDataToAvro}
import org.apache.spark.sql.catalyst.{expressions, AliasIdentifier, FunctionIdentifier, QueryPlanningTracker}
import org.apache.spark.sql.catalyst.analysis.{GlobalTempView, LocalTempView, MultiAlias, NameParameterizedQuery, PosParameterizedQuery, UnresolvedAlias, UnresolvedAttribute, UnresolvedDataFrameStar, UnresolvedDeserializer, UnresolvedExtractValue, UnresolvedFunction, UnresolvedRegex, UnresolvedRelation, UnresolvedStar}
import org.apache.spark.sql.catalyst.encoders.{AgnosticEncoder, ExpressionEncoder, RowEncoder}
import org.apache.spark.sql.catalyst.encoders.AgnosticEncoders.UnboundRowEncoder
import org.apache.spark.sql.catalyst.expressions._
import org.apache.spark.sql.catalyst.expressions.aggregate.{AggregateExpression, BloomFilterAggregate}
import org.apache.spark.sql.catalyst.parser.{ParseException, ParserUtils}
import org.apache.spark.sql.catalyst.plans.{Cross, FullOuter, Inner, JoinType, LeftAnti, LeftOuter, LeftSemi, RightOuter, UsingJoin}
import org.apache.spark.sql.catalyst.plans.logical
import org.apache.spark.sql.catalyst.plans.logical.{AppendColumns, Assignment, CoGroup, CollectMetrics, CommandResult, Deduplicate, DeduplicateWithinWatermark, DeleteAction, DeserializeToObject, Except, FlatMapGroupsWithState, InsertAction, InsertStarAction, Intersect, JoinWith, LocalRelation, LogicalGroupState, LogicalPlan, MapGroups, MapPartitions, MergeAction, Project, Sample, SerializeFromObject, Sort, SubqueryAlias, TypedFilter, Union, Unpivot, UnresolvedHint, UpdateAction, UpdateStarAction}
import org.apache.spark.sql.catalyst.streaming.InternalOutputModes
import org.apache.spark.sql.catalyst.trees.PySparkCurrentOrigin
import org.apache.spark.sql.catalyst.types.DataTypeUtils
import org.apache.spark.sql.catalyst.util.{CaseInsensitiveMap, CharVarcharUtils}
import org.apache.spark.sql.connect.common.{DataTypeProtoConverter, ForeachWriterPacket, InvalidPlanInput, LiteralValueProtoConverter, StorageLevelProtoConverter, StreamingListenerPacket, UdfPacket}
import org.apache.spark.sql.connect.config.Connect.CONNECT_GRPC_ARROW_MAX_BATCH_SIZE
import org.apache.spark.sql.connect.plugin.SparkConnectPluginRegistry
import org.apache.spark.sql.connect.service.{ExecuteHolder, SessionHolder, SparkConnectService}
import org.apache.spark.sql.connect.utils.MetricGenerator
import org.apache.spark.sql.errors.QueryCompilationErrors
import org.apache.spark.sql.execution.QueryExecution
import org.apache.spark.sql.execution.aggregate.TypedAggregateExpression
import org.apache.spark.sql.execution.arrow.ArrowConverters
import org.apache.spark.sql.execution.command.CreateViewCommand
import org.apache.spark.sql.execution.datasources.LogicalRelation
import org.apache.spark.sql.execution.datasources.jdbc.{JDBCOptions, JDBCPartition, JDBCRelation}
import org.apache.spark.sql.execution.datasources.v2.python.UserDefinedPythonDataSource
import org.apache.spark.sql.execution.python.{PythonForeachWriter, UserDefinedPythonFunction, UserDefinedPythonTableFunction}
import org.apache.spark.sql.execution.stat.StatFunctions
import org.apache.spark.sql.execution.streaming.GroupStateImpl.groupStateTimeoutFromString
import org.apache.spark.sql.execution.streaming.StreamingQueryWrapper
import org.apache.spark.sql.expressions.{Aggregator, ReduceAggregator, SparkUserDefinedFunction, UserDefinedAggregator, UserDefinedFunction}
import org.apache.spark.sql.internal.{CatalogImpl, TypedAggUtils}
import org.apache.spark.sql.protobuf.{CatalystDataToProtobuf, ProtobufDataToCatalyst}
import org.apache.spark.sql.streaming.{GroupStateTimeout, OutputMode, StreamingQuery, StreamingQueryListener, StreamingQueryProgress, Trigger}
import org.apache.spark.sql.types._
import org.apache.spark.sql.util.CaseInsensitiveStringMap
import org.apache.spark.storage.CacheId
import org.apache.spark.util.ArrayImplicits._
import org.apache.spark.util.Utils

final case class InvalidCommandInput(
    private val message: String = "",
    private val cause: Throwable = null)
    extends Exception(message, cause)

class SparkConnectPlanner(
    val sessionHolder: SessionHolder,
    val executeHolderOpt: Option[ExecuteHolder] = None)
    extends Logging {

  def this(executeHolder: ExecuteHolder) = {
    this(executeHolder.sessionHolder, Some(executeHolder))
  }

  if (!executeHolderOpt.forall { e => e.sessionHolder == sessionHolder }) {
    throw new IllegalArgumentException("executeHolder does not belong to sessionHolder")
  }

  @Since("4.0.0")
  @DeveloperApi
  def session: SparkSession = sessionHolder.session

  private[connect] def parser = session.sessionState.sqlParser

  private[connect] def userId: String = sessionHolder.userId

  private[connect] def sessionId: String = sessionHolder.sessionId

  private lazy val executeHolder = executeHolderOpt.getOrElse {
    throw new IllegalArgumentException("executeHolder is not set")
  }

  private lazy val pythonExec =
    sys.env.getOrElse("PYSPARK_PYTHON", sys.env.getOrElse("PYSPARK_DRIVER_PYTHON", "python3"))

  /**
   * The root of the query plan is a relation and we apply the transformations to it. The resolved
   * logical plan will not get cached. If the result needs to be cached, use
   * `transformRelation(rel, cachePlan = true)` instead.
   * @param rel
   *   The relation to transform.
   * @return
   *   The resolved logical plan.
   */
  @DeveloperApi
  def transformRelation(rel: proto.Relation): LogicalPlan =
    transformRelation(rel, cachePlan = false)

  /**
   * The root of the query plan is a relation and we apply the transformations to it.
   * @param rel
   *   The relation to transform.
   * @param cachePlan
   *   Set to true for a performance optimization, if the plan is likely to be reused, e.g. built
   *   upon by further dataset transformation. The default is false.
   * @return
   *   The resolved logical plan.
   */
  @DeveloperApi
  def transformRelation(rel: proto.Relation, cachePlan: Boolean): LogicalPlan = {
    sessionHolder.usePlanCache(rel, cachePlan) { rel =>
      val plan = rel.getRelTypeCase match {
        // DataFrame API
        case proto.Relation.RelTypeCase.SHOW_STRING => transformShowString(rel.getShowString)
        case proto.Relation.RelTypeCase.HTML_STRING => transformHtmlString(rel.getHtmlString)
        case proto.Relation.RelTypeCase.READ => transformReadRel(rel.getRead)
        case proto.Relation.RelTypeCase.PROJECT => transformProject(rel.getProject)
        case proto.Relation.RelTypeCase.FILTER => transformFilter(rel.getFilter)
        case proto.Relation.RelTypeCase.LIMIT => transformLimit(rel.getLimit)
        case proto.Relation.RelTypeCase.OFFSET => transformOffset(rel.getOffset)
        case proto.Relation.RelTypeCase.TAIL => transformTail(rel.getTail)
        case proto.Relation.RelTypeCase.JOIN => transformJoinOrJoinWith(rel.getJoin)
        case proto.Relation.RelTypeCase.AS_OF_JOIN => transformAsOfJoin(rel.getAsOfJoin)
        case proto.Relation.RelTypeCase.DEDUPLICATE => transformDeduplicate(rel.getDeduplicate)
        case proto.Relation.RelTypeCase.SET_OP => transformSetOperation(rel.getSetOp)
        case proto.Relation.RelTypeCase.SORT => transformSort(rel.getSort)
        case proto.Relation.RelTypeCase.DROP => transformDrop(rel.getDrop)
        case proto.Relation.RelTypeCase.AGGREGATE => transformAggregate(rel.getAggregate)
        case proto.Relation.RelTypeCase.SQL => transformSql(rel.getSql)
        case proto.Relation.RelTypeCase.WITH_RELATIONS
            if isValidSQLWithRefs(rel.getWithRelations) =>
          transformSqlWithRefs(rel.getWithRelations)
        case proto.Relation.RelTypeCase.LOCAL_RELATION =>
          transformLocalRelation(rel.getLocalRelation)
        case proto.Relation.RelTypeCase.SAMPLE => transformSample(rel.getSample)
        case proto.Relation.RelTypeCase.RANGE => transformRange(rel.getRange)
        case proto.Relation.RelTypeCase.SUBQUERY_ALIAS =>
          transformSubqueryAlias(rel.getSubqueryAlias)
        case proto.Relation.RelTypeCase.REPARTITION => transformRepartition(rel.getRepartition)
        case proto.Relation.RelTypeCase.FILL_NA => transformNAFill(rel.getFillNa)
        case proto.Relation.RelTypeCase.DROP_NA => transformNADrop(rel.getDropNa)
        case proto.Relation.RelTypeCase.REPLACE => transformReplace(rel.getReplace)
        case proto.Relation.RelTypeCase.SUMMARY => transformStatSummary(rel.getSummary)
        case proto.Relation.RelTypeCase.DESCRIBE => transformStatDescribe(rel.getDescribe)
        case proto.Relation.RelTypeCase.COV => transformStatCov(rel.getCov)
        case proto.Relation.RelTypeCase.CORR => transformStatCorr(rel.getCorr)
        case proto.Relation.RelTypeCase.APPROX_QUANTILE =>
          transformStatApproxQuantile(rel.getApproxQuantile)
        case proto.Relation.RelTypeCase.CROSSTAB =>
          transformStatCrosstab(rel.getCrosstab)
        case proto.Relation.RelTypeCase.FREQ_ITEMS => transformStatFreqItems(rel.getFreqItems)
        case proto.Relation.RelTypeCase.SAMPLE_BY =>
          transformStatSampleBy(rel.getSampleBy)
        case proto.Relation.RelTypeCase.TO_SCHEMA => transformToSchema(rel.getToSchema)
        case proto.Relation.RelTypeCase.TO_DF =>
          transformToDF(rel.getToDf)
        case proto.Relation.RelTypeCase.WITH_COLUMNS_RENAMED =>
          transformWithColumnsRenamed(rel.getWithColumnsRenamed)
        case proto.Relation.RelTypeCase.WITH_COLUMNS => transformWithColumns(rel.getWithColumns)
        case proto.Relation.RelTypeCase.WITH_WATERMARK =>
          transformWithWatermark(rel.getWithWatermark)
        case proto.Relation.RelTypeCase.CACHED_LOCAL_RELATION =>
          transformCachedLocalRelation(rel.getCachedLocalRelation)
        case proto.Relation.RelTypeCase.HINT => transformHint(rel.getHint)
        case proto.Relation.RelTypeCase.UNPIVOT => transformUnpivot(rel.getUnpivot)
        case proto.Relation.RelTypeCase.REPARTITION_BY_EXPRESSION =>
          transformRepartitionByExpression(rel.getRepartitionByExpression)
        case proto.Relation.RelTypeCase.MAP_PARTITIONS =>
          transformMapPartitions(rel.getMapPartitions)
        case proto.Relation.RelTypeCase.GROUP_MAP =>
          transformGroupMap(rel.getGroupMap)
        case proto.Relation.RelTypeCase.CO_GROUP_MAP =>
          transformCoGroupMap(rel.getCoGroupMap)
        case proto.Relation.RelTypeCase.APPLY_IN_PANDAS_WITH_STATE =>
          transformApplyInPandasWithState(rel.getApplyInPandasWithState)
        case proto.Relation.RelTypeCase.COMMON_INLINE_USER_DEFINED_TABLE_FUNCTION =>
          transformCommonInlineUserDefinedTableFunction(
            rel.getCommonInlineUserDefinedTableFunction)
        case proto.Relation.RelTypeCase.CACHED_REMOTE_RELATION =>
          transformCachedRemoteRelation(rel.getCachedRemoteRelation)
        case proto.Relation.RelTypeCase.COLLECT_METRICS =>
          transformCollectMetrics(rel.getCollectMetrics, rel.getCommon.getPlanId)
        case proto.Relation.RelTypeCase.PARSE => transformParse(rel.getParse)
        case proto.Relation.RelTypeCase.RELTYPE_NOT_SET =>
          throw new IndexOutOfBoundsException("Expected Relation to be set, but is empty.")

        // Catalog API (internal-only)
        case proto.Relation.RelTypeCase.CATALOG => transformCatalog(rel.getCatalog)

        // Handle plugins for Spark Connect Relation types.
        case proto.Relation.RelTypeCase.EXTENSION =>
          transformRelationPlugin(rel.getExtension)
        case _ => throw InvalidPlanInput(s"${rel.getUnknown} not supported.")
      }
      if (rel.hasCommon && rel.getCommon.hasPlanId) {
        plan.setTagValue(LogicalPlan.PLAN_ID_TAG, rel.getCommon.getPlanId)
      }
      plan
    }
  }

  private def transformRelationPlugin(extension: ProtoAny): LogicalPlan = {
    SparkConnectPluginRegistry.relationRegistry
      // Lazily traverse the collection.
      .view
      // Apply the transformation.
      .map(p => p.transform(extension.toByteArray, this))
      // Find the first non-empty transformation or throw.
      .find(_.isPresent)
      .getOrElse(throw InvalidPlanInput("No handler found for extension"))
      .get()
  }

  private def transformCatalog(catalog: proto.Catalog): LogicalPlan = {
    catalog.getCatTypeCase match {
      case proto.Catalog.CatTypeCase.CURRENT_DATABASE => transformCurrentDatabase()
      case proto.Catalog.CatTypeCase.SET_CURRENT_DATABASE =>
        transformSetCurrentDatabase(catalog.getSetCurrentDatabase)
      case proto.Catalog.CatTypeCase.LIST_DATABASES =>
        transformListDatabases(catalog.getListDatabases)
      case proto.Catalog.CatTypeCase.LIST_TABLES => transformListTables(catalog.getListTables)
      case proto.Catalog.CatTypeCase.LIST_FUNCTIONS =>
        transformListFunctions(catalog.getListFunctions)
      case proto.Catalog.CatTypeCase.LIST_COLUMNS => transformListColumns(catalog.getListColumns)
      case proto.Catalog.CatTypeCase.GET_DATABASE => transformGetDatabase(catalog.getGetDatabase)
      case proto.Catalog.CatTypeCase.GET_TABLE => transformGetTable(catalog.getGetTable)
      case proto.Catalog.CatTypeCase.GET_FUNCTION => transformGetFunction(catalog.getGetFunction)
      case proto.Catalog.CatTypeCase.DATABASE_EXISTS =>
        transformDatabaseExists(catalog.getDatabaseExists)
      case proto.Catalog.CatTypeCase.TABLE_EXISTS => transformTableExists(catalog.getTableExists)
      case proto.Catalog.CatTypeCase.FUNCTION_EXISTS =>
        transformFunctionExists(catalog.getFunctionExists)
      case proto.Catalog.CatTypeCase.CREATE_EXTERNAL_TABLE =>
        transformCreateExternalTable(catalog.getCreateExternalTable)
      case proto.Catalog.CatTypeCase.CREATE_TABLE => transformCreateTable(catalog.getCreateTable)
      case proto.Catalog.CatTypeCase.DROP_TEMP_VIEW =>
        transformDropTempView(catalog.getDropTempView)
      case proto.Catalog.CatTypeCase.DROP_GLOBAL_TEMP_VIEW =>
        transformDropGlobalTempView(catalog.getDropGlobalTempView)
      case proto.Catalog.CatTypeCase.RECOVER_PARTITIONS =>
        transformRecoverPartitions(catalog.getRecoverPartitions)
      case proto.Catalog.CatTypeCase.IS_CACHED => transformIsCached(catalog.getIsCached)
      case proto.Catalog.CatTypeCase.CACHE_TABLE => transformCacheTable(catalog.getCacheTable)
      case proto.Catalog.CatTypeCase.UNCACHE_TABLE =>
        transformUncacheTable(catalog.getUncacheTable)
      case proto.Catalog.CatTypeCase.CLEAR_CACHE => transformClearCache()
      case proto.Catalog.CatTypeCase.REFRESH_TABLE =>
        transformRefreshTable(catalog.getRefreshTable)
      case proto.Catalog.CatTypeCase.REFRESH_BY_PATH =>
        transformRefreshByPath(catalog.getRefreshByPath)
      case proto.Catalog.CatTypeCase.CURRENT_CATALOG =>
        transformCurrentCatalog()
      case proto.Catalog.CatTypeCase.SET_CURRENT_CATALOG =>
        transformSetCurrentCatalog(catalog.getSetCurrentCatalog)
      case proto.Catalog.CatTypeCase.LIST_CATALOGS =>
        transformListCatalogs(catalog.getListCatalogs)
      case other => throw InvalidPlanInput(s"$other not supported.")
    }
  }

  private def transformShowString(rel: proto.ShowString): LogicalPlan = {
    val showString = Dataset
      .ofRows(session, transformRelation(rel.getInput))
      .showString(rel.getNumRows, rel.getTruncate, rel.getVertical)
    LocalRelation.fromProduct(
      output = AttributeReference("show_string", StringType, false)() :: Nil,
      data = Tuple1.apply(showString) :: Nil)
  }

  private def transformHtmlString(rel: proto.HtmlString): LogicalPlan = {
    val htmlString = Dataset
      .ofRows(session, transformRelation(rel.getInput))
      .htmlString(rel.getNumRows, rel.getTruncate)
    LocalRelation.fromProduct(
      output = AttributeReference("html_string", StringType, false)() :: Nil,
      data = Tuple1.apply(htmlString) :: Nil)
  }

  private def transformSql(sql: proto.SQL): LogicalPlan = {
    val args = sql.getArgsMap
    val namedArguments = sql.getNamedArgumentsMap
    val posArgs = sql.getPosArgsList
    val posArguments = sql.getPosArgumentsList
    val parsedPlan = parser.parsePlan(sql.getQuery)
    if (!namedArguments.isEmpty) {
      NameParameterizedQuery(
        parsedPlan,
        namedArguments.asScala.toMap.transform((_, v) => transformExpression(v)))
    } else if (!posArguments.isEmpty) {
      PosParameterizedQuery(parsedPlan, posArguments.asScala.map(transformExpression).toSeq)
    } else if (!args.isEmpty) {
      NameParameterizedQuery(
        parsedPlan,
        args.asScala.toMap.transform((_, v) => transformLiteral(v)))
    } else if (!posArgs.isEmpty) {
      PosParameterizedQuery(parsedPlan, posArgs.asScala.map(transformLiteral).toSeq)
    } else {
      parsedPlan
    }
  }

  private def transformSqlWithRefs(query: proto.WithRelations): LogicalPlan = {
    if (!isValidSQLWithRefs(query)) {
      throw InvalidPlanInput(s"$query is not a valid relation for SQL with references")
    }
    executeSQLWithRefs(query).logicalPlan
  }

  private def transformSubqueryAlias(alias: proto.SubqueryAlias): LogicalPlan = {
    val aliasIdentifier =
      if (alias.getQualifierCount > 0) {
        AliasIdentifier.apply(alias.getAlias, alias.getQualifierList.asScala.toSeq)
      } else {
        AliasIdentifier.apply(alias.getAlias)
      }
    SubqueryAlias(aliasIdentifier, transformRelation(alias.getInput))
  }

  /**
   * All fields of [[proto.Sample]] are optional. However, given those are proto primitive types,
   * we cannot differentiate if the field is not or set when the field's value equals to the type
   * default value. In the future if this ever become a problem, one solution could be that to
   * wrap such fields into proto messages.
   */
  private def transformSample(rel: proto.Sample): LogicalPlan = {
    val plan = if (rel.getDeterministicOrder) {
      val input = Dataset.ofRows(session, transformRelation(rel.getInput))

      // It is possible that the underlying dataframe doesn't guarantee the ordering of rows in its
      // constituent partitions each time a split is materialized which could result in
      // overlapping splits. To prevent this, we explicitly sort each input partition to make the
      // ordering deterministic. Note that MapTypes cannot be sorted and are explicitly pruned out
      // from the sort order.
      val sortOrder = input.logicalPlan.output
        .filter(attr => RowOrdering.isOrderable(attr.dataType))
        .map(SortOrder(_, Ascending))
      if (sortOrder.nonEmpty) {
        Sort(sortOrder, global = false, input.logicalPlan)
      } else {
        input.cache()
        input.logicalPlan
      }
    } else {
      transformRelation(rel.getInput)
    }

    Sample(
      rel.getLowerBound,
      rel.getUpperBound,
      rel.getWithReplacement,
      if (rel.hasSeed) rel.getSeed else Utils.random.nextLong,
      plan)
  }

  private def transformRepartition(rel: proto.Repartition): LogicalPlan = {
    logical.Repartition(rel.getNumPartitions, rel.getShuffle, transformRelation(rel.getInput))
  }

  private def transformRange(rel: proto.Range): LogicalPlan = {
    val start = rel.getStart
    val end = rel.getEnd
    val step = rel.getStep
    val numPartitions = if (rel.hasNumPartitions) {
      rel.getNumPartitions
    } else {
      session.leafNodeDefaultParallelism
    }
    logical.Range(start, end, step, numPartitions)
  }

  private def transformNAFill(rel: proto.NAFill): LogicalPlan = {
    if (rel.getValuesCount == 0) {
      throw InvalidPlanInput(s"values must contains at least 1 item!")
    }
    if (rel.getValuesCount > 1 && rel.getValuesCount != rel.getColsCount) {
      throw InvalidPlanInput(
        s"When values contains more than 1 items, " +
          s"values and cols should have the same length!")
    }

    val dataset = Dataset.ofRows(session, transformRelation(rel.getInput))

    val cols = rel.getColsList.asScala.toArray
    val values = rel.getValuesList.asScala.toArray
    if (values.length == 1) {
      val value = LiteralValueProtoConverter.toCatalystValue(values.head)
      val columns = if (cols.nonEmpty) Some(cols.toImmutableArraySeq) else None
      dataset.na.fillValue(value, columns).logicalPlan
    } else {
      val valueMap = mutable.Map.empty[String, Any]
      cols.zip(values).foreach { case (col, value) =>
        valueMap.update(col, LiteralValueProtoConverter.toCatalystValue(value))
      }
      dataset.na.fill(valueMap = valueMap.toMap).logicalPlan
    }
  }

  private def transformNADrop(rel: proto.NADrop): LogicalPlan = {
    val dataset = Dataset.ofRows(session, transformRelation(rel.getInput))

    val cols = rel.getColsList.asScala.toArray

    (cols.nonEmpty, rel.hasMinNonNulls) match {
      case (true, true) =>
        dataset.na.drop(minNonNulls = rel.getMinNonNulls, cols = cols).logicalPlan
      case (true, false) =>
        dataset.na.drop(cols = cols).logicalPlan
      case (false, true) =>
        dataset.na.drop(minNonNulls = rel.getMinNonNulls).logicalPlan
      case (false, false) =>
        dataset.na.drop().logicalPlan
    }
  }

  private def transformReplace(rel: proto.NAReplace): LogicalPlan = {
    val replacement = mutable.Map.empty[Any, Any]
    rel.getReplacementsList.asScala.foreach { replace =>
      replacement.update(
        LiteralValueProtoConverter.toCatalystValue(replace.getOldValue),
        LiteralValueProtoConverter.toCatalystValue(replace.getNewValue))
    }

    if (rel.getColsCount == 0) {
      Dataset
        .ofRows(session, transformRelation(rel.getInput))
        .na
        .replace("*", replacement.toMap)
        .logicalPlan
    } else {
      Dataset
        .ofRows(session, transformRelation(rel.getInput))
        .na
        .replace(rel.getColsList.asScala.toSeq, replacement.toMap)
        .logicalPlan
    }
  }

  private def transformStatSummary(rel: proto.StatSummary): LogicalPlan = {
    Dataset
      .ofRows(session, transformRelation(rel.getInput))
      .summary(rel.getStatisticsList.asScala.toSeq: _*)
      .logicalPlan
  }

  private def transformStatDescribe(rel: proto.StatDescribe): LogicalPlan = {
    Dataset
      .ofRows(session, transformRelation(rel.getInput))
      .describe(rel.getColsList.asScala.toSeq: _*)
      .logicalPlan
  }

  private def transformStatCov(rel: proto.StatCov): LogicalPlan = {
    val df = Dataset.ofRows(session, transformRelation(rel.getInput))
    StatFunctions
      .calculateCovImpl(df, Seq(rel.getCol1, rel.getCol2))
      .logicalPlan
  }

  private def transformStatCorr(rel: proto.StatCorr): LogicalPlan = {
    val df = Dataset.ofRows(session, transformRelation(rel.getInput))
    if (rel.hasMethod) {
      StatFunctions
        .calculateCorrImpl(df, Seq(rel.getCol1, rel.getCol2), rel.getMethod)
        .logicalPlan
    } else {
      StatFunctions
        .calculateCorrImpl(df, Seq(rel.getCol1, rel.getCol2))
        .logicalPlan
    }
  }

  private def transformStatApproxQuantile(rel: proto.StatApproxQuantile): LogicalPlan = {
    val cols = rel.getColsList.asScala.toArray
    val probabilities = rel.getProbabilitiesList.asScala.map(_.doubleValue()).toArray
    val approxQuantile = Dataset
      .ofRows(session, transformRelation(rel.getInput))
      .stat
      .approxQuantile(cols, probabilities, rel.getRelativeError)
    LocalRelation.fromProduct(
      output =
        AttributeReference("approx_quantile", ArrayType(ArrayType(DoubleType)), false)() :: Nil,
      data = Tuple1.apply(approxQuantile) :: Nil)
  }

  private def transformStatCrosstab(rel: proto.StatCrosstab): LogicalPlan = {
    Dataset
      .ofRows(session, transformRelation(rel.getInput))
      .stat
      .crosstab(rel.getCol1, rel.getCol2)
      .logicalPlan
  }

  private def transformStatFreqItems(rel: proto.StatFreqItems): LogicalPlan = {
    val cols = rel.getColsList.asScala.toSeq
    val df = Dataset.ofRows(session, transformRelation(rel.getInput))
    if (rel.hasSupport) {
      df.stat.freqItems(cols, rel.getSupport).logicalPlan
    } else {
      df.stat.freqItems(cols).logicalPlan
    }
  }

  private def transformStatSampleBy(rel: proto.StatSampleBy): LogicalPlan = {
    val fractions = rel.getFractionsList.asScala.map { protoFraction =>
      val stratum = transformLiteral(protoFraction.getStratum) match {
        case Literal(s, StringType) if s != null => s.toString
        case literal => literal.value
      }
      (stratum, protoFraction.getFraction)
    }

    Dataset
      .ofRows(session, transformRelation(rel.getInput))
      .stat
      .sampleBy(
        col = Column(transformExpression(rel.getCol)),
        fractions = fractions.toMap,
        seed = if (rel.hasSeed) rel.getSeed else Utils.random.nextLong)
      .logicalPlan
  }

  private def transformToSchema(rel: proto.ToSchema): LogicalPlan = {
    val schema = transformDataType(rel.getSchema)
    assert(schema.isInstanceOf[StructType])

    Dataset
      .ofRows(session, transformRelation(rel.getInput))
      .to(schema.asInstanceOf[StructType])
      .logicalPlan
  }

  private def transformToDF(rel: proto.ToDF): LogicalPlan = {
    Dataset
      .ofRows(session, transformRelation(rel.getInput))
      .toDF(rel.getColumnNamesList.asScala.toSeq: _*)
      .logicalPlan
  }

  private def transformMapPartitions(rel: proto.MapPartitions): LogicalPlan = {
    val baseRel = transformRelation(rel.getInput)
    val commonUdf = rel.getFunc
    commonUdf.getFunctionCase match {
      case proto.CommonInlineUserDefinedFunction.FunctionCase.SCALAR_SCALA_UDF =>
        val analyzed = session.sessionState.executePlan(baseRel).analyzed
        transformTypedMapPartitions(commonUdf, analyzed)
      case proto.CommonInlineUserDefinedFunction.FunctionCase.PYTHON_UDF =>
        val pythonUdf = transformPythonUDF(commonUdf)
        val isBarrier = if (rel.hasIsBarrier) rel.getIsBarrier else false
        val profile = if (rel.hasProfileId) {
          val profileId = rel.getProfileId
          Some(session.sparkContext.resourceProfileManager.resourceProfileFromId(profileId))
        } else {
          None
        }
        pythonUdf.evalType match {
          case PythonEvalType.SQL_MAP_PANDAS_ITER_UDF =>
            logical.MapInPandas(
              pythonUdf,
              DataTypeUtils.toAttributes(pythonUdf.dataType.asInstanceOf[StructType]),
              baseRel,
              isBarrier,
              profile)
          case PythonEvalType.SQL_MAP_ARROW_ITER_UDF =>
            logical.MapInArrow(
              pythonUdf,
              DataTypeUtils.toAttributes(pythonUdf.dataType.asInstanceOf[StructType]),
              baseRel,
              isBarrier,
              profile)
          case _ =>
            throw InvalidPlanInput(
              s"Function with EvalType: ${pythonUdf.evalType} is not supported")
        }
      case _ =>
        throw InvalidPlanInput(
          s"Function with ID: ${commonUdf.getFunctionCase.getNumber} is not supported")
    }
  }

  private def generateObjAttr[T](enc: ExpressionEncoder[T]): Attribute = {
    val dataType = enc.deserializer.dataType
    val nullable = !enc.clsTag.runtimeClass.isPrimitive
    AttributeReference("obj", dataType, nullable)()
  }

  private def transformTypedMapPartitions(
      fun: proto.CommonInlineUserDefinedFunction,
      child: LogicalPlan): LogicalPlan = {
    val udf = TypedScalaUdf(fun, Some(child.output))
    val deserialized = DeserializeToObject(udf.inputDeserializer(), udf.inputObjAttr, child)
    val mapped = MapPartitions(
      udf.function.asInstanceOf[Iterator[Any] => Iterator[Any]],
      udf.outputObjAttr,
      deserialized)
    SerializeFromObject(udf.outputNamedExpression, mapped)
  }

  private def transformGroupMap(rel: proto.GroupMap): LogicalPlan = {
    val commonUdf = rel.getFunc
    commonUdf.getFunctionCase match {
      case proto.CommonInlineUserDefinedFunction.FunctionCase.SCALAR_SCALA_UDF =>
        transformTypedGroupMap(rel, commonUdf)

      case proto.CommonInlineUserDefinedFunction.FunctionCase.PYTHON_UDF =>
        val pythonUdf = transformPythonUDF(commonUdf)
        val cols =
          rel.getGroupingExpressionsList.asScala.toSeq.map(expr =>
            Column(transformExpression(expr)))
        val group = Dataset
          .ofRows(session, transformRelation(rel.getInput))
          .groupBy(cols: _*)

        pythonUdf.evalType match {
          case PythonEvalType.SQL_GROUPED_MAP_PANDAS_UDF =>
            group.flatMapGroupsInPandas(pythonUdf).logicalPlan

          case PythonEvalType.SQL_GROUPED_MAP_ARROW_UDF =>
            group.flatMapGroupsInArrow(pythonUdf).logicalPlan

          case _ =>
            throw InvalidPlanInput(
              s"Function with EvalType: ${pythonUdf.evalType} is not supported")
        }

      case _ =>
        throw InvalidPlanInput(
          s"Function with ID: ${commonUdf.getFunctionCase.getNumber} is not supported")
    }
  }

  private def transformTypedGroupMap(
      rel: proto.GroupMap,
      commonUdf: proto.CommonInlineUserDefinedFunction): LogicalPlan = {
    val udf = TypedScalaUdf(commonUdf)
    val ds = UntypedKeyValueGroupedDataset(
      rel.getInput,
      rel.getGroupingExpressionsList,
      rel.getSortingExpressionsList)

    if (rel.hasIsMapGroupsWithState) {
      val hasInitialState = !rel.getInitialGroupingExpressionsList.isEmpty && rel.hasInitialInput
      val initialDs = if (hasInitialState) {
        UntypedKeyValueGroupedDataset(
          rel.getInitialInput,
          rel.getInitialGroupingExpressionsList,
          rel.getSortingExpressionsList)
      } else {
        UntypedKeyValueGroupedDataset(
          rel.getInput,
          rel.getGroupingExpressionsList,
          rel.getSortingExpressionsList)
      }
      val timeoutConf = if (!rel.hasTimeoutConf) {
        GroupStateTimeout.NoTimeout
      } else {
        groupStateTimeoutFromString(rel.getTimeoutConf)
      }
      val outputMode = if (!rel.hasOutputMode) {
        OutputMode.Update
      } else {
        InternalOutputModes(rel.getOutputMode)
      }

      val flatMapGroupsWithState = if (hasInitialState) {
        new FlatMapGroupsWithState(
          udf.function
            .asInstanceOf[(Any, Iterator[Any], LogicalGroupState[Any]) => Iterator[Any]],
          udf.inputDeserializer(ds.groupingAttributes),
          ds.valueDeserializer,
          ds.groupingAttributes,
          ds.dataAttributes,
          udf.outputObjAttr,
          initialDs.vEncoder.asInstanceOf[ExpressionEncoder[Any]],
          outputMode,
          rel.getIsMapGroupsWithState,
          timeoutConf,
          hasInitialState,
          initialDs.groupingAttributes,
          initialDs.dataAttributes,
          initialDs.valueDeserializer,
          initialDs.analyzed,
          ds.analyzed)
      } else {
        new FlatMapGroupsWithState(
          udf.function
            .asInstanceOf[(Any, Iterator[Any], LogicalGroupState[Any]) => Iterator[Any]],
          udf.inputDeserializer(ds.groupingAttributes),
          ds.valueDeserializer,
          ds.groupingAttributes,
          ds.dataAttributes,
          udf.outputObjAttr,
          initialDs.vEncoder.asInstanceOf[ExpressionEncoder[Any]],
          outputMode,
          rel.getIsMapGroupsWithState,
          timeoutConf,
          hasInitialState,
          ds.groupingAttributes,
          ds.dataAttributes,
          udf.inputDeserializer(ds.groupingAttributes),
          LocalRelation(initialDs.vEncoder.schema), // empty data set
          ds.analyzed)
      }
      SerializeFromObject(udf.outputNamedExpression, flatMapGroupsWithState)
    } else {
      val mapped = new MapGroups(
        udf.function.asInstanceOf[(Any, Iterator[Any]) => IterableOnce[Any]],
        udf.inputDeserializer(ds.groupingAttributes),
        ds.valueDeserializer,
        ds.groupingAttributes,
        ds.dataAttributes,
        ds.sortOrder,
        udf.outputObjAttr,
        ds.analyzed)
      SerializeFromObject(udf.outputNamedExpression, mapped)
    }
  }

  private def transformCoGroupMap(rel: proto.CoGroupMap): LogicalPlan = {
    val commonUdf = rel.getFunc
    commonUdf.getFunctionCase match {
      case proto.CommonInlineUserDefinedFunction.FunctionCase.SCALAR_SCALA_UDF =>
        transformTypedCoGroupMap(rel, commonUdf)

      case proto.CommonInlineUserDefinedFunction.FunctionCase.PYTHON_UDF =>
        val inputCols =
          rel.getInputGroupingExpressionsList.asScala.toSeq.map(expr =>
            Column(transformExpression(expr)))
        val otherCols =
          rel.getOtherGroupingExpressionsList.asScala.toSeq.map(expr =>
            Column(transformExpression(expr)))

        val input = Dataset
          .ofRows(session, transformRelation(rel.getInput))
          .groupBy(inputCols: _*)
        val other = Dataset
          .ofRows(session, transformRelation(rel.getOther))
          .groupBy(otherCols: _*)

        val pythonUdf = createUserDefinedPythonFunction(commonUdf)
          .builder(input.df.logicalPlan.output ++ other.df.logicalPlan.output)
          .asInstanceOf[PythonUDF]

        pythonUdf.evalType match {
          case PythonEvalType.SQL_COGROUPED_MAP_PANDAS_UDF =>
            input.flatMapCoGroupsInPandas(other, pythonUdf).logicalPlan

          case PythonEvalType.SQL_COGROUPED_MAP_ARROW_UDF =>
            input.flatMapCoGroupsInArrow(other, pythonUdf).logicalPlan

          case _ =>
            throw InvalidPlanInput(
              s"Function with EvalType: ${pythonUdf.evalType} is not supported")
        }

      case _ =>
        throw InvalidPlanInput(
          s"Function with ID: ${commonUdf.getFunctionCase.getNumber} is not supported")
    }
  }

  private def transformTypedCoGroupMap(
      rel: proto.CoGroupMap,
      commonUdf: proto.CommonInlineUserDefinedFunction): LogicalPlan = {
    val udf = TypedScalaUdf(commonUdf)
    val left = UntypedKeyValueGroupedDataset(
      rel.getInput,
      rel.getInputGroupingExpressionsList,
      rel.getInputSortingExpressionsList)
    val right = UntypedKeyValueGroupedDataset(
      rel.getOther,
      rel.getOtherGroupingExpressionsList,
      rel.getOtherSortingExpressionsList)

    val mapped = CoGroup(
      udf.function.asInstanceOf[(Any, Iterator[Any], Iterator[Any]) => IterableOnce[Any]],
      // The `leftGroup` and `rightGroup` are guaranteed te be of same schema, so it's safe to
      // resolve the `keyDeserializer` based on either of them, here we pick the left one.
      udf.inputDeserializer(left.groupingAttributes),
      left.valueDeserializer,
      right.valueDeserializer,
      left.groupingAttributes,
      right.groupingAttributes,
      left.dataAttributes,
      right.dataAttributes,
      left.sortOrder,
      right.sortOrder,
      udf.outputObjAttr,
      left.analyzed,
      right.analyzed)
    SerializeFromObject(udf.outputNamedExpression, mapped)
  }

  /**
   * This is the untyped version of [[org.apache.spark.sql.KeyValueGroupedDataset]].
   */
  private case class UntypedKeyValueGroupedDataset(
      kEncoder: ExpressionEncoder[_],
      vEncoder: ExpressionEncoder[_],
      analyzed: LogicalPlan,
      dataAttributes: Seq[Attribute],
      groupingAttributes: Seq[Attribute],
      sortOrder: Seq[SortOrder]) {
    val valueDeserializer: Expression =
      UnresolvedDeserializer(vEncoder.deserializer, dataAttributes)
  }

  private object UntypedKeyValueGroupedDataset {
    def apply(
        input: proto.Relation,
        groupingExprs: java.util.List[proto.Expression],
        sortingExprs: java.util.List[proto.Expression]): UntypedKeyValueGroupedDataset = {

      // Compute sort order
      val sortExprs =
        sortingExprs.asScala.toSeq.map(expr => transformExpression(expr))
      val sortOrder: Seq[SortOrder] = MapGroups.sortOrder(sortExprs)

      apply(transformRelation(input), groupingExprs, sortOrder)
    }

    def apply(
        logicalPlan: LogicalPlan,
        groupingExprs: java.util.List[proto.Expression],
        sortOrder: Seq[SortOrder]): UntypedKeyValueGroupedDataset = {
      // If created via ds#groupByKey, then there should be only one groupingFunc.
      // If created via relationalGroupedDS#as, then we are expecting a dummy groupingFuc
      // (for types) + groupingExprs
      if (groupingExprs.size() == 1) {
        createFromGroupByKeyFunc(logicalPlan, groupingExprs, sortOrder)
      } else if (groupingExprs.size() > 1) {
        createFromRelationalDataset(logicalPlan, groupingExprs, sortOrder)
      } else {
        throw InvalidPlanInput(
          "The grouping expression cannot be absent for KeyValueGroupedDataset")
      }
    }

    private def createFromRelationalDataset(
        logicalPlan: LogicalPlan,
        groupingExprs: java.util.List[proto.Expression],
        sortOrder: Seq[SortOrder]): UntypedKeyValueGroupedDataset = {
      assert(groupingExprs.size() >= 1)
      val dummyFunc = TypedScalaUdf(groupingExprs.get(0), None)
      val groupExprs = groupingExprs.asScala.toSeq.drop(1).map(expr => transformExpression(expr))

      val (qe, aliasedGroupings) =
        RelationalGroupedDataset.handleGroupingExpression(logicalPlan, session, groupExprs)

      UntypedKeyValueGroupedDataset(
        dummyFunc.outEnc,
        dummyFunc.inEnc,
        qe.analyzed,
        logicalPlan.output,
        aliasedGroupings,
        sortOrder)
    }

    private def createFromGroupByKeyFunc(
        logicalPlan: LogicalPlan,
        groupingExprs: java.util.List[proto.Expression],
        sortOrder: Seq[SortOrder]): UntypedKeyValueGroupedDataset = {
      assert(groupingExprs.size() == 1)
      val groupFunc = TypedScalaUdf(groupingExprs.get(0), Some(logicalPlan.output))
      val vEnc = groupFunc.inEnc
      val kEnc = groupFunc.outEnc

      val withGroupingKey = AppendColumns(groupFunc.function, vEnc, kEnc, logicalPlan)
      // The input logical plan of KeyValueGroupedDataset need to be executed and analyzed
      val analyzed = session.sessionState.executePlan(withGroupingKey).analyzed

      UntypedKeyValueGroupedDataset(
        kEnc,
        vEnc,
        analyzed,
        logicalPlan.output,
        withGroupingKey.newColumns,
        sortOrder)
    }
  }

  /**
   * The UDF used in typed APIs, where the input column is absent.
   */
  private case class TypedScalaUdf(
      function: AnyRef,
      funcOutEnc: AgnosticEncoder[_],
      funcInEnc: AgnosticEncoder[_],
      inputAttrs: Option[Seq[Attribute]]) {
    import TypedScalaUdf.encoderFor
    def outputNamedExpression: Seq[NamedExpression] = outEnc.namedExpressions
    def inputDeserializer(inputAttributes: Seq[Attribute] = Nil): Expression =
      UnresolvedDeserializer(inEnc.deserializer, inputAttributes)

    def outEnc: ExpressionEncoder[_] = encoderFor(funcOutEnc, "output")
    def outputObjAttr: Attribute = generateObjAttr(outEnc)
    def inEnc: ExpressionEncoder[_] = encoderFor(funcInEnc, "input", inputAttrs)
    def inputObjAttr: Attribute = generateObjAttr(inEnc)
  }

  private object TypedScalaUdf {
    def apply(expr: proto.Expression, inputAttrs: Option[Seq[Attribute]]): TypedScalaUdf = {
      if (expr.hasCommonInlineUserDefinedFunction
        && expr.getCommonInlineUserDefinedFunction.hasScalarScalaUdf) {
        apply(expr.getCommonInlineUserDefinedFunction, inputAttrs)
      } else {
        throw InvalidPlanInput(s"Expecting a Scala UDF, but get ${expr.getExprTypeCase}")
      }
    }

    def apply(
        commonUdf: proto.CommonInlineUserDefinedFunction,
        inputAttrs: Option[Seq[Attribute]] = None): TypedScalaUdf = {
      val udf = unpackUdf(commonUdf)
      // There might be more than one inputs, but we only interested in the first one.
      // Most typed API takes one UDF input.
      // For the few that takes more than one inputs, e.g. grouping function mapping UDFs,
      // the first input which is the key of the grouping function.
      assert(udf.inputEncoders.nonEmpty)
      val inEnc = udf.inputEncoders.head // single input encoder or key encoder
      TypedScalaUdf(udf.function, udf.outputEncoder, inEnc, inputAttrs)
    }

    def encoderFor(
        encoder: AgnosticEncoder[_],
        errorType: String,
        inputAttrs: Option[Seq[Attribute]] = None): ExpressionEncoder[_] = {
      // TODO: handle nested unbound row encoders
      if (encoder == UnboundRowEncoder) {
        inputAttrs
          .map(attrs =>
            ExpressionEncoder(RowEncoder.encoderFor(StructType(attrs.map(a =>
              StructField(a.name, a.dataType, a.nullable))))))
          .getOrElse(
            throw InvalidPlanInput(s"Row is not a supported $errorType type for this UDF."))
      } else {
        ExpressionEncoder(encoder)
      }
    }
  }

  private def transformApplyInPandasWithState(rel: proto.ApplyInPandasWithState): LogicalPlan = {
    val pythonUdf = transformPythonUDF(rel.getFunc)
    val cols =
      rel.getGroupingExpressionsList.asScala.toSeq.map(expr => Column(transformExpression(expr)))

    val outputSchema = parseSchema(rel.getOutputSchema)

    val stateSchema = parseSchema(rel.getStateSchema)

    Dataset
      .ofRows(session, transformRelation(rel.getInput))
      .groupBy(cols: _*)
      .applyInPandasWithState(
        pythonUdf,
        outputSchema,
        stateSchema,
        rel.getOutputMode,
        rel.getTimeoutConf)
      .logicalPlan
  }

  private def transformCommonInlineUserDefinedTableFunction(
      fun: proto.CommonInlineUserDefinedTableFunction): LogicalPlan = {
    fun.getFunctionCase match {
      case proto.CommonInlineUserDefinedTableFunction.FunctionCase.PYTHON_UDTF =>
        val function = createPythonUserDefinedTableFunction(fun)
        function.builder(
          fun.getArgumentsList.asScala.map(transformExpression).toSeq,
          session.sessionState.sqlParser)
      case _ =>
        throw InvalidPlanInput(
          s"Function with ID: ${fun.getFunctionCase.getNumber} is not supported")
    }
  }

  private def transformPythonTableFunction(fun: proto.PythonUDTF): SimplePythonFunction = {
    SimplePythonFunction(
      command = fun.getCommand.toByteArray.toImmutableArraySeq,
      // Empty environment variables
      envVars = Maps.newHashMap(),
      pythonIncludes = sessionHolder.artifactManager.getPythonIncludes.asJava,
      pythonExec = pythonExec,
      pythonVer = fun.getPythonVer,
      // Empty broadcast variables
      broadcastVars = Lists.newArrayList(),
      // Accumulator if available
      accumulator = sessionHolder.pythonAccumulator.orNull)
  }

  private def transformPythonDataSource(ds: proto.PythonDataSource): SimplePythonFunction = {
    SimplePythonFunction(
      command = ds.getCommand.toByteArray.toImmutableArraySeq,
      // Empty environment variables
      envVars = Maps.newHashMap(),
      pythonIncludes = sessionHolder.artifactManager.getPythonIncludes.asJava,
      pythonExec = pythonExec,
      pythonVer = ds.getPythonVer,
      // Empty broadcast variables
      broadcastVars = Lists.newArrayList(),
      // Accumulator if available
      accumulator = sessionHolder.pythonAccumulator.orNull)
  }

  private def transformCachedRemoteRelation(rel: proto.CachedRemoteRelation): LogicalPlan = {
    sessionHolder
      .getDataFrameOrThrow(rel.getRelationId)
      .logicalPlan
  }

  private def transformWithColumnsRenamed(rel: proto.WithColumnsRenamed): LogicalPlan = {
    if (rel.getRenamesCount > 0) {
      val (colNames, newColNames) = rel.getRenamesList.asScala.toSeq.map { rename =>
        (rename.getColName, rename.getNewColName)
      }.unzip
      Dataset
        .ofRows(session, transformRelation(rel.getInput))
        .withColumnsRenamed(colNames, newColNames)
        .logicalPlan
    } else {
      // for backward compatibility
      Dataset
        .ofRows(session, transformRelation(rel.getInput))
        .withColumnsRenamed(rel.getRenameColumnsMapMap)
        .logicalPlan
    }
  }

  private def transformWithColumns(rel: proto.WithColumns): LogicalPlan = {
    val (colNames, cols, metadata) =
      rel.getAliasesList.asScala.toSeq.map { alias =>
        if (alias.getNameCount != 1) {
          throw InvalidPlanInput(s"""WithColumns require column name only contains one name part,
             |but got ${alias.getNameList.toString}""".stripMargin)
        }

        val metadata = if (alias.hasMetadata && alias.getMetadata.nonEmpty) {
          Metadata.fromJson(alias.getMetadata)
        } else {
          Metadata.empty
        }

        (alias.getName(0), Column(transformExpression(alias.getExpr)), metadata)
      }.unzip3

    Dataset
      .ofRows(session, transformRelation(rel.getInput))
      .withColumns(colNames, cols, metadata)
      .logicalPlan
  }

  private def transformWithWatermark(rel: proto.WithWatermark): LogicalPlan = {
    Dataset
      .ofRows(session, transformRelation(rel.getInput))
      .withWatermark(rel.getEventTime, rel.getDelayThreshold)
      .logicalPlan
  }

  private def transformCachedLocalRelation(rel: proto.CachedLocalRelation): LogicalPlan = {
    val blockManager = session.sparkContext.env.blockManager
    val blockId = CacheId(sessionHolder.session.sessionUUID, rel.getHash)
    val bytes = blockManager.getLocalBytes(blockId)
    bytes
      .map { blockData =>
        try {
          val localRelation = proto.Relation
            .newBuilder()
            .getLocalRelation
            .getParserForType
            .parseFrom(blockData.toInputStream())
          transformLocalRelation(localRelation)
        } finally {
          blockManager.releaseLock(blockId)
        }
      }
      .getOrElse {
        throw InvalidPlanInput(
          s"Not found any cached local relation with the hash: ${blockId.hash} in " +
            s"the session with sessionUUID ${blockId.sessionUUID}.")
      }
  }

  private def transformHint(rel: proto.Hint): LogicalPlan = {

    val params = rel.getParametersList.asScala.toSeq.map(transformExpression)
    UnresolvedHint(rel.getName, params, transformRelation(rel.getInput))
  }

  private def transformUnpivot(rel: proto.Unpivot): LogicalPlan = {
    val ids = rel.getIdsList.asScala.toArray.map { expr =>
      Column(transformExpression(expr))
    }

    if (!rel.hasValues) {
      Unpivot(
        Some(ids.map(_.named).toImmutableArraySeq),
        None,
        None,
        rel.getVariableColumnName,
        Seq(rel.getValueColumnName),
        transformRelation(rel.getInput))
    } else {
      val values = rel.getValues.getValuesList.asScala.toArray.map { expr =>
        Column(transformExpression(expr))
      }

      Unpivot(
        Some(ids.map(_.named).toImmutableArraySeq),
        Some(values.map(v => Seq(v.named)).toImmutableArraySeq),
        None,
        rel.getVariableColumnName,
        Seq(rel.getValueColumnName),
        transformRelation(rel.getInput))
    }
  }

  private def transformRepartitionByExpression(
      rel: proto.RepartitionByExpression): LogicalPlan = {
    val numPartitionsOpt = if (rel.hasNumPartitions) {
      Some(rel.getNumPartitions)
    } else {
      None
    }
    val partitionExpressions = rel.getPartitionExprsList.asScala.map(transformExpression).toSeq
    logical.RepartitionByExpression(
      partitionExpressions,
      transformRelation(rel.getInput),
      numPartitionsOpt)
  }

  private def transformCollectMetrics(rel: proto.CollectMetrics, planId: Long): LogicalPlan = {
    val metrics = rel.getMetricsList.asScala.toSeq.map { expr =>
      Column(transformExpression(expr))
    }
    val name = rel.getName
    val input = transformRelation(rel.getInput)

    if (input.isStreaming || executeHolderOpt.isEmpty) {
      CollectMetrics(name, metrics.map(_.named), transformRelation(rel.getInput), planId)
    } else {
      val observation = Observation(name)
      observation.register(session, planId)
      executeHolderOpt.get.addObservation(name, observation)
      CollectMetrics(name, metrics.map(_.named), transformRelation(rel.getInput), planId)
    }
  }

  private def transformDeduplicate(rel: proto.Deduplicate): LogicalPlan = {
    if (!rel.hasInput) {
      throw InvalidPlanInput("Deduplicate needs a plan input")
    }
    if (rel.getAllColumnsAsKeys && rel.getColumnNamesCount > 0) {
      throw InvalidPlanInput("Cannot deduplicate on both all columns and a subset of columns")
    }
    if (!rel.getAllColumnsAsKeys && rel.getColumnNamesCount == 0) {
      throw InvalidPlanInput(
        "Deduplicate requires to either deduplicate on all columns or a subset of columns")
    }
    val queryExecution = new QueryExecution(session, transformRelation(rel.getInput))
    val resolver = session.sessionState.analyzer.resolver
    val allColumns = queryExecution.analyzed.output
    if (rel.getAllColumnsAsKeys) {
      if (rel.getWithinWatermark) DeduplicateWithinWatermark(allColumns, queryExecution.analyzed)
      else Deduplicate(allColumns, queryExecution.analyzed)
    } else {
      val toGroupColumnNames = rel.getColumnNamesList.asScala.toSeq
      val groupCols = toGroupColumnNames.flatMap { (colName: String) =>
        // It is possibly there are more than one columns with the same name,
        // so we call filter instead of find.
        val cols = allColumns.filter(col => resolver(col.name, colName))
        if (cols.isEmpty) {
          throw InvalidPlanInput(s"Invalid deduplicate column ${colName}")
        }
        cols
      }
      if (rel.getWithinWatermark) DeduplicateWithinWatermark(groupCols, queryExecution.analyzed)
      else Deduplicate(groupCols, queryExecution.analyzed)
    }
  }

  private def transformDataType(t: proto.DataType): DataType = {
    t.getKindCase match {
      case proto.DataType.KindCase.UNPARSED =>
        parseDatatypeString(t.getUnparsed.getDataTypeString)
      case _ => DataTypeProtoConverter.toCatalystType(t)
    }
  }

  private[connect] def parseDatatypeString(sqlText: String): DataType = {
    try {
      parser.parseTableSchema(sqlText)
    } catch {
      case e: ParseException =>
        try {
          parser.parseDataType(sqlText)
        } catch {
          case _: ParseException =>
            try {
              parser.parseDataType(s"struct<${sqlText.trim}>")
            } catch {
              case _: ParseException =>
                throw e
            }
        }
    }
  }

  private def transformLocalRelation(rel: proto.LocalRelation): LogicalPlan = {
    var schema: StructType = null
    if (rel.hasSchema) {
      val schemaType = DataType.parseTypeWithFallback(
        rel.getSchema,
        parseDatatypeString,
        fallbackParser = DataType.fromJson)
      schema = schemaType match {
        case s: StructType => s
        case d => StructType(Seq(StructField("value", d)))
      }
    }

    if (rel.hasData) {
      val (rows, structType) = ArrowConverters.fromBatchWithSchemaIterator(
        Iterator(rel.getData.toByteArray),
        TaskContext.get())
      if (structType == null) {
        throw InvalidPlanInput(s"Input data for LocalRelation does not produce a schema.")
      }
      val attributes = DataTypeUtils.toAttributes(structType)
      val proj = UnsafeProjection.create(attributes, attributes)
      val data = rows.map(proj)

      if (schema == null) {
        logical.LocalRelation(attributes, data.map(_.copy()).toSeq)
      } else {
        def normalize(dt: DataType): DataType = dt match {
          case udt: UserDefinedType[_] => normalize(udt.sqlType)
          case StructType(fields) =>
            val newFields = fields.zipWithIndex.map {
              case (StructField(_, dataType, nullable, metadata), i) =>
                StructField(s"col_$i", normalize(dataType), nullable, metadata)
            }
            StructType(newFields)
          case ArrayType(elementType, containsNull) =>
            ArrayType(normalize(elementType), containsNull)
          case MapType(keyType, valueType, valueContainsNull) =>
            MapType(normalize(keyType), normalize(valueType), valueContainsNull)
          case _ => dt
        }

        val normalized = normalize(schema).asInstanceOf[StructType]

        import org.apache.spark.util.ArrayImplicits._
        val project = Dataset
          .ofRows(
            session,
            logicalPlan = logical.LocalRelation(normalize(structType).asInstanceOf[StructType]))
          .toDF(normalized.names.toImmutableArraySeq: _*)
          .to(normalized)
          .logicalPlan
          .asInstanceOf[Project]

        val proj = UnsafeProjection.create(project.projectList, project.child.output)
        logical.LocalRelation(
          DataTypeUtils.toAttributes(schema),
          data.map(proj).map(_.copy()).toSeq)
      }
    } else {
      if (schema == null) {
        throw InvalidPlanInput(
          s"Schema for LocalRelation is required when the input data is not provided.")
      }
      LocalRelation(schema)
    }
  }

  /** Parse as DDL, with a fallback to JSON. Throws an exception if if fails to parse. */
  private def parseSchema(schema: String): StructType = {
    DataType.parseTypeWithFallback(
      schema,
      StructType.fromDDL,
      fallbackParser = DataType.fromJson) match {
      case s: StructType => s
      case other => throw InvalidPlanInput(s"Invalid schema $other")
    }
  }

  private def transformReadRel(rel: proto.Read): LogicalPlan = {

    rel.getReadTypeCase match {
      case proto.Read.ReadTypeCase.NAMED_TABLE =>
        UnresolvedRelation(
          parser.parseMultipartIdentifier(rel.getNamedTable.getUnparsedIdentifier),
          new CaseInsensitiveStringMap(rel.getNamedTable.getOptionsMap),
          isStreaming = rel.getIsStreaming)

      case proto.Read.ReadTypeCase.DATA_SOURCE if !rel.getIsStreaming =>
        val localMap = CaseInsensitiveMap[String](rel.getDataSource.getOptionsMap.asScala.toMap)
        val reader = session.read
        if (rel.getDataSource.hasFormat) {
          reader.format(rel.getDataSource.getFormat)
        }
        localMap.foreach { case (key, value) => reader.option(key, value) }
        if (rel.getDataSource.getFormat == "jdbc" && rel.getDataSource.getPredicatesCount > 0) {
          if (!localMap.contains(JDBCOptions.JDBC_URL) ||
            !localMap.contains(JDBCOptions.JDBC_TABLE_NAME)) {
            throw InvalidPlanInput(s"Invalid jdbc params, please specify jdbc url and table.")
          }

          val url = rel.getDataSource.getOptionsMap.get(JDBCOptions.JDBC_URL)
          val table = rel.getDataSource.getOptionsMap.get(JDBCOptions.JDBC_TABLE_NAME)
          val options = new JDBCOptions(url, table, localMap)
          val predicates = rel.getDataSource.getPredicatesList.asScala.toArray
          val parts: Array[Partition] = predicates.zipWithIndex.map { case (part, i) =>
            JDBCPartition(part, i): Partition
          }
          val relation = JDBCRelation(parts, options)(session)
          LogicalRelation(relation)
        } else if (rel.getDataSource.getPredicatesCount == 0) {
          if (rel.getDataSource.hasSchema && rel.getDataSource.getSchema.nonEmpty) {
            reader.schema(parseSchema(rel.getDataSource.getSchema))
          }
          if (rel.getDataSource.getPathsCount == 0) {
            reader.load().queryExecution.analyzed
          } else if (rel.getDataSource.getPathsCount == 1) {
            reader.load(rel.getDataSource.getPaths(0)).queryExecution.analyzed
          } else {
            reader.load(rel.getDataSource.getPathsList.asScala.toSeq: _*).queryExecution.analyzed
          }
        } else {
          throw InvalidPlanInput(
            s"Predicates are not supported for ${rel.getDataSource.getFormat} data sources.")
        }

      case proto.Read.ReadTypeCase.DATA_SOURCE if rel.getIsStreaming =>
        val streamSource = rel.getDataSource
        val reader = session.readStream
        if (streamSource.hasFormat) {
          reader.format(streamSource.getFormat)
        }
        reader.options(streamSource.getOptionsMap.asScala)
        if (streamSource.getSchema.nonEmpty) {
          reader.schema(parseSchema(streamSource.getSchema))
        }
        val streamDF = streamSource.getPathsCount match {
          case 0 => reader.load()
          case 1 => reader.load(streamSource.getPaths(0))
          case _ =>
            throw InvalidPlanInput(s"Multiple paths are not supported for streaming source")
        }

        streamDF.queryExecution.analyzed

      case _ => throw InvalidPlanInput(s"Does not support ${rel.getReadTypeCase.name()}")
    }
  }

  private def transformParse(rel: proto.Parse): LogicalPlan = {
    def dataFrameReader = {
      val localMap = CaseInsensitiveMap[String](rel.getOptionsMap.asScala.toMap)
      val reader = session.read
      if (rel.hasSchema) {
        DataTypeProtoConverter.toCatalystType(rel.getSchema) match {
          case s: StructType => reader.schema(s)
          case other => throw InvalidPlanInput(s"Invalid schema dataType $other")
        }
      }
      localMap.foreach { case (key, value) => reader.option(key, value) }
      reader
    }
    def ds: Dataset[String] = Dataset(session, transformRelation(rel.getInput))(Encoders.STRING)

    rel.getFormat match {
      case ParseFormat.PARSE_FORMAT_CSV =>
        dataFrameReader.csv(ds).queryExecution.analyzed
      case ParseFormat.PARSE_FORMAT_JSON =>
        dataFrameReader.json(ds).queryExecution.analyzed
      case _ => throw InvalidPlanInput("Does not support " + rel.getFormat.name())
    }
  }

  private def transformFilter(rel: proto.Filter): LogicalPlan = {
    assert(rel.hasInput)
    val baseRel = transformRelation(rel.getInput)
    val cond = rel.getCondition
    if (isTypedScalaUdfExpr(cond)) {
      transformTypedFilter(cond.getCommonInlineUserDefinedFunction, baseRel)
    } else {
      logical.Filter(condition = transformExpression(cond), child = baseRel)
    }
  }

  private def isTypedScalaUdfExpr(expr: proto.Expression): Boolean = {
    expr.getExprTypeCase match {
      case proto.Expression.ExprTypeCase.COMMON_INLINE_USER_DEFINED_FUNCTION =>
        val udf = expr.getCommonInlineUserDefinedFunction
        // A typed scala udf is a scala udf && the udf argument is an unresolved start.
        udf.getFunctionCase ==
          proto.CommonInlineUserDefinedFunction.FunctionCase.SCALAR_SCALA_UDF &&
          udf.getArgumentsCount == 1 &&
          udf.getArguments(0).getExprTypeCase == proto.Expression.ExprTypeCase.UNRESOLVED_STAR
      case _ =>
        false
    }
  }

  private def transformTypedFilter(
      fun: proto.CommonInlineUserDefinedFunction,
      child: LogicalPlan): TypedFilter = {
    val udf = TypedScalaUdf(fun, Some(child.output))
    TypedFilter(udf.function, child)(udf.inEnc)
  }

  private def transformProject(rel: proto.Project): LogicalPlan = {
    val baseRel = if (rel.hasInput) {
      transformRelation(rel.getInput)
    } else {
      logical.OneRowRelation()
    }

    val projection = rel.getExpressionsList.asScala.toSeq
      .map(transformExpression(_, Some(baseRel)))
      .map(toNamedExpression)

    logical.Project(projectList = projection, child = baseRel)
  }

  /**
   * Transforms an input protobuf expression into the Catalyst expression. This is usually not
   * called directly. Typically the planner will traverse the expressions automatically, only
   * plugins are expected to manually perform expression transformations.
   *
   * @param exp
   *   the input expression
   * @return
   *   Catalyst expression
   */
  @DeveloperApi
  def transformExpression(exp: proto.Expression): Expression = transformExpression(exp, None)

  /**
   * Transforms an input protobuf expression into the Catalyst expression. This is usually not
   * called directly. Typically the planner will traverse the expressions automatically, only
   * plugins are expected to manually perform expression transformations.
   *
   * @param exp
   *   the input expression
   * @param baseRelationOpt
   *   inputs of the base relation that contains this expression
   * @return
   *   Catalyst expression
   */
  @DeveloperApi
  def transformExpression(
      exp: proto.Expression,
      baseRelationOpt: Option[LogicalPlan]): Expression = if (exp.hasCommon) {
    try {
      val origin = exp.getCommon.getOrigin
      PySparkCurrentOrigin.set(
        origin.getPythonOrigin.getFragment,
        origin.getPythonOrigin.getCallSite)
      withOrigin { doTransformExpression(exp, baseRelationOpt) }
    } finally {
      PySparkCurrentOrigin.clear()
    }
  } else {
    doTransformExpression(exp, baseRelationOpt)
  }

  private def doTransformExpression(
      exp: proto.Expression,
      baseRelationOpt: Option[LogicalPlan]): Expression = {
    exp.getExprTypeCase match {
      case proto.Expression.ExprTypeCase.LITERAL => transformLiteral(exp.getLiteral)
      case proto.Expression.ExprTypeCase.UNRESOLVED_ATTRIBUTE =>
        transformUnresolvedAttribute(exp.getUnresolvedAttribute)
      case proto.Expression.ExprTypeCase.UNRESOLVED_FUNCTION =>
        transformUnregisteredFunction(exp.getUnresolvedFunction)
          .getOrElse(transformUnresolvedFunction(exp.getUnresolvedFunction))
      case proto.Expression.ExprTypeCase.ALIAS => transformAlias(exp.getAlias)
      case proto.Expression.ExprTypeCase.EXPRESSION_STRING =>
        transformExpressionString(exp.getExpressionString)
      case proto.Expression.ExprTypeCase.UNRESOLVED_STAR =>
        transformUnresolvedStar(exp.getUnresolvedStar)
      case proto.Expression.ExprTypeCase.CAST => transformCast(exp.getCast)
      case proto.Expression.ExprTypeCase.UNRESOLVED_REGEX =>
        transformUnresolvedRegex(exp.getUnresolvedRegex)
      case proto.Expression.ExprTypeCase.UNRESOLVED_EXTRACT_VALUE =>
        transformUnresolvedExtractValue(exp.getUnresolvedExtractValue)
      case proto.Expression.ExprTypeCase.UPDATE_FIELDS =>
        transformUpdateFields(exp.getUpdateFields)
      case proto.Expression.ExprTypeCase.SORT_ORDER => transformSortOrder(exp.getSortOrder)
      case proto.Expression.ExprTypeCase.LAMBDA_FUNCTION =>
        transformLambdaFunction(exp.getLambdaFunction)
      case proto.Expression.ExprTypeCase.UNRESOLVED_NAMED_LAMBDA_VARIABLE =>
        transformUnresolvedNamedLambdaVariable(exp.getUnresolvedNamedLambdaVariable)
      case proto.Expression.ExprTypeCase.WINDOW =>
        transformWindowExpression(exp.getWindow)
      case proto.Expression.ExprTypeCase.EXTENSION =>
        transformExpressionPlugin(exp.getExtension)
      case proto.Expression.ExprTypeCase.COMMON_INLINE_USER_DEFINED_FUNCTION =>
        transformCommonInlineUserDefinedFunction(exp.getCommonInlineUserDefinedFunction)
      case proto.Expression.ExprTypeCase.CALL_FUNCTION =>
        transformCallFunction(exp.getCallFunction)
      case proto.Expression.ExprTypeCase.NAMED_ARGUMENT_EXPRESSION =>
        transformNamedArgumentExpression(exp.getNamedArgumentExpression)
<<<<<<< HEAD
      case proto.Expression.ExprTypeCase.TYPED_AGGREGATE_EXPRESSION =>
        transformTypedAggregateExpression(exp.getTypedAggregateExpression, baseRelationOpt)
=======
      case proto.Expression.ExprTypeCase.MERGE_ACTION =>
        transformMergeAction(exp.getMergeAction)
>>>>>>> 745d6029
      case _ =>
        throw InvalidPlanInput(
          s"Expression with ID: ${exp.getExprTypeCase.getNumber} is not supported")
    }
  }

  private def toNamedExpression(expr: Expression): NamedExpression = expr match {
    case named: NamedExpression => named
    case expr => UnresolvedAlias(expr)
  }

  private def transformUnresolvedAttribute(
      attr: proto.Expression.UnresolvedAttribute): UnresolvedAttribute = {
    val expr = UnresolvedAttribute.quotedString(attr.getUnparsedIdentifier)
    if (attr.hasPlanId) {
      expr.setTagValue(LogicalPlan.PLAN_ID_TAG, attr.getPlanId)
    }
    if (attr.hasIsMetadataColumn && attr.getIsMetadataColumn) {
      expr.setTagValue(LogicalPlan.IS_METADATA_COL, ())
    }
    expr
  }

  private def transformExpressionPlugin(extension: ProtoAny): Expression = {
    SparkConnectPluginRegistry.expressionRegistry
      // Lazily traverse the collection.
      .view
      // Apply the transformation.
      .map(p => p.transform(extension.toByteArray, this))
      // Find the first non-empty transformation or throw.
      .find(_.isPresent)
      .getOrElse(throw InvalidPlanInput("No handler found for extension"))
      .get
  }

  /**
   * Transforms the protocol buffers literals into the appropriate Catalyst literal expression.
   * @return
   *   Expression
   */
  private def transformLiteral(lit: proto.Expression.Literal): Literal = {
    LiteralExpressionProtoConverter.toCatalystExpression(lit)
  }

  private def transformLimit(limit: proto.Limit): LogicalPlan = {
    logical.Limit(
      limitExpr = expressions.Literal(limit.getLimit, IntegerType),
      transformRelation(limit.getInput))
  }

  private def transformTail(tail: proto.Tail): LogicalPlan = {
    logical.Tail(
      limitExpr = expressions.Literal(tail.getLimit, IntegerType),
      transformRelation(tail.getInput))
  }

  private def transformOffset(offset: proto.Offset): LogicalPlan = {
    logical.Offset(
      offsetExpr = expressions.Literal(offset.getOffset, IntegerType),
      transformRelation(offset.getInput))
  }

  /**
   * Translates a scalar function from proto to the Catalyst expression.
   */
  private def transformUnresolvedFunction(
      fun: proto.Expression.UnresolvedFunction): Expression = {
    if (fun.getIsUserDefinedFunction) {
      UnresolvedFunction(
        parser.parseFunctionIdentifier(fun.getFunctionName),
        fun.getArgumentsList.asScala.map(transformExpression).toSeq,
        isDistinct = fun.getIsDistinct)
    } else {
      UnresolvedFunction(
        FunctionIdentifier(fun.getFunctionName),
        fun.getArgumentsList.asScala.map(transformExpression).toSeq,
        isDistinct = fun.getIsDistinct)
    }
  }

  /**
   * Translates a user-defined function from proto to the Catalyst expression.
   *
   * @param fun
   *   Proto representation of the function call.
   * @return
   *   Expression.
   */
  private def transformCommonInlineUserDefinedFunction(
      fun: proto.CommonInlineUserDefinedFunction): Expression = {
    fun.getFunctionCase match {
      case proto.CommonInlineUserDefinedFunction.FunctionCase.PYTHON_UDF =>
        transformPythonFuncExpression(fun)
      case proto.CommonInlineUserDefinedFunction.FunctionCase.SCALAR_SCALA_UDF =>
        transformScalaUDF(fun)
      case _ =>
        throw InvalidPlanInput(
          s"Function with ID: ${fun.getFunctionCase.getNumber} is not supported")
    }
  }

  /**
   * Translates a SQL function from proto to the Catalyst expression.
   *
   * @param fun
   *   Proto representation of the function call.
   * @return
   *   Expression.
   */
  private def transformCallFunction(fun: proto.CallFunction): Expression = {
    val funcName = fun.getFunctionName
    UnresolvedFunction(
      parser.parseMultipartIdentifier(funcName),
      fun.getArgumentsList.asScala.map(transformExpression).toSeq,
      false)
  }

  private def transformNamedArgumentExpression(
      namedArg: proto.NamedArgumentExpression): Expression = {
    NamedArgumentExpression(namedArg.getKey, transformExpression(namedArg.getValue))
  }

  private def unpackUdf(fun: proto.CommonInlineUserDefinedFunction): UdfPacket = {
    unpackScalaUDF[UdfPacket](fun.getScalarScalaUdf)
  }

  private def unpackForeachWriter(fun: proto.ScalarScalaUDF): ForeachWriterPacket = {
    unpackScalaUDF[ForeachWriterPacket](fun)
  }

  private def unpackScalaUDF[T](fun: proto.ScalarScalaUDF): T = {
    try {
      logDebug(s"Unpack using class loader: ${Utils.getContextOrSparkClassLoader}")
      Utils.deserialize[T](fun.getPayload.toByteArray, Utils.getContextOrSparkClassLoader)
    } catch {
      case t: Throwable =>
        Throwables.getRootCause(t) match {
          case nsm: NoSuchMethodException =>
            throw new ClassNotFoundException(
              s"Failed to load class correctly due to $nsm. " +
                "Make sure the artifact where the class is defined is installed by calling" +
                " session.addArtifact.")
          case cnf: ClassNotFoundException =>
            throw new ClassNotFoundException(
              s"Failed to load class: ${cnf.getMessage}. " +
                "Make sure the artifact where the class is defined is installed by calling" +
                " session.addArtifact.")
          case _ => throw t
        }
    }
  }

  /**
   * Translates a Scala user-defined function from proto to the Catalyst expression.
   *
   * @param fun
   *   Proto representation of the Scala user-defined function.
   * @return
   *   ScalaUDF.
   */
  private def transformScalaUDF(fun: proto.CommonInlineUserDefinedFunction): Expression = {
    val udf = fun.getScalarScalaUdf
    val udfPacket = unpackUdf(fun)
    if (udf.getAggregate) {
      transformScalaFunction(fun)
        .asInstanceOf[UserDefinedAggregator[Any, Any, Any]]
        .scalaAggregator(fun.getArgumentsList.asScala.map(transformExpression).toSeq)
        .toAggregateExpression()
    } else {
      ScalaUDF(
        function = udfPacket.function,
        dataType = transformDataType(udf.getOutputType),
        children = fun.getArgumentsList.asScala.map(transformExpression).toSeq,
        inputEncoders = udfPacket.inputEncoders.map(e => Try(ExpressionEncoder(e)).toOption),
        outputEncoder = Option(ExpressionEncoder(udfPacket.outputEncoder)),
        udfName = Option(fun.getFunctionName),
        nullable = udf.getNullable,
        udfDeterministic = fun.getDeterministic)
    }
  }

  private def transformScalaFunction(
      fun: proto.CommonInlineUserDefinedFunction): UserDefinedFunction = {
    val udf = fun.getScalarScalaUdf
    val udfPacket = unpackUdf(fun)
    if (udf.getAggregate) {
      assert(udfPacket.inputEncoders.size == 1, "UDAF should have exactly one input encoder")
      UserDefinedAggregator(
        aggregator = udfPacket.function.asInstanceOf[Aggregator[Any, Any, Any]],
        inputEncoder = ExpressionEncoder(udfPacket.inputEncoders.head),
        name = Option(fun.getFunctionName),
        nullable = udf.getNullable,
        deterministic = fun.getDeterministic)
    } else {
      SparkUserDefinedFunction(
        f = udfPacket.function,
        dataType = transformDataType(udf.getOutputType),
        inputEncoders = udfPacket.inputEncoders.map(e => Try(ExpressionEncoder(e)).toOption),
        outputEncoder = Option(ExpressionEncoder(udfPacket.outputEncoder)),
        name = Option(fun.getFunctionName),
        nullable = udf.getNullable,
        deterministic = fun.getDeterministic)
    }
  }

  /**
   * Translates a Python user-defined function from proto to the Catalyst expression.
   *
   * @param fun
   *   Proto representation of the Python user-defined function.
   * @return
   *   PythonUDF.
   */
  private def transformPythonUDF(fun: proto.CommonInlineUserDefinedFunction): PythonUDF = {
    transformPythonFuncExpression(fun).asInstanceOf[PythonUDF]
  }

  private def transformPythonFuncExpression(
      fun: proto.CommonInlineUserDefinedFunction): Expression = {
    createUserDefinedPythonFunction(fun)
      .builder(fun.getArgumentsList.asScala.map(transformExpression).toSeq) match {
      case udaf: PythonUDAF => udaf.toAggregateExpression()
      case other => other
    }
  }

  private def createUserDefinedPythonFunction(
      fun: proto.CommonInlineUserDefinedFunction): UserDefinedPythonFunction = {
    val udf = fun.getPythonUdf
    val function = transformPythonFunction(udf)
    UserDefinedPythonFunction(
      name = fun.getFunctionName,
      func = function,
      dataType = transformDataType(udf.getOutputType),
      pythonEvalType = udf.getEvalType,
      udfDeterministic = fun.getDeterministic)
  }

  private def transformPythonFunction(fun: proto.PythonUDF): SimplePythonFunction = {
    SimplePythonFunction(
      command = fun.getCommand.toByteArray.toImmutableArraySeq,
      // Empty environment variables
      envVars = Maps.newHashMap(),
      pythonExec = pythonExec,
      // Merge the user specified includes with the includes managed by the artifact manager.
      pythonIncludes = (fun.getAdditionalIncludesList.asScala.toSeq ++
        sessionHolder.artifactManager.getPythonIncludes).asJava,
      pythonVer = fun.getPythonVer,
      // Empty broadcast variables
      broadcastVars = Lists.newArrayList(),
      // Accumulator if available
      accumulator = sessionHolder.pythonAccumulator.orNull)
  }

  /**
   * Translates a LambdaFunction from proto to the Catalyst expression.
   */
  private def transformLambdaFunction(lambda: proto.Expression.LambdaFunction): LambdaFunction = {
    if (lambda.getArgumentsCount == 0 || lambda.getArgumentsCount > 3) {
      throw InvalidPlanInput(
        "LambdaFunction requires 1 ~ 3 arguments, " +
          s"but got ${lambda.getArgumentsCount} ones!")
    }

    LambdaFunction(
      function = transformExpression(lambda.getFunction),
      arguments = lambda.getArgumentsList.asScala.toSeq
        .map(transformUnresolvedNamedLambdaVariable))
  }

  private def transformUnresolvedNamedLambdaVariable(
      variable: proto.Expression.UnresolvedNamedLambdaVariable): UnresolvedNamedLambdaVariable = {
    if (variable.getNamePartsCount == 0) {
      throw InvalidPlanInput("UnresolvedNamedLambdaVariable requires at least one name part!")
    }

    UnresolvedNamedLambdaVariable(variable.getNamePartsList.asScala.toSeq)
  }

  /**
   * For some reason, not all functions are registered in 'FunctionRegistry'. For a unregistered
   * function, we can still wrap it under the proto 'UnresolvedFunction', and then resolve it in
   * this method.
   */
  private def transformUnregisteredFunction(
      fun: proto.Expression.UnresolvedFunction): Option[Expression] = {
    fun.getFunctionName match {
      case "product" if fun.getArgumentsCount == 1 =>
        Some(
          aggregate
            .Product(transformExpression(fun.getArgumentsList.asScala.head))
            .toAggregateExpression())

      case "when" if fun.getArgumentsCount > 0 =>
        val children = fun.getArgumentsList.asScala.toSeq.map(transformExpression)
        Some(CaseWhen.createFromParser(children))

      case "in" if fun.getArgumentsCount > 0 =>
        val children = fun.getArgumentsList.asScala.toSeq.map(transformExpression)
        Some(In(children.head, children.tail))

      case "nth_value" if fun.getArgumentsCount == 3 =>
        // NthValue does not have a constructor which accepts Expression typed 'ignoreNulls'
        val children = fun.getArgumentsList.asScala.map(transformExpression)
        val ignoreNulls = extractBoolean(children(2), "ignoreNulls")
        Some(NthValue(children(0), children(1), ignoreNulls))

      case "like" if fun.getArgumentsCount == 3 =>
        // Like does not have a constructor which accepts Expression typed 'escapeChar'
        val children = fun.getArgumentsList.asScala.map(transformExpression)
        val escapeChar = extractString(children(2), "escapeChar")
        Some(Like(children(0), children(1), escapeChar.charAt(0)))

      case "ilike" if fun.getArgumentsCount == 3 =>
        // ILike does not have a constructor which accepts Expression typed 'escapeChar'
        val children = fun.getArgumentsList.asScala.map(transformExpression)
        val escapeChar = extractString(children(2), "escapeChar")
        Some(ILike(children(0), children(1), escapeChar.charAt(0)))

      case "lag" if fun.getArgumentsCount == 4 =>
        // Lag does not have a constructor which accepts Expression typed 'ignoreNulls'
        val children = fun.getArgumentsList.asScala.map(transformExpression)
        val ignoreNulls = extractBoolean(children(3), "ignoreNulls")
        Some(Lag(children.head, children(1), children(2), ignoreNulls))

      case "lead" if fun.getArgumentsCount == 4 =>
        // Lead does not have a constructor which accepts Expression typed 'ignoreNulls'
        val children = fun.getArgumentsList.asScala.map(transformExpression)
        val ignoreNulls = extractBoolean(children(3), "ignoreNulls")
        Some(Lead(children.head, children(1), children(2), ignoreNulls))

      case "bloom_filter_agg" if fun.getArgumentsCount == 3 =>
        // [col, expectedNumItems: Long, numBits: Long]
        val children = fun.getArgumentsList.asScala.map(transformExpression)
        Some(
          new BloomFilterAggregate(children(0), children(1), children(2))
            .toAggregateExpression())

      case "timestampdiff" if fun.getArgumentsCount == 3 =>
        val children = fun.getArgumentsList.asScala.map(transformExpression)
        val unit = extractString(children(0), "unit")
        Some(TimestampDiff(unit, children(1), children(2)))

      case "timestampadd" if fun.getArgumentsCount == 3 =>
        val children = fun.getArgumentsList.asScala.map(transformExpression)
        val unit = extractString(children(0), "unit")
        Some(TimestampAdd(unit, children(1), children(2)))

      case "window" if Seq(2, 3, 4).contains(fun.getArgumentsCount) =>
        val children = fun.getArgumentsList.asScala.map(transformExpression)
        val timeCol = children.head
        val windowDuration = extractString(children(1), "windowDuration")
        var slideDuration = windowDuration
        if (fun.getArgumentsCount >= 3) {
          slideDuration = extractString(children(2), "slideDuration")
        }
        var startTime = "0 second"
        if (fun.getArgumentsCount == 4) {
          startTime = extractString(children(3), "startTime")
        }
        Some(
          Alias(TimeWindow(timeCol, windowDuration, slideDuration, startTime), "window")(
            nonInheritableMetadataKeys = Seq(Dataset.DATASET_ID_KEY, Dataset.COL_POS_KEY)))

      case "session_window" if fun.getArgumentsCount == 2 =>
        val children = fun.getArgumentsList.asScala.map(transformExpression)
        val timeCol = children.head
        val sessionWindow = children.last match {
          case Literal(s, StringType) if s != null => SessionWindow(timeCol, s.toString)
          case other => SessionWindow(timeCol, other)
        }
        Some(
          Alias(sessionWindow, "session_window")(nonInheritableMetadataKeys =
            Seq(Dataset.DATASET_ID_KEY, Dataset.COL_POS_KEY)))

      case "bucket" if fun.getArgumentsCount == 2 =>
        val children = fun.getArgumentsList.asScala.map(transformExpression)
        (children.head, children.last) match {
          case (numBuckets: Literal, child) if numBuckets.dataType == IntegerType =>
            Some(Bucket(numBuckets, child))
          case (other, _) =>
            throw InvalidPlanInput(s"numBuckets should be a literal integer, but got $other")
        }

      case "years" if fun.getArgumentsCount == 1 =>
        Some(Years(transformExpression(fun.getArguments(0))))

      case "months" if fun.getArgumentsCount == 1 =>
        Some(Months(transformExpression(fun.getArguments(0))))

      case "days" if fun.getArgumentsCount == 1 =>
        Some(Days(transformExpression(fun.getArguments(0))))

      case "hours" if fun.getArgumentsCount == 1 =>
        Some(Hours(transformExpression(fun.getArguments(0))))

      case "unwrap_udt" if fun.getArgumentsCount == 1 =>
        Some(UnwrapUDT(transformExpression(fun.getArguments(0))))

      case "from_json" if Seq(2, 3).contains(fun.getArgumentsCount) =>
        // JsonToStructs constructor doesn't accept JSON-formatted schema.
        val children = fun.getArgumentsList.asScala.map(transformExpression)

        var schema: DataType = null
        children(1) match {
          case Literal(s, StringType) if s != null =>
            try {
              schema = DataType.fromJson(s.toString)
            } catch {
              case _: Exception =>
            }
          case _ =>
        }

        if (schema != null) {
          var options = Map.empty[String, String]
          if (children.length == 3) {
            options = extractMapData(children(2), "Options")
          }
          Some(
            JsonToStructs(
              schema = CharVarcharUtils.failIfHasCharVarchar(schema),
              options = options,
              child = children.head))
        } else {
          None
        }

      // Avro-specific functions
      case "from_avro" if Seq(2, 3).contains(fun.getArgumentsCount) =>
        val children = fun.getArgumentsList.asScala.map(transformExpression)
        val jsonFormatSchema = extractString(children(1), "jsonFormatSchema")
        var options = Map.empty[String, String]
        if (fun.getArgumentsCount == 3) {
          options = extractMapData(children(2), "Options")
        }
        Some(AvroDataToCatalyst(children.head, jsonFormatSchema, options))

      case "to_avro" if Seq(1, 2).contains(fun.getArgumentsCount) =>
        val children = fun.getArgumentsList.asScala.map(transformExpression)
        var jsonFormatSchema = Option.empty[String]
        if (fun.getArgumentsCount == 2) {
          jsonFormatSchema = Some(extractString(children(1), "jsonFormatSchema"))
        }
        Some(CatalystDataToAvro(children.head, jsonFormatSchema))

      // PS(Pandas API on Spark)-specific functions
      case "distributed_sequence_id" if fun.getArgumentsCount == 0 =>
        Some(DistributedSequenceID())

      case "pandas_product" if fun.getArgumentsCount == 2 =>
        val children = fun.getArgumentsList.asScala.map(transformExpression)
        val dropna = extractBoolean(children(1), "dropna")
        Some(aggregate.PandasProduct(children(0), dropna).toAggregateExpression(false))

      case "pandas_stddev" if fun.getArgumentsCount == 2 =>
        val children = fun.getArgumentsList.asScala.map(transformExpression)
        val ddof = extractInteger(children(1), "ddof")
        Some(aggregate.PandasStddev(children(0), ddof).toAggregateExpression(false))

      case "pandas_skew" if fun.getArgumentsCount == 1 =>
        val children = fun.getArgumentsList.asScala.map(transformExpression)
        Some(aggregate.PandasSkewness(children(0)).toAggregateExpression(false))

      case "pandas_kurt" if fun.getArgumentsCount == 1 =>
        val children = fun.getArgumentsList.asScala.map(transformExpression)
        Some(aggregate.PandasKurtosis(children(0)).toAggregateExpression(false))

      case "pandas_var" if fun.getArgumentsCount == 2 =>
        val children = fun.getArgumentsList.asScala.map(transformExpression)
        val ddof = extractInteger(children(1), "ddof")
        Some(aggregate.PandasVariance(children(0), ddof).toAggregateExpression(false))

      case "pandas_covar" if fun.getArgumentsCount == 3 =>
        val children = fun.getArgumentsList.asScala.map(transformExpression)
        val ddof = extractInteger(children(2), "ddof")
        Some(aggregate.PandasCovar(children(0), children(1), ddof).toAggregateExpression(false))

      case "pandas_mode" if fun.getArgumentsCount == 2 =>
        val children = fun.getArgumentsList.asScala.map(transformExpression)
        val ignoreNA = extractBoolean(children(1), "ignoreNA")
        Some(aggregate.PandasMode(children(0), ignoreNA).toAggregateExpression(false))

      case "ewm" if fun.getArgumentsCount == 3 =>
        val children = fun.getArgumentsList.asScala.map(transformExpression)
        val alpha = extractDouble(children(1), "alpha")
        val ignoreNA = extractBoolean(children(2), "ignoreNA")
        Some(EWM(children(0), alpha, ignoreNA))

      case "null_index" if fun.getArgumentsCount == 1 =>
        val children = fun.getArgumentsList.asScala.map(transformExpression)
        Some(NullIndex(children(0)))

      // ML-specific functions
      case "vector_to_array" if fun.getArgumentsCount == 2 =>
        val expr = transformExpression(fun.getArguments(0))
        val dtype = extractString(transformExpression(fun.getArguments(1)), "dtype")
        dtype match {
          case "float64" =>
            Some(transformUnregisteredUDF(MLFunctions.vectorToArrayUdf, Seq(expr)))
          case "float32" =>
            Some(transformUnregisteredUDF(MLFunctions.vectorToArrayFloatUdf, Seq(expr)))
          case other =>
            throw InvalidPlanInput(s"Unsupported dtype: $other. Valid values: float64, float32.")
        }

      case "array_to_vector" if fun.getArgumentsCount == 1 =>
        val expr = transformExpression(fun.getArguments(0))
        Some(transformUnregisteredUDF(MLFunctions.arrayToVectorUdf, Seq(expr)))

      // Protobuf-specific functions
      case "from_protobuf" if Seq(2, 3, 4).contains(fun.getArgumentsCount) =>
        val children = fun.getArgumentsList.asScala.map(transformExpression)
        val (msgName, desc, options) = extractProtobufArgs(children.toSeq)
        Some(ProtobufDataToCatalyst(children(0), msgName, desc, options))

      case "to_protobuf" if Seq(2, 3, 4).contains(fun.getArgumentsCount) =>
        val children = fun.getArgumentsList.asScala.map(transformExpression)
        val (msgName, desc, options) = extractProtobufArgs(children.toSeq)
        Some(CatalystDataToProtobuf(children(0), msgName, desc, options))

      case "uuid" if fun.getArgumentsCount == 1 =>
        // Uuid does not have a constructor which accepts Expression typed 'seed'
        val children = fun.getArgumentsList.asScala.map(transformExpression)
        val seed = extractLong(children(0), "seed")
        Some(Uuid(Some(seed)))

      case "shuffle" if fun.getArgumentsCount == 2 =>
        // Shuffle does not have a constructor which accepts Expression typed 'seed'
        val children = fun.getArgumentsList.asScala.map(transformExpression)
        val seed = extractLong(children(1), "seed")
        Some(Shuffle(children(0), Some(seed)))

      case _ => None
    }
  }

  /**
   * There are some built-in yet not registered UDFs, for example, 'ml.function.array_to_vector'.
   * This method is to convert them to ScalaUDF expressions.
   */
  private def transformUnregisteredUDF(
      fun: org.apache.spark.sql.expressions.UserDefinedFunction,
      exprs: Seq[Expression]): ScalaUDF = {
    val f = fun.asInstanceOf[org.apache.spark.sql.expressions.SparkUserDefinedFunction]
    ScalaUDF(
      function = f.f,
      dataType = f.dataType,
      children = exprs,
      inputEncoders = f.inputEncoders,
      outputEncoder = f.outputEncoder,
      udfName = f.name,
      nullable = f.nullable,
      udfDeterministic = f.deterministic)
  }

  private def extractProtobufArgs(children: Seq[Expression]) = {
    val msgName = extractString(children(1), "MessageClassName")
    var desc = Option.empty[Array[Byte]]
    var options = Map.empty[String, String]
    if (children.length == 3) {
      children(2) match {
        case b: Literal => desc = Some(extractBinary(b, "binaryFileDescriptorSet"))
        case o => options = extractMapData(o, "options")
      }
    } else if (children.length == 4) {
      desc = Some(extractBinary(children(2), "binaryFileDescriptorSet"))
      options = extractMapData(children(3), "options")
    }
    (msgName, desc, options)
  }

  private def extractBoolean(expr: Expression, field: String): Boolean = expr match {
    case Literal(bool: Boolean, BooleanType) => bool
    case other => throw InvalidPlanInput(s"$field should be a literal boolean, but got $other")
  }

  private def extractDouble(expr: Expression, field: String): Double = expr match {
    case Literal(double: Double, DoubleType) => double
    case other => throw InvalidPlanInput(s"$field should be a literal double, but got $other")
  }

  private def extractInteger(expr: Expression, field: String): Int = expr match {
    case Literal(int: Int, IntegerType) => int
    case other => throw InvalidPlanInput(s"$field should be a literal integer, but got $other")
  }

  private def extractLong(expr: Expression, field: String): Long = expr match {
    case Literal(long: Long, LongType) => long
    case other => throw InvalidPlanInput(s"$field should be a literal long, but got $other")
  }

  private def extractString(expr: Expression, field: String): String = expr match {
    case Literal(s, StringType) if s != null => s.toString
    case other => throw InvalidPlanInput(s"$field should be a literal string, but got $other")
  }

  private def extractBinary(expr: Expression, field: String): Array[Byte] = expr match {
    case Literal(b: Array[Byte], BinaryType) if b != null => b
    case other => throw InvalidPlanInput(s"$field should be a literal binary, but got $other")
  }

  @scala.annotation.tailrec
  private def extractMapData(expr: Expression, field: String): Map[String, String] = expr match {
    case map: CreateMap => ExprUtils.convertToMapData(map)
    case UnresolvedFunction(Seq("map"), args, _, _, _, _) =>
      extractMapData(CreateMap(args), field)
    case other => throw InvalidPlanInput(s"$field should be created by map, but got $other")
  }

  private def transformAlias(alias: proto.Expression.Alias): NamedExpression = {
    if (alias.getNameCount == 1) {
      val metadata = if (alias.hasMetadata() && alias.getMetadata.nonEmpty) {
        Some(Metadata.fromJson(alias.getMetadata))
      } else {
        None
      }
      Alias(transformExpression(alias.getExpr), alias.getName(0))(explicitMetadata = metadata)
    } else {
      if (alias.hasMetadata) {
        throw InvalidPlanInput(
          "Alias expressions with more than 1 identifier must not use optional metadata.")
      }
      MultiAlias(transformExpression(alias.getExpr), alias.getNameList.asScala.toSeq)
    }
  }

  private def transformExpressionString(expr: proto.Expression.ExpressionString): Expression = {
    parser.parseExpression(expr.getExpression)
  }

  private def transformUnresolvedStar(star: proto.Expression.UnresolvedStar): Expression = {
    (star.hasUnparsedTarget, star.hasPlanId) match {
      case (false, false) =>
        // functions.col("*")
        UnresolvedStar(None)

      case (true, false) =>
        // functions.col("s.*")
        val target = star.getUnparsedTarget
        if (!target.endsWith(".*")) {
          throw InvalidPlanInput(
            s"UnresolvedStar requires a unparsed target ending with '.*', but got $target.")
        }
        val parts = UnresolvedAttribute.parseAttributeName(target.dropRight(2))
        UnresolvedStar(Some(parts))

      case (false, true) =>
        // dataframe.col("*")
        UnresolvedDataFrameStar(star.getPlanId)

      case _ =>
        throw InvalidPlanInput("UnresolvedStar with both target and plan id is not supported.")
    }
  }

  private def transformCast(cast: proto.Expression.Cast): Expression = {
    val rawDataType = cast.getCastToTypeCase match {
      case proto.Expression.Cast.CastToTypeCase.TYPE => transformDataType(cast.getType)
      case _ => parser.parseDataType(cast.getTypeStr)
    }
    val dataType = CharVarcharUtils.replaceCharVarcharWithStringForCast(rawDataType)
    val castExpr = cast.getEvalMode match {
      case proto.Expression.Cast.EvalMode.EVAL_MODE_LEGACY =>
        Cast(transformExpression(cast.getExpr), dataType, None, EvalMode.LEGACY)
      case proto.Expression.Cast.EvalMode.EVAL_MODE_ANSI =>
        Cast(transformExpression(cast.getExpr), dataType, None, EvalMode.ANSI)
      case proto.Expression.Cast.EvalMode.EVAL_MODE_TRY =>
        Cast(transformExpression(cast.getExpr), dataType, None, EvalMode.TRY)
      case _ =>
        Cast(transformExpression(cast.getExpr), dataType)
    }
    castExpr.setTagValue(Cast.USER_SPECIFIED_CAST, ())
    castExpr
  }

  private def transformUnresolvedRegex(regex: proto.Expression.UnresolvedRegex): Expression = {
    val caseSensitive = session.sessionState.conf.caseSensitiveAnalysis
    regex.getColName match {
      case ParserUtils.escapedIdentifier(columnNameRegex) =>
        UnresolvedRegex(columnNameRegex, None, caseSensitive)
      case ParserUtils.qualifiedEscapedIdentifier(nameParts, columnNameRegex) =>
        UnresolvedRegex(columnNameRegex, Some(nameParts), caseSensitive)
      case _ =>
        val expr = UnresolvedAttribute.quotedString(regex.getColName)
        if (regex.hasPlanId) {
          expr.setTagValue(LogicalPlan.PLAN_ID_TAG, regex.getPlanId)
        }
        expr
    }
  }

  private def transformUnresolvedExtractValue(
      extract: proto.Expression.UnresolvedExtractValue): UnresolvedExtractValue = {
    UnresolvedExtractValue(
      transformExpression(extract.getChild),
      transformExpression(extract.getExtraction))
  }

  private def transformUpdateFields(update: proto.Expression.UpdateFields): UpdateFields = {
    if (update.hasValueExpression) {
      // add or replace a field
      UpdateFields.apply(
        col = transformExpression(update.getStructExpression),
        fieldName = update.getFieldName,
        expr = transformExpression(update.getValueExpression))
    } else {
      // drop a field
      UpdateFields.apply(
        col = transformExpression(update.getStructExpression),
        fieldName = update.getFieldName)
    }
  }

  private def transformWindowExpression(window: proto.Expression.Window) = {
    if (!window.hasWindowFunction) {
      throw InvalidPlanInput(s"WindowFunction is required in WindowExpression")
    }

    val frameSpec = if (window.hasFrameSpec) {
      val protoFrameSpec = window.getFrameSpec

      val frameType = protoFrameSpec.getFrameType match {
        case proto.Expression.Window.WindowFrame.FrameType.FRAME_TYPE_ROW => RowFrame

        case proto.Expression.Window.WindowFrame.FrameType.FRAME_TYPE_RANGE => RangeFrame

        case other => throw InvalidPlanInput(s"Unknown FrameType $other")
      }

      if (!protoFrameSpec.hasLower) {
        throw InvalidPlanInput(s"LowerBound is required in WindowFrame")
      }
      val lower = protoFrameSpec.getLower.getBoundaryCase match {
        case proto.Expression.Window.WindowFrame.FrameBoundary.BoundaryCase.CURRENT_ROW =>
          CurrentRow

        case proto.Expression.Window.WindowFrame.FrameBoundary.BoundaryCase.UNBOUNDED =>
          UnboundedPreceding

        case proto.Expression.Window.WindowFrame.FrameBoundary.BoundaryCase.VALUE =>
          transformExpression(protoFrameSpec.getLower.getValue)

        case other => throw InvalidPlanInput(s"Unknown FrameBoundary $other")
      }

      if (!protoFrameSpec.hasUpper) {
        throw InvalidPlanInput(s"UpperBound is required in WindowFrame")
      }
      val upper = protoFrameSpec.getUpper.getBoundaryCase match {
        case proto.Expression.Window.WindowFrame.FrameBoundary.BoundaryCase.CURRENT_ROW =>
          CurrentRow

        case proto.Expression.Window.WindowFrame.FrameBoundary.BoundaryCase.UNBOUNDED =>
          UnboundedFollowing

        case proto.Expression.Window.WindowFrame.FrameBoundary.BoundaryCase.VALUE =>
          transformExpression(protoFrameSpec.getUpper.getValue)

        case other => throw InvalidPlanInput(s"Unknown FrameBoundary $other")
      }

      SpecifiedWindowFrame(frameType = frameType, lower = lower, upper = upper)

    } else {
      UnspecifiedFrame
    }

    val windowSpec = WindowSpecDefinition(
      partitionSpec = window.getPartitionSpecList.asScala.toSeq.map(transformExpression),
      orderSpec = window.getOrderSpecList.asScala.toSeq.map(transformSortOrder),
      frameSpecification = frameSpec)

    WindowExpression(
      windowFunction = transformExpression(window.getWindowFunction),
      windowSpec = windowSpec)
  }

  private def transformSetOperation(u: proto.SetOperation): LogicalPlan = {
    if (!u.hasLeftInput || !u.hasRightInput) {
      throw InvalidPlanInput("Set operation must have 2 inputs")
    }
    val leftPlan = transformRelation(u.getLeftInput)
    val rightPlan = transformRelation(u.getRightInput)
    val isAll = if (u.hasIsAll) u.getIsAll else false

    u.getSetOpType match {
      case proto.SetOperation.SetOpType.SET_OP_TYPE_EXCEPT =>
        if (u.getByName) {
          throw InvalidPlanInput("Except does not support union_by_name")
        }
        Except(leftPlan, rightPlan, isAll)
      case proto.SetOperation.SetOpType.SET_OP_TYPE_INTERSECT =>
        if (u.getByName) {
          throw InvalidPlanInput("Intersect does not support union_by_name")
        }
        Intersect(leftPlan, rightPlan, isAll)
      case proto.SetOperation.SetOpType.SET_OP_TYPE_UNION =>
        if (!u.getByName && u.getAllowMissingColumns) {
          throw InvalidPlanInput(
            "UnionByName `allowMissingCol` can be true only if `byName` is true.")
        }
        val union = Union(Seq(leftPlan, rightPlan), u.getByName, u.getAllowMissingColumns)
        if (isAll) {
          union
        } else {
          logical.Distinct(union)
        }

      case _ =>
        throw InvalidPlanInput(s"Unsupported set operation ${u.getSetOpTypeValue}")
    }
  }

  private def transformJoinWith(rel: proto.Join): LogicalPlan = {
    val joined =
      session.sessionState.executePlan(transformJoin(rel)).analyzed.asInstanceOf[logical.Join]

    JoinWith.typedJoinWith(
      joined,
      session.sessionState.conf.dataFrameSelfJoinAutoResolveAmbiguity,
      session.sessionState.analyzer.resolver,
      rel.getJoinDataType.getIsLeftStruct,
      rel.getJoinDataType.getIsRightStruct)
  }

  private def transformJoinOrJoinWith(rel: proto.Join): LogicalPlan = {
    if (rel.hasJoinDataType) {
      transformJoinWith(rel)
    } else {
      transformJoin(rel)
    }
  }

  private def transformJoin(rel: proto.Join): LogicalPlan = {
    assert(rel.hasLeft && rel.hasRight, "Both join sides must be present")
    if (rel.hasJoinCondition && rel.getUsingColumnsCount > 0) {
      throw InvalidPlanInput(
        s"Using columns or join conditions cannot be set at the same time in Join")
    }
    val joinCondition =
      if (rel.hasJoinCondition) Some(transformExpression(rel.getJoinCondition)) else None
    val catalystJointype = transformJoinType(
      if (rel.getJoinType != null) rel.getJoinType else proto.Join.JoinType.JOIN_TYPE_INNER)
    val joinType = if (rel.getUsingColumnsCount > 0) {
      UsingJoin(catalystJointype, rel.getUsingColumnsList.asScala.toSeq)
    } else {
      catalystJointype
    }
    logical.Join(
      left = transformRelation(rel.getLeft),
      right = transformRelation(rel.getRight),
      joinType = joinType,
      condition = joinCondition,
      hint = logical.JoinHint.NONE)
  }

  private def transformJoinType(t: proto.Join.JoinType): JoinType = {
    t match {
      case proto.Join.JoinType.JOIN_TYPE_INNER => Inner
      case proto.Join.JoinType.JOIN_TYPE_LEFT_ANTI => LeftAnti
      case proto.Join.JoinType.JOIN_TYPE_FULL_OUTER => FullOuter
      case proto.Join.JoinType.JOIN_TYPE_LEFT_OUTER => LeftOuter
      case proto.Join.JoinType.JOIN_TYPE_RIGHT_OUTER => RightOuter
      case proto.Join.JoinType.JOIN_TYPE_LEFT_SEMI => LeftSemi
      case proto.Join.JoinType.JOIN_TYPE_CROSS => Cross
      case _ => throw InvalidPlanInput(s"Join type ${t} is not supported")
    }
  }

  private def transformAsOfJoin(rel: proto.AsOfJoin): LogicalPlan = {
    val left = Dataset.ofRows(session, transformRelation(rel.getLeft))
    val right = Dataset.ofRows(session, transformRelation(rel.getRight))
    val leftAsOf = Column(transformExpression(rel.getLeftAsOf))
    val rightAsOf = Column(transformExpression(rel.getRightAsOf))
    val joinType = rel.getJoinType
    val tolerance = if (rel.hasTolerance) Column(transformExpression(rel.getTolerance)) else null
    val allowExactMatches = rel.getAllowExactMatches
    val direction = rel.getDirection

    val joined = if (rel.getUsingColumnsCount > 0) {
      val usingColumns = rel.getUsingColumnsList.asScala.toSeq
      left.joinAsOf(
        other = right,
        leftAsOf = leftAsOf,
        rightAsOf = rightAsOf,
        usingColumns = usingColumns,
        joinType = joinType,
        tolerance = tolerance,
        allowExactMatches = allowExactMatches,
        direction = direction)
    } else {
      val joinExprs = if (rel.hasJoinExpr) Column(transformExpression(rel.getJoinExpr)) else null
      left.joinAsOf(
        other = right,
        leftAsOf = leftAsOf,
        rightAsOf = rightAsOf,
        joinExprs = joinExprs,
        joinType = joinType,
        tolerance = tolerance,
        allowExactMatches = allowExactMatches,
        direction = direction)
    }
    joined.logicalPlan
  }

  private def transformSort(sort: proto.Sort): LogicalPlan = {
    assert(sort.getOrderCount > 0, "'order' must be present and contain elements.")
    logical.Sort(
      child = transformRelation(sort.getInput),
      global = sort.getIsGlobal,
      order = sort.getOrderList.asScala.toSeq.map(transformSortOrder))
  }

  private def transformSortOrder(order: proto.Expression.SortOrder) = {
    expressions.SortOrder(
      child = transformExpression(order.getChild),
      direction = order.getDirection match {
        case proto.Expression.SortOrder.SortDirection.SORT_DIRECTION_ASCENDING =>
          expressions.Ascending
        case _ => expressions.Descending
      },
      nullOrdering = order.getNullOrdering match {
        case proto.Expression.SortOrder.NullOrdering.SORT_NULLS_FIRST =>
          expressions.NullsFirst
        case _ => expressions.NullsLast
      },
      sameOrderExpressions = Seq.empty)
  }

  private def transformDrop(rel: proto.Drop): LogicalPlan = {
    var output = Dataset.ofRows(session, transformRelation(rel.getInput))
    if (rel.getColumnsCount > 0) {
      val cols = rel.getColumnsList.asScala.toSeq.map(expr => Column(transformExpression(expr)))
      output = output.drop(cols.head, cols.tail: _*)
    }
    if (rel.getColumnNamesCount > 0) {
      val colNames = rel.getColumnNamesList.asScala.toSeq
      output = output.drop(colNames: _*)
    }
    output.logicalPlan
  }

  private def transformAggregate(rel: proto.Aggregate): LogicalPlan = {
    rel.getGroupType match {
      case proto.Aggregate.GroupType.GROUP_TYPE_GROUPBY
          // This relies on the assumption that a KVGDS always requires the head to be a Typed UDF.
          // This is the case for datasets created via groupByKey,
          // and also via RelationalGroupedDS#as, as the first is a dummy UDF currently.
          if rel.getGroupingExpressionsList.size() >= 1 &&
            isTypedScalaUdfExpr(rel.getGroupingExpressionsList.get(0)) =>
        transformKeyValueGroupedAggregate(rel)
      case _ =>
        transformRelationalGroupedAggregate(rel)
    }
  }

  private def transformKeyValueGroupedAggregate(rel: proto.Aggregate): LogicalPlan = {
    val input = transformRelation(rel.getInput)
    val ds = UntypedKeyValueGroupedDataset(input, rel.getGroupingExpressionsList, Seq.empty)

    val keyColumn = TypedAggUtils.aggKeyColumn(ds.kEncoder, ds.groupingAttributes)
    val namedColumns = rel.getAggregateExpressionsList.asScala.toSeq
      .map(expr => transformExpressionWithTypedReduceExpression(expr, input))
      .map(toNamedExpression)
    logical.Aggregate(ds.groupingAttributes, keyColumn +: namedColumns, ds.analyzed)
  }

  private def transformRelationalGroupedAggregate(rel: proto.Aggregate): LogicalPlan = {
    if (!rel.hasInput) {
      throw InvalidPlanInput("Aggregate needs a plan input")
    }
    val input = transformRelation(rel.getInput)

    val groupingExprs = rel.getGroupingExpressionsList.asScala.toSeq.map(transformExpression)
    val aggExprs = rel.getAggregateExpressionsList.asScala.toSeq
      .map(expr => transformExpressionWithTypedReduceExpression(expr, input))
    val aliasedAgg = (groupingExprs ++ aggExprs).map(toNamedExpression)

    rel.getGroupType match {
      case proto.Aggregate.GroupType.GROUP_TYPE_GROUPBY =>
        logical.Aggregate(
          groupingExpressions = groupingExprs,
          aggregateExpressions = aliasedAgg,
          child = input)

      case proto.Aggregate.GroupType.GROUP_TYPE_ROLLUP =>
        logical.Aggregate(
          groupingExpressions = Seq(Rollup(groupingExprs.map(Seq(_)))),
          aggregateExpressions = aliasedAgg,
          child = input)

      case proto.Aggregate.GroupType.GROUP_TYPE_CUBE =>
        logical.Aggregate(
          groupingExpressions = Seq(Cube(groupingExprs.map(Seq(_)))),
          aggregateExpressions = aliasedAgg,
          child = input)

      case proto.Aggregate.GroupType.GROUP_TYPE_PIVOT =>
        if (!rel.hasPivot) {
          throw InvalidPlanInput("Aggregate with GROUP_TYPE_PIVOT requires a Pivot")
        }

        val pivotExpr = transformExpression(rel.getPivot.getCol)
        val valueExprs = if (rel.getPivot.getValuesCount > 0) {
          rel.getPivot.getValuesList.asScala.toSeq.map(transformLiteral)
        } else {
          RelationalGroupedDataset
            .collectPivotValues(Dataset.ofRows(session, input), Column(pivotExpr))
            .map(expressions.Literal.apply)
        }
        logical.Pivot(
          groupByExprsOpt = Some(groupingExprs.map(toNamedExpression)),
          pivotColumn = pivotExpr,
          pivotValues = valueExprs,
          aggregates = aggExprs,
          child = input)

      case proto.Aggregate.GroupType.GROUP_TYPE_GROUPING_SETS =>
        val groupingSetsExprs = rel.getGroupingSetsList.asScala.toSeq.map { getGroupingSets =>
          getGroupingSets.getGroupingSetList.asScala.toSeq.map(transformExpression)
        }
        logical.Aggregate(
          groupingExpressions = Seq(
            GroupingSets(
              groupingSets = groupingSetsExprs,
              userGivenGroupByExprs = groupingExprs)),
          aggregateExpressions = aliasedAgg,
          child = input)

      case other => throw InvalidPlanInput(s"Unknown Group Type $other")
    }
  }

  private def transformTypedReduceExpression(
      fun: proto.Expression.UnresolvedFunction,
      dataAttributes: Seq[Attribute]): Expression = {
    assert(fun.getFunctionName == "reduce")
    if (fun.getArgumentsCount != 1) {
      throw InvalidPlanInput("reduce requires single child expression")
    }
    val udf = fun.getArgumentsList.asScala.map(transformExpression) match {
      case collection.Seq(f: ScalaUDF) =>
        f
      case other =>
        throw InvalidPlanInput(s"reduce should carry a scalar scala udf, but got $other")
    }
    assert(udf.outputEncoder.isDefined)
    val tEncoder = udf.outputEncoder.get // (T, T) => T
    val reduce = ReduceAggregator(udf.function)(tEncoder).toColumn.expr
    TypedAggUtils.withInputType(reduce, tEncoder, dataAttributes)
  }

  private def transformExpressionWithTypedReduceExpression(
      expr: proto.Expression,
      plan: LogicalPlan): Expression = {
    expr.getExprTypeCase match {
      case proto.Expression.ExprTypeCase.UNRESOLVED_FUNCTION
          if expr.getUnresolvedFunction.getFunctionName == "reduce" =>
        // The reduce func needs the input data attribute, thus handle it specially here
        transformTypedReduceExpression(expr.getUnresolvedFunction, plan.output)
      case _ => transformExpression(expr, Some(plan))
    }
  }

  private def transformTypedAggregateExpression(
      expr: proto.TypedAggregateExpression,
      baseRelationOpt: Option[LogicalPlan]): AggregateExpression = {
    val udf = expr.getScalarScalaUdf
    assert(udf.getAggregate)

    val udfPacket = unpackScalaUDF[UdfPacket](udf)
    assert(udfPacket.inputEncoders.size == 1, "UDAF should have exactly one input encoder")

    val aggregator = udfPacket.function.asInstanceOf[Aggregator[Any, Any, Any]]
    val tae =
      TypedAggregateExpression(aggregator)(aggregator.bufferEncoder, aggregator.outputEncoder)
    val taeWithInput = baseRelationOpt match {
      case Some(baseRelation) =>
        val inputEncoder = TypedScalaUdf.encoderFor(
          udfPacket.inputEncoders.head,
          "input",
          Some(baseRelation.output))
        TypedAggUtils
          .withInputType(tae, inputEncoder, baseRelation.output)
          .asInstanceOf[TypedAggregateExpression]
      case _ =>
        tae
    }
    taeWithInput.toAggregateExpression()
  }

  private def transformMergeAction(action: proto.MergeAction): MergeAction = {
    val condition = if (action.hasCondition) {
      Some(transformExpression(action.getCondition))
    } else {
      None
    }
    val assignments = action.getAssignmentsList.asScala.map { assignment =>
      val key = transformExpression(assignment.getKey)
      val value = transformExpression(assignment.getValue)
      Assignment(key, value)
    }.toSeq
    action.getActionType match {
      case proto.MergeAction.ActionType.ACTION_TYPE_DELETE =>
        assert(assignments.isEmpty, "Delete action should not have assignment.")
        DeleteAction(condition)
      case proto.MergeAction.ActionType.ACTION_TYPE_INSERT =>
        InsertAction(condition, assignments)
      case proto.MergeAction.ActionType.ACTION_TYPE_INSERT_STAR =>
        assert(assignments.isEmpty, "InsertStar action should not have assignment.")
        InsertStarAction(condition)
      case proto.MergeAction.ActionType.ACTION_TYPE_UPDATE =>
        UpdateAction(condition, assignments)
      case proto.MergeAction.ActionType.ACTION_TYPE_UPDATE_STAR =>
        assert(assignments.isEmpty, "UpdateStar action should not have assignment.")
        UpdateStarAction(condition)
      case _ =>
        throw InvalidPlanInput(s"Unsupported merge action type ${action.getActionType}.")
    }
  }

  def process(
      command: proto.Command,
      responseObserver: StreamObserver[ExecutePlanResponse]): Unit = {
    command.getCommandTypeCase match {
      case proto.Command.CommandTypeCase.REGISTER_FUNCTION =>
        handleRegisterUserDefinedFunction(command.getRegisterFunction)
      case proto.Command.CommandTypeCase.REGISTER_TABLE_FUNCTION =>
        handleRegisterUserDefinedTableFunction(command.getRegisterTableFunction)
      case proto.Command.CommandTypeCase.REGISTER_DATA_SOURCE =>
        handleRegisterUserDefinedDataSource(command.getRegisterDataSource)
      case proto.Command.CommandTypeCase.WRITE_OPERATION =>
        handleWriteOperation(command.getWriteOperation)
      case proto.Command.CommandTypeCase.CREATE_DATAFRAME_VIEW =>
        handleCreateViewCommand(command.getCreateDataframeView)
      case proto.Command.CommandTypeCase.WRITE_OPERATION_V2 =>
        handleWriteOperationV2(command.getWriteOperationV2)
      case proto.Command.CommandTypeCase.EXTENSION =>
        handleCommandPlugin(command.getExtension)
      case proto.Command.CommandTypeCase.SQL_COMMAND =>
        handleSqlCommand(command.getSqlCommand, responseObserver)
      case proto.Command.CommandTypeCase.WRITE_STREAM_OPERATION_START =>
        handleWriteStreamOperationStart(command.getWriteStreamOperationStart, responseObserver)
      case proto.Command.CommandTypeCase.STREAMING_QUERY_COMMAND =>
        handleStreamingQueryCommand(command.getStreamingQueryCommand, responseObserver)
      case proto.Command.CommandTypeCase.STREAMING_QUERY_MANAGER_COMMAND =>
        handleStreamingQueryManagerCommand(
          command.getStreamingQueryManagerCommand,
          responseObserver)
      case proto.Command.CommandTypeCase.STREAMING_QUERY_LISTENER_BUS_COMMAND =>
        val handler = new SparkConnectStreamingQueryListenerHandler(executeHolder)
        handler.handleListenerCommand(
          command.getStreamingQueryListenerBusCommand,
          responseObserver)
      case proto.Command.CommandTypeCase.GET_RESOURCES_COMMAND =>
        handleGetResourcesCommand(responseObserver)
      case proto.Command.CommandTypeCase.CREATE_RESOURCE_PROFILE_COMMAND =>
        handleCreateResourceProfileCommand(
          command.getCreateResourceProfileCommand,
          responseObserver)
      case proto.Command.CommandTypeCase.CHECKPOINT_COMMAND =>
        handleCheckpointCommand(command.getCheckpointCommand, responseObserver)
      case proto.Command.CommandTypeCase.REMOVE_CACHED_REMOTE_RELATION_COMMAND =>
        handleRemoveCachedRemoteRelationCommand(command.getRemoveCachedRemoteRelationCommand)
      case proto.Command.CommandTypeCase.MERGE_INTO_TABLE_COMMAND =>
        handleMergeIntoTableCommand(command.getMergeIntoTableCommand)

      case _ => throw new UnsupportedOperationException(s"$command not supported.")
    }
  }

  private def handleSqlCommand(
      command: SqlCommand,
      responseObserver: StreamObserver[ExecutePlanResponse]): Unit = {
    val tracker = executeHolder.eventsManager.createQueryPlanningTracker()

    val relation = if (command.hasInput) {
      command.getInput
    } else {
      // for backward compatibility
      proto.Relation
        .newBuilder()
        .setSql(
          proto.SQL
            .newBuilder()
            .setQuery(command.getSql)
            .putAllArgs(command.getArgsMap)
            .putAllNamedArguments(command.getNamedArgumentsMap)
            .addAllPosArgs(command.getPosArgsList)
            .addAllPosArguments(command.getPosArgumentsList)
            .build())
        .build()
    }

    val df = relation.getRelTypeCase match {
      case proto.Relation.RelTypeCase.SQL =>
        executeSQL(relation.getSql, tracker)
      case proto.Relation.RelTypeCase.WITH_RELATIONS =>
        executeSQLWithRefs(relation.getWithRelations, tracker)
      case other =>
        throw InvalidPlanInput(
          s"SQL command expects either a SQL or a WithRelations, but got $other")
    }

    // Check if commands have been executed.
    val isCommand = df.queryExecution.commandExecuted.isInstanceOf[CommandResult]
    val rows = df.logicalPlan match {
      case lr: LocalRelation => lr.data
      case cr: CommandResult => cr.rows
      case _ => Seq.empty
    }

    // To avoid explicit handling of the result on the client, we build the expected input
    // of the relation on the server. The client has to simply forward the result.
    val result = SqlCommandResult.newBuilder()
    // Only filled when isCommand
    val metrics = ExecutePlanResponse.Metrics.newBuilder()
    if (isCommand) {
      // Convert the results to Arrow.
      val schema = df.schema
      val maxBatchSize = (SparkEnv.get.conf.get(CONNECT_GRPC_ARROW_MAX_BATCH_SIZE) * 0.7).toLong
      val timeZoneId = session.sessionState.conf.sessionLocalTimeZone

      // Convert the data.
      val bytes = if (rows.isEmpty) {
        ArrowConverters.createEmptyArrowBatch(
          schema,
          timeZoneId,
          errorOnDuplicatedFieldNames = false)
      } else {
        val batches = ArrowConverters.toBatchWithSchemaIterator(
          rowIter = rows.iterator,
          schema = schema,
          maxRecordsPerBatch = -1,
          maxEstimatedBatchSize = maxBatchSize,
          timeZoneId = timeZoneId,
          errorOnDuplicatedFieldNames = false)
        assert(batches.hasNext)
        val bytes = batches.next()
        assert(!batches.hasNext, s"remaining batches: ${batches.size}")
        bytes
      }

      result.setRelation(
        proto.Relation
          .newBuilder()
          .setLocalRelation(
            proto.LocalRelation
              .newBuilder()
              .setData(ByteString.copyFrom(bytes))))
      metrics.addAllMetrics(MetricGenerator.transformPlan(df).asJava)
    } else {
      // No execution triggered for relations. Manually set ready
      tracker.setReadyForExecution()
      result.setRelation(relation)
    }
    executeHolder.eventsManager.postFinished(Some(rows.size))
    // Exactly one SQL Command Result Batch
    responseObserver.onNext(
      ExecutePlanResponse
        .newBuilder()
        .setSessionId(sessionId)
        .setServerSideSessionId(sessionHolder.serverSessionId)
        .setSqlCommandResult(result)
        .build())

    // Send Metrics when isCommand (i.e. show tables) which is eagerly executed & has metrics
    // Skip metrics when !isCommand (i.e. select 1) which is not executed & doesn't have metrics
    if (isCommand) {
      responseObserver.onNext(
        ExecutePlanResponse
          .newBuilder()
          .setSessionId(sessionHolder.sessionId)
          .setServerSideSessionId(sessionHolder.serverSessionId)
          .setMetrics(metrics.build)
          .build)
    }
  }

  private def isValidSQLWithRefs(query: proto.WithRelations): Boolean = {
    query.getRoot.getRelTypeCase match {
      case proto.Relation.RelTypeCase.SQL =>
      case _ => return false
    }
    if (query.getReferencesCount == 0) {
      return false
    }
    query.getReferencesList.iterator().asScala.foreach { ref =>
      ref.getRelTypeCase match {
        case proto.Relation.RelTypeCase.SUBQUERY_ALIAS =>
        case _ => return false
      }
    }
    true
  }

  private def executeSQLWithRefs(
      query: proto.WithRelations,
      tracker: QueryPlanningTracker = new QueryPlanningTracker) = {
    if (!isValidSQLWithRefs(query)) {
      throw InvalidPlanInput(s"$query is not a valid relation for SQL with references")
    }

    // Eagerly execute commands of the provided SQL string, with given references.
    val sql = query.getRoot.getSql
    this.synchronized {
      try {
        query.getReferencesList.asScala.foreach { ref =>
          Dataset
            .ofRows(session, transformRelation(ref.getSubqueryAlias.getInput))
            .createOrReplaceTempView(ref.getSubqueryAlias.getAlias)
        }
        executeSQL(sql, tracker)
      } finally {
        // drop all temporary views
        query.getReferencesList.asScala.foreach { ref =>
          session.catalog.dropTempView(ref.getSubqueryAlias.getAlias)
        }
      }
    }
  }

  private def executeSQL(
      sql: proto.SQL,
      tracker: QueryPlanningTracker = new QueryPlanningTracker) = {
    // Eagerly execute commands of the provided SQL string.
    val args = sql.getArgsMap
    val namedArguments = sql.getNamedArgumentsMap
    val posArgs = sql.getPosArgsList
    val posArguments = sql.getPosArgumentsList
    if (!namedArguments.isEmpty) {
      session.sql(
        sql.getQuery,
        namedArguments.asScala.toMap.transform((_, e) => Column(transformExpression(e))),
        tracker)
    } else if (!posArguments.isEmpty) {
      session.sql(
        sql.getQuery,
        posArguments.asScala.map(e => Column(transformExpression(e))).toArray,
        tracker)
    } else if (!args.isEmpty) {
      session.sql(
        sql.getQuery,
        args.asScala.toMap.transform((_, v) => transformLiteral(v)),
        tracker)
    } else if (!posArgs.isEmpty) {
      session.sql(sql.getQuery, posArgs.asScala.map(transformLiteral).toArray, tracker)
    } else {
      session.sql(sql.getQuery, Map.empty[String, Any], tracker)
    }
  }

  private def handleRegisterUserDefinedFunction(
      fun: proto.CommonInlineUserDefinedFunction): Unit = {
    fun.getFunctionCase match {
      case proto.CommonInlineUserDefinedFunction.FunctionCase.PYTHON_UDF =>
        handleRegisterPythonUDF(fun)
      case proto.CommonInlineUserDefinedFunction.FunctionCase.JAVA_UDF =>
        handleRegisterJavaUDF(fun)
      case proto.CommonInlineUserDefinedFunction.FunctionCase.SCALAR_SCALA_UDF =>
        handleRegisterScalaUDF(fun)
      case _ =>
        throw InvalidPlanInput(
          s"Function with ID: ${fun.getFunctionCase.getNumber} is not supported")
    }
    executeHolder.eventsManager.postFinished()
  }

  private def handleRegisterUserDefinedTableFunction(
      fun: proto.CommonInlineUserDefinedTableFunction): Unit = {
    fun.getFunctionCase match {
      case proto.CommonInlineUserDefinedTableFunction.FunctionCase.PYTHON_UDTF =>
        val function = createPythonUserDefinedTableFunction(fun)
        session.udtf.registerPython(fun.getFunctionName, function)
      case _ =>
        throw InvalidPlanInput(
          s"Function with ID: ${fun.getFunctionCase.getNumber} is not supported")
    }
    executeHolder.eventsManager.postFinished()
  }

  private def handleRegisterUserDefinedDataSource(
      fun: proto.CommonInlineUserDefinedDataSource): Unit = {
    fun.getDataSourceCase match {
      case proto.CommonInlineUserDefinedDataSource.DataSourceCase.PYTHON_DATA_SOURCE =>
        val ds = fun.getPythonDataSource
        val dataSource = UserDefinedPythonDataSource(transformPythonDataSource(ds))
        session.dataSource.registerPython(fun.getName, dataSource)
      case _ =>
        throw InvalidPlanInput(
          s"Data source with ID: ${fun.getDataSourceCase.getNumber} is not supported")
    }
    executeHolder.eventsManager.postFinished()
  }

  private def createPythonUserDefinedTableFunction(
      fun: proto.CommonInlineUserDefinedTableFunction): UserDefinedPythonTableFunction = {
    val udtf = fun.getPythonUdtf
    val returnType = if (udtf.hasReturnType) {
      transformDataType(udtf.getReturnType) match {
        case s: StructType => Some(s)
        case dt =>
          throw InvalidPlanInput(
            "Invalid Python user-defined table function return type. " +
              s"Expect a struct type, but got ${dt.typeName}.")
      }
    } else {
      None
    }

    UserDefinedPythonTableFunction(
      name = fun.getFunctionName,
      func = transformPythonTableFunction(udtf),
      returnType = returnType,
      pythonEvalType = udtf.getEvalType,
      udfDeterministic = fun.getDeterministic)
  }

  private def handleRegisterPythonUDF(fun: proto.CommonInlineUserDefinedFunction): Unit = {
    val udpf = createUserDefinedPythonFunction(fun)
    session.udf.registerPython(fun.getFunctionName, udpf)
  }

  private def handleRegisterJavaUDF(fun: proto.CommonInlineUserDefinedFunction): Unit = {
    val udf = fun.getJavaUdf
    val dataType = if (udf.hasOutputType) {
      transformDataType(udf.getOutputType)
    } else {
      null
    }
    if (udf.getAggregate) {
      session.udf.registerJavaUDAF(fun.getFunctionName, udf.getClassName)
    } else {
      session.udf.registerJava(fun.getFunctionName, udf.getClassName, dataType)
    }
  }

  private def handleRegisterScalaUDF(fun: proto.CommonInlineUserDefinedFunction): Unit = {
    val udf = transformScalaFunction(fun)
    session.udf.register(fun.getFunctionName, udf)
  }

  private def handleCommandPlugin(extension: ProtoAny): Unit = {
    SparkConnectPluginRegistry.commandRegistry
      // Lazily traverse the collection.
      .view
      // Apply the transformation.
      .map(p => p.process(extension.toByteArray, this))
      // Find the first non-empty transformation or throw.
      .find(_ == true)
      .getOrElse(throw InvalidPlanInput("No handler found for extension"))
    executeHolder.eventsManager.postFinished()
  }

  private def handleCreateViewCommand(createView: proto.CreateDataFrameViewCommand): Unit = {
    val viewType = if (createView.getIsGlobal) GlobalTempView else LocalTempView

    val tableIdentifier =
      try {
        parser.parseTableIdentifier(createView.getName)
      } catch {
        case _: ParseException =>
          throw QueryCompilationErrors.invalidViewNameError(createView.getName)
      }

    val plan = CreateViewCommand(
      name = tableIdentifier,
      userSpecifiedColumns = Nil,
      comment = None,
      properties = Map.empty,
      originalText = None,
      plan = transformRelation(createView.getInput),
      allowExisting = false,
      replace = createView.getReplace,
      viewType = viewType)

    val tracker = executeHolder.eventsManager.createQueryPlanningTracker()
    Dataset.ofRows(session, plan, tracker).queryExecution.commandExecuted
    executeHolder.eventsManager.postFinished()
  }

  /**
   * Transforms the write operation and executes it.
   *
   * The input write operation contains a reference to the input plan and transforms it to the
   * corresponding logical plan. Afterwards, creates the DataFrameWriter and translates the
   * parameters of the WriteOperation into the corresponding methods calls.
   *
   * @param writeOperation
   */
  private def handleWriteOperation(writeOperation: proto.WriteOperation): Unit = {
    // Transform the input plan into the logical plan.
    val plan = transformRelation(writeOperation.getInput)
    // And create a Dataset from the plan.
    val tracker = executeHolder.eventsManager.createQueryPlanningTracker()
    val dataset = Dataset.ofRows(session, plan, tracker)

    val w = dataset.write
    if (writeOperation.getMode != proto.WriteOperation.SaveMode.SAVE_MODE_UNSPECIFIED) {
      w.mode(SaveModeConverter.toSaveMode(writeOperation.getMode))
    }

    if (writeOperation.getOptionsCount > 0) {
      writeOperation.getOptionsMap.asScala.foreach { case (key, value) => w.option(key, value) }
    }

    if (writeOperation.getSortColumnNamesCount > 0) {
      val names = writeOperation.getSortColumnNamesList.asScala
      w.sortBy(names.head, names.tail.toSeq: _*)
    }

    if (writeOperation.hasBucketBy) {
      val op = writeOperation.getBucketBy
      val cols = op.getBucketColumnNamesList.asScala
      if (op.getNumBuckets <= 0) {
        throw InvalidCommandInput(
          s"BucketBy must specify a bucket count > 0, received ${op.getNumBuckets} instead.")
      }
      w.bucketBy(op.getNumBuckets, cols.head, cols.tail.toSeq: _*)
    }

    if (writeOperation.getPartitioningColumnsCount > 0) {
      val names = writeOperation.getPartitioningColumnsList.asScala
      w.partitionBy(names.toSeq: _*)
    }

    if (writeOperation.hasSource) {
      w.format(writeOperation.getSource)
    }

    writeOperation.getSaveTypeCase match {
      case proto.WriteOperation.SaveTypeCase.SAVETYPE_NOT_SET => w.save()
      case proto.WriteOperation.SaveTypeCase.PATH => w.save(writeOperation.getPath)
      case proto.WriteOperation.SaveTypeCase.TABLE =>
        val tableName = writeOperation.getTable.getTableName
        writeOperation.getTable.getSaveMethod match {
          case proto.WriteOperation.SaveTable.TableSaveMethod.TABLE_SAVE_METHOD_SAVE_AS_TABLE =>
            w.saveAsTable(tableName)
          case proto.WriteOperation.SaveTable.TableSaveMethod.TABLE_SAVE_METHOD_INSERT_INTO =>
            w.insertInto(tableName)
          case _ =>
            throw new UnsupportedOperationException(
              "WriteOperation:SaveTable:TableSaveMethod not supported "
                + s"${writeOperation.getTable.getSaveMethodValue}")
        }
      case _ =>
        throw new UnsupportedOperationException(
          "WriteOperation:SaveTypeCase not supported "
            + s"${writeOperation.getSaveTypeCase.getNumber}")
    }
    executeHolder.eventsManager.postFinished()
  }

  /**
   * Transforms the write operation and executes it.
   *
   * The input write operation contains a reference to the input plan and transforms it to the
   * corresponding logical plan. Afterwards, creates the DataFrameWriter and translates the
   * parameters of the WriteOperation into the corresponding methods calls.
   *
   * @param writeOperation
   */
  private def handleWriteOperationV2(writeOperation: proto.WriteOperationV2): Unit = {
    // Transform the input plan into the logical plan.
    val plan = transformRelation(writeOperation.getInput)
    // And create a Dataset from the plan.
    val tracker = executeHolder.eventsManager.createQueryPlanningTracker()
    val dataset = Dataset.ofRows(session, plan, tracker)

    val w = dataset.writeTo(table = writeOperation.getTableName)

    if (writeOperation.getOptionsCount > 0) {
      writeOperation.getOptionsMap.asScala.foreach { case (key, value) => w.option(key, value) }
    }

    if (writeOperation.getTablePropertiesCount > 0) {
      writeOperation.getTablePropertiesMap.asScala.foreach { case (key, value) =>
        w.tableProperty(key, value)
      }
    }

    if (writeOperation.getPartitioningColumnsCount > 0) {
      val names = writeOperation.getPartitioningColumnsList.asScala
        .map(transformExpression)
        .map(Column(_))
        .toSeq
      w.partitionedBy(names.head, names.tail: _*)
    }

    writeOperation.getMode match {
      case proto.WriteOperationV2.Mode.MODE_CREATE =>
        if (writeOperation.hasProvider) {
          w.using(writeOperation.getProvider).create()
        } else {
          w.create()
        }
      case proto.WriteOperationV2.Mode.MODE_OVERWRITE =>
        w.overwrite(Column(transformExpression(writeOperation.getOverwriteCondition)))
      case proto.WriteOperationV2.Mode.MODE_OVERWRITE_PARTITIONS =>
        w.overwritePartitions()
      case proto.WriteOperationV2.Mode.MODE_APPEND =>
        w.append()
      case proto.WriteOperationV2.Mode.MODE_REPLACE =>
        if (writeOperation.hasProvider) {
          w.using(writeOperation.getProvider).replace()
        } else {
          w.replace()
        }
      case proto.WriteOperationV2.Mode.MODE_CREATE_OR_REPLACE =>
        if (writeOperation.hasProvider) {
          w.using(writeOperation.getProvider).createOrReplace()
        } else {
          w.createOrReplace()
        }
      case _ =>
        throw new UnsupportedOperationException(
          s"WriteOperationV2:ModeValue not supported ${writeOperation.getModeValue}")
    }
    executeHolder.eventsManager.postFinished()
  }

  private def handleWriteStreamOperationStart(
      writeOp: WriteStreamOperationStart,
      responseObserver: StreamObserver[ExecutePlanResponse]): Unit = {
    val plan = transformRelation(writeOp.getInput)
    val tracker = executeHolder.eventsManager.createQueryPlanningTracker()
    val dataset = Dataset.ofRows(session, plan, tracker)
    // Call manually as writeStream does not trigger ReadyForExecution
    tracker.setReadyForExecution()

    val writer = dataset.writeStream

    if (writeOp.getFormat.nonEmpty) {
      writer.format(writeOp.getFormat)
    }

    writer.options(writeOp.getOptionsMap)

    if (writeOp.getPartitioningColumnNamesCount > 0) {
      writer.partitionBy(writeOp.getPartitioningColumnNamesList.asScala.toList: _*)
    }

    writeOp.getTriggerCase match {
      case TriggerCase.PROCESSING_TIME_INTERVAL =>
        writer.trigger(Trigger.ProcessingTime(writeOp.getProcessingTimeInterval))
      case TriggerCase.AVAILABLE_NOW =>
        writer.trigger(Trigger.AvailableNow())
      case TriggerCase.ONCE =>
        writer.trigger(Trigger.Once())
      case TriggerCase.CONTINUOUS_CHECKPOINT_INTERVAL =>
        writer.trigger(Trigger.Continuous(writeOp.getContinuousCheckpointInterval))
      case TriggerCase.TRIGGER_NOT_SET =>
    }

    if (writeOp.getOutputMode.nonEmpty) {
      writer.outputMode(writeOp.getOutputMode)
    }

    if (writeOp.getQueryName.nonEmpty) {
      writer.queryName(writeOp.getQueryName)
    }

    if (writeOp.hasForeachWriter) {
      if (writeOp.getForeachWriter.hasPythonFunction) {
        val foreach = writeOp.getForeachWriter.getPythonFunction
        val pythonFcn = transformPythonFunction(foreach)
        writer.foreachImplementation(
          new PythonForeachWriter(pythonFcn, dataset.schema).asInstanceOf[ForeachWriter[Any]])
      } else {
        val foreachWriterPkt = unpackForeachWriter(writeOp.getForeachWriter.getScalaFunction)
        val clientWriter = foreachWriterPkt.foreachWriter
        val encoder: Option[ExpressionEncoder[Any]] = Try(
          ExpressionEncoder(
            foreachWriterPkt.datasetEncoder.asInstanceOf[AgnosticEncoder[Any]])).toOption
        writer.foreachImplementation(clientWriter.asInstanceOf[ForeachWriter[Any]], encoder)
      }
    }

    // This is filled when a foreach batch runner started for Python.
    var foreachBatchRunnerCleaner: Option[AutoCloseable] = None

    if (writeOp.hasForeachBatch) {
      val foreachBatchFn = writeOp.getForeachBatch.getFunctionCase match {
        case StreamingForeachFunction.FunctionCase.PYTHON_FUNCTION =>
          val pythonFn = transformPythonFunction(writeOp.getForeachBatch.getPythonFunction)
          val (fn, cleaner) =
            StreamingForeachBatchHelper.pythonForeachBatchWrapper(pythonFn, sessionHolder)
          foreachBatchRunnerCleaner = Some(cleaner)
          fn

        case StreamingForeachFunction.FunctionCase.SCALA_FUNCTION =>
          val scalaFn = Utils.deserialize[StreamingForeachBatchHelper.ForeachBatchFnType](
            writeOp.getForeachBatch.getScalaFunction.getPayload.toByteArray,
            Utils.getContextOrSparkClassLoader)
          StreamingForeachBatchHelper.scalaForeachBatchWrapper(scalaFn, sessionHolder)

        case StreamingForeachFunction.FunctionCase.FUNCTION_NOT_SET =>
          throw InvalidPlanInput("Unexpected foreachBatch function") // Unreachable
      }

      writer.foreachBatch(foreachBatchFn)
    }

    val query =
      try {
        writeOp.getPath match {
          case "" if writeOp.hasTableName => writer.toTable(writeOp.getTableName)
          case "" => writer.start()
          case path => writer.start(path)
        }
      } catch {
        case NonFatal(ex) => // Failed to start the query, clean up foreach runner if any.
          logInfo(
            log"Removing foreachBatch worker, query failed to start " +
              log"for session ${MDC(SESSION_ID, sessionId)}.")
          foreachBatchRunnerCleaner.foreach(_.close())
          throw ex
      }

    // Register the new query so that its reference is cached and is stopped on session timeout.
    SparkConnectService.streamingSessionManager.registerNewStreamingQuery(
      sessionHolder,
      query,
      executeHolder.sparkSessionTags,
      executeHolder.operationId)
    // Register the runner with the query if Python foreachBatch is enabled.
    foreachBatchRunnerCleaner.foreach { cleaner =>
      sessionHolder.streamingForeachBatchRunnerCleanerCache.registerCleanerForQuery(
        query,
        cleaner)
    }
    executeHolder.eventsManager.postFinished()

    val resultBuilder = WriteStreamOperationStartResult
      .newBuilder()
      .setQueryId(
        StreamingQueryInstanceId
          .newBuilder()
          .setId(query.id.toString)
          .setRunId(query.runId.toString)
          .build())
      .setName(Option(query.name).getOrElse(""))

    // The query started event for this query is sent to the client, and is handled by
    // the client side listeners before client's DataStreamWriter.start() returns.
    // This is to ensure that the onQueryStarted call back is called before the start() call, which
    // is defined in the onQueryStarted API.
    // So the flow is:
    // 1. On the server side, the query is started above.
    // 2. Per the contract of the onQueryStarted API, the queryStartedEvent is added to the
    //    streamingServersideListenerHolder.streamingQueryStartedEventCache, by the onQueryStarted
    //    call back of streamingServersideListenerHolder.streamingQueryServerSideListener.
    // 3. The queryStartedEvent is sent to the client.
    // 4. The client side listener handles the queryStartedEvent and calls the onQueryStarted API,
    //    before the client side DataStreamWriter.start().
    // This way we ensure that the onQueryStarted API is called before the start() call in Connect.
    val queryStartedEvent = Option(
      sessionHolder.streamingServersideListenerHolder.streamingQueryStartedEventCache.remove(
        query.runId.toString))
    queryStartedEvent.foreach {
      logDebug(
        s"[SessionId: $sessionId][UserId: $userId][operationId: " +
          s"${executeHolder.operationId}][query id: ${query.id}][query runId: ${query.runId}] " +
          s"Adding QueryStartedEvent to response")
      e => resultBuilder.setQueryStartedEventJson(e.json)
    }

    responseObserver.onNext(
      ExecutePlanResponse
        .newBuilder()
        .setSessionId(sessionId)
        .setServerSideSessionId(sessionHolder.serverSessionId)
        .setWriteStreamOperationStartResult(resultBuilder.build())
        .build())
  }

  private def handleStreamingQueryCommand(
      command: StreamingQueryCommand,
      responseObserver: StreamObserver[ExecutePlanResponse]): Unit = {

    val id = command.getQueryId.getId
    val runId = command.getQueryId.getRunId

    val respBuilder = StreamingQueryCommandResult
      .newBuilder()
      .setQueryId(command.getQueryId)

    // Find the query in connect service level cache, otherwise check session's active streams.
    val query = SparkConnectService.streamingSessionManager
      // Common case: query is cached in the cache.
      .getCachedQuery(id, runId, executeHolder.sparkSessionTags, session)
      .map(_.query)
      .orElse { // Else try to find it in active streams. Mostly will not be found here either.
        Option(session.streams.get(id))
      } match {
      case Some(query) if query.runId.toString == runId =>
        query
      case Some(query) =>
        throw new IllegalArgumentException(
          s"Run id mismatch for query id $id. Run id in the request $runId " +
            s"does not match one on the server ${query.runId}. The query might have restarted.")
      case None =>
        throw new IllegalArgumentException(s"Streaming query $id is not found")
    }

    command.getCommandCase match {
      case StreamingQueryCommand.CommandCase.STATUS =>
        val queryStatus = query.status

        val statusResult = StreamingQueryCommandResult.StatusResult
          .newBuilder()
          .setStatusMessage(queryStatus.message)
          .setIsDataAvailable(queryStatus.isDataAvailable)
          .setIsTriggerActive(queryStatus.isTriggerActive)
          .setIsActive(query.isActive)
          .build()

        respBuilder.setStatus(statusResult)

      case StreamingQueryCommand.CommandCase.LAST_PROGRESS |
          StreamingQueryCommand.CommandCase.RECENT_PROGRESS =>
        val progressReports = if (command.getLastProgress) {
          Option(query.lastProgress).toSeq
        } else {
          query.recentProgress.toImmutableArraySeq
        }
        respBuilder.setRecentProgress(
          StreamingQueryCommandResult.RecentProgressResult
            .newBuilder()
            .addAllRecentProgressJson(
              progressReports.map(StreamingQueryProgress.jsonString).asJava)
            .build())

      case StreamingQueryCommand.CommandCase.STOP =>
        query.stop()

      case StreamingQueryCommand.CommandCase.PROCESS_ALL_AVAILABLE =>
        // This might take a long time, Spark-connect client keeps this connection alive.
        query.processAllAvailable()

      case StreamingQueryCommand.CommandCase.EXPLAIN =>
        val result = query match {
          case q: StreamingQueryWrapper =>
            q.streamingQuery.explainInternal(command.getExplain.getExtended)
          case _ =>
            throw new IllegalStateException(s"Unexpected type for streaming query: $query")
        }
        val explain = StreamingQueryCommandResult.ExplainResult
          .newBuilder()
          .setResult(result)
          .build()
        respBuilder.setExplain(explain)

      case StreamingQueryCommand.CommandCase.EXCEPTION =>
        val result = query.exception
        if (result.isDefined) {
          // Throw StreamingQueryException directly and rely on error translation on the
          // client-side to reconstruct the exception. Keep the remaining implementation
          // for backward-compatibility
          if (!command.getException) {
            throw result.get
          }
          val e = result.get
          val exception_builder = StreamingQueryCommandResult.ExceptionResult
            .newBuilder()
          exception_builder
            .setExceptionMessage(e.toString())
            .setErrorClass(e.getErrorClass)

          val stackTrace = Option(ExceptionUtils.getStackTrace(e))
          stackTrace.foreach { s =>
            exception_builder.setStackTrace(s)
          }
          respBuilder.setException(exception_builder.build())
        }

      case StreamingQueryCommand.CommandCase.AWAIT_TERMINATION =>
        val timeout = if (command.getAwaitTermination.hasTimeoutMs) {
          Some(command.getAwaitTermination.getTimeoutMs)
        } else {
          None
        }
        val terminated = handleStreamingAwaitTermination(query, timeout)
        respBuilder.getAwaitTerminationBuilder.setTerminated(terminated)

      case StreamingQueryCommand.CommandCase.COMMAND_NOT_SET =>
        throw new IllegalArgumentException("Missing command in StreamingQueryCommand")
    }

    executeHolder.eventsManager.postFinished()
    responseObserver.onNext(
      ExecutePlanResponse
        .newBuilder()
        .setSessionId(sessionId)
        .setServerSideSessionId(sessionHolder.serverSessionId)
        .setStreamingQueryCommandResult(respBuilder.build())
        .build())
  }

  /**
   * A helper function to handle streaming awaitTermination(). awaitTermination() can be a long
   * running command. In this function, we periodically check if the RPC call has been cancelled.
   * If so, we can stop the operation and release resources early.
   * @param query
   *   the query waits to be terminated
   * @param timeoutOptionMs
   *   optional. Timeout to wait for termination. If None, no timeout is set
   * @return
   *   if the query has terminated
   */
  private def handleStreamingAwaitTermination(
      query: StreamingQuery,
      timeoutOptionMs: Option[Long]): Boolean = {
    // How often to check if RPC is cancelled and call awaitTermination()
    val awaitTerminationIntervalMs = 10000
    val startTimeMs = System.currentTimeMillis()

    val timeoutTotalMs = timeoutOptionMs.getOrElse(Long.MaxValue)
    var timeoutLeftMs = timeoutTotalMs
    require(timeoutLeftMs > 0, "Timeout has to be positive")

    val grpcContext = Context.current
    while (!grpcContext.isCancelled) {
      val awaitTimeMs = math.min(awaitTerminationIntervalMs, timeoutLeftMs)

      val terminated = query.awaitTermination(awaitTimeMs)
      if (terminated) {
        return true
      }

      timeoutLeftMs = timeoutTotalMs - (System.currentTimeMillis() - startTimeMs)
      if (timeoutLeftMs <= 0) {
        return false
      }
    }

    // gRPC is cancelled
    logWarning("RPC context is cancelled when executing awaitTermination()")
    throw new StatusRuntimeException(Status.CANCELLED)
  }

  private def buildStreamingQueryInstance(query: StreamingQuery): StreamingQueryInstance = {
    val builder = StreamingQueryInstance
      .newBuilder()
      .setId(
        StreamingQueryInstanceId
          .newBuilder()
          .setId(query.id.toString)
          .setRunId(query.runId.toString)
          .build())
    if (query.name != null) {
      builder.setName(query.name)
    }
    builder.build()
  }

  private def handleStreamingQueryManagerCommand(
      command: StreamingQueryManagerCommand,
      responseObserver: StreamObserver[ExecutePlanResponse]): Unit = {
    val respBuilder = StreamingQueryManagerCommandResult.newBuilder()

    command.getCommandCase match {
      case StreamingQueryManagerCommand.CommandCase.ACTIVE =>
        val active_queries = session.streams.active
        respBuilder.getActiveBuilder.addAllActiveQueries(
          active_queries
            .map(query => buildStreamingQueryInstance(query))
            .toImmutableArraySeq
            .asJava)

      case StreamingQueryManagerCommand.CommandCase.GET_QUERY =>
        Option(session.streams.get(command.getGetQuery)).foreach { q =>
          respBuilder.setQuery(buildStreamingQueryInstance(q))
        }

      case StreamingQueryManagerCommand.CommandCase.AWAIT_ANY_TERMINATION =>
        if (command.getAwaitAnyTermination.hasTimeoutMs) {
          val terminated =
            session.streams.awaitAnyTermination(command.getAwaitAnyTermination.getTimeoutMs)
          respBuilder.getAwaitAnyTerminationBuilder.setTerminated(terminated)
        } else {
          session.streams.awaitAnyTermination()
          respBuilder.getAwaitAnyTerminationBuilder.setTerminated(true)
        }

      case StreamingQueryManagerCommand.CommandCase.RESET_TERMINATED =>
        session.streams.resetTerminated()
        respBuilder.setResetTerminated(true)

      case StreamingQueryManagerCommand.CommandCase.ADD_LISTENER =>
        val listener = if (command.getAddListener.hasPythonListenerPayload) {
          new PythonStreamingQueryListener(
            transformPythonFunction(command.getAddListener.getPythonListenerPayload),
            sessionHolder)
        } else {
          val listenerPacket = Utils
            .deserialize[StreamingListenerPacket](
              command.getAddListener.getListenerPayload.toByteArray,
              Utils.getContextOrSparkClassLoader)

          listenerPacket.listener.asInstanceOf[StreamingQueryListener]
        }

        val id = command.getAddListener.getId
        sessionHolder.cacheListenerById(id, listener)
        session.streams.addListener(listener)
        respBuilder.setAddListener(true)

      case StreamingQueryManagerCommand.CommandCase.REMOVE_LISTENER =>
        val listenerId = command.getRemoveListener.getId
        sessionHolder.getListener(listenerId) match {
          case Some(listener) =>
            session.streams.removeListener(listener)
            sessionHolder.removeCachedListener(listenerId)
            respBuilder.setRemoveListener(true)
          case None =>
            respBuilder.setRemoveListener(false)
        }

      case StreamingQueryManagerCommand.CommandCase.LIST_LISTENERS =>
        respBuilder.getListListenersBuilder
          .addAllListenerIds(sessionHolder.listListenerIds().asJava)

      case StreamingQueryManagerCommand.CommandCase.COMMAND_NOT_SET =>
        throw new IllegalArgumentException("Missing command in StreamingQueryManagerCommand")
    }

    executeHolder.eventsManager.postFinished()
    responseObserver.onNext(
      ExecutePlanResponse
        .newBuilder()
        .setSessionId(sessionId)
        .setServerSideSessionId(sessionHolder.serverSessionId)
        .setStreamingQueryManagerCommandResult(respBuilder.build())
        .build())
  }

  private def handleGetResourcesCommand(
      responseObserver: StreamObserver[proto.ExecutePlanResponse]): Unit = {
    executeHolder.eventsManager.postFinished()
    responseObserver.onNext(
      proto.ExecutePlanResponse
        .newBuilder()
        .setSessionId(sessionId)
        .setServerSideSessionId(sessionHolder.serverSessionId)
        .setGetResourcesCommandResult(
          proto.GetResourcesCommandResult
            .newBuilder()
            .putAllResources(
              session.sparkContext.resources.toMap
                .transform((_, resource) =>
                  proto.ResourceInformation
                    .newBuilder()
                    .setName(resource.name)
                    .addAllAddresses(resource.addresses.toImmutableArraySeq.asJava)
                    .build())
                .asJava)
            .build())
        .build())
  }

  private def handleCreateResourceProfileCommand(
      createResourceProfileCommand: CreateResourceProfileCommand,
      responseObserver: StreamObserver[proto.ExecutePlanResponse]): Unit = {
    val rp = createResourceProfileCommand.getProfile
    val ereqs = rp.getExecutorResourcesMap.asScala.map { case (name, res) =>
      name -> new ExecutorResourceRequest(
        res.getResourceName,
        res.getAmount,
        res.getDiscoveryScript,
        res.getVendor)
    }.toMap
    val treqs = rp.getTaskResourcesMap.asScala.map { case (name, res) =>
      name -> new TaskResourceRequest(res.getResourceName, res.getAmount)
    }.toMap

    // Create ResourceProfile add add it to ResourceProfileManager
    val profile = if (ereqs.isEmpty) {
      new TaskResourceProfile(treqs)
    } else {
      new ResourceProfile(ereqs, treqs)
    }
    session.sparkContext.resourceProfileManager.addResourceProfile(profile)

    executeHolder.eventsManager.postFinished()
    responseObserver.onNext(
      proto.ExecutePlanResponse
        .newBuilder()
        .setSessionId(sessionId)
        .setServerSideSessionId(sessionHolder.serverSessionId)
        .setCreateResourceProfileCommandResult(
          proto.CreateResourceProfileCommandResult
            .newBuilder()
            .setProfileId(profile.id)
            .build())
        .build())
  }

  private def handleCheckpointCommand(
      checkpointCommand: CheckpointCommand,
      responseObserver: StreamObserver[proto.ExecutePlanResponse]): Unit = {
    val target = Dataset
      .ofRows(session, transformRelation(checkpointCommand.getRelation))
    val checkpointed = target.checkpoint(
      eager = checkpointCommand.getEager,
      reliableCheckpoint = !checkpointCommand.getLocal)

    val dfId = UUID.randomUUID().toString
    logInfo(log"Caching DataFrame with id ${MDC(DATAFRAME_ID, dfId)}")
    sessionHolder.cacheDataFrameById(dfId, checkpointed)

    executeHolder.eventsManager.postFinished()
    responseObserver.onNext(
      proto.ExecutePlanResponse
        .newBuilder()
        .setSessionId(sessionId)
        .setServerSideSessionId(sessionHolder.serverSessionId)
        .setCheckpointCommandResult(
          proto.CheckpointCommandResult
            .newBuilder()
            .setRelation(proto.CachedRemoteRelation.newBuilder().setRelationId(dfId).build())
            .build())
        .build())
  }

  private def handleRemoveCachedRemoteRelationCommand(
      removeCachedRemoteRelationCommand: proto.RemoveCachedRemoteRelationCommand): Unit = {
    val dfId = removeCachedRemoteRelationCommand.getRelation.getRelationId
    logInfo(log"Removing DataFrame with id ${MDC(DATAFRAME_ID, dfId)} from the cache")
    sessionHolder.removeCachedDataFrame(dfId)
    executeHolder.eventsManager.postFinished()
  }

  private def handleMergeIntoTableCommand(cmd: proto.MergeIntoTableCommand): Unit = {
    def transformActions(actions: java.util.List[proto.Expression]): Seq[MergeAction] =
      actions.asScala.map(transformExpression).map(_.asInstanceOf[MergeAction]).toSeq

    val matchedActions = transformActions(cmd.getMatchActionsList)
    val notMatchedActions = transformActions(cmd.getNotMatchedActionsList)
    val notMatchedBySourceActions = transformActions(cmd.getNotMatchedBySourceActionsList)

    val sourceDs = Dataset.ofRows(session, transformRelation(cmd.getSourceTablePlan))
    var mergeInto = sourceDs
      .mergeInto(cmd.getTargetTableName, Column(transformExpression(cmd.getMergeCondition)))
      .withNewMatchedActions(matchedActions: _*)
      .withNewNotMatchedActions(notMatchedActions: _*)
      .withNewNotMatchedBySourceActions(notMatchedBySourceActions: _*)

    mergeInto = if (cmd.getWithSchemaEvolution) {
      mergeInto.withSchemaEvolution()
    } else {
      mergeInto
    }
    mergeInto.merge()
    executeHolder.eventsManager.postFinished()
  }

  private val emptyLocalRelation = LocalRelation(
    output = AttributeReference("value", StringType, false)() :: Nil,
    data = Seq.empty)

  private def transformCurrentDatabase(): LogicalPlan = {
    session.createDataset(session.catalog.currentDatabase :: Nil)(Encoders.STRING).logicalPlan
  }

  private def transformSetCurrentDatabase(
      getSetCurrentDatabase: proto.SetCurrentDatabase): LogicalPlan = {
    session.catalog.setCurrentDatabase(getSetCurrentDatabase.getDbName)
    emptyLocalRelation
  }

  private def transformListDatabases(getListDatabases: proto.ListDatabases): LogicalPlan = {
    if (getListDatabases.hasPattern) {
      session.catalog.listDatabases(getListDatabases.getPattern).logicalPlan
    } else {
      session.catalog.listDatabases().logicalPlan
    }
  }

  private def transformListTables(getListTables: proto.ListTables): LogicalPlan = {
    if (getListTables.hasDbName) {
      if (getListTables.hasPattern) {
        session.catalog.listTables(getListTables.getDbName, getListTables.getPattern).logicalPlan
      } else {
        session.catalog.listTables(getListTables.getDbName).logicalPlan
      }
    } else if (getListTables.hasPattern) {
      val currentDatabase = session.catalog.currentDatabase
      session.catalog.listTables(currentDatabase, getListTables.getPattern).logicalPlan
    } else {
      session.catalog.listTables().logicalPlan
    }
  }

  private def transformListFunctions(getListFunctions: proto.ListFunctions): LogicalPlan = {
    if (getListFunctions.hasDbName) {
      if (getListFunctions.hasPattern) {
        session.catalog
          .listFunctions(getListFunctions.getDbName, getListFunctions.getPattern)
          .logicalPlan
      } else {
        session.catalog.listFunctions(getListFunctions.getDbName).logicalPlan
      }
    } else if (getListFunctions.hasPattern) {
      val currentDatabase = session.catalog.currentDatabase
      session.catalog.listFunctions(currentDatabase, getListFunctions.getPattern).logicalPlan
    } else {
      session.catalog.listFunctions().logicalPlan
    }
  }

  private def transformListColumns(getListColumns: proto.ListColumns): LogicalPlan = {
    if (getListColumns.hasDbName) {
      session.catalog
        .listColumns(dbName = getListColumns.getDbName, tableName = getListColumns.getTableName)
        .logicalPlan
    } else {
      session.catalog.listColumns(getListColumns.getTableName).logicalPlan
    }
  }

  private def transformGetDatabase(getGetDatabase: proto.GetDatabase): LogicalPlan = {
    CatalogImpl
      .makeDataset(session.catalog.getDatabase(getGetDatabase.getDbName) :: Nil, session)
      .logicalPlan
  }

  private def transformGetTable(getGetTable: proto.GetTable): LogicalPlan = {
    if (getGetTable.hasDbName) {
      CatalogImpl
        .makeDataset(
          session.catalog.getTable(
            dbName = getGetTable.getDbName,
            tableName = getGetTable.getTableName) :: Nil,
          session)
        .logicalPlan
    } else {
      CatalogImpl
        .makeDataset(session.catalog.getTable(getGetTable.getTableName) :: Nil, session)
        .logicalPlan
    }
  }

  private def transformGetFunction(getGetFunction: proto.GetFunction): LogicalPlan = {
    if (getGetFunction.hasDbName) {
      CatalogImpl
        .makeDataset(
          session.catalog.getFunction(
            dbName = getGetFunction.getDbName,
            functionName = getGetFunction.getFunctionName) :: Nil,
          session)
        .logicalPlan
    } else {
      CatalogImpl
        .makeDataset(session.catalog.getFunction(getGetFunction.getFunctionName) :: Nil, session)
        .logicalPlan
    }
  }

  private def transformDatabaseExists(getDatabaseExists: proto.DatabaseExists): LogicalPlan = {
    session
      .createDataset(session.catalog.databaseExists(getDatabaseExists.getDbName) :: Nil)(
        Encoders.scalaBoolean)
      .logicalPlan
  }

  private def transformTableExists(getTableExists: proto.TableExists): LogicalPlan = {
    if (getTableExists.hasDbName) {
      session
        .createDataset(
          session.catalog.tableExists(
            dbName = getTableExists.getDbName,
            tableName = getTableExists.getTableName) :: Nil)(Encoders.scalaBoolean)
        .logicalPlan
    } else {
      session
        .createDataset(session.catalog.tableExists(getTableExists.getTableName) :: Nil)(
          Encoders.scalaBoolean)
        .logicalPlan
    }
  }

  private def transformFunctionExists(getFunctionExists: proto.FunctionExists): LogicalPlan = {
    if (getFunctionExists.hasDbName) {
      session
        .createDataset(
          session.catalog.functionExists(
            dbName = getFunctionExists.getDbName,
            functionName = getFunctionExists.getFunctionName) :: Nil)(Encoders.scalaBoolean)
        .logicalPlan
    } else {
      session
        .createDataset(session.catalog.functionExists(getFunctionExists.getFunctionName) :: Nil)(
          Encoders.scalaBoolean)
        .logicalPlan
    }
  }

  private def transformCreateExternalTable(
      getCreateExternalTable: proto.CreateExternalTable): LogicalPlan = {
    val schema = if (getCreateExternalTable.hasSchema) {
      val struct = transformDataType(getCreateExternalTable.getSchema)
      assert(struct.isInstanceOf[StructType])
      struct.asInstanceOf[StructType]
    } else {
      new StructType
    }

    val source = if (getCreateExternalTable.hasSource) {
      getCreateExternalTable.getSource
    } else {
      session.sessionState.conf.defaultDataSourceName
    }

    val options = if (getCreateExternalTable.hasPath) {
      (getCreateExternalTable.getOptionsMap.asScala ++
        Map("path" -> getCreateExternalTable.getPath)).asJava
    } else {
      getCreateExternalTable.getOptionsMap
    }
    session.catalog
      .createTable(
        tableName = getCreateExternalTable.getTableName,
        source = source,
        schema = schema,
        options = options)
      .logicalPlan
  }

  private def transformCreateTable(getCreateTable: proto.CreateTable): LogicalPlan = {
    val schema = if (getCreateTable.hasSchema) {
      val struct = transformDataType(getCreateTable.getSchema)
      assert(struct.isInstanceOf[StructType])
      struct.asInstanceOf[StructType]
    } else {
      new StructType
    }

    val source = if (getCreateTable.hasSource) {
      getCreateTable.getSource
    } else {
      session.sessionState.conf.defaultDataSourceName
    }

    val description = if (getCreateTable.hasDescription) {
      getCreateTable.getDescription
    } else {
      ""
    }

    val options = if (getCreateTable.hasPath) {
      (getCreateTable.getOptionsMap.asScala ++
        Map("path" -> getCreateTable.getPath)).asJava
    } else {
      getCreateTable.getOptionsMap
    }

    session.catalog
      .createTable(
        tableName = getCreateTable.getTableName,
        source = source,
        schema = schema,
        description = description,
        options = options)
      .logicalPlan
  }

  private def transformDropTempView(getDropTempView: proto.DropTempView): LogicalPlan = {
    session
      .createDataset(session.catalog.dropTempView(getDropTempView.getViewName) :: Nil)(
        Encoders.scalaBoolean)
      .logicalPlan
  }

  private def transformDropGlobalTempView(
      getDropGlobalTempView: proto.DropGlobalTempView): LogicalPlan = {
    session
      .createDataset(
        session.catalog.dropGlobalTempView(getDropGlobalTempView.getViewName) :: Nil)(
        Encoders.scalaBoolean)
      .logicalPlan
  }

  private def transformRecoverPartitions(
      getRecoverPartitions: proto.RecoverPartitions): LogicalPlan = {
    session.catalog.recoverPartitions(getRecoverPartitions.getTableName)
    emptyLocalRelation
  }

  private def transformIsCached(getIsCached: proto.IsCached): LogicalPlan = {
    session
      .createDataset(session.catalog.isCached(getIsCached.getTableName) :: Nil)(
        Encoders.scalaBoolean)
      .logicalPlan
  }

  private def transformCacheTable(getCacheTable: proto.CacheTable): LogicalPlan = {
    if (getCacheTable.hasStorageLevel) {
      session.catalog.cacheTable(
        getCacheTable.getTableName,
        StorageLevelProtoConverter.toStorageLevel(getCacheTable.getStorageLevel))
    } else {
      session.catalog.cacheTable(getCacheTable.getTableName)
    }
    emptyLocalRelation
  }

  private def transformUncacheTable(getUncacheTable: proto.UncacheTable): LogicalPlan = {
    session.catalog.uncacheTable(getUncacheTable.getTableName)
    emptyLocalRelation
  }

  private def transformClearCache(): LogicalPlan = {
    session.catalog.clearCache()
    emptyLocalRelation
  }

  private def transformRefreshTable(getRefreshTable: proto.RefreshTable): LogicalPlan = {
    session.catalog.refreshTable(getRefreshTable.getTableName)
    emptyLocalRelation
  }

  private def transformRefreshByPath(getRefreshByPath: proto.RefreshByPath): LogicalPlan = {
    session.catalog.refreshByPath(getRefreshByPath.getPath)
    emptyLocalRelation
  }

  private def transformCurrentCatalog(): LogicalPlan = {
    session.createDataset(session.catalog.currentCatalog() :: Nil)(Encoders.STRING).logicalPlan
  }

  private def transformSetCurrentCatalog(
      getSetCurrentCatalog: proto.SetCurrentCatalog): LogicalPlan = {
    session.catalog.setCurrentCatalog(getSetCurrentCatalog.getCatalogName)
    emptyLocalRelation
  }

  private def transformListCatalogs(getListCatalogs: proto.ListCatalogs): LogicalPlan = {
    if (getListCatalogs.hasPattern) {
      session.catalog.listCatalogs(getListCatalogs.getPattern).logicalPlan
    } else {
      session.catalog.listCatalogs().logicalPlan
    }
  }
}<|MERGE_RESOLUTION|>--- conflicted
+++ resolved
@@ -1541,13 +1541,10 @@
         transformCallFunction(exp.getCallFunction)
       case proto.Expression.ExprTypeCase.NAMED_ARGUMENT_EXPRESSION =>
         transformNamedArgumentExpression(exp.getNamedArgumentExpression)
-<<<<<<< HEAD
+      case proto.Expression.ExprTypeCase.MERGE_ACTION =>
+        transformMergeAction(exp.getMergeAction)
       case proto.Expression.ExprTypeCase.TYPED_AGGREGATE_EXPRESSION =>
         transformTypedAggregateExpression(exp.getTypedAggregateExpression, baseRelationOpt)
-=======
-      case proto.Expression.ExprTypeCase.MERGE_ACTION =>
-        transformMergeAction(exp.getMergeAction)
->>>>>>> 745d6029
       case _ =>
         throw InvalidPlanInput(
           s"Expression with ID: ${exp.getExprTypeCase.getNumber} is not supported")
