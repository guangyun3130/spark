--- conflicted
+++ resolved
@@ -290,14 +290,7 @@
       ProblemFilters.exclude[MissingClassProblem](
         "org.apache.spark.sql.artifact.ArtifactManager"),
       ProblemFilters.exclude[MissingClassProblem](
-<<<<<<< HEAD
-        "org.apache.spark.sql.artifact.ArtifactManager$")) ++
-=======
         "org.apache.spark.sql.artifact.ArtifactManager$"),
-      ProblemFilters.exclude[MissingClassProblem](
-        "org.apache.spark.sql.artifact.util.ArtifactUtils"),
-      ProblemFilters.exclude[MissingClassProblem](
-        "org.apache.spark.sql.artifact.util.ArtifactUtils$"),
 
       // UDFRegistration
       ProblemFilters.exclude[DirectMissingMethodProblem](
@@ -314,7 +307,6 @@
       ProblemFilters.exclude[MissingClassProblem]("org.apache.spark.sql.PartitionTransform$"),
       ProblemFilters.exclude[MissingClassProblem](
         "org.apache.spark.sql.PartitionTransform$ExtractTransform")) ++
->>>>>>> 542b24a9
       mergeIntoWriterExcludeRules
 
     checkMiMaCompatibility(clientJar, sqlJar, includedRules, excludeRules)
