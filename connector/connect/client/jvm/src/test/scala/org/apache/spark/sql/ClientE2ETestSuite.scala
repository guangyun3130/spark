/*
 * Licensed to the Apache Software Foundation (ASF) under one or more
 * contributor license agreements.  See the NOTICE file distributed with
 * this work for additional information regarding copyright ownership.
 * The ASF licenses this file to You under the Apache License, Version 2.0
 * (the "License"); you may not use this file except in compliance with
 * the License.  You may obtain a copy of the License at
 *
 *    http://www.apache.org/licenses/LICENSE-2.0
 *
 * Unless required by applicable law or agreed to in writing, software
 * distributed under the License is distributed on an "AS IS" BASIS,
 * WITHOUT WARRANTIES OR CONDITIONS OF ANY KIND, either express or implied.
 * See the License for the specific language governing permissions and
 * limitations under the License.
 */
package org.apache.spark.sql

import java.io.{ByteArrayOutputStream, PrintStream}
import java.nio.file.Files

import scala.collection.JavaConverters._

import io.grpc.StatusRuntimeException
import org.apache.commons.io.FileUtils
import org.apache.commons.io.output.TeeOutputStream
import org.scalactic.TolerantNumerics

import org.apache.spark.SPARK_VERSION
import org.apache.spark.sql.catalyst.expressions.GenericRowWithSchema
import org.apache.spark.sql.connect.client.util.{IntegrationTestUtils, RemoteSparkSession}
import org.apache.spark.sql.functions.{aggregate, array, broadcast, col, count, lit, rand, sequence, shuffle, struct, transform, udf}
import org.apache.spark.sql.types._

class ClientE2ETestSuite extends RemoteSparkSession with SQLHelper {

  // Spark Result
  test("spark result schema") {
    val df = spark.sql("select val from (values ('Hello'), ('World')) as t(val)")
    df.withResult { result =>
      val schema = result.schema
      assert(schema == StructType(StructField("val", StringType, nullable = false) :: Nil))
    }
  }

  test("spark result array") {
    val df = spark.sql("select val from (values ('Hello'), ('World')) as t(val)")
    val result = df.collect()
    assert(result.length == 2)
    assert(result(0).getString(0) == "Hello")
    assert(result(1).getString(0) == "World")
  }

  test("eager execution of sql") {
    withTable("test_martin") {
      // Fails, because table does not exist.
      assertThrows[StatusRuntimeException] {
        spark.sql("select * from test_martin").collect()
      }
      // Execute eager, DML
      spark.sql("create table test_martin (id int)")
      // Execute read again.
      val rows = spark.sql("select * from test_martin").collect()
      assert(rows.length == 0)
      spark.sql("insert into test_martin values (1), (2)")
      val rows_new = spark.sql("select * from test_martin").collect()
      assert(rows_new.length == 2)
    }
  }

  test("simple dataset") {
    val df = spark.range(10).limit(3)
    val result = df.collect()
    assert(result.length == 3)
    assert(result(0) == 0)
    assert(result(1) == 1)
    assert(result(2) == 2)
  }

  ignore("SPARK-42665: Ignore simple udf test until the udf is fully implemented.") {
    def dummyUdf(x: Int): Int = x + 5
    val myUdf = udf(dummyUdf _)
    val df = spark.range(5).select(myUdf(Column("id")))
    val result = df.collect()
    assert(result.length == 5)
    result.zipWithIndex.foreach { case (v, idx) =>
      assert(v.getInt(0) == idx + 5)
    }
  }

  test("read and write") {
    val testDataPath = java.nio.file.Paths
      .get(
        IntegrationTestUtils.sparkHome,
        "connector",
        "connect",
        "common",
        "src",
        "test",
        "resources",
        "query-tests",
        "test-data",
        "people.csv")
      .toAbsolutePath
    val df = spark.read
      .format("csv")
      .option("path", testDataPath.toString)
      .options(Map("header" -> "true", "delimiter" -> ";"))
      .schema(
        StructType(
          StructField("name", StringType) ::
            StructField("age", IntegerType) ::
            StructField("job", StringType) :: Nil))
      .load()
    val outputFolderPath = Files.createTempDirectory("output").toAbsolutePath

    df.write
      .format("csv")
      .mode("overwrite")
      .options(Map("header" -> "true", "delimiter" -> ";"))
      .save(outputFolderPath.toString)

    // We expect only one csv file saved.
    val outputFile = outputFolderPath.toFile
      .listFiles()
      .filter(file => file.getPath.endsWith(".csv"))(0)

    assert(FileUtils.contentEquals(testDataPath.toFile, outputFile))
  }

  test("read path collision") {
    val testDataPath = java.nio.file.Paths
      .get(
        IntegrationTestUtils.sparkHome,
        "connector",
        "connect",
        "common",
        "src",
        "test",
        "resources",
        "query-tests",
        "test-data",
        "people.csv")
      .toAbsolutePath
    val df = spark.read
      .format("csv")
      .option("path", testDataPath.toString)
      .options(Map("header" -> "true", "delimiter" -> ";"))
      .schema(
        StructType(
          StructField("name", StringType) ::
            StructField("age", IntegerType) ::
            StructField("job", StringType) :: Nil))
      .csv(testDataPath.toString)
    // Failed because the path cannot be provided both via option and load method (csv).
    assertThrows[StatusRuntimeException] {
      df.collect()
    }
  }

  test("write table") {
    withTable("myTable") {
      val df = spark.range(10).limit(3)
      df.write.mode(SaveMode.Overwrite).saveAsTable("myTable")
      spark.range(2).write.insertInto("myTable")
      val result = spark.sql("select * from myTable").sort("id").collect()
      assert(result.length == 5)
      assert(result(0).getLong(0) == 0)
      assert(result(1).getLong(0) == 0)
      assert(result(2).getLong(0) == 1)
      assert(result(3).getLong(0) == 1)
      assert(result(4).getLong(0) == 2)
    }
  }

  test("writeTo with create and using") {
    // TODO (SPARK-42519): Add more test after we can set configs. See more WriteTo test cases
    //  in SparkConnectProtoSuite.
    //  e.g. spark.conf.set("spark.sql.catalog.testcat", classOf[InMemoryTableCatalog].getName)
    withTable("myTableV2") {
      spark.range(3).writeTo("myTableV2").using("parquet").create()
      val result = spark.sql("select * from myTableV2").sort("id").collect()
      assert(result.length == 3)
      assert(result(0).getLong(0) == 0)
      assert(result(1).getLong(0) == 1)
      assert(result(2).getLong(0) == 2)
    }
  }

  // TODO (SPARK-42519): Revisit this test after we can set configs.
  //  e.g. spark.conf.set("spark.sql.catalog.testcat", classOf[InMemoryTableCatalog].getName)
  test("writeTo with create and append") {
    withTable("myTableV2") {
      spark.range(3).writeTo("myTableV2").using("parquet").create()
      withTable("myTableV2") {
        assertThrows[StatusRuntimeException] {
          // Failed to append as Cannot write into v1 table: `spark_catalog`.`default`.`mytablev2`.
          spark.range(3).writeTo("myTableV2").append()
        }
      }
    }
  }

  // TODO (SPARK-42519): Revisit this test after we can set configs.
  //  e.g. spark.conf.set("spark.sql.catalog.testcat", classOf[InMemoryTableCatalog].getName)
  test("writeTo with create") {
    withTable("myTableV2") {
      // Failed to create as Hive support is required.
      spark.range(3).writeTo("myTableV2").create()
    }
  }

  test("write path collision") {
    val df = spark.range(10)
    val outputFolderPath = Files.createTempDirectory("output").toAbsolutePath
    // Failed because the path cannot be provided both via option and save method.
    assertThrows[StatusRuntimeException] {
      df.write.option("path", outputFolderPath.toString).save(outputFolderPath.toString)
    }
  }

  // TODO test large result when we can create table or view
  // test("test spark large result")
  private def captureStdOut(block: => Unit): String = {
    val currentOut = Console.out
    val capturedOut = new ByteArrayOutputStream()
    val newOut = new PrintStream(new TeeOutputStream(currentOut, capturedOut))
    Console.withOut(newOut) {
      block
    }
    capturedOut.toString
  }

  private def checkFragments(result: String, fragmentsToCheck: Seq[String]): Unit = {
    fragmentsToCheck.foreach { fragment =>
      assert(result.contains(fragment))
    }
  }

  private def testCapturedStdOut(block: => Unit, fragmentsToCheck: String*): Unit = {
    checkFragments(captureStdOut(block), fragmentsToCheck)
  }

  private def testCapturedStdOut(
      block: => Unit,
      expectedNumLines: Int,
      expectedMaxWidth: Int,
      fragmentsToCheck: String*): Unit = {
    val result = captureStdOut(block)
    val lines = result.split('\n')
    assert(lines.length === expectedNumLines)
    assert(lines.map((s: String) => s.length).max <= expectedMaxWidth)
    checkFragments(result, fragmentsToCheck)
  }

  private val simpleSchema = new StructType().add("value", "long", nullable = true)

  // Dataset tests
  test("Dataset inspection") {
    val df = spark.range(10)
    val local = spark.newDataFrame { builder =>
      builder.getLocalRelationBuilder.setSchema(simpleSchema.catalogString)
    }
    assert(!df.isLocal)
    assert(local.isLocal)
    assert(!df.isStreaming)
    assert(df.toString.contains("[value: bigint]"))
    assert(df.inputFiles.isEmpty)
  }

  test("Dataset schema") {
    val df = spark.range(10)
    assert(df.schema === simpleSchema)
    assert(df.dtypes === Array(("value", "LongType")))
    assert(df.columns === Array("value"))
    testCapturedStdOut(df.printSchema(), simpleSchema.treeString)
    testCapturedStdOut(df.printSchema(5), simpleSchema.treeString(5))
  }

  test("Dataframe schema") {
    val df = spark.sql("select * from range(10)")
    val expectedSchema = new StructType().add("id", "long", nullable = false)
    assert(df.schema === expectedSchema)
    assert(df.dtypes === Array(("id", "LongType")))
    assert(df.columns === Array("id"))
    testCapturedStdOut(df.printSchema(), expectedSchema.treeString)
    testCapturedStdOut(df.printSchema(5), expectedSchema.treeString(5))
  }

  test("Dataset explain") {
    val df = spark.range(10)
    val simpleExplainFragments = Seq("== Physical Plan ==")
    testCapturedStdOut(df.explain(), simpleExplainFragments: _*)
    testCapturedStdOut(df.explain(false), simpleExplainFragments: _*)
    testCapturedStdOut(df.explain("simple"), simpleExplainFragments: _*)
    val extendedExplainFragments = Seq(
      "== Parsed Logical Plan ==",
      "== Analyzed Logical Plan ==",
      "== Optimized Logical Plan ==") ++
      simpleExplainFragments
    testCapturedStdOut(df.explain(true), extendedExplainFragments: _*)
    testCapturedStdOut(df.explain("extended"), extendedExplainFragments: _*)
    testCapturedStdOut(
      df.explain("cost"),
      simpleExplainFragments :+ "== Optimized Logical Plan ==": _*)
    testCapturedStdOut(df.explain("codegen"), "WholeStageCodegen subtrees.")
    testCapturedStdOut(df.explain("formatted"), "Range", "Arguments: ")
  }

  test("Dataset result collection") {
    def checkResult(rows: TraversableOnce[java.lang.Long], expectedValues: Long*): Unit = {
      rows.toIterator.zipAll(expectedValues.iterator, null, null).foreach {
        case (actual, expected) => assert(actual === expected)
      }
    }
    val df = spark.range(10)
    checkResult(df.head() :: Nil, 0L)
    checkResult(df.head(5), 0L, 1L, 2L, 3L, 4L)
    checkResult(df.first() :: Nil, 0L)
    assert(!df.isEmpty)
    assert(df.filter("id > 100").isEmpty)
    checkResult(df.take(3), 0L, 1L, 2L)
    checkResult(df.tail(3), 7L, 8L, 9L)
    checkResult(df.takeAsList(10).asScala, 0L, 1L, 2L, 3L, 4L, 5L, 6L, 7L, 8L, 9L)
    checkResult(df.filter("id % 3 = 0").collect(), 0L, 3L, 6L, 9L)
    checkResult(df.filter("id < 3").collectAsList().asScala, 0L, 1L, 2L)
    val iterator = df.filter("id > 5 and id < 9").toLocalIterator()
    try {
      checkResult(iterator.asScala, 6L, 7L, 8L)
    } finally {
      iterator.asInstanceOf[AutoCloseable].close()
    }
  }

  test("Dataset show") {
    val df = spark.range(20)
    testCapturedStdOut(df.show(), 24, 5, "+---+", "| id|", "|  0|", "| 19|")
    testCapturedStdOut(
      df.show(10),
      15,
      24,
      "+---+",
      "| id|",
      "|  0|",
      "|  9|",
      "only showing top 10 rows")
    val wideDf =
      spark.range(4).selectExpr("id", "concat('very_very_very_long_string', id) as val")
    testCapturedStdOut(
      wideDf.show(true),
      8,
      26,
      "+---+--------------------+",
      "| id|                 val|",
      "|  0|very_very_very_lo...|")
    testCapturedStdOut(
      wideDf.show(false),
      8,
      33,
      "+---+---------------------------+",
      "|id |val                        |",
      "|2  |very_very_very_long_string2|")
    testCapturedStdOut(
      wideDf.show(2, truncate = false),
      7,
      33,
      "+---+---------------------------+",
      "|id |val                        |",
      "|1  |very_very_very_long_string1|",
      "only showing top 2 rows")
    testCapturedStdOut(
      df.show(8, 10, vertical = true),
      17,
      23,
      "-RECORD 3--",
      "id  | 7",
      "only showing top 8 rows")
  }

  test("Dataset randomSplit") {
    implicit val tolerance = TolerantNumerics.tolerantDoubleEquality(0.01)

    val df = spark.range(100)
    def checkSample(
        ds: Dataset[java.lang.Long],
        lower: Double,
        upper: Double,
        seed: Long): Unit = {
      assert(ds.plan.getRoot.hasSample)
      val sample = ds.plan.getRoot.getSample
      assert(sample.getSeed === seed)
      assert(sample.getLowerBound === lower)
      assert(sample.getUpperBound === upper)
    }
    val Array(ds1, ds2, ds3) = df.randomSplit(Array(8, 9, 7), 123L)
    checkSample(ds1, 0, 8.0 / 24.0, 123L)
    checkSample(ds2, 8.0 / 24.0, 17.0 / 24.0, 123L)
    checkSample(ds3, 17.0 / 24.0, 1.0, 123L)

    val datasets = df.randomSplitAsList(Array(1, 2, 3, 4), 9L)
    assert(datasets.size() === 4)
    checkSample(datasets.get(0), 0, 1.0 / 10.0, 9L)
    checkSample(datasets.get(1), 1.0 / 10.0, 3.0 / 10.0, 9L)
    checkSample(datasets.get(2), 3.0 / 10.0, 6.0 / 10.0, 9L)
    checkSample(datasets.get(3), 6.0 / 10.0, 1.0, 9L)
  }

  test("Dataset count") {
    assert(spark.range(10).count() === 10)
  }

  test("Dataset collect tuple") {
    val session = spark
    import session.implicits._
    val result = session
      .range(3)
      .select(col("id"), (col("id") % 2).cast("int").as("a"), (col("id") / lit(10.0d)).as("b"))
      .as[(Long, Int, Double)]
      .collect()
    result.zipWithIndex.foreach { case ((id, a, b), i) =>
      assert(id == i)
      assert(a == id % 2)
      assert(b == id / 10.0d)
    }
  }

  private val generateMyTypeColumns = Seq(
    (col("id") / lit(10.0d)).as("b"),
    col("id"),
    lit("world").as("d"),
    (col("id") % 2).cast("int").as("a"))

  private def validateMyTypeResult(result: Array[MyType]): Unit = {
    result.zipWithIndex.foreach { case (MyType(id, a, b), i) =>
      assert(id == i)
      assert(a == id % 2)
      assert(b == id / 10.0d)
    }
  }

  test("Dataset collect complex type") {
    val session = spark
    import session.implicits._
    val result = session
      .range(3)
      .select(generateMyTypeColumns: _*)
      .as[MyType]
      .collect()
    validateMyTypeResult(result)
  }

  test("Dataset typed select - simple column") {
    val numRows = spark.range(1000).select(count("id")).first()
    assert(numRows === 1000)
  }

  test("Dataset typed select - complex column") {
    val session = spark
    import session.implicits._
    val ds = session
      .range(3)
      .select(struct(generateMyTypeColumns: _*).as[MyType])
    validateMyTypeResult(ds.collect())
  }

  test("lambda functions") {
    // This test is mostly to validate lambda variables are properly resolved.
    val result = spark
      .range(3)
      .select(
        col("id"),
        array(sequence(col("id"), lit(10)), sequence(col("id") * 2, lit(10))).as("data"))
      .select(col("id"), transform(col("data"), x => transform(x, x => x + 1)).as("data"))
      .select(
        col("id"),
        transform(col("data"), x => aggregate(x, lit(0L), (x, y) => x + y)).as("summaries"))
      .collect()
    val expected = Array(Row(0L, Seq(66L, 66L)), Row(1L, Seq(65L, 63L)), Row(2L, Seq(63L, 56L)))
    assert(result === expected)
  }

  test("shuffle array") {
    // We cannot do structural tests for shuffle because its random seed will always change.
    val result = spark
      .sql("select 1")
      .select(shuffle(array(lit(1), lit(2), lit(3), lit(74))))
      .head()
      .getSeq[Int](0)
    assert(result.toSet === Set(1, 2, 3, 74))
  }

  test("ambiguous joins") {
    val left = spark.range(100).select(col("id"), rand(10).as("a"))
    val right = spark.range(100).select(col("id"), rand(12).as("a"))
    val joined = left.join(right, left("id") === right("id")).select(left("id"), right("a"))
    assert(joined.schema.catalogString === "struct<id:bigint,a:double>")

    val joined2 = left
      .join(right, left.colRegex("id") === right.colRegex("id"))
      .select(left("id"), right("a"))
    assert(joined2.schema.catalogString === "struct<id:bigint,a:double>")
  }

  test("broadcast join") {
    withSQLConf("spark.sql.autoBroadcastJoinThreshold" -> "-1") {
      val left = spark.range(100).select(col("id"), rand(10).as("a"))
      val right = spark.range(100).select(col("id"), rand(12).as("a"))
      val joined =
        left.join(broadcast(right), left("id") === right("id")).select(left("id"), right("a"))
      assert(joined.schema.catalogString === "struct<id:bigint,a:double>")
      testCapturedStdOut(joined.explain(), "BroadcastHashJoin")
    }
  }

  test("test temp view") {
    try {
      spark.range(100).createTempView("test1")
      assert(spark.sql("SELECT * FROM test1").count() == 100)
      spark.range(1000).createOrReplaceTempView("test1")
      assert(spark.sql("SELECT * FROM test1").count() == 1000)
      spark.range(100).createGlobalTempView("view1")
      assert(spark.sql("SELECT * FROM global_temp.view1").count() == 100)
      spark.range(1000).createOrReplaceGlobalTempView("view1")
      assert(spark.sql("SELECT * FROM global_temp.view1").count() == 1000)
    } finally {
      spark.sql("DROP VIEW IF EXISTS test1")
      spark.sql("DROP VIEW IF EXISTS global_temp.view1")
    }
  }

  test("version") {
    assert(spark.version == SPARK_VERSION)
  }

  test("time") {
    val timeFragments = Seq("Time taken: ", " ms")
    testCapturedStdOut(spark.time(spark.sql("select 1").collect()), timeFragments: _*)
  }

  test("RuntimeConfig") {
    intercept[NoSuchElementException](spark.conf.get("foo.bar"))
    assert(spark.conf.getOption("foo.bar").isEmpty)
    spark.conf.set("foo.bar", value = true)
    assert(spark.conf.getOption("foo.bar") === Option("true"))
    spark.conf.set("foo.bar.numBaz", 100L)
    assert(spark.conf.get("foo.bar.numBaz") === "100")
    spark.conf.set("foo.bar.name", "donkey")
    assert(spark.conf.get("foo.bar.name") === "donkey")
    spark.conf.unset("foo.bar.name")
    val allKeyValues = spark.conf.getAll
    assert(allKeyValues("foo.bar") === "true")
    assert(allKeyValues("foo.bar.numBaz") === "100")
    assert(!spark.conf.isModifiable("foo.bar")) // This is a bit odd.
    assert(spark.conf.isModifiable("spark.sql.ansi.enabled"))
    assert(!spark.conf.isModifiable("spark.sql.globalTempDatabase"))
    intercept[Exception](spark.conf.set("spark.sql.globalTempDatabase", "/dev/null"))
  }

  test("SparkVersion") {
    assert(!spark.version.isEmpty)
  }

  private def checkSameResult[E](expected: scala.collection.Seq[E], dataset: Dataset[E]): Unit = {
    dataset.withResult { result =>
      assert(expected === result.iterator.asScala.toBuffer)
    }
  }

  test("Local Relation implicit conversion") {
    val session = spark
    import session.implicits._

    val simpleValues = Seq(1, 24, 3)
    checkSameResult(simpleValues, simpleValues.toDS())
    checkSameResult(simpleValues.map(v => Row(v)), simpleValues.toDF())

    val complexValues = Seq((5, "a"), (6, "b"))
    checkSameResult(complexValues, complexValues.toDS())
    checkSameResult(
      complexValues.map(kv => KV(kv._2, kv._1)),
      complexValues.toDF("value", "key").as[KV])
  }

  test("SparkSession.createDataFrame - row") {
    val rows = java.util.Arrays.asList(Row("bob", 99), Row("Club", 5), Row("Bag", 5))
    val schema = new StructType().add("key", "string").add("value", "int")
    checkSameResult(rows.asScala, spark.createDataFrame(rows, schema))
  }

  test("SparkSession.createDataFrame - bean") {
    def bean(v: String): SimpleBean = {
      val bean = new SimpleBean
      bean.setValue(v)
      bean
    }
    val beans = java.util.Arrays.asList(bean("x"), bean("s"), bean("d"))
    checkSameResult(
      beans.asScala.map(b => Row(b.value)),
      spark.createDataFrame(beans, classOf[SimpleBean]))
  }

  test("SparkSession typed createDataSet/createDataframe") {
    val session = spark
    import session.implicits._
    val list = java.util.Arrays.asList(KV("bob", 99), KV("Club", 5), KV("Bag", 5))
    checkSameResult(list.asScala, session.createDataset(list))
    checkSameResult(
      list.asScala.map(kv => Row(kv.key, kv.value)),
      session.createDataFrame(list.asScala.toSeq))
  }

  test("SparkSession newSession") {
    val oldId = spark.sql("SELECT 1").analyze.getSessionId
    val newId = spark.newSession().sql("SELECT 1").analyze.getSessionId
    assert(oldId != newId)
  }

  test("createDataFrame from complex type schema") {
    val schema = new StructType()
      .add(
        "c1",
        new StructType()
          .add("c1-1", StringType)
          .add("c1-2", StringType))
    val data = Seq(Row(Row(null, "a2")), Row(Row("b1", "b2")), Row(null))
    val result = spark.createDataFrame(data.asJava, schema).collect()
    assert(result === data)
  }

  test("SameSemantics") {
    val plan = spark.sql("select 1")
    val otherPlan = spark.sql("select 1")
    assert(plan.sameSemantics(otherPlan))
  }

<<<<<<< HEAD
  test("json from Dataset[String]") {
    val session = spark
    import session.implicits._
    val expected = Seq(
      new GenericRowWithSchema(
        Array(73, "Shandong", "Kong"),
        new StructType().add("age", LongType).add("city", StringType).add("name", StringType)))
    val ds = Seq("""{"name":"Kong","age":73,"city":'Shandong'}""").toDS()
    val result = spark.read.option("allowSingleQuotes", "true").json(ds)
    checkSameResult(expected, result)

  }

  test("csv from Dataset[String]") {
    val session = spark
    import session.implicits._
    val expected = Seq(
      new GenericRowWithSchema(
        Array("Meng", 84, "Shandong"),
        new StructType().add("name", StringType).add("age", LongType).add("city", StringType)))
    val ds = Seq("name,age,city", """"Meng",84,"Shandong"""").toDS()
    val result = spark.read
      .option("header", "true")
      .option("inferSchema", "true")
      .csv(ds)
    checkSameResult(expected, result)
=======
  test("toJSON") {
    val expected = Array(
      """{"b":0.0,"id":0,"d":"world","a":0}""",
      """{"b":0.1,"id":1,"d":"world","a":1}""",
      """{"b":0.2,"id":2,"d":"world","a":0}""")
    val result = spark
      .range(3)
      .select(generateMyTypeColumns: _*)
      .toJSON
      .collect()
    assert(result sameElements expected)
>>>>>>> 5db84b53
  }
}

private[sql] case class MyType(id: Long, a: Double, b: Double)
private[sql] case class KV(key: String, value: Int)
private[sql] class SimpleBean {
  @scala.beans.BeanProperty
  var value: String = _
}<|MERGE_RESOLUTION|>--- conflicted
+++ resolved
@@ -633,7 +633,19 @@
     assert(plan.sameSemantics(otherPlan))
   }
 
-<<<<<<< HEAD
+  test("toJSON") {
+    val expected = Array(
+      """{"b":0.0,"id":0,"d":"world","a":0}""",
+      """{"b":0.1,"id":1,"d":"world","a":1}""",
+      """{"b":0.2,"id":2,"d":"world","a":0}""")
+    val result = spark
+      .range(3)
+      .select(generateMyTypeColumns: _*)
+      .toJSON
+      .collect()
+    assert(result sameElements expected)
+  }
+
   test("json from Dataset[String]") {
     val session = spark
     import session.implicits._
@@ -660,19 +672,6 @@
       .option("inferSchema", "true")
       .csv(ds)
     checkSameResult(expected, result)
-=======
-  test("toJSON") {
-    val expected = Array(
-      """{"b":0.0,"id":0,"d":"world","a":0}""",
-      """{"b":0.1,"id":1,"d":"world","a":1}""",
-      """{"b":0.2,"id":2,"d":"world","a":0}""")
-    val result = spark
-      .range(3)
-      .select(generateMyTypeColumns: _*)
-      .toJSON
-      .collect()
-    assert(result sameElements expected)
->>>>>>> 5db84b53
   }
 }
 
