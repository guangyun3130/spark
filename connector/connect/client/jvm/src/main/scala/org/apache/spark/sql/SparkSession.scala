/*
 * Licensed to the Apache Software Foundation (ASF) under one or more
 * contributor license agreements.  See the NOTICE file distributed with
 * this work for additional information regarding copyright ownership.
 * The ASF licenses this file to You under the Apache License, Version 2.0
 * (the "License"); you may not use this file except in compliance with
 * the License.  You may obtain a copy of the License at
 *
 *    http://www.apache.org/licenses/LICENSE-2.0
 *
 * Unless required by applicable law or agreed to in writing, software
 * distributed under the License is distributed on an "AS IS" BASIS,
 * WITHOUT WARRANTIES OR CONDITIONS OF ANY KIND, either express or implied.
 * See the License for the specific language governing permissions and
 * limitations under the License.
 */
package org.apache.spark.sql

import java.net.URI
import java.nio.file.{Files, Paths}
import java.util.concurrent.ConcurrentHashMap
import java.util.concurrent.atomic.{AtomicLong, AtomicReference}

import scala.jdk.CollectionConverters._
import scala.reflect.runtime.universe.TypeTag
import scala.util.Try

import com.google.common.cache.{CacheBuilder, CacheLoader}
import io.grpc.ClientInterceptor
import org.apache.arrow.memory.RootAllocator

import org.apache.spark.SparkContext
import org.apache.spark.annotation.{DeveloperApi, Experimental, Since}
import org.apache.spark.api.java.JavaRDD
import org.apache.spark.connect.proto
import org.apache.spark.connect.proto.ExecutePlanResponse
import org.apache.spark.internal.Logging
import org.apache.spark.rdd.RDD
import org.apache.spark.sql.catalog.Catalog
import org.apache.spark.sql.catalyst.{JavaTypeInference, ScalaReflection}
import org.apache.spark.sql.catalyst.encoders.{AgnosticEncoder, RowEncoder}
import org.apache.spark.sql.catalyst.encoders.AgnosticEncoders.{BoxedLongEncoder, UnboundRowEncoder}
import org.apache.spark.sql.connect.client.{ClassFinder, CloseableIterator, SparkConnectClient, SparkResult}
import org.apache.spark.sql.connect.client.SparkConnectClient.Configuration
import org.apache.spark.sql.connect.client.arrow.ArrowSerializer
import org.apache.spark.sql.functions.lit
import org.apache.spark.sql.internal.{CatalogImpl, ConnectRuntimeConfig, SessionCleaner, SqlApiConf}
import org.apache.spark.sql.internal.ColumnNodeToProtoConverter.{toExpr, toTypedExpr}
import org.apache.spark.sql.streaming.DataStreamReader
import org.apache.spark.sql.streaming.StreamingQueryManager
import org.apache.spark.sql.types.StructType
import org.apache.spark.util.ArrayImplicits._

/**
 * The entry point to programming Spark with the Dataset and DataFrame API.
 *
 * In environments that this has been created upfront (e.g. REPL, notebooks), use the builder to
 * get an existing session:
 *
 * {{{
 *   SparkSession.builder().getOrCreate()
 * }}}
 *
 * The builder can also be used to create a new session:
 *
 * {{{
 *   SparkSession.builder
 *     .remote("sc://localhost:15001/myapp")
 *     .getOrCreate()
 * }}}
 */
class SparkSession private[sql] (
    private[sql] val client: SparkConnectClient,
    private val planIdGenerator: AtomicLong)
    extends api.SparkSession
    with Logging {

  private[this] val allocator = new RootAllocator()
  private[sql] lazy val cleaner = new SessionCleaner(this)

  // a unique session ID for this session from client.
  private[sql] def sessionId: String = client.sessionId

  lazy val version: String = {
    client.analyze(proto.AnalyzePlanRequest.AnalyzeCase.SPARK_VERSION).getSparkVersion.getVersion
  }

  private[sql] val observationRegistry = new ConcurrentHashMap[Long, Observation]()

  private[sql] def hijackServerSideSessionIdForTesting(suffix: String): Unit = {
    client.hijackServerSideSessionIdForTesting(suffix)
  }

  /** @inheritdoc */
<<<<<<< HEAD
  override def sparkContext: SparkContext =
    throw new UnsupportedOperationException("sparkContext is not supported in Spark Connect.")

  /**
   * Runtime configuration interface for Spark.
   *
   * This is the interface through which the user can get and set all Spark configurations that
   * are relevant to Spark SQL. When getting the value of a config, his defaults to the value set
   * in server, if any.
   *
   * @since 3.4.0
   */
  val conf: RuntimeConfig = new RuntimeConfig(client)
=======
  val conf: RuntimeConfig = new ConnectRuntimeConfig(client)
>>>>>>> 55d0233d

  /** @inheritdoc */
  @transient
  val emptyDataFrame: DataFrame = emptyDataset(UnboundRowEncoder)

  /** @inheritdoc */
  def emptyDataset[T: Encoder]: Dataset[T] = createDataset[T](Nil)

  private def createDataset[T](encoder: AgnosticEncoder[T], data: Iterator[T]): Dataset[T] = {
    newDataset(encoder) { builder =>
      if (data.nonEmpty) {
        val arrowData = ArrowSerializer.serialize(data, encoder, allocator, timeZoneId)
        if (arrowData.size() <= conf.get(SqlApiConf.LOCAL_RELATION_CACHE_THRESHOLD_KEY).toInt) {
          builder.getLocalRelationBuilder
            .setSchema(encoder.schema.json)
            .setData(arrowData)
        } else {
          val hash = client.cacheLocalRelation(arrowData, encoder.schema.json)
          builder.getCachedLocalRelationBuilder
            .setHash(hash)
        }
      } else {
        builder.getLocalRelationBuilder
          .setSchema(encoder.schema.json)
      }
    }
  }

  /** @inheritdoc */
  def createDataFrame[A <: Product: TypeTag](data: Seq[A]): DataFrame = {
    createDataset(ScalaReflection.encoderFor[A], data.iterator).toDF()
  }

  /** @inheritdoc */
  def createDataFrame(rows: java.util.List[Row], schema: StructType): DataFrame = {
    createDataset(RowEncoder.encoderFor(schema), rows.iterator().asScala).toDF()
  }

  /** @inheritdoc */
  def createDataFrame(data: java.util.List[_], beanClass: Class[_]): DataFrame = {
    val encoder = JavaTypeInference.encoderFor(beanClass.asInstanceOf[Class[Any]])
    createDataset(encoder, data.iterator().asScala).toDF()
  }

  /** @inheritdoc */
  def createDataset[T: Encoder](data: Seq[T]): Dataset[T] = {
    createDataset(encoderFor[T], data.iterator)
  }

  /** @inheritdoc */
  def createDataset[T: Encoder](data: java.util.List[T]): Dataset[T] = {
    createDataset(data.asScala.toSeq)
  }

  /** @inheritdoc */
  override def createDataFrame[A <: Product : TypeTag](rdd: RDD[A]): DataFrame =
    throwRddNotSupportedException()

  /** @inheritdoc */
  override def createDataFrame(rowRDD: RDD[Row], schema: StructType): DataFrame =
    throwRddNotSupportedException()

  /** @inheritdoc */
  override def createDataFrame(rowRDD: JavaRDD[Row], schema: StructType): DataFrame =
    throwRddNotSupportedException()

  /** @inheritdoc */
  override def createDataFrame(rdd: RDD[_], beanClass: Class[_]): DataFrame =
    throwRddNotSupportedException()

  /** @inheritdoc */
  override def createDataFrame(rdd: JavaRDD[_], beanClass: Class[_]): DataFrame =
    throwRddNotSupportedException()

  /** @inheritdoc */
  override def createDataset[T: Encoder](data: RDD[T]): Dataset[T] =
    throwRddNotSupportedException()

  /** @inheritdoc */
  @Experimental
  def sql(sqlText: String, args: Array[_]): DataFrame = newDataFrame { builder =>
    // Send the SQL once to the server and then check the output.
    val cmd = newCommand(b =>
      b.setSqlCommand(
        proto.SqlCommand
          .newBuilder()
          .setSql(sqlText)
          .addAllPosArguments(args.map(lit(_).expr).toImmutableArraySeq.asJava)))
    val plan = proto.Plan.newBuilder().setCommand(cmd)
    val responseIter = client.execute(plan.build())

    try {
      val response = responseIter
        .find(_.hasSqlCommandResult)
        .getOrElse(throw new RuntimeException("SQLCommandResult must be present"))
      // Update the builder with the values from the result.
      builder.mergeFrom(response.getSqlCommandResult.getRelation)
    } finally {
      // consume the rest of the iterator
      responseIter.foreach(_ => ())
    }
  }

  /** @inheritdoc */
  @Experimental
  def sql(sqlText: String, args: Map[String, Any]): DataFrame = {
    sql(sqlText, args.asJava)
  }

  /** @inheritdoc */
  @Experimental
  override def sql(sqlText: String, args: java.util.Map[String, Any]): DataFrame = newDataFrame {
    builder =>
      // Send the SQL once to the server and then check the output.
      val cmd = newCommand(b =>
        b.setSqlCommand(
          proto.SqlCommand
            .newBuilder()
            .setSql(sqlText)
            .putAllNamedArguments(args.asScala.map { case (k, v) => (k, lit(v).expr) }.asJava)))
      val plan = proto.Plan.newBuilder().setCommand(cmd)
      val responseIter = client.execute(plan.build())

      try {
        val response = responseIter
          .find(_.hasSqlCommandResult)
          .getOrElse(throw new RuntimeException("SQLCommandResult must be present"))
        // Update the builder with the values from the result.
        builder.mergeFrom(response.getSqlCommandResult.getRelation)
      } finally {
        // consume the rest of the iterator
        responseIter.foreach(_ => ())
      }
  }

  /** @inheritdoc */
  override def sql(query: String): DataFrame = {
    sql(query, Array.empty)
  }

  /** @inheritdoc */
  def read: DataFrameReader = new DataFrameReader(this)

  /**
   * Returns a `DataStreamReader` that can be used to read streaming data in as a `DataFrame`.
   * {{{
   *   sparkSession.readStream.parquet("/path/to/directory/of/parquet/files")
   *   sparkSession.readStream.schema(schema).json("/path/to/directory/of/json/files")
   * }}}
   *
   * @since 3.5.0
   */
  def readStream: DataStreamReader = new DataStreamReader(this)

  lazy val streams: StreamingQueryManager = new StreamingQueryManager(this)

  /** @inheritdoc */
  lazy val catalog: Catalog = new CatalogImpl(this)

  /** @inheritdoc */
  def table(tableName: String): DataFrame = {
    read.table(tableName)
  }

  /** @inheritdoc */
  def range(end: Long): Dataset[java.lang.Long] = range(0, end)

  /** @inheritdoc */
  def range(start: Long, end: Long): Dataset[java.lang.Long] = {
    range(start, end, step = 1)
  }

  /** @inheritdoc */
  def range(start: Long, end: Long, step: Long): Dataset[java.lang.Long] = {
    range(start, end, step, None)
  }

  /** @inheritdoc */
  def range(start: Long, end: Long, step: Long, numPartitions: Int): Dataset[java.lang.Long] = {
    range(start, end, step, Option(numPartitions))
  }

  /** @inheritdoc */
  lazy val udf: UDFRegistration = new UDFRegistration(this)

  // scalastyle:off
  /** @inheritdoc */
  object implicits extends SQLImplicits(this)
  // scalastyle:on

  /** @inheritdoc */
  def newSession(): SparkSession = {
    SparkSession.builder().client(client.copy()).create()
  }

  private def range(
      start: Long,
      end: Long,
      step: Long,
      numPartitions: Option[Int]): Dataset[java.lang.Long] = {
    newDataset(BoxedLongEncoder) { builder =>
      val rangeBuilder = builder.getRangeBuilder
        .setStart(start)
        .setEnd(end)
        .setStep(step)
      numPartitions.foreach(rangeBuilder.setNumPartitions)
    }
  }

  @Since("4.0.0")
  @DeveloperApi
  def newDataFrame(f: proto.Relation.Builder => Unit): DataFrame = {
    newDataset(UnboundRowEncoder)(f)
  }

  @Since("4.0.0")
  @DeveloperApi
  def newDataset[T](encoder: AgnosticEncoder[T])(
      f: proto.Relation.Builder => Unit): Dataset[T] = {
    val builder = proto.Relation.newBuilder()
    f(builder)
    builder.getCommonBuilder.setPlanId(planIdGenerator.getAndIncrement())
    val plan = proto.Plan.newBuilder().setRoot(builder).build()
    new Dataset[T](this, plan, encoder)
  }

  private[sql] def newCommand[T](f: proto.Command.Builder => Unit): proto.Command = {
    val builder = proto.Command.newBuilder()
    f(builder)
    builder.build()
  }

  private[sql] def analyze(
      plan: proto.Plan,
      method: proto.AnalyzePlanRequest.AnalyzeCase,
      explainMode: Option[proto.AnalyzePlanRequest.Explain.ExplainMode] = None)
      : proto.AnalyzePlanResponse = {
    client.analyze(method, Some(plan), explainMode)
  }

  private[sql] def analyze(
      f: proto.AnalyzePlanRequest.Builder => Unit): proto.AnalyzePlanResponse = {
    val builder = proto.AnalyzePlanRequest.newBuilder()
    f(builder)
    client.analyze(builder)
  }

  private[sql] def sameSemantics(plan: proto.Plan, otherPlan: proto.Plan): Boolean = {
    client.sameSemantics(plan, otherPlan).getSameSemantics.getResult
  }

  private[sql] def semanticHash(plan: proto.Plan): Int = {
    client.semanticHash(plan).getSemanticHash.getResult
  }

  private[sql] def timeZoneId: String = conf.get(SqlApiConf.SESSION_LOCAL_TIMEZONE_KEY)

  private[sql] def execute[T](plan: proto.Plan, encoder: AgnosticEncoder[T]): SparkResult[T] = {
    val value = client.execute(plan)
    new SparkResult(
      value,
      allocator,
      encoder,
      timeZoneId,
      Some(setMetricsAndUnregisterObservation))
  }

  private[sql] def execute(f: proto.Relation.Builder => Unit): Unit = {
    val builder = proto.Relation.newBuilder()
    f(builder)
    builder.getCommonBuilder.setPlanId(planIdGenerator.getAndIncrement())
    val plan = proto.Plan.newBuilder().setRoot(builder).build()
    // .foreach forces that the iterator is consumed and closed
    client.execute(plan).foreach(_ => ())
  }

  @Since("4.0.0")
  @DeveloperApi
  def execute(command: proto.Command): Seq[ExecutePlanResponse] = {
    val plan = proto.Plan.newBuilder().setCommand(command).build()
    // .toSeq forces that the iterator is consumed and closed. On top, ignore all
    // progress messages.
    client.execute(plan).filter(!_.hasExecutionProgress).toSeq
  }

  private[sql] def execute(plan: proto.Plan): CloseableIterator[ExecutePlanResponse] =
    client.execute(plan)

  private[sql] def registerUdf(udf: proto.CommonInlineUserDefinedFunction): Unit = {
    val command = proto.Command.newBuilder().setRegisterFunction(udf).build()
    execute(command)
  }

  /** @inheritdoc */
  @Experimental
  override def addArtifact(path: String): Unit = client.addArtifact(path)

  /** @inheritdoc */
  @Experimental
  override def addArtifact(uri: URI): Unit = client.addArtifact(uri)

  /** @inheritdoc */
  @Experimental
  override def addArtifact(bytes: Array[Byte], target: String): Unit = {
    client.addArtifact(bytes, target)
  }

  /** @inheritdoc */
  @Experimental
  override def addArtifact(source: String, target: String): Unit = {
    client.addArtifact(source, target)
  }

  /** @inheritdoc */
  @Experimental
  @scala.annotation.varargs
  override def addArtifacts(uri: URI*): Unit = client.addArtifacts(uri)

  /**
   * Register a ClassFinder for dynamically generated classes.
   * @since 3.5.0
   */
  @Experimental
  def registerClassFinder(finder: ClassFinder): Unit = client.registerClassFinder(finder)

  /**
   * This resets the plan id generator so we can produce plans that are comparable.
   *
   * For testing only!
   */
  private[sql] def resetPlanIdGenerator(): Unit = {
    planIdGenerator.set(0)
  }

  /**
   * Interrupt all operations of this session currently running on the connected server.
   *
   * @return
   *   sequence of operationIds of interrupted operations. Note: there is still a possibility of
   *   operation finishing just as it is interrupted.
   *
   * @since 3.5.0
   */
  override def interruptAll(): Seq[String] = {
    client.interruptAll().getInterruptedIdsList.asScala.toSeq
  }

  /**
   * Interrupt all operations of this session with the given operation tag.
   *
   * @return
   *   sequence of operationIds of interrupted operations. Note: there is still a possibility of
   *   operation finishing just as it is interrupted.
   *
   * @since 3.5.0
   */
  override def interruptTag(tag: String): Seq[String] = {
    client.interruptTag(tag).getInterruptedIdsList.asScala.toSeq
  }

  /**
   * Interrupt an operation of this session with the given operationId.
   *
   * @return
   *   sequence of operationIds of interrupted operations. Note: there is still a possibility of
   *   operation finishing just as it is interrupted.
   *
   * @since 3.5.0
   */
  override def interruptOperation(operationId: String): Seq[String] = {
    client.interruptOperation(operationId).getInterruptedIdsList.asScala.toSeq
  }

  /**
   * Close the [[SparkSession]].
   *
   * Release the current session and close the GRPC connection to the server. The API will not
   * error if any of these operations fail. Closing a closed session is a no-op.
   *
   * Close the allocator. Fail if there are still open SparkResults.
   *
   * @since 3.4.0
   */
  override def close(): Unit = {
    if (releaseSessionOnClose) {
      try {
        client.releaseSession()
      } catch {
        case e: Exception => logWarning("session.stop: Failed to release session", e)
      }
    }
    try {
      client.shutdown()
    } catch {
      case e: Exception => logWarning("session.stop: Failed to shutdown the client", e)
    }
    allocator.close()
    SparkSession.onSessionClose(this)
  }

  /** @inheritdoc */
  override def addTag(tag: String): Unit = client.addTag(tag)

  /** @inheritdoc */
  override def removeTag(tag: String): Unit = client.removeTag(tag)

  /** @inheritdoc */
  override def getTags(): Set[String] = client.getTags()

  /** @inheritdoc */
  override def clearTags(): Unit = client.clearTags()

  /**
   * We cannot deserialize a connect [[SparkSession]] because of a class clash on the server side.
   * We null out the instance for now.
   */
  private def writeReplace(): Any = null

  /**
   * Set to false to prevent client.releaseSession on close() (testing only)
   */
  private[sql] var releaseSessionOnClose = true

  private[sql] def registerObservation(planId: Long, observation: Observation): Unit = {
    observation.markRegistered()
    observationRegistry.putIfAbsent(planId, observation)
  }

  private[sql] def setMetricsAndUnregisterObservation(planId: Long, metrics: Row): Unit = {
    val observationOrNull = observationRegistry.remove(planId)
    if (observationOrNull != null) {
      observationOrNull.setMetricsAndNotify(metrics)
    }
  }

  implicit class RichColumn(c: Column) {
    def expr: proto.Expression = toExpr(c)
    def typedExpr[T](e: Encoder[T]): proto.Expression = toTypedExpr(c, e)
  }
}

// The minimal builder needed to create a spark session.
// TODO: implements all methods mentioned in the scaladoc of [[SparkSession]]
object SparkSession extends Logging {
  private val MAX_CACHED_SESSIONS = 100
  private val planIdGenerator = new AtomicLong
  private var server: Option[Process] = None
  private[sql] val sparkOptions = sys.props.filter { p =>
    p._1.startsWith("spark.") && p._2.nonEmpty
  }.toMap

  private val sessions = CacheBuilder
    .newBuilder()
    .weakValues()
    .maximumSize(MAX_CACHED_SESSIONS)
    .build(new CacheLoader[Configuration, SparkSession] {
      override def load(c: Configuration): SparkSession = create(c)
    })

  /** The active SparkSession for the current thread. */
  private val activeThreadSession = new InheritableThreadLocal[SparkSession]

  /** Reference to the root SparkSession. */
  private val defaultSession = new AtomicReference[SparkSession]

  /**
   * Set the (global) default [[SparkSession]], and (thread-local) active [[SparkSession]] when
   * they are not set yet or the associated [[SparkConnectClient]] is unusable.
   */
  private def setDefaultAndActiveSession(session: SparkSession): Unit = {
    val currentDefault = defaultSession.getAcquire
    if (currentDefault == null || !currentDefault.client.isSessionValid) {
      // Update `defaultSession` if it is null or the contained session is not valid. There is a
      // chance that the following `compareAndSet` fails if a new default session has just been set,
      // but that does not matter since that event has happened after this method was invoked.
      defaultSession.compareAndSet(currentDefault, session)
    }
    if (getActiveSession.isEmpty) {
      setActiveSession(session)
    }
  }

  /**
   * Create a new Spark Connect server to connect locally.
   */
  private[sql] def withLocalConnectServer[T](f: => T): T = {
    synchronized {
      val remoteString = sparkOptions
        .get("spark.remote")
        .orElse(Option(System.getProperty("spark.remote"))) // Set from Spark Submit
        .orElse(sys.env.get(SparkConnectClient.SPARK_REMOTE))

      val maybeConnectScript =
        Option(System.getenv("SPARK_HOME")).map(Paths.get(_, "sbin", "start-connect-server.sh"))

      if (server.isEmpty &&
        remoteString.exists(_.startsWith("local")) &&
        maybeConnectScript.exists(Files.exists(_))) {
        server = Some {
          val args =
            Seq(maybeConnectScript.get.toString, "--master", remoteString.get) ++ sparkOptions
              .filter(p => !p._1.startsWith("spark.remote"))
              .flatMap { case (k, v) => Seq("--conf", s"$k=$v") }
          val pb = new ProcessBuilder(args: _*)
          // So don't exclude spark-sql jar in classpath
          pb.environment().remove(SparkConnectClient.SPARK_REMOTE)
          pb.start()
        }

        // Let the server start. We will directly request to set the configurations
        // and this sleep makes less noisy with retries.
        Thread.sleep(2000L)
        System.setProperty("spark.remote", "sc://localhost")

        // scalastyle:off runtimeaddshutdownhook
        Runtime.getRuntime.addShutdownHook(new Thread() {
          override def run(): Unit = if (server.isDefined) {
            new ProcessBuilder(maybeConnectScript.get.toString)
              .start()
          }
        })
        // scalastyle:on runtimeaddshutdownhook
      }
    }
    f
  }

  /**
   * Create a new [[SparkSession]] based on the connect client [[Configuration]].
   */
  private[sql] def create(configuration: Configuration): SparkSession = {
    new SparkSession(configuration.toSparkConnectClient, planIdGenerator)
  }

  /**
   * Hook called when a session is closed.
   */
  private[sql] def onSessionClose(session: SparkSession): Unit = {
    sessions.invalidate(session.client.configuration)
    defaultSession.compareAndSet(session, null)
    if (getActiveSession.contains(session)) {
      clearActiveSession()
    }
  }

  /**
   * Creates a [[SparkSession.Builder]] for constructing a [[SparkSession]].
   *
   * @since 3.4.0
   */
  def builder(): Builder = new Builder()

  class Builder() extends Logging {
    // Initialize the connection string of the Spark Connect client builder from SPARK_REMOTE
    // by default, if it exists. The connection string can be overridden using
    // the remote() function, as it takes precedence over the SPARK_REMOTE environment variable.
    private val builder = SparkConnectClient.builder().loadFromEnvironment()
    private var client: SparkConnectClient = _
    private[this] val options = new scala.collection.mutable.HashMap[String, String]

    def remote(connectionString: String): Builder = {
      builder.connectionString(connectionString)
      this
    }

    /**
     * Add an interceptor to be used during channel creation.
     *
     * Note that interceptors added last are executed first by gRPC.
     *
     * @since 3.5.0
     */
    def interceptor(interceptor: ClientInterceptor): Builder = {
      builder.interceptor(interceptor)
      this
    }

    private[sql] def client(client: SparkConnectClient): Builder = {
      this.client = client
      this
    }

    /**
     * Sets a config option. Options set using this method are automatically propagated to the
     * Spark Connect session. Only runtime options are supported.
     *
     * @since 3.5.0
     */
    def config(key: String, value: String): Builder = synchronized {
      options += key -> value
      this
    }

    /**
     * Sets a config option. Options set using this method are automatically propagated to the
     * Spark Connect session. Only runtime options are supported.
     *
     * @since 3.5.0
     */
    def config(key: String, value: Long): Builder = synchronized {
      options += key -> value.toString
      this
    }

    /**
     * Sets a config option. Options set using this method are automatically propagated to the
     * Spark Connect session. Only runtime options are supported.
     *
     * @since 3.5.0
     */
    def config(key: String, value: Double): Builder = synchronized {
      options += key -> value.toString
      this
    }

    /**
     * Sets a config option. Options set using this method are automatically propagated to the
     * Spark Connect session. Only runtime options are supported.
     *
     * @since 3.5.0
     */
    def config(key: String, value: Boolean): Builder = synchronized {
      options += key -> value.toString
      this
    }

    /**
     * Sets a config a map of options. Options set using this method are automatically propagated
     * to the Spark Connect session. Only runtime options are supported.
     *
     * @since 3.5.0
     */
    def config(map: Map[String, Any]): Builder = synchronized {
      map.foreach { kv: (String, Any) =>
        {
          options += kv._1 -> kv._2.toString
        }
      }
      this
    }

    /**
     * Sets a config option. Options set using this method are automatically propagated to both
     * `SparkConf` and SparkSession's own configuration.
     *
     * @since 3.5.0
     */
    def config(map: java.util.Map[String, Any]): Builder = synchronized {
      config(map.asScala.toMap)
    }

    @deprecated("enableHiveSupport does not work in Spark Connect")
    def enableHiveSupport(): Builder = this

    @deprecated("master does not work in Spark Connect, please use remote instead")
    def master(master: String): Builder = this

    @deprecated("appName does not work in Spark Connect")
    def appName(name: String): Builder = this

    private def tryCreateSessionFromClient(): Option[SparkSession] = {
      if (client != null && client.isSessionValid) {
        Option(new SparkSession(client, planIdGenerator))
      } else {
        None
      }
    }

    private def applyOptions(session: SparkSession): Unit = {
      // Only attempts to set Spark SQL configurations.
      // If the configurations are static, it might throw an exception so
      // simply ignore it for now.
      sparkOptions
        .filter { case (k, _) =>
          k.startsWith("spark.sql.")
        }
        .foreach { case (key, value) =>
          Try(session.conf.set(key, value))
        }
      options.foreach { case (key, value) =>
        session.conf.set(key, value)
      }
    }

    /**
     * Build the [[SparkSession]].
     *
     * This will always return a newly created session.
     */
    @deprecated(message = "Please use create() instead.", since = "3.5.0")
    def build(): SparkSession = create()

    /**
     * Create a new [[SparkSession]].
     *
     * This will always return a newly created session.
     *
     * This method will update the default and/or active session if they are not set.
     *
     * @since 3.5.0
     */
    def create(): SparkSession = withLocalConnectServer {
      val session = tryCreateSessionFromClient()
        .getOrElse(SparkSession.this.create(builder.configuration))
      setDefaultAndActiveSession(session)
      applyOptions(session)
      session
    }

    /**
     * Get or create a [[SparkSession]].
     *
     * If a session exist with the same configuration that is returned instead of creating a new
     * session.
     *
     * This method will update the default and/or active session if they are not set. This method
     * will always set the specified configuration options on the session, even when it is not
     * newly created.
     *
     * @since 3.5.0
     */
    def getOrCreate(): SparkSession = withLocalConnectServer {
      val session = tryCreateSessionFromClient()
        .getOrElse({
          var existingSession = sessions.get(builder.configuration)
          if (!existingSession.client.isSessionValid) {
            // If the cached session has become invalid, e.g., due to a server restart, the cache
            // entry is invalidated.
            sessions.invalidate(builder.configuration)
            existingSession = sessions.get(builder.configuration)
          }
          existingSession
        })
      setDefaultAndActiveSession(session)
      applyOptions(session)
      session
    }
  }

  /**
   * Returns the default SparkSession. If the previously set default SparkSession becomes
   * unusable, returns None.
   *
   * @since 3.5.0
   */
  def getDefaultSession: Option[SparkSession] =
    Option(defaultSession.get()).filter(_.client.isSessionValid)

  /**
   * Sets the default SparkSession.
   *
   * @since 3.5.0
   */
  def setDefaultSession(session: SparkSession): Unit = {
    defaultSession.set(session)
  }

  /**
   * Clears the default SparkSession.
   *
   * @since 3.5.0
   */
  def clearDefaultSession(): Unit = {
    defaultSession.set(null)
  }

  /**
   * Returns the active SparkSession for the current thread. If the previously set active
   * SparkSession becomes unusable, returns None.
   *
   * @since 3.5.0
   */
  def getActiveSession: Option[SparkSession] =
    Option(activeThreadSession.get()).filter(_.client.isSessionValid)

  /**
   * Changes the SparkSession that will be returned in this thread and its children when
   * SparkSession.getOrCreate() is called. This can be used to ensure that a given thread receives
   * an isolated SparkSession.
   *
   * @since 3.5.0
   */
  def setActiveSession(session: SparkSession): Unit = {
    activeThreadSession.set(session)
  }

  /**
   * Clears the active SparkSession for current thread.
   *
   * @since 3.5.0
   */
  def clearActiveSession(): Unit = {
    activeThreadSession.remove()
  }

  /**
   * Returns the currently active SparkSession, otherwise the default one. If there is no default
   * SparkSession, throws an exception.
   *
   * @since 3.5.0
   */
  def active: SparkSession = {
    getActiveSession
      .orElse(getDefaultSession)
      .getOrElse(throw new IllegalStateException("No active or default Spark session found"))
  }
}<|MERGE_RESOLUTION|>--- conflicted
+++ resolved
@@ -92,23 +92,11 @@
   }
 
   /** @inheritdoc */
-<<<<<<< HEAD
   override def sparkContext: SparkContext =
     throw new UnsupportedOperationException("sparkContext is not supported in Spark Connect.")
 
-  /**
-   * Runtime configuration interface for Spark.
-   *
-   * This is the interface through which the user can get and set all Spark configurations that
-   * are relevant to Spark SQL. When getting the value of a config, his defaults to the value set
-   * in server, if any.
-   *
-   * @since 3.4.0
-   */
-  val conf: RuntimeConfig = new RuntimeConfig(client)
-=======
+  /** @inheritdoc */
   val conf: RuntimeConfig = new ConnectRuntimeConfig(client)
->>>>>>> 55d0233d
 
   /** @inheritdoc */
   @transient
