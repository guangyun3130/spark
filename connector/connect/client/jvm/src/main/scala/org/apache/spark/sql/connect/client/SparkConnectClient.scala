--- conflicted
+++ resolved
@@ -451,15 +451,11 @@
       if (metadata.nonEmpty) {
         channelBuilder.intercept(new MetadataHeaderClientInterceptor(metadata))
       }
-<<<<<<< HEAD
-      new SparkConnectClient(userContextBuilder.build(), channelBuilder, _userAgent)
-=======
       channelBuilder.maxInboundMessageSize(ConnectCommon.CONNECT_GRPC_MAX_MESSAGE_SIZE)
       new SparkConnectClient(
         userContextBuilder.build(),
         channelBuilder,
-        userAgent.getOrElse(DEFAULT_USER_AGENT))
->>>>>>> 12d70cf5
+        _userAgent)
     }
   }
 
