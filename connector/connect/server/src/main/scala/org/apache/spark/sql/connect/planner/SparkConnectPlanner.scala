--- conflicted
+++ resolved
@@ -981,27 +981,23 @@
   }
 
   private def transformWithColumnsRenamed(rel: proto.WithColumnsRenamed): LogicalPlan = {
-<<<<<<< HEAD
-    val ds = Dataset.ofRows(session, transformRelation(rel.getInput))
-    ds.logicalPlan.setTagValue(LogicalPlan.SKIP_FLATTENING, true)
-    ds.withColumnsRenamed(rel.getRenameColumnsMapMap).logicalPlan
-=======
     if (rel.getRenamesCount > 0) {
       val (colNames, newColNames) = rel.getRenamesList.asScala.toSeq.map { rename =>
         (rename.getColName, rename.getNewColName)
       }.unzip
-      Dataset
+      val ds = Dataset
         .ofRows(session, transformRelation(rel.getInput))
-        .withColumnsRenamed(colNames, newColNames)
+      ds.logicalPlan.setTagValue(LogicalPlan.SKIP_FLATTENING, true)
+      ds.withColumnsRenamed(colNames, newColNames)
         .logicalPlan
     } else {
       // for backward compatibility
-      Dataset
+      val ds = Dataset
         .ofRows(session, transformRelation(rel.getInput))
-        .withColumnsRenamed(rel.getRenameColumnsMapMap)
+      ds.logicalPlan.setTagValue(LogicalPlan.SKIP_FLATTENING, true)
+      ds.withColumnsRenamed(rel.getRenameColumnsMapMap)
         .logicalPlan
     }
->>>>>>> 7db85642
   }
 
   private def transformWithColumns(rel: proto.WithColumns): LogicalPlan = {
