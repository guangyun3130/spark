/*
 * Licensed to the Apache Software Foundation (ASF) under one or more
 * contributor license agreements.  See the NOTICE file distributed with
 * this work for additional information regarding copyright ownership.
 * The ASF licenses this file to You under the Apache License, Version 2.0
 * (the "License"); you may not use this file except in compliance with
 * the License.  You may obtain a copy of the License at
 *
 *    http://www.apache.org/licenses/LICENSE-2.0
 *
 * Unless required by applicable law or agreed to in writing, software
 * distributed under the License is distributed on an "AS IS" BASIS,
 * WITHOUT WARRANTIES OR CONDITIONS OF ANY KIND, either express or implied.
 * See the License for the specific language governing permissions and
 * limitations under the License.
 */

package org.apache.spark.sql.connect.service

import scala.collection.JavaConverters._

import io.grpc.stub.StreamObserver

import org.apache.spark.connect.proto
import org.apache.spark.internal.Logging
import org.apache.spark.sql.Dataset
import org.apache.spark.sql.connect.artifact.SparkConnectArtifactManager
import org.apache.spark.sql.connect.common.{DataTypeProtoConverter, InvalidPlanInput, StorageLevelProtoConverter}
import org.apache.spark.sql.connect.planner.SparkConnectPlanner
import org.apache.spark.sql.execution.{CodegenMode, CostMode, ExtendedMode, FormattedMode, SimpleMode}

private[connect] class SparkConnectAnalyzeHandler(
    responseObserver: StreamObserver[proto.AnalyzePlanResponse])
    extends Logging {

  def handle(request: proto.AnalyzePlanRequest): Unit =
    SparkConnectArtifactManager.withArtifactClassLoader {
      val sessionHolder = SparkConnectService
        .getOrCreateIsolatedSession(request.getUserContext.getUserId, request.getSessionId)
      sessionHolder.session.withActive {
        val response = process(request, sessionHolder)
        responseObserver.onNext(response)
        responseObserver.onCompleted()
      }
    }

  def process(
      request: proto.AnalyzePlanRequest,
<<<<<<< HEAD
      session: SparkSession): proto.AnalyzePlanResponse = {
    lazy val planner = new SparkConnectPlanner(sessionHolder)
=======
      sessionHolder: SessionHolder): proto.AnalyzePlanResponse = {
    lazy val planner = new SparkConnectPlanner(sessionHolder)
    val session = sessionHolder.session
>>>>>>> 0502a42d
    val builder = proto.AnalyzePlanResponse.newBuilder()

    request.getAnalyzeCase match {
      case proto.AnalyzePlanRequest.AnalyzeCase.SCHEMA =>
        val schema = Dataset
          .ofRows(session, planner.transformRelation(request.getSchema.getPlan.getRoot))
          .schema
        builder.setSchema(
          proto.AnalyzePlanResponse.Schema
            .newBuilder()
            .setSchema(DataTypeProtoConverter.toConnectProtoType(schema))
            .build())

      case proto.AnalyzePlanRequest.AnalyzeCase.EXPLAIN =>
        val queryExecution = Dataset
          .ofRows(session, planner.transformRelation(request.getExplain.getPlan.getRoot))
          .queryExecution
        val explainString = request.getExplain.getExplainMode match {
          case proto.AnalyzePlanRequest.Explain.ExplainMode.EXPLAIN_MODE_SIMPLE =>
            queryExecution.explainString(SimpleMode)
          case proto.AnalyzePlanRequest.Explain.ExplainMode.EXPLAIN_MODE_EXTENDED =>
            queryExecution.explainString(ExtendedMode)
          case proto.AnalyzePlanRequest.Explain.ExplainMode.EXPLAIN_MODE_CODEGEN =>
            queryExecution.explainString(CodegenMode)
          case proto.AnalyzePlanRequest.Explain.ExplainMode.EXPLAIN_MODE_COST =>
            queryExecution.explainString(CostMode)
          case proto.AnalyzePlanRequest.Explain.ExplainMode.EXPLAIN_MODE_FORMATTED =>
            queryExecution.explainString(FormattedMode)
          case other => throw new UnsupportedOperationException(s"Unknown Explain Mode $other!")
        }
        builder.setExplain(
          proto.AnalyzePlanResponse.Explain
            .newBuilder()
            .setExplainString(explainString)
            .build())

      case proto.AnalyzePlanRequest.AnalyzeCase.TREE_STRING =>
        val schema = Dataset
          .ofRows(session, planner.transformRelation(request.getTreeString.getPlan.getRoot))
          .schema
        val treeString = if (request.getTreeString.hasLevel) {
          schema.treeString(request.getTreeString.getLevel)
        } else {
          schema.treeString
        }
        builder.setTreeString(
          proto.AnalyzePlanResponse.TreeString
            .newBuilder()
            .setTreeString(treeString)
            .build())

      case proto.AnalyzePlanRequest.AnalyzeCase.IS_LOCAL =>
        val isLocal = Dataset
          .ofRows(session, planner.transformRelation(request.getIsLocal.getPlan.getRoot))
          .isLocal
        builder.setIsLocal(
          proto.AnalyzePlanResponse.IsLocal
            .newBuilder()
            .setIsLocal(isLocal)
            .build())

      case proto.AnalyzePlanRequest.AnalyzeCase.IS_STREAMING =>
        val isStreaming = Dataset
          .ofRows(session, planner.transformRelation(request.getIsStreaming.getPlan.getRoot))
          .isStreaming
        builder.setIsStreaming(
          proto.AnalyzePlanResponse.IsStreaming
            .newBuilder()
            .setIsStreaming(isStreaming)
            .build())

      case proto.AnalyzePlanRequest.AnalyzeCase.INPUT_FILES =>
        val inputFiles = Dataset
          .ofRows(session, planner.transformRelation(request.getInputFiles.getPlan.getRoot))
          .inputFiles
        builder.setInputFiles(
          proto.AnalyzePlanResponse.InputFiles
            .newBuilder()
            .addAllFiles(inputFiles.toSeq.asJava)
            .build())

      case proto.AnalyzePlanRequest.AnalyzeCase.SPARK_VERSION =>
        builder.setSparkVersion(
          proto.AnalyzePlanResponse.SparkVersion
            .newBuilder()
            .setVersion(session.version)
            .build())

      case proto.AnalyzePlanRequest.AnalyzeCase.DDL_PARSE =>
        val schema = planner.parseDatatypeString(request.getDdlParse.getDdlString)
        builder.setDdlParse(
          proto.AnalyzePlanResponse.DDLParse
            .newBuilder()
            .setParsed(DataTypeProtoConverter.toConnectProtoType(schema))
            .build())

      case proto.AnalyzePlanRequest.AnalyzeCase.SAME_SEMANTICS =>
        val target = Dataset.ofRows(
          session,
          planner.transformRelation(request.getSameSemantics.getTargetPlan.getRoot))
        val other = Dataset.ofRows(
          session,
          planner.transformRelation(request.getSameSemantics.getOtherPlan.getRoot))
        builder.setSameSemantics(
          proto.AnalyzePlanResponse.SameSemantics
            .newBuilder()
            .setResult(target.sameSemantics(other)))

      case proto.AnalyzePlanRequest.AnalyzeCase.SEMANTIC_HASH =>
        val semanticHash = Dataset
          .ofRows(session, planner.transformRelation(request.getSemanticHash.getPlan.getRoot))
          .semanticHash()
        builder.setSemanticHash(
          proto.AnalyzePlanResponse.SemanticHash
            .newBuilder()
            .setResult(semanticHash))

      case proto.AnalyzePlanRequest.AnalyzeCase.PERSIST =>
        val target = Dataset
          .ofRows(session, planner.transformRelation(request.getPersist.getRelation))
        if (request.getPersist.hasStorageLevel) {
          target.persist(
            StorageLevelProtoConverter.toStorageLevel(request.getPersist.getStorageLevel))
        } else {
          target.persist()
        }
        builder.setPersist(proto.AnalyzePlanResponse.Persist.newBuilder().build())

      case proto.AnalyzePlanRequest.AnalyzeCase.UNPERSIST =>
        val target = Dataset
          .ofRows(session, planner.transformRelation(request.getUnpersist.getRelation))
        if (request.getUnpersist.hasBlocking) {
          target.unpersist(request.getUnpersist.getBlocking)
        } else {
          target.unpersist()
        }
        builder.setUnpersist(proto.AnalyzePlanResponse.Unpersist.newBuilder().build())

      case proto.AnalyzePlanRequest.AnalyzeCase.GET_STORAGE_LEVEL =>
        val target = Dataset
          .ofRows(session, planner.transformRelation(request.getGetStorageLevel.getRelation))
        val storageLevel = target.storageLevel
        builder.setGetStorageLevel(
          proto.AnalyzePlanResponse.GetStorageLevel
            .newBuilder()
            .setStorageLevel(StorageLevelProtoConverter.toConnectProtoType(storageLevel))
            .build())

      case other => throw InvalidPlanInput(s"Unknown Analyze Method $other!")
    }

    builder.setSessionId(request.getSessionId)
    builder.build()
  }
}<|MERGE_RESOLUTION|>--- conflicted
+++ resolved
@@ -46,14 +46,9 @@
 
   def process(
       request: proto.AnalyzePlanRequest,
-<<<<<<< HEAD
-      session: SparkSession): proto.AnalyzePlanResponse = {
-    lazy val planner = new SparkConnectPlanner(sessionHolder)
-=======
       sessionHolder: SessionHolder): proto.AnalyzePlanResponse = {
     lazy val planner = new SparkConnectPlanner(sessionHolder)
     val session = sessionHolder.session
->>>>>>> 0502a42d
     val builder = proto.AnalyzePlanResponse.newBuilder()
 
     request.getAnalyzeCase match {
