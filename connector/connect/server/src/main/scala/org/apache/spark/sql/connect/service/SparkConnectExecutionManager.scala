/*
 * Licensed to the Apache Software Foundation (ASF) under one or more
 * contributor license agreements.  See the NOTICE file distributed with
 * this work for additional information regarding copyright ownership.
 * The ASF licenses this file to You under the Apache License, Version 2.0
 * (the "License"); you may not use this file except in compliance with
 * the License.  You may obtain a copy of the License at
 *
 *    http://www.apache.org/licenses/LICENSE-2.0
 *
 * Unless required by applicable law or agreed to in writing, software
 * distributed under the License is distributed on an "AS IS" BASIS,
 * WITHOUT WARRANTIES OR CONDITIONS OF ANY KIND, either express or implied.
 * See the License for the specific language governing permissions and
 * limitations under the License.
 */

package org.apache.spark.sql.connect.service

import java.util.concurrent.{Executors, ScheduledExecutorService, TimeUnit}
import javax.annotation.concurrent.GuardedBy

import scala.collection.mutable
import scala.jdk.CollectionConverters._
import scala.util.control.NonFatal

import com.google.common.cache.CacheBuilder

import org.apache.spark.{SparkEnv, SparkSQLException}
import org.apache.spark.connect.proto
import org.apache.spark.internal.Logging
import org.apache.spark.sql.connect.config.Connect.{CONNECT_EXECUTE_MANAGER_ABANDONED_TOMBSTONES_SIZE, CONNECT_EXECUTE_MANAGER_DETACHED_TIMEOUT, CONNECT_EXECUTE_MANAGER_MAINTENANCE_INTERVAL}

// Unique key identifying execution by combination of user, session and operation id
case class ExecuteKey(userId: String, sessionId: String, operationId: String)

/**
 * Global tracker of all ExecuteHolder executions.
 *
 * All ExecuteHolders are created, and removed through it. It keeps track of all the executions,
 * and removes executions that have been abandoned.
 */
private[connect] class SparkConnectExecutionManager() extends Logging {

  /** Hash table containing all current executions. Guarded by executionsLock. */
  @GuardedBy("executionsLock")
  private val executions: mutable.HashMap[ExecuteKey, ExecuteHolder] =
    new mutable.HashMap[ExecuteKey, ExecuteHolder]()
  private val executionsLock = new Object

  /** Graveyard of tombstones of executions that were abandoned and removed. */
  private val abandonedTombstones = CacheBuilder
    .newBuilder()
    .maximumSize(SparkEnv.get.conf.get(CONNECT_EXECUTE_MANAGER_ABANDONED_TOMBSTONES_SIZE))
    .build[ExecuteKey, ExecuteInfo]()

  /** None if there are no executions. Otherwise, the time when the last execution was removed. */
  @GuardedBy("executionsLock")
  private var lastExecutionTimeMs: Option[Long] = Some(System.currentTimeMillis())

  /** Executor for the periodic maintenance */
  private var scheduledExecutor: Option[ScheduledExecutorService] = None

  /**
   * Create a new ExecuteHolder and register it with this global manager and with its session.
   */
  private[connect] def createExecuteHolder(request: proto.ExecutePlanRequest): ExecuteHolder = {
    val sessionHolder = SparkConnectService
      .getOrCreateIsolatedSession(request.getUserContext.getUserId, request.getSessionId)
    val executeHolder = new ExecuteHolder(request, sessionHolder)
    executionsLock.synchronized {
      // Check if the operation already exists, both in active executions, and in the graveyard
      // of tombstones of executions that have been abandoned.
      // The latter is to prevent double execution when a client retries execution, thinking it
      // never reached the server, but in fact it did, and already got removed as abandoned.
      if (executions.get(executeHolder.key).isDefined) {
        throw new SparkSQLException(
          errorClass = "INVALID_HANDLE.OPERATION_ALREADY_EXISTS",
          messageParameters = Map("handle" -> executeHolder.operationId))
      }
      if (getAbandonedTombstone(executeHolder.key).isDefined) {
        throw new SparkSQLException(
          errorClass = "INVALID_HANDLE.OPERATION_ABANDONED",
          messageParameters = Map("handle" -> executeHolder.operationId))
      }
      sessionHolder.addExecuteHolder(executeHolder)
      executions.put(executeHolder.key, executeHolder)
      lastExecutionTimeMs = None
      logInfo(s"ExecuteHolder ${executeHolder.key} is created.")
    }

    schedulePeriodicChecks() // Starts the maintenance thread if it hasn't started.

    executeHolder
  }

  /**
   * Remove an ExecuteHolder from this global manager and from its session. Interrupt the
   * execution if still running, free all resources.
   */
  private[connect] def removeExecuteHolder(key: ExecuteKey, abandoned: Boolean = false): Unit = {
    var executeHolder: Option[ExecuteHolder] = None
    executionsLock.synchronized {
      executeHolder = executions.remove(key)
      executeHolder.foreach { e =>
        // Put into abandonedTombstones under lock, so that if it's accessed it will end up
        // with INVALID_HANDLE.OPERATION_ABANDONED error.
        if (abandoned) {
          abandonedTombstones.put(key, e.getExecuteInfo)
        }
        e.sessionHolder.removeExecuteHolder(e.operationId)
      }
      if (executions.isEmpty) {
        lastExecutionTimeMs = Some(System.currentTimeMillis())
      }
      logInfo(s"ExecuteHolder $key is removed.")
    }
    // close the execution outside the lock
    executeHolder.foreach { e =>
      e.close()
      // Update in abandonedTombstones: above it wasn't yet updated with closedTime etc.
      abandonedTombstones.put(key, e.getExecuteInfo)
    }
  }

  private[connect] def getExecuteHolder(key: ExecuteKey): Option[ExecuteHolder] = {
    executionsLock.synchronized {
      executions.get(key)
    }
  }

  private[connect] def removeAllExecutionsForSession(key: SessionKey): Unit = {
    val sessionExecutionHolders = executionsLock.synchronized {
      executions.filter(_._2.sessionHolder.key == key)
    }
    sessionExecutionHolders.foreach { case (_, executeHolder) =>
      val info = executeHolder.getExecuteInfo
      logInfo(s"Execution $info removed in removeSessionExecutions.")
      removeExecuteHolder(executeHolder.key, abandoned = true)
    }
  }

  /** Get info about abandoned execution, if there is one. */
  private[connect] def getAbandonedTombstone(key: ExecuteKey): Option[ExecuteInfo] = {
    Option(abandonedTombstones.getIfPresent(key))
  }

  /**
   * If there are no executions, return Left with System.currentTimeMillis of last active
   * execution. Otherwise return Right with list of ExecuteInfo of all executions.
   */
  def listActiveExecutions: Either[Long, Seq[ExecuteInfo]] = executionsLock.synchronized {
    if (executions.isEmpty) {
      Left(lastExecutionTimeMs.get)
    } else {
      Right(executions.values.map(_.getExecuteInfo).toBuffer.toSeq)
    }
  }

  /**
   * Return list of executions that got abandoned and removed by periodic maintenance. This is a
   * cache, and the tombstones will be eventually removed.
   */
  def listAbandonedExecutions: Seq[ExecuteInfo] = {
    abandonedTombstones.asMap.asScala.values.toSeq
  }

  private[connect] def shutdown(): Unit = executionsLock.synchronized {
    scheduledExecutor.foreach { executor =>
      executor.shutdown()
      executor.awaitTermination(1, TimeUnit.MINUTES)
    }
    scheduledExecutor = None
    // note: this does not cleanly shut down the executions, but the server is shutting down.
    executions.clear()
    abandonedTombstones.invalidateAll()
    if (lastExecutionTimeMs.isEmpty) {
      lastExecutionTimeMs = Some(System.currentTimeMillis())
    }
  }

  /**
   * Schedules periodic maintenance checks if it is not already scheduled. The checks are looking
   * for executions that have not been closed, but are left with no RPC attached to them, and
   * removes them after a timeout.
   */
  private def schedulePeriodicChecks(): Unit = executionsLock.synchronized {
<<<<<<< HEAD
    val interval = SparkEnv.get.conf.get(CONNECT_EXECUTE_MANAGER_MAINTENANCE_INTERVAL)
    val timeout = SparkEnv.get.conf.get(CONNECT_EXECUTE_MANAGER_DETACHED_TIMEOUT)

=======
>>>>>>> b8c49a16
    scheduledExecutor match {
      case Some(_) => // Already running.
      case None =>
        val interval = SparkEnv.get.conf.get(CONNECT_EXECUTE_MANAGER_MAINTENANCE_INTERVAL).toLong
        logInfo(s"Starting thread for cleanup of abandoned executions every $interval ms")
        scheduledExecutor = Some(Executors.newSingleThreadScheduledExecutor())
        scheduledExecutor.get.scheduleAtFixedRate(
          () => {
            try {
              val timeout = SparkEnv.get.conf.get(CONNECT_EXECUTE_MANAGER_DETACHED_TIMEOUT).toLong
              periodicMaintenance(timeout)
            } catch {
              case NonFatal(ex) => logWarning("Unexpected exception in periodic task", ex)
            }
          },
          interval,
          interval,
          TimeUnit.MILLISECONDS)
    }
  }

  // Visible for testing.
  private[connect] def periodicMaintenance(timeout: Long): Unit = {
    logInfo("Started periodic run of SparkConnectExecutionManager maintenance.")

    // Find any detached executions that expired and should be removed.
    val toRemove = new mutable.ArrayBuffer[ExecuteHolder]()
    executionsLock.synchronized {
      val nowMs = System.currentTimeMillis()

      executions.values.foreach { executeHolder =>
        executeHolder.lastAttachedRpcTimeMs match {
          case Some(detached) =>
            if (detached + timeout <= nowMs) {
              toRemove += executeHolder
            }
          case _ => // execution is active
        }
      }
    }
    // .. and remove them.
    toRemove.foreach { executeHolder =>
      val info = executeHolder.getExecuteInfo
      logInfo(s"Found execution $info that was abandoned and expired and will be removed.")
      removeExecuteHolder(executeHolder.key, abandoned = true)
    }
    logInfo("Finished periodic run of SparkConnectExecutionManager maintenance.")
  }

  // For testing.
  private[connect] def setAllRPCsDeadline(deadlineMs: Long) = executionsLock.synchronized {
    executions.values.foreach(_.setGrpcResponseSendersDeadline(deadlineMs))
  }

  // For testing.
  private[connect] def interruptAllRPCs() = executionsLock.synchronized {
    executions.values.foreach(_.interruptGrpcResponseSenders())
  }

  private[connect] def listExecuteHolders: Seq[ExecuteHolder] = executionsLock.synchronized {
    executions.values.toSeq
  }
}<|MERGE_RESOLUTION|>--- conflicted
+++ resolved
@@ -185,12 +185,6 @@
    * removes them after a timeout.
    */
   private def schedulePeriodicChecks(): Unit = executionsLock.synchronized {
-<<<<<<< HEAD
-    val interval = SparkEnv.get.conf.get(CONNECT_EXECUTE_MANAGER_MAINTENANCE_INTERVAL)
-    val timeout = SparkEnv.get.conf.get(CONNECT_EXECUTE_MANAGER_DETACHED_TIMEOUT)
-
-=======
->>>>>>> b8c49a16
     scheduledExecutor match {
       case Some(_) => // Already running.
       case None =>
