/*
 * Licensed to the Apache Software Foundation (ASF) under one or more
 * contributor license agreements.  See the NOTICE file distributed with
 * this work for additional information regarding copyright ownership.
 * The ASF licenses this file to You under the Apache License, Version 2.0
 * (the "License"); you may not use this file except in compliance with
 * the License.  You may obtain a copy of the License at
 *
 *    http://www.apache.org/licenses/LICENSE-2.0
 *
 * Unless required by applicable law or agreed to in writing, software
 * distributed under the License is distributed on an "AS IS" BASIS,
 * WITHOUT WARRANTIES OR CONDITIONS OF ANY KIND, either express or implied.
 * See the License for the specific language governing permissions and
 * limitations under the License.
 */

package org.apache.spark.sql.connect.service

import java.nio.file.Path
import java.util.UUID
import java.util.concurrent.{ConcurrentHashMap, ConcurrentMap}

import scala.collection.JavaConverters._
import scala.util.control.NonFatal

import org.json4s.JsonDSL._
import org.json4s.jackson.JsonMethods.{compact, render}

import org.apache.spark.JobArtifactSet
import org.apache.spark.connect.proto
import org.apache.spark.internal.Logging
import org.apache.spark.sql.DataFrame
import org.apache.spark.sql.SparkSession
<<<<<<< HEAD
import org.apache.spark.sql.connect.common.InvalidPlanInput
=======
import org.apache.spark.sql.connect.artifact.SparkConnectArtifactManager
import org.apache.spark.util.Utils
>>>>>>> 8229feab

/**
 * Object used to hold the Spark Connect session state.
 */
case class SessionHolder(userId: String, sessionId: String, session: SparkSession)
    extends Logging {

  val executePlanOperations: ConcurrentMap[String, ExecutePlanHolder] =
    new ConcurrentHashMap[String, ExecutePlanHolder]()

  // Mapping from relation ID (passed to client) to runtime dataframe. Used for callbacks like
  // foreachBatch() in Streaming. Lazy since most sessions don't need it.
  private lazy val dataFrameCache: ConcurrentMap[String, DataFrame] = new ConcurrentHashMap()

  private[connect] def createExecutePlanHolder(
      request: proto.ExecutePlanRequest): ExecutePlanHolder = {

    val operationId = UUID.randomUUID().toString
    val executePlanHolder = ExecutePlanHolder(operationId, this, request)
    assert(executePlanOperations.putIfAbsent(operationId, executePlanHolder) == null)
    executePlanHolder
  }

  private[connect] def removeExecutePlanHolder(operationId: String): Unit = {
    executePlanOperations.remove(operationId)
  }

  private[connect] def interruptAll(): Unit = {
    executePlanOperations.asScala.values.foreach { execute =>
      // Eat exception while trying to interrupt a given execution and move forward.
      try {
        execute.interrupt()
      } catch {
        case NonFatal(e) =>
          logWarning(s"Exception $e while trying to interrupt execution ${execute.operationId}")
      }
    }
  }

<<<<<<< HEAD
  /**
   * Caches given DataFrame with the ID. The cache does not expire. The entry needs to be
   * explicitly removed by the owners of the DataFrame once it is not needed.
   */
  private[connect] def cacheDataFrameById(dfId: String, df: DataFrame): Unit = {
    if (dataFrameCache.putIfAbsent(dfId, df) != null) {
      throw new IllegalArgumentException(s"A dataframe is already associated with id $dfId")
    }
  }

  private[connect] def getDataFrameOrThrow(dfId: String): DataFrame = {
    Option(dataFrameCache.get())
      .getOrElse {
        throw InvalidPlanInput(
          s"No DataFrame with id $dfId is found in the session $sessionId")
      }
  }

  private[connect] def removeCachedDataFrame(dfId: String): DataFrame = {
    dataFrameCache.remove(dfId)
=======
  private[connect] lazy val artifactManager = new SparkConnectArtifactManager(this)

  /**
   * Add an artifact to this SparkConnect session.
   *
   * @param remoteRelativePath
   * @param serverLocalStagingPath
   * @param fragment
   */
  private[connect] def addArtifact(
      remoteRelativePath: Path,
      serverLocalStagingPath: Path,
      fragment: Option[String]): Unit = {
    artifactManager.addArtifact(remoteRelativePath, serverLocalStagingPath, fragment)
  }

  /**
   * A [[JobArtifactSet]] for this SparkConnect session.
   */
  def connectJobArtifactSet: JobArtifactSet = artifactManager.jobArtifactSet

  /**
   * A [[ClassLoader]] for jar/class file resources specific to this SparkConnect session.
   */
  def classloader: ClassLoader = artifactManager.classloader

  /**
   * Expire this session and trigger state cleanup mechanisms.
   */
  private[connect] def expireSession(): Unit = {
    logDebug(s"Expiring session with userId: $userId and sessionId: $sessionId")
    artifactManager.cleanUpResources()
  }

  /**
   * Execute a block of code using this session's classloader.
   * @param f
   * @tparam T
   */
  def withContext[T](f: => T): T = {
    // Needed for deserializing and evaluating the UDF on the driver
    Utils.withContextClassLoader(classloader) {
      // Needed for propagating the dependencies to the executors.
      JobArtifactSet.withActive(connectJobArtifactSet) {
        f
      }
    }
  }

  /**
   * Set the session-based Python paths to include in Python UDF.
   * @param f
   * @tparam T
   */
  def withSessionBasedPythonPaths[T](f: => T): T = {
    try {
      session.conf.set(
        "spark.connect.pythonUDF.includes",
        compact(render(artifactManager.getSparkConnectPythonIncludes)))
      f
    } finally {
      session.conf.unset("spark.connect.pythonUDF.includes")
    }
  }

  /**
   * Execute a block of code with this session as the active SparkConnect session.
   * @param f
   * @tparam T
   */
  def withSession[T](f: SparkSession => T): T = {
    withSessionBasedPythonPaths {
      withContext {
        session.withActive {
          f(session)
        }
      }
    }
  }

  /**
   * Execute a block of code using the session from this [[SessionHolder]] as the active
   * SparkConnect session.
   * @param f
   * @tparam T
   */
  def withSessionHolder[T](f: SessionHolder => T): T = {
    withSessionBasedPythonPaths {
      withContext {
        session.withActive {
          f(this)
        }
      }
    }
>>>>>>> 8229feab
  }
}

object SessionHolder {

  /** Creates a dummy session holder for use in tests. */
  def forTesting(session: SparkSession): SessionHolder = {
    SessionHolder(userId = "testUser", sessionId = UUID.randomUUID().toString, session = session)
  }
}<|MERGE_RESOLUTION|>--- conflicted
+++ resolved
@@ -32,12 +32,9 @@
 import org.apache.spark.internal.Logging
 import org.apache.spark.sql.DataFrame
 import org.apache.spark.sql.SparkSession
-<<<<<<< HEAD
+import org.apache.spark.sql.connect.artifact.SparkConnectArtifactManager
 import org.apache.spark.sql.connect.common.InvalidPlanInput
-=======
-import org.apache.spark.sql.connect.artifact.SparkConnectArtifactManager
 import org.apache.spark.util.Utils
->>>>>>> 8229feab
 
 /**
  * Object used to hold the Spark Connect session state.
@@ -77,28 +74,6 @@
     }
   }
 
-<<<<<<< HEAD
-  /**
-   * Caches given DataFrame with the ID. The cache does not expire. The entry needs to be
-   * explicitly removed by the owners of the DataFrame once it is not needed.
-   */
-  private[connect] def cacheDataFrameById(dfId: String, df: DataFrame): Unit = {
-    if (dataFrameCache.putIfAbsent(dfId, df) != null) {
-      throw new IllegalArgumentException(s"A dataframe is already associated with id $dfId")
-    }
-  }
-
-  private[connect] def getDataFrameOrThrow(dfId: String): DataFrame = {
-    Option(dataFrameCache.get())
-      .getOrElse {
-        throw InvalidPlanInput(
-          s"No DataFrame with id $dfId is found in the session $sessionId")
-      }
-  }
-
-  private[connect] def removeCachedDataFrame(dfId: String): DataFrame = {
-    dataFrameCache.remove(dfId)
-=======
   private[connect] lazy val artifactManager = new SparkConnectArtifactManager(this)
 
   /**
@@ -193,7 +168,32 @@
         }
       }
     }
->>>>>>> 8229feab
+  }
+
+  /**
+   * Caches given DataFrame with the ID. The cache does not expire. The entry needs to be
+   * explicitly removed by the owners of the DataFrame once it is not needed.
+   */
+  private[connect] def cacheDataFrameById(dfId: String, df: DataFrame): Unit = {
+    if (dataFrameCache.putIfAbsent(dfId, df) != null) {
+      throw new IllegalArgumentException(s"A dataframe is already associated with id $dfId")
+    }
+  }
+
+  /**
+   * Returns [[DataFrame]] cached for DataFrame ID `dfId`.
+   * If it is not found, throw [[InvalidPlanInput]].
+   */
+  private[connect] def getDataFrameOrThrow(dfId: String): DataFrame = {
+    Option(dataFrameCache.get())
+      .getOrElse {
+        throw InvalidPlanInput(
+          s"No DataFrame with id $dfId is found in the session $sessionId")
+      }
+  }
+
+  private[connect] def removeCachedDataFrame(dfId: String): DataFrame = {
+    dataFrameCache.remove(dfId)
   }
 }
 
