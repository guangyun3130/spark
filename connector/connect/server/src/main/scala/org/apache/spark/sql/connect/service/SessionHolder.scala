/*
 * Licensed to the Apache Software Foundation (ASF) under one or more
 * contributor license agreements.  See the NOTICE file distributed with
 * this work for additional information regarding copyright ownership.
 * The ASF licenses this file to You under the Apache License, Version 2.0
 * (the "License"); you may not use this file except in compliance with
 * the License.  You may obtain a copy of the License at
 *
 *    http://www.apache.org/licenses/LICENSE-2.0
 *
 * Unless required by applicable law or agreed to in writing, software
 * distributed under the License is distributed on an "AS IS" BASIS,
 * WITHOUT WARRANTIES OR CONDITIONS OF ANY KIND, either express or implied.
 * See the License for the specific language governing permissions and
 * limitations under the License.
 */

package org.apache.spark.sql.connect.service

import java.nio.file.Path
import java.util.UUID
import java.util.concurrent.{ConcurrentHashMap, ConcurrentMap}

import scala.collection.JavaConverters._
import scala.util.control.NonFatal

import org.apache.spark.JobArtifactSet
import org.apache.spark.SparkException
import org.apache.spark.connect.proto
import org.apache.spark.internal.Logging
import org.apache.spark.sql.DataFrame
import org.apache.spark.sql.SparkSession
import org.apache.spark.sql.connect.artifact.SparkConnectArtifactManager
import org.apache.spark.sql.connect.common.InvalidPlanInput
import org.apache.spark.sql.streaming.StreamingQueryListener
import org.apache.spark.util.Utils

/**
 * Object used to hold the Spark Connect session state.
 */
case class SessionHolder(userId: String, sessionId: String, session: SparkSession)
    extends Logging {

  val executions: ConcurrentMap[String, ExecuteHolder] =
    new ConcurrentHashMap[String, ExecuteHolder]()

  // Mapping from relation ID (passed to client) to runtime dataframe. Used for callbacks like
  // foreachBatch() in Streaming. Lazy since most sessions don't need it.
  private lazy val dataFrameCache: ConcurrentMap[String, DataFrame] = new ConcurrentHashMap()

<<<<<<< HEAD
  private[connect] def createExecuteHolder(request: proto.ExecutePlanRequest): ExecuteHolder = {
=======
  // Mapping from id to StreamingQueryListener. Used for methods like removeListener() in
  // StreamingQueryManager.
  private lazy val listenerCache: ConcurrentMap[String, StreamingQueryListener] =
    new ConcurrentHashMap()

  private[connect] def createExecutePlanHolder(
      request: proto.ExecutePlanRequest): ExecutePlanHolder = {

>>>>>>> 3e0b83f3
    val operationId = UUID.randomUUID().toString
    val executePlanHolder = new ExecuteHolder(request, operationId, this)
    assert(executions.putIfAbsent(operationId, executePlanHolder) == null)
    executePlanHolder
  }

  private[connect] def removeExecuteHolder(operationId: String): Unit = {
    executions.remove(operationId)
  }

  private[connect] def interruptAll(): Unit = {
    executions.asScala.values.foreach { execute =>
      // Eat exception while trying to interrupt a given execution and move forward.
      try {
        logDebug(s"Interrupting execution ${execute.operationId}")
        execute.interrupt()
      } catch {
        case NonFatal(e) =>
          logWarning(s"Exception $e while trying to interrupt execution ${execute.operationId}")
      }
    }
  }

  private[connect] lazy val artifactManager = new SparkConnectArtifactManager(this)

  /**
   * Add an artifact to this SparkConnect session.
   *
   * @param remoteRelativePath
   * @param serverLocalStagingPath
   * @param fragment
   */
  private[connect] def addArtifact(
      remoteRelativePath: Path,
      serverLocalStagingPath: Path,
      fragment: Option[String]): Unit = {
    artifactManager.addArtifact(remoteRelativePath, serverLocalStagingPath, fragment)
  }

  /**
   * A [[ClassLoader]] for jar/class file resources specific to this SparkConnect session.
   */
  def classloader: ClassLoader = artifactManager.classloader

  /**
   * Expire this session and trigger state cleanup mechanisms.
   */
  private[connect] def expireSession(): Unit = {
    logDebug(s"Expiring session with userId: $userId and sessionId: $sessionId")
    artifactManager.cleanUpResources()
  }

  /**
   * Execute a block of code using this session's classloader.
   * @param f
   * @tparam T
   */
  def withContextClassLoader[T](f: => T): T = {
    // Needed for deserializing and evaluating the UDF on the driver
    Utils.withContextClassLoader(classloader) {
      JobArtifactSet.withActiveJobArtifactState(artifactManager.state) {
        f
      }
    }
  }

  /**
   * Execute a block of code with this session as the active SparkConnect session.
   * @param f
   * @tparam T
   */
  def withSession[T](f: SparkSession => T): T = {
    withContextClassLoader {
      session.withActive {
        f(session)
      }
    }
  }

  /**
   * Caches given DataFrame with the ID. The cache does not expire. The entry needs to be
   * explicitly removed by the owners of the DataFrame once it is not needed.
   */
  private[connect] def cacheDataFrameById(dfId: String, df: DataFrame): Unit = {
    if (dataFrameCache.putIfAbsent(dfId, df) != null) {
      SparkException.internalError(s"A dataframe is already associated with id $dfId")
    }
  }

  /**
   * Returns [[DataFrame]] cached for DataFrame ID `dfId`. If it is not found, throw
   * [[InvalidPlanInput]].
   */
  private[connect] def getDataFrameOrThrow(dfId: String): DataFrame = {
    Option(dataFrameCache.get(dfId))
      .getOrElse {
        throw InvalidPlanInput(s"No DataFrame with id $dfId is found in the session $sessionId")
      }
  }

  private[connect] def removeCachedDataFrame(dfId: String): DataFrame = {
    dataFrameCache.remove(dfId)
  }

  /**
   * Caches given StreamingQueryListener with the ID.
   */
  private[connect] def cacheListenerById(id: String, listener: StreamingQueryListener): Unit = {
    if (listenerCache.putIfAbsent(id, listener) != null) {
      SparkException.internalError(s"A listener is already associated with id $id")
    }
  }

  /**
   * Returns [[StreamingQueryListener]] cached for Listener ID `id`. If it is not found, throw
   * [[InvalidPlanInput]].
   */
  private[connect] def getListenerOrThrow(id: String): StreamingQueryListener = {
    Option(listenerCache.get(id))
      .getOrElse {
        throw InvalidPlanInput(s"No listener with id $id is found in the session $sessionId")
      }
  }

  /**
   * Removes corresponding StreamingQueryListener by ID.
   */
  private[connect] def removeCachedListener(id: String): StreamingQueryListener = {
    listenerCache.remove(id)
  }
}

object SessionHolder {

  /** Creates a dummy session holder for use in tests. */
  def forTesting(session: SparkSession): SessionHolder = {
    SessionHolder(userId = "testUser", sessionId = UUID.randomUUID().toString, session = session)
  }
}<|MERGE_RESOLUTION|>--- conflicted
+++ resolved
@@ -48,18 +48,12 @@
   // foreachBatch() in Streaming. Lazy since most sessions don't need it.
   private lazy val dataFrameCache: ConcurrentMap[String, DataFrame] = new ConcurrentHashMap()
 
-<<<<<<< HEAD
-  private[connect] def createExecuteHolder(request: proto.ExecutePlanRequest): ExecuteHolder = {
-=======
   // Mapping from id to StreamingQueryListener. Used for methods like removeListener() in
   // StreamingQueryManager.
   private lazy val listenerCache: ConcurrentMap[String, StreamingQueryListener] =
-    new ConcurrentHashMap()
+  new ConcurrentHashMap()
 
-  private[connect] def createExecutePlanHolder(
-      request: proto.ExecutePlanRequest): ExecutePlanHolder = {
-
->>>>>>> 3e0b83f3
+  private[connect] def createExecuteHolder(request: proto.ExecutePlanRequest): ExecuteHolder = {
     val operationId = UUID.randomUUID().toString
     val executePlanHolder = new ExecuteHolder(request, operationId, this)
     assert(executions.putIfAbsent(operationId, executePlanHolder) == null)
