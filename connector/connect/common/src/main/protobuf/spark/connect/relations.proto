/*
 * Licensed to the Apache Software Foundation (ASF) under one or more
 * contributor license agreements.  See the NOTICE file distributed with
 * this work for additional information regarding copyright ownership.
 * The ASF licenses this file to You under the Apache License, Version 2.0
 * (the "License"); you may not use this file except in compliance with
 * the License.  You may obtain a copy of the License at
 *
 *    http://www.apache.org/licenses/LICENSE-2.0
 *
 * Unless required by applicable law or agreed to in writing, software
 * distributed under the License is distributed on an "AS IS" BASIS,
 * WITHOUT WARRANTIES OR CONDITIONS OF ANY KIND, either express or implied.
 * See the License for the specific language governing permissions and
 * limitations under the License.
 */

syntax = 'proto3';

package spark.connect;

import "google/protobuf/any.proto";
import "spark/connect/expressions.proto";
import "spark/connect/types.proto";
import "spark/connect/catalog.proto";

option java_multiple_files = true;
option java_package = "org.apache.spark.connect.proto";

// The main [[Relation]] type. Fundamentally, a relation is a typed container
// that has exactly one explicit relation type set.
//
// When adding new relation types, they have to be registered here.
message Relation {
  RelationCommon common = 1;
  oneof rel_type {
    Read read = 2;
    Project project = 3;
    Filter filter = 4;
    Join join = 5;
    SetOperation set_op = 6;
    Sort sort = 7;
    Limit limit = 8;
    Aggregate aggregate = 9;
    SQL sql = 10;
    LocalRelation local_relation = 11;
    Sample sample = 12;
    Offset offset = 13;
    Deduplicate deduplicate = 14;
    Range range = 15;
    SubqueryAlias subquery_alias = 16;
    Repartition repartition = 17;
    ToDF to_df = 18;
    WithColumnsRenamed with_columns_renamed = 19;
    ShowString show_string = 20;
    Drop drop = 21;
    Tail tail = 22;
    WithColumns with_columns = 23;
    Hint hint = 24;
    Unpivot unpivot = 25;
    ToSchema to_schema = 26;
    RepartitionByExpression repartition_by_expression = 27;
    MapPartitions map_partitions = 28;
    CollectMetrics collect_metrics = 29;
    Parse parse = 30;
    GroupMap group_map = 31;
    CoGroupMap co_group_map = 32;
    WithWatermark with_watermark = 33;
<<<<<<< HEAD
    DeduplicateWithinWatermark deduplicate_within_watermark = 34;
=======
    ApplyInPandasWithState apply_in_pandas_with_state = 34;
>>>>>>> 1c057f59

    // NA functions
    NAFill fill_na = 90;
    NADrop drop_na = 91;
    NAReplace replace = 92;

    // stat functions
    StatSummary summary = 100;
    StatCrosstab crosstab = 101;
    StatDescribe describe = 102;
    StatCov cov = 103;
    StatCorr corr = 104;
    StatApproxQuantile approx_quantile = 105;
    StatFreqItems freq_items = 106;
    StatSampleBy sample_by = 107;

    // Catalog API (experimental / unstable)
    Catalog catalog = 200;

    // This field is used to mark extensions to the protocol. When plugins generate arbitrary
    // relations they can add them here. During the planning the correct resolution is done.
    google.protobuf.Any extension = 998;
    Unknown unknown = 999;
  }
}

// Used for testing purposes only.
message Unknown {}

// Common metadata of all relations.
message RelationCommon {
  // (Required) Shared relation metadata.
  string source_info = 1;

  // (Optional) A per-client globally unique id for a given connect plan.
  optional int64 plan_id = 2;
}

// Relation that uses a SQL query to generate the output.
message SQL {
  // (Required) The SQL query.
  string query = 1;

  // (Optional) A map of parameter names to literal expressions.
  map<string, Expression.Literal> args = 2;
}

// Relation that reads from a file / table or other data source. Does not have additional
// inputs.
message Read {
  oneof read_type {
    NamedTable named_table = 1;
    DataSource data_source = 2;
  }

  // (Optional) Indicates if this is a streaming read.
  bool is_streaming = 3;

  message NamedTable {
    // (Required) Unparsed identifier for the table.
    string unparsed_identifier = 1;

    // Options for the named table. The map key is case insensitive.
    map<string, string> options = 2;
  }

  message DataSource {
    // (Optional) Supported formats include: parquet, orc, text, json, parquet, csv, avro.
    //
    // If not set, the value from SQL conf 'spark.sql.sources.default' will be used.
    optional string format = 1;

    // (Optional) If not set, Spark will infer the schema.
    //
    // This schema string should be either DDL-formatted or JSON-formatted.
    optional string schema = 2;

    // Options for the data source. The context of this map varies based on the
    // data source format. This options could be empty for valid data source format.
    // The map key is case insensitive.
    map<string, string> options = 3;

    // (Optional) A list of path for file-system backed data sources.
    repeated string paths = 4;

    // (Optional) Condition in the where clause for each partition.
    //
    // This is only supported by the JDBC data source.
    repeated string predicates = 5;
  }
}

// Projection of a bag of expressions for a given input relation.
//
// The input relation must be specified.
// The projected expression can be an arbitrary expression.
message Project {
  // (Optional) Input relation is optional for Project.
  //
  // For example, `SELECT ABS(-1)` is valid plan without an input plan.
  Relation input = 1;

  // (Required) A Project requires at least one expression.
  repeated Expression expressions = 3;
}

// Relation that applies a boolean expression `condition` on each row of `input` to produce
// the output result.
message Filter {
  // (Required) Input relation for a Filter.
  Relation input = 1;

  // (Required) A Filter must have a condition expression.
  Expression condition = 2;
}

// Relation of type [[Join]].
//
// `left` and `right` must be present.
message Join {
  // (Required) Left input relation for a Join.
  Relation left = 1;

  // (Required) Right input relation for a Join.
  Relation right = 2;

  // (Optional) The join condition. Could be unset when `using_columns` is utilized.
  //
  // This field does not co-exist with using_columns.
  Expression join_condition = 3;

  // (Required) The join type.
  JoinType join_type = 4;

  // Optional. using_columns provides a list of columns that should present on both sides of
  // the join inputs that this Join will join on. For example A JOIN B USING col_name is
  // equivalent to A JOIN B on A.col_name = B.col_name.
  //
  // This field does not co-exist with join_condition.
  repeated string using_columns = 5;

  enum JoinType {
    JOIN_TYPE_UNSPECIFIED = 0;
    JOIN_TYPE_INNER = 1;
    JOIN_TYPE_FULL_OUTER = 2;
    JOIN_TYPE_LEFT_OUTER = 3;
    JOIN_TYPE_RIGHT_OUTER = 4;
    JOIN_TYPE_LEFT_ANTI = 5;
    JOIN_TYPE_LEFT_SEMI = 6;
    JOIN_TYPE_CROSS = 7;
  }
}

// Relation of type [[SetOperation]]
message SetOperation {
  // (Required) Left input relation for a Set operation.
  Relation left_input = 1;

  // (Required) Right input relation for a Set operation.
  Relation right_input = 2;

  // (Required) The Set operation type.
  SetOpType set_op_type = 3;

  // (Optional) If to remove duplicate rows.
  //
  // True to preserve all results.
  // False to remove duplicate rows.
  optional bool is_all = 4;

  // (Optional) If to perform the Set operation based on name resolution.
  //
  // Only UNION supports this option.
  optional bool by_name = 5;

  // (Optional) If to perform the Set operation and allow missing columns.
  //
  // Only UNION supports this option.
  optional bool allow_missing_columns = 6;

  enum SetOpType {
    SET_OP_TYPE_UNSPECIFIED = 0;
    SET_OP_TYPE_INTERSECT = 1;
    SET_OP_TYPE_UNION = 2;
    SET_OP_TYPE_EXCEPT = 3;
  }
}

// Relation of type [[Limit]] that is used to `limit` rows from the input relation.
message Limit {
  // (Required) Input relation for a Limit.
  Relation input = 1;

  // (Required) the limit.
  int32 limit = 2;
}

// Relation of type [[Offset]] that is used to read rows staring from the `offset` on
// the input relation.
message Offset {
  // (Required) Input relation for an Offset.
  Relation input = 1;

  // (Required) the limit.
  int32 offset = 2;
}

// Relation of type [[Tail]] that is used to fetch `limit` rows from the last of the input relation.
message Tail {
  // (Required) Input relation for an Tail.
  Relation input = 1;

  // (Required) the limit.
  int32 limit = 2;
}

// Relation of type [[Aggregate]].
message Aggregate {
  // (Required) Input relation for a RelationalGroupedDataset.
  Relation input = 1;

  // (Required) How the RelationalGroupedDataset was built.
  GroupType group_type = 2;

  // (Required) Expressions for grouping keys
  repeated Expression grouping_expressions = 3;

  // (Required) List of values that will be translated to columns in the output DataFrame.
  repeated Expression aggregate_expressions = 4;

  // (Optional) Pivots a column of the current `DataFrame` and performs the specified aggregation.
  Pivot pivot = 5;

  enum GroupType {
    GROUP_TYPE_UNSPECIFIED = 0;
    GROUP_TYPE_GROUPBY = 1;
    GROUP_TYPE_ROLLUP = 2;
    GROUP_TYPE_CUBE = 3;
    GROUP_TYPE_PIVOT = 4;
  }

  message Pivot {
    // (Required) The column to pivot
    Expression col = 1;

    // (Optional) List of values that will be translated to columns in the output DataFrame.
    //
    // Note that if it is empty, the server side will immediately trigger a job to collect
    // the distinct values of the column.
    repeated Expression.Literal values = 2;
  }
}

// Relation of type [[Sort]].
message Sort {
  // (Required) Input relation for a Sort.
  Relation input = 1;

  // (Required) The ordering expressions
  repeated Expression.SortOrder order = 2;

  // (Optional) if this is a global sort.
  optional bool is_global = 3;
}


// Drop specified columns.
message Drop {
  // (Required) The input relation.
  Relation input = 1;

  // (Optional) columns to drop.
  repeated Expression columns = 2;

  // (Optional) names of columns to drop.
  repeated string column_names = 3;
}


// Relation of type [[Deduplicate]] which have duplicate rows removed, could consider either only
// the subset of columns or all the columns.
message Deduplicate {
  // (Required) Input relation for a Deduplicate.
  Relation input = 1;

  // (Optional) Deduplicate based on a list of column names.
  //
  // This field does not co-use with `all_columns_as_keys`.
  repeated string column_names = 2;

  // (Optional) Deduplicate based on all the columns of the input relation.
  //
  // This field does not co-use with `column_names`.
  optional bool all_columns_as_keys = 3;
}

// Relation of type [[DeduplicateWithinWatermark]] which have duplicate rows removed within the time
// range of watermark, could consider either only the subset of columns or all the columns.
message DeduplicateWithinWatermark {
  // (Required) Input relation for a DeduplicateWithinWatermark.
  Relation input = 1;

  // (Optional) Deduplicate based on a list of column names.
  //
  // This field does not co-use with `all_columns_as_keys`.
  repeated string column_names = 2;

  // (Optional) Deduplicate based on all the columns of the input relation.
  //
  // This field does not co-use with `column_names`.
  optional bool all_columns_as_keys = 3;
}

// A relation that does not need to be qualified by name.
message LocalRelation {
  // (Optional) Local collection data serialized into Arrow IPC streaming format which contains
  // the schema of the data.
  optional bytes data = 1;

  // (Optional) The schema of local data.
  // It should be either a DDL-formatted type string or a JSON string.
  //
  // The server side will update the column names and data types according to this schema.
  // If the 'data' is not provided, then this schema will be required.
  optional string schema = 2;
}

// Relation of type [[Sample]] that samples a fraction of the dataset.
message Sample {
  // (Required) Input relation for a Sample.
  Relation input = 1;

  // (Required) lower bound.
  double lower_bound = 2;

  // (Required) upper bound.
  double upper_bound = 3;

  // (Optional) Whether to sample with replacement.
  optional bool with_replacement = 4;

  // (Optional) The random seed.
  optional int64 seed = 5;

  // (Required) Explicitly sort the underlying plan to make the ordering deterministic or cache it.
  // This flag is true when invoking `dataframe.randomSplit` to randomly splits DataFrame with the
  // provided weights. Otherwise, it is false.
  bool deterministic_order = 6;
}

// Relation of type [[Range]] that generates a sequence of integers.
message Range {
  // (Optional) Default value = 0
  optional int64 start = 1;

  // (Required)
  int64 end = 2;

  // (Required)
  int64 step = 3;

  // Optional. Default value is assigned by 1) SQL conf "spark.sql.leafNodeDefaultParallelism" if
  // it is set, or 2) spark default parallelism.
  optional int32 num_partitions = 4;
}

// Relation alias.
message SubqueryAlias {
  // (Required) The input relation of SubqueryAlias.
  Relation input = 1;

  // (Required) The alias.
  string alias = 2;

  // (Optional) Qualifier of the alias.
  repeated string qualifier = 3;
}

// Relation repartition.
message Repartition {
  // (Required) The input relation of Repartition.
  Relation input = 1;

  // (Required) Must be positive.
  int32 num_partitions = 2;

  // (Optional) Default value is false.
  optional bool shuffle = 3;
}

// Compose the string representing rows for output.
// It will invoke 'Dataset.showString' to compute the results.
message ShowString {
  // (Required) The input relation.
  Relation input = 1;

  // (Required) Number of rows to show.
  int32 num_rows = 2;

  // (Required) If set to more than 0, truncates strings to
  // `truncate` characters and all cells will be aligned right.
  int32 truncate = 3;

  // (Required) If set to true, prints output rows vertically (one line per column value).
  bool vertical = 4;
}

// Computes specified statistics for numeric and string columns.
// It will invoke 'Dataset.summary' (same as 'StatFunctions.summary')
// to compute the results.
message StatSummary {
  // (Required) The input relation.
  Relation input = 1;

  // (Optional) Statistics from to be computed.
  //
  // Available statistics are:
  //  count
  //  mean
  //  stddev
  //  min
  //  max
  //  arbitrary approximate percentiles specified as a percentage (e.g. 75%)
  //  count_distinct
  //  approx_count_distinct
  //
  // If no statistics are given, this function computes 'count', 'mean', 'stddev', 'min',
  // 'approximate quartiles' (percentiles at 25%, 50%, and 75%), and 'max'.
  repeated string statistics = 2;
}

// Computes basic statistics for numeric and string columns, including count, mean, stddev, min,
// and max. If no columns are given, this function computes statistics for all numerical or
// string columns.
message StatDescribe {
  // (Required) The input relation.
  Relation input = 1;

  // (Optional) Columns to compute statistics on.
  repeated string cols = 2;
}

// Computes a pair-wise frequency table of the given columns. Also known as a contingency table.
// It will invoke 'Dataset.stat.crosstab' (same as 'StatFunctions.crossTabulate')
// to compute the results.
message StatCrosstab {
  // (Required) The input relation.
  Relation input = 1;

  // (Required) The name of the first column.
  //
  // Distinct items will make the first item of each row.
  string col1 = 2;

  // (Required) The name of the second column.
  //
  // Distinct items will make the column names of the DataFrame.
  string col2 = 3;
}

// Calculate the sample covariance of two numerical columns of a DataFrame.
// It will invoke 'Dataset.stat.cov' (same as 'StatFunctions.calculateCov') to compute the results.
message StatCov {
  // (Required) The input relation.
  Relation input = 1;

  // (Required) The name of the first column.
  string col1 = 2;

  // (Required) The name of the second column.
  string col2 = 3;
}

// Calculates the correlation of two columns of a DataFrame. Currently only supports the Pearson
// Correlation Coefficient. It will invoke 'Dataset.stat.corr' (same as
// 'StatFunctions.pearsonCorrelation') to compute the results.
message StatCorr {
  // (Required) The input relation.
  Relation input = 1;

  // (Required) The name of the first column.
  string col1 = 2;

  // (Required) The name of the second column.
  string col2 = 3;

  // (Optional) Default value is 'pearson'.
  //
  // Currently only supports the Pearson Correlation Coefficient.
  optional string method = 4;
}

// Calculates the approximate quantiles of numerical columns of a DataFrame.
// It will invoke 'Dataset.stat.approxQuantile' (same as 'StatFunctions.approxQuantile')
// to compute the results.
message StatApproxQuantile {
  // (Required) The input relation.
  Relation input = 1;

  // (Required) The names of the numerical columns.
  repeated string cols = 2;

  // (Required) A list of quantile probabilities.
  //
  // Each number must belong to [0, 1].
  // For example 0 is the minimum, 0.5 is the median, 1 is the maximum.
  repeated double probabilities = 3;

  // (Required) The relative target precision to achieve (greater than or equal to 0).
  //
  // If set to zero, the exact quantiles are computed, which could be very expensive.
  // Note that values greater than 1 are accepted but give the same result as 1.
  double relative_error = 4;
}

// Finding frequent items for columns, possibly with false positives.
// It will invoke 'Dataset.stat.freqItems' (same as 'StatFunctions.freqItems')
// to compute the results.
message StatFreqItems {
  // (Required) The input relation.
  Relation input = 1;

  // (Required) The names of the columns to search frequent items in.
  repeated string cols = 2;

  // (Optional) The minimum frequency for an item to be considered `frequent`.
  // Should be greater than 1e-4.
  optional double support = 3;
}


// Returns a stratified sample without replacement based on the fraction
// given on each stratum.
// It will invoke 'Dataset.stat.freqItems' (same as 'StatFunctions.freqItems')
// to compute the results.
message StatSampleBy {
  // (Required) The input relation.
  Relation input = 1;

  // (Required) The column that defines strata.
  Expression col = 2;

  // (Required) Sampling fraction for each stratum.
  //
  // If a stratum is not specified, we treat its fraction as zero.
  repeated Fraction fractions = 3;

  // (Optional) The random seed.
  optional int64 seed = 5;

  message Fraction {
    // (Required) The stratum.
    Expression.Literal stratum = 1;

    // (Required) The fraction value. Must be in [0, 1].
    double fraction = 2;
  }
}


// Replaces null values.
// It will invoke 'Dataset.na.fill' (same as 'DataFrameNaFunctions.fill') to compute the results.
// Following 3 parameter combinations are supported:
//  1, 'values' only contains 1 item, 'cols' is empty:
//    replaces null values in all type-compatible columns.
//  2, 'values' only contains 1 item, 'cols' is not empty:
//    replaces null values in specified columns.
//  3, 'values' contains more than 1 items, then 'cols' is required to have the same length:
//    replaces each specified column with corresponding value.
message NAFill {
  // (Required) The input relation.
  Relation input = 1;

  // (Optional) Optional list of column names to consider.
  repeated string cols = 2;

  // (Required) Values to replace null values with.
  //
  // Should contain at least 1 item.
  // Only 4 data types are supported now: bool, long, double, string
  repeated Expression.Literal values = 3;
}


// Drop rows containing null values.
// It will invoke 'Dataset.na.drop' (same as 'DataFrameNaFunctions.drop') to compute the results.
message NADrop {
  // (Required) The input relation.
  Relation input = 1;

  // (Optional) Optional list of column names to consider.
  //
  // When it is empty, all the columns in the input relation will be considered.
  repeated string cols = 2;

  // (Optional) The minimum number of non-null and non-NaN values required to keep.
  //
  // When not set, it is equivalent to the number of considered columns, which means
  // a row will be kept only if all columns are non-null.
  //
  // 'how' options ('all', 'any') can be easily converted to this field:
  //   - 'all' -> set 'min_non_nulls' 1;
  //   - 'any' -> keep 'min_non_nulls' unset;
  optional int32 min_non_nulls = 3;
}


// Replaces old values with the corresponding values.
// It will invoke 'Dataset.na.replace' (same as 'DataFrameNaFunctions.replace')
// to compute the results.
message NAReplace {
  // (Required) The input relation.
  Relation input = 1;

  // (Optional) List of column names to consider.
  //
  // When it is empty, all the type-compatible columns in the input relation will be considered.
  repeated string cols = 2;

  // (Optional) The value replacement mapping.
  repeated Replacement replacements = 3;

  message Replacement {
    // (Required) The old value.
    //
    // Only 4 data types are supported now: null, bool, double, string.
    Expression.Literal old_value = 1;

    // (Required) The new value.
    //
    // Should be of the same data type with the old value.
    Expression.Literal new_value = 2;
  }
}


// Rename columns on the input relation by the same length of names.
message ToDF {
  // (Required) The input relation of RenameColumnsBySameLengthNames.
  Relation input = 1;

  // (Required)
  //
  // The number of columns of the input relation must be equal to the length
  // of this field. If this is not true, an exception will be returned.
  repeated string column_names = 2;
}


// Rename columns on the input relation by a map with name to name mapping.
message WithColumnsRenamed {
  // (Required) The input relation.
  Relation input = 1;


  // (Required)
  //
  // Renaming column names of input relation from A to B where A is the map key
  // and B is the map value. This is a no-op if schema doesn't contain any A. It
  // does not require that all input relation column names to present as keys.
  // duplicated B are not allowed.
  map<string, string> rename_columns_map = 2;
}

// Adding columns or replacing the existing columns that have the same names.
message WithColumns {
  // (Required) The input relation.
  Relation input = 1;

  // (Required)
  //
  // Given a column name, apply the corresponding expression on the column. If column
  // name exists in the input relation, then replace the column. If the column name
  // does not exist in the input relation, then adds it as a new column.
  //
  // Only one name part is expected from each Expression.Alias.
  //
  // An exception is thrown when duplicated names are present in the mapping.
  repeated Expression.Alias aliases = 2;
}

message WithWatermark {

  // (Required) The input relation
  Relation input = 1;

  // (Required) Name of the column containing event time.
  string event_time = 2;

  // (Required)
  string delay_threshold = 3;
}

// Specify a hint over a relation. Hint should have a name and optional parameters.
message Hint {
  // (Required) The input relation.
  Relation input = 1;

  // (Required) Hint name.
  //
  // Supported Join hints include BROADCAST, MERGE, SHUFFLE_HASH, SHUFFLE_REPLICATE_NL.
  //
  // Supported partitioning hints include COALESCE, REPARTITION, REPARTITION_BY_RANGE.
  string name = 2;

  // (Optional) Hint parameters.
  repeated Expression parameters = 3;
}

// Unpivot a DataFrame from wide format to long format, optionally leaving identifier columns set.
message Unpivot {
  // (Required) The input relation.
  Relation input = 1;

  // (Required) Id columns.
  repeated Expression ids = 2;

  // (Optional) Value columns to unpivot.
  optional Values values = 3;

  // (Required) Name of the variable column.
  string variable_column_name = 4;

  // (Required) Name of the value column.
  string value_column_name = 5;

  message Values {
    repeated Expression values = 1;
  }
}

message ToSchema {
  // (Required) The input relation.
  Relation input = 1;

  // (Required) The user provided schema.
  //
  // The Sever side will update the dataframe with this schema.
  DataType schema = 2;
}

message RepartitionByExpression {
  // (Required) The input relation.
  Relation input = 1;

  // (Required) The partitioning expressions.
  repeated Expression partition_exprs = 2;

  // (Optional) number of partitions, must be positive.
  optional int32 num_partitions = 3;
}

message MapPartitions {
  // (Required) Input relation for a mapPartitions-equivalent API: mapInPandas, mapInArrow.
  Relation input = 1;

  // (Required) Input user-defined function.
  CommonInlineUserDefinedFunction func = 2;

  // (Optional) Whether to use barrier mode execution or not.
  optional bool is_barrier = 3;
}

message GroupMap {
  // (Required) Input relation for Group Map API: apply, applyInPandas.
  Relation input = 1;

  // (Required) Expressions for grouping keys.
  repeated Expression grouping_expressions = 2;

  // (Required) Input user-defined function.
  CommonInlineUserDefinedFunction func = 3;
}

message CoGroupMap {
  // (Required) One input relation for CoGroup Map API - applyInPandas.
  Relation input = 1;

  // Expressions for grouping keys of the first input relation.
  repeated Expression input_grouping_expressions = 2;

  // (Required) The other input relation.
  Relation other = 3;

  // Expressions for grouping keys of the other input relation.
  repeated Expression other_grouping_expressions = 4;

  // (Required) Input user-defined function.
  CommonInlineUserDefinedFunction func = 5;
}

message ApplyInPandasWithState {
  // (Required) Input relation for applyInPandasWithState.
  Relation input = 1;

  // (Required) Expressions for grouping keys.
  repeated Expression grouping_expressions = 2;

  // (Required) Input user-defined function.
  CommonInlineUserDefinedFunction func = 3;

  // (Required) Schema for the output DataFrame.
  string output_schema = 4;

  // (Required) Schema for the state.
  string state_schema = 5;

  // (Required) The output mode of the function.
  string output_mode = 6;

  // (Required) Timeout configuration for groups that do not receive data for a while.
  string timeout_conf = 7;
}

// Collect arbitrary (named) metrics from a dataset.
message CollectMetrics {
  // (Required) The input relation.
  Relation input = 1;

  // (Required) Name of the metrics.
  string name = 2;

  // (Required) The metric sequence.
  repeated Expression metrics = 3;
}

message Parse {
  // (Required) Input relation to Parse. The input is expected to have single text column.
  Relation input = 1;
  // (Required) The expected format of the text.
  ParseFormat format = 2;

  // (Optional) DataType representing the schema. If not set, Spark will infer the schema.
  optional DataType schema = 3;

  // Options for the csv/json parser. The map key is case insensitive.
  map<string, string> options = 4;
  enum ParseFormat {
    PARSE_FORMAT_UNSPECIFIED = 0;
    PARSE_FORMAT_CSV = 1;
    PARSE_FORMAT_JSON = 2;
  }
}<|MERGE_RESOLUTION|>--- conflicted
+++ resolved
@@ -66,11 +66,8 @@
     GroupMap group_map = 31;
     CoGroupMap co_group_map = 32;
     WithWatermark with_watermark = 33;
-<<<<<<< HEAD
-    DeduplicateWithinWatermark deduplicate_within_watermark = 34;
-=======
     ApplyInPandasWithState apply_in_pandas_with_state = 34;
->>>>>>> 1c057f59
+    DeduplicateWithinWatermark deduplicate_within_watermark = 35;
 
     // NA functions
     NAFill fill_na = 90;
