/*
 * Licensed to the Apache Software Foundation (ASF) under one or more
 * contributor license agreements.  See the NOTICE file distributed with
 * this work for additional information regarding copyright ownership.
 * The ASF licenses this file to You under the Apache License, Version 2.0
 * (the "License"); you may not use this file except in compliance with
 * the License.  You may obtain a copy of the License at
 *
 *    http://www.apache.org/licenses/LICENSE-2.0
 *
 * Unless required by applicable law or agreed to in writing, software
 * distributed under the License is distributed on an "AS IS" BASIS,
 * WITHOUT WARRANTIES OR CONDITIONS OF ANY KIND, either express or implied.
 * See the License for the specific language governing permissions and
 * limitations under the License.
 */

syntax = 'proto3';

package spark.connect;

import "google/protobuf/any.proto";
import "spark/connect/commands.proto";
import "spark/connect/common.proto";
import "spark/connect/expressions.proto";
import "spark/connect/relations.proto";
import "spark/connect/types.proto";

option java_multiple_files = true;
option java_package = "org.apache.spark.connect.proto";

// A [[Plan]] is the structure that carries the runtime information for the execution from the
// client to the server. A [[Plan]] can either be of the type [[Relation]] which is a reference
// to the underlying logical plan or it can be of the [[Command]] type that is used to execute
// commands on the server.
message Plan {
  oneof op_type {
    Relation root = 1;
    Command command = 2;
  }
}



// User Context is used to refer to one particular user session that is executing
// queries in the backend.
message UserContext {
  string user_id = 1;
  string user_name = 2;

  // To extend the existing user context message that is used to identify incoming requests,
  // Spark Connect leverages the Any protobuf type that can be used to inject arbitrary other
  // messages into this message. Extensions are stored as a `repeated` type to be able to
  // handle multiple active extensions.
  repeated google.protobuf.Any extensions = 999;
}

// Request to perform plan analyze, optionally to explain the plan.
message AnalyzePlanRequest {
  // (Required)
  //
  // The session_id specifies a spark session for a user id (which is specified
  // by user_context.user_id). The session_id is set by the client to be able to
  // collate streaming responses from different queries within the dedicated session.
  string session_id = 1;

  // (Required) User context
  UserContext user_context = 2;

  // Provides optional information about the client sending the request. This field
  // can be used for language or version specific information and is only intended for
  // logging purposes and will not be interpreted by the server.
  optional string client_type = 3;

  oneof analyze {
    Schema schema = 4;
    Explain explain = 5;
    TreeString tree_string = 6;
    IsLocal is_local = 7;
    IsStreaming is_streaming = 8;
    InputFiles input_files = 9;
    SparkVersion spark_version = 10;
    DDLParse ddl_parse = 11;
    SameSemantics same_semantics = 12;
    SemanticHash semantic_hash = 13;
    Persist persist = 14;
    Unpersist unpersist = 15;
    GetStorageLevel get_storage_level = 16;
  }

  message Schema {
    // (Required) The logical plan to be analyzed.
    Plan plan = 1;
  }

  // Explains the input plan based on a configurable mode.
  message Explain {
    // (Required) The logical plan to be analyzed.
    Plan plan = 1;

    // (Required) For analyzePlan rpc calls, configure the mode to explain plan in strings.
    ExplainMode explain_mode = 2;

    // Plan explanation mode.
    enum ExplainMode {
      EXPLAIN_MODE_UNSPECIFIED = 0;

      // Generates only physical plan.
      EXPLAIN_MODE_SIMPLE = 1;

      // Generates parsed logical plan, analyzed logical plan, optimized logical plan and physical plan.
      // Parsed Logical plan is a unresolved plan that extracted from the query. Analyzed logical plans
      // transforms which translates unresolvedAttribute and unresolvedRelation into fully typed objects.
      // The optimized logical plan transforms through a set of optimization rules, resulting in the
      // physical plan.
      EXPLAIN_MODE_EXTENDED = 2;

      // Generates code for the statement, if any and a physical plan.
      EXPLAIN_MODE_CODEGEN = 3;

      // If plan node statistics are available, generates a logical plan and also the statistics.
      EXPLAIN_MODE_COST = 4;

      // Generates a physical plan outline and also node details.
      EXPLAIN_MODE_FORMATTED = 5;
    }
  }

  message TreeString {
    // (Required) The logical plan to be analyzed.
    Plan plan = 1;

    // (Optional) Max level of the schema.
    optional int32 level = 2;
  }

  message IsLocal {
    // (Required) The logical plan to be analyzed.
    Plan plan = 1;
  }

  message IsStreaming {
    // (Required) The logical plan to be analyzed.
    Plan plan = 1;
  }

  message InputFiles {
    // (Required) The logical plan to be analyzed.
    Plan plan = 1;
  }

  message SparkVersion { }

  message DDLParse {
    // (Required) The DDL formatted string to be parsed.
    string ddl_string = 1;
  }


  // Returns `true` when the logical query plans  are equal and therefore return same results.
  message SameSemantics {
    // (Required) The plan to be compared.
    Plan target_plan = 1;

    // (Required) The other plan to be compared.
    Plan other_plan = 2;
  }

  message SemanticHash {
    // (Required) The logical plan to get a hashCode.
    Plan plan = 1;
  }

  message Persist {
    // (Required) The logical plan to persist.
    Relation relation = 1;

    // (Optional) The storage level.
    optional StorageLevel storage_level = 2;
  }

  message Unpersist {
    // (Required) The logical plan to unpersist.
    Relation relation = 1;

    // (Optional) Whether to block until all blocks are deleted.
    optional bool blocking = 2;
  }

  message GetStorageLevel {
    // (Required) The logical plan to get the storage level.
    Relation relation = 1;
  }
}

// Response to performing analysis of the query. Contains relevant metadata to be able to
// reason about the performance.
message AnalyzePlanResponse {
  string session_id = 1;

  oneof result {
    Schema schema = 2;
    Explain explain = 3;
    TreeString tree_string = 4;
    IsLocal is_local = 5;
    IsStreaming is_streaming = 6;
    InputFiles input_files = 7;
    SparkVersion spark_version = 8;
    DDLParse ddl_parse = 9;
    SameSemantics same_semantics = 10;
    SemanticHash semantic_hash = 11;
    Persist persist = 12;
    Unpersist unpersist = 13;
    GetStorageLevel get_storage_level = 14;
  }

  message Schema {
    DataType schema = 1;
  }

  message Explain {
    string explain_string = 1;
  }

  message TreeString {
    string tree_string = 1;
  }

  message IsLocal {
    bool is_local = 1;
  }

  message IsStreaming {
    bool is_streaming = 1;
  }

  message InputFiles {
    // A best-effort snapshot of the files that compose this Dataset
    repeated string files = 1;
  }

  message SparkVersion {
    string version = 1;
  }

  message DDLParse {
    DataType parsed = 1;
  }

  message SameSemantics {
    bool result = 1;
  }

  message SemanticHash {
    int32 result = 1;
  }

  message Persist { }

  message Unpersist { }

  message GetStorageLevel {
    // (Required) The StorageLevel as a result of get_storage_level request.
    StorageLevel storage_level = 1;
  }
}

// A request to be executed by the service.
message ExecutePlanRequest {
  // (Required)
  //
  // The session_id specifies a spark session for a user id (which is specified
  // by user_context.user_id). The session_id is set by the client to be able to
  // collate streaming responses from different queries within the dedicated session.
  string session_id = 1;

  // (Required) User context
  //
  // user_context.user_id and session+id both identify a unique remote spark session on the
  // server side.
  UserContext user_context = 2;

  // (Required) The logical plan to be executed / analyzed.
  Plan plan = 3;

  // Provides optional information about the client sending the request. This field
  // can be used for language or version specific information and is only intended for
  // logging purposes and will not be interpreted by the server.
  optional string client_type = 4;
}

// The response of a query, can be one or more for each request. Responses belonging to the
// same input query, carry the same `session_id`.
message ExecutePlanResponse {
  string session_id = 1;

  // Union type for the different response messages.
  oneof response_type {
    ArrowBatch arrow_batch = 2;

    // Special case for executing SQL commands.
    SqlCommandResult sql_command_result = 5;

    // Response for a streaming query.
    WriteStreamOperationStartResult write_stream_operation_start_result = 8;

    // Response for commands on a streaming query.
    StreamingQueryCommandResult streaming_query_command_result = 9;

    // Response for 'SparkContext.resources'.
    GetResourcesCommandResult get_resources_command_result = 10;

    // Support arbitrary result objects.
    google.protobuf.Any extension = 999;
  }

  // Metrics for the query execution. Typically, this field is only present in the last
  // batch of results and then represent the overall state of the query execution.
  Metrics metrics = 4;

  // The metrics observed during the execution of the query plan.
  repeated ObservedMetrics observed_metrics = 6;

  // (Optional) The Spark schema. This field is available when `collect` is called.
  DataType schema = 7;

  // A SQL command returns an opaque Relation that can be directly used as input for the next
  // call.
  message SqlCommandResult {
    Relation relation = 1;
  }

  // Batch results of metrics.
  message ArrowBatch {
    int64 row_count = 1;
    bytes data = 2;
  }

  message Metrics {

    repeated MetricObject metrics = 1;

    message MetricObject {
      string name = 1;
      int64 plan_id = 2;
      int64 parent = 3;
      map<string, MetricValue> execution_metrics = 4;
    }

    message MetricValue {
      string name = 1;
      int64 value = 2;
      string metric_type = 3;
    }
  }

  message ObservedMetrics {
    string name = 1;
    repeated Expression.Literal values = 2;
  }
}

// The key-value pair for the config request and response.
message KeyValue {
  // (Required) The key.
  string key = 1;
  // (Optional) The value.
  optional string value = 2;
}

// Request to update or fetch the configurations.
message ConfigRequest {
  // (Required)
  //
  // The session_id specifies a spark session for a user id (which is specified
  // by user_context.user_id). The session_id is set by the client to be able to
  // collate streaming responses from different queries within the dedicated session.
  string session_id = 1;

  // (Required) User context
  UserContext user_context = 2;

  // (Required) The operation for the config.
  Operation operation = 3;

  // Provides optional information about the client sending the request. This field
  // can be used for language or version specific information and is only intended for
  // logging purposes and will not be interpreted by the server.
  optional string client_type = 4;

  message Operation {
    oneof op_type {
      Set set = 1;
      Get get = 2;
      GetWithDefault get_with_default = 3;
      GetOption get_option = 4;
      GetAll get_all = 5;
      Unset unset = 6;
      IsModifiable is_modifiable = 7;
    }
  }

  message Set {
    // (Required) The config key-value pairs to set.
    repeated KeyValue pairs = 1;
  }

  message Get {
    // (Required) The config keys to get.
    repeated string keys = 1;
  }

  message GetWithDefault {
    // (Required) The config key-value paris to get. The value will be used as the default value.
    repeated KeyValue pairs = 1;
  }

  message GetOption {
    // (Required) The config keys to get optionally.
    repeated string keys = 1;
  }

  message GetAll {
    // (Optional) The prefix of the config key to get.
    optional string prefix = 1;
  }

  message Unset {
    // (Required) The config keys to unset.
    repeated string keys = 1;
  }

  message IsModifiable {
    // (Required) The config keys to check the config is modifiable.
    repeated string keys = 1;
  }
}

// Response to the config request.
message ConfigResponse {
  string session_id = 1;

  // (Optional) The result key-value pairs.
  //
  // Available when the operation is 'Get', 'GetWithDefault', 'GetOption', 'GetAll'.
  // Also available for the operation 'IsModifiable' with boolean string "true" and "false".
  repeated KeyValue pairs = 2;

  // (Optional)
  //
  // Warning messages for deprecated or unsupported configurations.
  repeated string warnings = 3;
}

// Request to transfer client-local artifacts.
message AddArtifactsRequest {

  // (Required)
  //
  // The session_id specifies a spark session for a user id (which is specified
  // by user_context.user_id). The session_id is set by the client to be able to
  // collate streaming responses from different queries within the dedicated session.
  string session_id = 1;

  // User context
  UserContext user_context = 2;

  // Provides optional information about the client sending the request. This field
  // can be used for language or version specific information and is only intended for
  // logging purposes and will not be interpreted by the server.
  optional string client_type = 6;

  // A chunk of an Artifact.
  message ArtifactChunk {
    // Data chunk.
    bytes data = 1;
    // CRC to allow server to verify integrity of the chunk.
    int64 crc = 2;
  }

  // An artifact that is contained in a single `ArtifactChunk`.
  // Generally, this message represents tiny artifacts such as REPL-generated class files.
  message SingleChunkArtifact {
    // The name of the artifact is expected in the form of a "Relative Path" that is made up of a
    // sequence of directories and the final file element.
    // Examples of "Relative Path"s: "jars/test.jar", "classes/xyz.class", "abc.xyz", "a/b/X.jar".
    // The server is expected to maintain the hierarchy of files as defined by their name. (i.e
    // The relative path of the file on the server's filesystem will be the same as the name of
    // the provided artifact)
    string name = 1;
    // A single data chunk.
    ArtifactChunk data = 2;
  }

  // A number of `SingleChunkArtifact` batched into a single RPC.
  message Batch {
    repeated SingleChunkArtifact artifacts = 1;
  }

  // Signals the beginning/start of a chunked artifact.
  // A large artifact is transferred through a payload of `BeginChunkedArtifact` followed by a
  // sequence of `ArtifactChunk`s.
  message BeginChunkedArtifact {
    // Name of the artifact undergoing chunking. Follows the same conventions as the `name` in
    // the `Artifact` message.
    string name = 1;
    // Total size of the artifact in bytes.
    int64 total_bytes = 2;
    // Number of chunks the artifact is split into.
    // This includes the `initial_chunk`.
    int64 num_chunks = 3;
    // The first/initial chunk.
    ArtifactChunk initial_chunk = 4;
  }

  // The payload is either a batch of artifacts or a partial chunk of a large artifact.
  oneof payload {
    Batch batch = 3;
    // The metadata and the initial chunk of a large artifact chunked into multiple requests.
    // The server side is notified about the total size of the large artifact as well as the
    // number of chunks to expect.
    BeginChunkedArtifact begin_chunk = 4;
    // A chunk of an artifact excluding metadata. This can be any chunk of a large artifact
    // excluding the first chunk (which is included in `BeginChunkedArtifact`).
    ArtifactChunk chunk = 5;
  }
}

// Response to adding an artifact. Contains relevant metadata to verify successful transfer of
// artifact(s).
message AddArtifactsResponse {
  // Metadata of an artifact.
  message ArtifactSummary {
    string name = 1;
    // Whether the CRC (Cyclic Redundancy Check) is successful on server verification.
    // The server discards any artifact that fails the CRC.
    // If false, the client may choose to resend the artifact specified by `name`.
    bool is_crc_successful = 2;
  }

  // The list of artifact(s) seen by the server.
  repeated ArtifactSummary artifacts = 1;
}

<<<<<<< HEAD
message InterruptRequest {
=======
// Request to get current statuses of artifacts at the server side.
message ArtifactStatusesRequest {
>>>>>>> 8711c1a6
  // (Required)
  //
  // The session_id specifies a spark session for a user id (which is specified
  // by user_context.user_id). The session_id is set by the client to be able to
  // collate streaming responses from different queries within the dedicated session.
  string session_id = 1;

<<<<<<< HEAD
  // (Required) User context
=======
  // User context
>>>>>>> 8711c1a6
  UserContext user_context = 2;

  // Provides optional information about the client sending the request. This field
  // can be used for language or version specific information and is only intended for
  // logging purposes and will not be interpreted by the server.
  optional string client_type = 3;
<<<<<<< HEAD
}

message InterruptResponse {
  string session_id = 1;
=======

  // The name of the artifact is expected in the form of a "Relative Path" that is made up of a
  // sequence of directories and the final file element.
  // Examples of "Relative Path"s: "jars/test.jar", "classes/xyz.class", "abc.xyz", "a/b/X.jar".
  // The server is expected to maintain the hierarchy of files as defined by their name. (i.e
  // The relative path of the file on the server's filesystem will be the same as the name of
  // the provided artifact)
  repeated string names = 4;
}

// Response to checking artifact statuses.
message ArtifactStatusesResponse {
  message ArtifactStatus {
    // Exists or not particular artifact at the server.
    bool exists = 1;
  }

  // A map of artifact names to their statuses.
  map<string, ArtifactStatus> statuses = 1;
>>>>>>> 8711c1a6
}

// Main interface for the SparkConnect service.
service SparkConnectService {

  // Executes a request that contains the query and returns a stream of [[Response]].
  //
  // It is guaranteed that there is at least one ARROW batch returned even if the result set is empty.
  rpc ExecutePlan(ExecutePlanRequest) returns (stream ExecutePlanResponse) {}

  // Analyzes a query and returns a [[AnalyzeResponse]] containing metadata about the query.
  rpc AnalyzePlan(AnalyzePlanRequest) returns (AnalyzePlanResponse) {}

  // Update or fetch the configurations and returns a [[ConfigResponse]] containing the result.
  rpc Config(ConfigRequest) returns (ConfigResponse) {}

  // Add artifacts to the session and returns a [[AddArtifactsResponse]] containing metadata about
  // the added artifacts.
  rpc AddArtifacts(stream AddArtifactsRequest) returns (AddArtifactsResponse) {}

<<<<<<< HEAD
  // Interrupts running executions
  rpc Interrupt(InterruptRequest) returns (InterruptResponse) {}
=======
  // Check statuses of artifacts in the session and returns them in a [[ArtifactStatusesResponse]]
  rpc ArtifactStatus(ArtifactStatusesRequest) returns (ArtifactStatusesResponse) {}
>>>>>>> 8711c1a6
}
<|MERGE_RESOLUTION|>--- conflicted
+++ resolved
@@ -542,12 +542,8 @@
   repeated ArtifactSummary artifacts = 1;
 }
 
-<<<<<<< HEAD
-message InterruptRequest {
-=======
 // Request to get current statuses of artifacts at the server side.
 message ArtifactStatusesRequest {
->>>>>>> 8711c1a6
   // (Required)
   //
   // The session_id specifies a spark session for a user id (which is specified
@@ -555,23 +551,13 @@
   // collate streaming responses from different queries within the dedicated session.
   string session_id = 1;
 
-<<<<<<< HEAD
-  // (Required) User context
-=======
   // User context
->>>>>>> 8711c1a6
   UserContext user_context = 2;
 
   // Provides optional information about the client sending the request. This field
   // can be used for language or version specific information and is only intended for
   // logging purposes and will not be interpreted by the server.
   optional string client_type = 3;
-<<<<<<< HEAD
-}
-
-message InterruptResponse {
-  string session_id = 1;
-=======
 
   // The name of the artifact is expected in the form of a "Relative Path" that is made up of a
   // sequence of directories and the final file element.
@@ -591,7 +577,27 @@
 
   // A map of artifact names to their statuses.
   map<string, ArtifactStatus> statuses = 1;
->>>>>>> 8711c1a6
+}
+
+message InterruptRequest {
+  // (Required)
+  //
+  // The session_id specifies a spark session for a user id (which is specified
+  // by user_context.user_id). The session_id is set by the client to be able to
+  // collate streaming responses from different queries within the dedicated session.
+  string session_id = 1;
+
+  // (Required) User context
+  UserContext user_context = 2;
+
+  // Provides optional information about the client sending the request. This field
+  // can be used for language or version specific information and is only intended for
+  // logging purposes and will not be interpreted by the server.
+  optional string client_type = 3;
+}
+
+message InterruptResponse {
+  string session_id = 1;
 }
 
 // Main interface for the SparkConnect service.
@@ -612,11 +618,9 @@
   // the added artifacts.
   rpc AddArtifacts(stream AddArtifactsRequest) returns (AddArtifactsResponse) {}
 
-<<<<<<< HEAD
+  // Check statuses of artifacts in the session and returns them in a [[ArtifactStatusesResponse]]
+  rpc ArtifactStatus(ArtifactStatusesRequest) returns (ArtifactStatusesResponse) {}
+
   // Interrupts running executions
   rpc Interrupt(InterruptRequest) returns (InterruptResponse) {}
-=======
-  // Check statuses of artifacts in the session and returns them in a [[ArtifactStatusesResponse]]
-  rpc ArtifactStatus(ArtifactStatusesRequest) returns (ArtifactStatusesResponse) {}
->>>>>>> 8711c1a6
-}
+}
