--- conflicted
+++ resolved
@@ -23,11 +23,7 @@
 
 private[client] class CustomSparkConnectStub(
     channel: ManagedChannel,
-<<<<<<< HEAD
-    retryHandler: GrpcRetryHandler) {
-=======
     stubState: SparkConnectStubState) {
->>>>>>> 49ca6aa6
 
   private val stub = SparkConnectServiceGrpc.newStub(channel)
 
