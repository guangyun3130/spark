#
# Licensed to the Apache Software Foundation (ASF) under one or more
# contributor license agreements.  See the NOTICE file distributed with
# this work for additional information regarding copyright ownership.
# The ASF licenses this file to You under the Apache License, Version 2.0
# (the "License"); you may not use this file except in compliance with
# the License.  You may obtain a copy of the License at
#
#    http://www.apache.org/licenses/LICENSE-2.0
#
# Unless required by applicable law or agreed to in writing, software
# distributed under the License is distributed on an "AS IS" BASIS,
# WITHOUT WARRANTIES OR CONDITIONS OF ANY KIND, either express or implied.
# See the License for the specific language governing permissions and
# limitations under the License.
#

# group.R - GroupedData class and methods implemented in S4 OO classes

#' @include generics.R jobj.R schema.R column.R
NULL

setOldClass("jobj")

#' S4 class that represents a GroupedData
#'
#' GroupedDatas can be created using groupBy() on a SparkDataFrame
#'
#' @rdname GroupedData
#' @seealso groupBy
#'
#' @param sgd A Java object reference to the backing Scala GroupedData
#' @export
#' @note GroupedData since 1.4.0
setClass("GroupedData",
         slots = list(sgd = "jobj"))

setMethod("initialize", "GroupedData", function(.Object, sgd) {
  .Object@sgd <- sgd
  .Object
})

#' @rdname GroupedData
groupedData <- function(sgd) {
  new("GroupedData", sgd)
}


#' @rdname show
#' @note show(GroupedData) since 1.4.0
setMethod("show", "GroupedData",
          function(object) {
            cat("GroupedData\n")
          })

#' Count
#'
#' Count the number of rows for each group.
#' The resulting SparkDataFrame will also contain the grouping columns.
#'
#' @param x a GroupedData
#' @return a SparkDataFrame
#' @rdname count
#' @export
#' @examples
#' \dontrun{
#'   count(groupBy(df, "name"))
#' }
#' @note count since 1.4.0
setMethod("count",
          signature(x = "GroupedData"),
          function(x) {
            dataFrame(callJMethod(x@sgd, "count"))
          })

#' summarize
#'
#' Aggregates on the entire SparkDataFrame without groups.
#' The resulting SparkDataFrame will also contain the grouping columns.
#'
#' df2 <- agg(df, <column> = <aggFunction>)
#' df2 <- agg(df, newColName = aggFunction(column))
#'
#' @param x a GroupedData
#' @return a SparkDataFrame
#' @rdname summarize
#' @name agg
#' @family agg_funcs
#' @export
#' @examples
#' \dontrun{
#'  df2 <- agg(df, age = "sum")  # new column name will be created as 'SUM(age#0)'
#'  df3 <- agg(df, ageSum = sum(df$age)) # Creates a new column named ageSum
#'  df4 <- summarize(df, ageSum = max(df$age))
#' }
#' @note agg since 1.4.0
setMethod("agg",
          signature(x = "GroupedData"),
          function(x, ...) {
            cols <- list(...)
            stopifnot(length(cols) > 0)
            if (is.character(cols[[1]])) {
              cols <- varargsToEnv(...)
              sdf <- callJMethod(x@sgd, "agg", cols)
            } else if (class(cols[[1]]) == "Column") {
              ns <- names(cols)
              if (!is.null(ns)) {
                for (n in ns) {
                  if (n != "") {
                    cols[[n]] <- alias(cols[[n]], n)
                  }
                }
              }
              jcols <- lapply(cols, function(c) { c@jc })
              sdf <- callJMethod(x@sgd, "agg", jcols[[1]], jcols[-1])
            } else {
              stop("agg can only support Column or character")
            }
            dataFrame(sdf)
          })

#' @rdname summarize
#' @name summarize
#' @note summarize since 1.4.0
setMethod("summarize",
          signature(x = "GroupedData"),
          function(x, ...) {
            agg(x, ...)
          })

# Aggregate Functions by name
methods <- c("avg", "max", "mean", "min", "sum")

# These are not exposed on GroupedData: "kurtosis", "skewness", "stddev", "stddev_samp", "stddev_pop",
# "variance", "var_samp", "var_pop"

#' Pivot a column of the GroupedData and perform the specified aggregation.
#'
#' Pivot a column of the GroupedData and perform the specified aggregation.
#' There are two versions of pivot function: one that requires the caller to specify the list
#' of distinct values to pivot on, and one that does not. The latter is more concise but less
#' efficient, because Spark needs to first compute the list of distinct values internally.
#'
#' @param x a GroupedData object
#' @param colname A column name
#' @param values A value or a list/vector of distinct values for the output columns.
#' @return GroupedData object
#' @rdname pivot
#' @name pivot
#' @export
#' @examples
#' \dontrun{
#' df <- createDataFrame(data.frame(
#'     earnings = c(10000, 10000, 11000, 15000, 12000, 20000, 21000, 22000),
#'     course = c("R", "Python", "R", "Python", "R", "Python", "R", "Python"),
#'     period = c("1H", "1H", "2H", "2H", "1H", "1H", "2H", "2H"),
#'     year = c(2015, 2015, 2015, 2015, 2016, 2016, 2016, 2016)
#' ))
#' group_sum <- sum(pivot(groupBy(df, "year"), "course"), "earnings")
#' group_min <- min(pivot(groupBy(df, "year"), "course", "R"), "earnings")
#' group_max <- max(pivot(groupBy(df, "year"), "course", c("Python", "R")), "earnings")
#' group_mean <- mean(pivot(groupBy(df, "year"), "course", list("Python", "R")), "earnings")
#' }
#' @note pivot since 2.0.0
setMethod("pivot",
          signature(x = "GroupedData", colname = "character"),
          function(x, colname, values = list()){
            stopifnot(length(colname) == 1)
            if (length(values) == 0) {
              result <- callJMethod(x@sgd, "pivot", colname)
            } else {
              if (length(values) > length(unique(values))) {
                stop("Values are not unique")
              }
              result <- callJMethod(x@sgd, "pivot", colname, as.list(values))
            }
            groupedData(result)
          })

createMethod <- function(name) {
  setMethod(name,
            signature(x = "GroupedData"),
            function(x, ...) {
              sdf <- callJMethod(x@sgd, name, list(...))
              dataFrame(sdf)
            })
}

createMethods <- function() {
  for (name in methods) {
    createMethod(name)
  }
}

createMethods()

#' gapply
#'
#' Applies a R function to each group in the input GroupedData
#'
#' @param x a GroupedData
#' @rdname gapply
#' @name gapply
<<<<<<< HEAD
#' @seealso gapplyCollect \link{gapplyCollect}
=======
#' @export
>>>>>>> c399c7f0
#' @examples
#' \dontrun{
#' Computes the arithmetic mean of the second column by grouping
#' on the first and third columns. Output the grouping values and the average.
#'
#' df <- createDataFrame (
#' list(list(1L, 1, "1", 0.1), list(1L, 2, "1", 0.2), list(3L, 3, "3", 0.3)),
#'   c("a", "b", "c", "d"))
#' gdf <- group_by(df, "a", "c")
#'
#' Here our output contains three columns, the key which is a combination of two
#' columns with data types integer and string and the mean which is a double.
#' schema <-  structType(structField("a", "integer"), structField("c", "string"),
#'   structField("avg", "double"))
#' df1 <- gapply(
#'   gdf,
#'   function(key, x) {
#'     y <- data.frame(key, mean(x$b), stringsAsFactors = FALSE)
#'   },
#' schema)
#' collect(df1)
#'
#' Result
#' ------
#' a c avg
#' 3 3 3.0
#' 1 1 1.5
#' }
#' @note gapply(GroupedData) since 2.0.0
setMethod("gapply",
          signature(x = "GroupedData"),
          function(x, func, schema) {
            gapplyInternal(x, func, schema)
          })

#' gapplyCollect
#'
#' Applies a R function to each group in the input GroupedData and collects the result
#' back to R as a data.frame.
#'
#' @param x a GroupedData
#' @param func A function to be applied to each group partition specified by GroupedData.
#'             The function `func` takes as argument a key - grouping columns and
#'             a data frame - a local R data.frame.
#'             The output of `func` is a local R data.frame.
#' @return a SparkDataFrame
#' @rdname gapplyCollect
#' @name gapplyCollect
#' @seealso gapply \link{gapply}
#' @examples
#' \dontrun{
#' Computes the arithmetic mean of the second column by grouping
#' on the first and third columns. Output the grouping values and the average.
#'
#' df <- createDataFrame (
#' list(list(1L, 1, "1", 0.1), list(1L, 2, "1", 0.2), list(3L, 3, "3", 0.3)),
#'   c("a", "b", "c", "d"))
#' gdf <- group_by(df, "a", "c")
#' result <- gapplyCollect(
#'   gdf,
#'   function(key, x) {
#'     y <- data.frame(key, mean(x$b), stringsAsFactors = FALSE)
#'     colnames(y) <- c("key_a", "key_c", "mean_b")
#'     y
#'   })
#'
#' Result
#' ------
#' key_a key_c mean_b
#' 3 3 3.0
#' 1 1 1.5
#' }
setMethod("gapplyCollect",
          signature(x = "GroupedData"),
          function(x, func) {
            gdf <- gapplyInternal(x, func, NULL)
            content <- callJMethod(gdf@sdf, "collect")
            # content is a list of items of struct type. Each item has a single field
            # which is a serialized data.frame corresponds to one group of the
            # SparkDataFrame.
            ldfs <- lapply(content, function(x) { unserialize(x[[1]]) })
            ldf <- do.call(rbind, ldfs)
            row.names(ldf) <- NULL
            ldf
          })

gapplyInternal <- function(x, func, schema) {
  packageNamesArr <- serialize(.sparkREnv[[".packages"]],
                       connection = NULL)
  broadcastArr <- lapply(ls(.broadcastNames),
                    function(name) { get(name, .broadcastNames) })
  sdf <- callJStatic(
           "org.apache.spark.sql.api.r.SQLUtils",
           "gapply",
           x@sgd,
           serialize(cleanClosure(func), connection = NULL),
           packageNamesArr,
           broadcastArr,
           if (is.null(schema)) { schema } else { schema$jobj })
  dataFrame(sdf)
}<|MERGE_RESOLUTION|>--- conflicted
+++ resolved
@@ -201,11 +201,8 @@
 #' @param x a GroupedData
 #' @rdname gapply
 #' @name gapply
-<<<<<<< HEAD
-#' @seealso gapplyCollect \link{gapplyCollect}
-=======
-#' @export
->>>>>>> c399c7f0
+#' @seealso \link{gapplyCollect}
+#' @export
 #' @examples
 #' \dontrun{
 #' Computes the arithmetic mean of the second column by grouping
@@ -254,7 +251,7 @@
 #' @return a SparkDataFrame
 #' @rdname gapplyCollect
 #' @name gapplyCollect
-#' @seealso gapply \link{gapply}
+#' @seealso \link{gapply}
 #' @examples
 #' \dontrun{
 #' Computes the arithmetic mean of the second column by grouping
