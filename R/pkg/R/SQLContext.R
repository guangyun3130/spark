--- conflicted
+++ resolved
@@ -110,20 +110,11 @@
     value <- if (missing(defaultValue)) {
       tryCatch(callJMethod(conf, "get", key),
               error = function(e) {
-<<<<<<< HEAD
-                if (any(grep("java.util.NoSuchElementException", as.character(e)))) {
-                  stop(gettextf("Config '%s' is not set",
-                                key, domain = "R-SparkR"),
-                       domain = NA)
-                } else {
-                  stop("Unknown error: ", as.character(e))
-=======
                 estr <- as.character(e)
                 if (any(grepl("java.util.NoSuchElementException", estr, fixed = TRUE))) {
-                  stop(paste0("Config '", key, "' is not set"))
+                  stop(gettextf("Config '%s' is not set", key, domain = "R-SparkR"), domain = NA)
                 } else {
-                  stop(paste0("Unknown error: ", estr))
->>>>>>> c011502e
+                  stop("Unknown error: ", estr)
                 }
               })
     } else {
