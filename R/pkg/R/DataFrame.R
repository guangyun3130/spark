#
# Licensed to the Apache Software Foundation (ASF) under one or more
# contributor license agreements.  See the NOTICE file distributed with
# this work for additional information regarding copyright ownership.
# The ASF licenses this file to You under the Apache License, Version 2.0
# (the "License"); you may not use this file except in compliance with
# the License.  You may obtain a copy of the License at
#
#    http://www.apache.org/licenses/LICENSE-2.0
#
# Unless required by applicable law or agreed to in writing, software
# distributed under the License is distributed on an "AS IS" BASIS,
# WITHOUT WARRANTIES OR CONDITIONS OF ANY KIND, either express or implied.
# See the License for the specific language governing permissions and
# limitations under the License.
#

# DataFrame.R - DataFrame class and methods implemented in S4 OO classes

#' @include generics.R jobj.R schema.R RDD.R pairRDD.R column.R group.R
NULL

setOldClass("jobj")

#' @title S4 class that represents a DataFrame
#' @description DataFrames can be created using functions like
#'              \code{jsonFile}, \code{table} etc.
#' @rdname DataFrame
#' @seealso jsonFile, table
#' @docType class
#'
#' @slot env An R environment that stores bookkeeping states of the DataFrame
#' @slot sdf A Java object reference to the backing Scala DataFrame
#' @export
setClass("DataFrame",
         slots = list(env = "environment",
                      sdf = "jobj"))

setMethod("initialize", "DataFrame", function(.Object, sdf, isCached) {
  .Object@env <- new.env()
  .Object@env$isCached <- isCached

  .Object@sdf <- sdf
  .Object
})

#' @rdname DataFrame
#' @export
#'
#' @param sdf A Java object reference to the backing Scala DataFrame
#' @param isCached TRUE if the dataFrame is cached
dataFrame <- function(sdf, isCached = FALSE) {
  new("DataFrame", sdf, isCached)
}

############################ DataFrame Methods ##############################################

#' Print Schema of a DataFrame
#'
#' Prints out the schema in tree format
#'
#' @param x A SparkSQL DataFrame
#'
#' @rdname printSchema
#' @name printSchema
#' @export
#' @examples
#'\dontrun{
#' sc <- sparkR.init()
#' sqlContext <- sparkRSQL.init(sc)
#' path <- "path/to/file.json"
#' df <- jsonFile(sqlContext, path)
#' printSchema(df)
#'}
setMethod("printSchema",
          signature(x = "DataFrame"),
          function(x) {
            schemaString <- callJMethod(schema(x)$jobj, "treeString")
            cat(schemaString)
          })

#' Get schema object
#'
#' Returns the schema of this DataFrame as a structType object.
#'
#' @param x A SparkSQL DataFrame
#'
#' @rdname schema
#' @name schema
#' @export
#' @examples
#'\dontrun{
#' sc <- sparkR.init()
#' sqlContext <- sparkRSQL.init(sc)
#' path <- "path/to/file.json"
#' df <- jsonFile(sqlContext, path)
#' dfSchema <- schema(df)
#'}
setMethod("schema",
          signature(x = "DataFrame"),
          function(x) {
            structType(callJMethod(x@sdf, "schema"))
          })

#' Explain
#'
#' Print the logical and physical Catalyst plans to the console for debugging.
#'
#' @param x A SparkSQL DataFrame
#' @param extended Logical. If extended is False, explain() only prints the physical plan.
#' @rdname explain
#' @name explain
#' @export
#' @examples
#'\dontrun{
#' sc <- sparkR.init()
#' sqlContext <- sparkRSQL.init(sc)
#' path <- "path/to/file.json"
#' df <- jsonFile(sqlContext, path)
#' explain(df, TRUE)
#'}
setMethod("explain",
          signature(x = "DataFrame"),
          function(x, extended = FALSE) {
            queryExec <- callJMethod(x@sdf, "queryExecution")
            if (extended) {
              cat(callJMethod(queryExec, "toString"))
            } else {
              execPlan <- callJMethod(queryExec, "executedPlan")
              cat(callJMethod(execPlan, "toString"))
            }
          })

#' isLocal
#'
#' Returns True if the `collect` and `take` methods can be run locally
#' (without any Spark executors).
#'
#' @param x A SparkSQL DataFrame
#'
#' @rdname isLocal
#' @name isLocal
#' @export
#' @examples
#'\dontrun{
#' sc <- sparkR.init()
#' sqlContext <- sparkRSQL.init(sc)
#' path <- "path/to/file.json"
#' df <- jsonFile(sqlContext, path)
#' isLocal(df)
#'}
setMethod("isLocal",
          signature(x = "DataFrame"),
          function(x) {
            callJMethod(x@sdf, "isLocal")
          })

#' showDF
#'
#' Print the first numRows rows of a DataFrame
#'
#' @param x A SparkSQL DataFrame
#' @param numRows The number of rows to print. Defaults to 20.
#'
#' @rdname showDF
#' @name showDF
#' @export
#' @examples
#'\dontrun{
#' sc <- sparkR.init()
#' sqlContext <- sparkRSQL.init(sc)
#' path <- "path/to/file.json"
#' df <- jsonFile(sqlContext, path)
#' showDF(df)
#'}
setMethod("showDF",
          signature(x = "DataFrame"),
          function(x, numRows = 20, truncate = TRUE) {
            s <- callJMethod(x@sdf, "showString", numToInt(numRows), truncate)
            cat(s)
          })

#' show
#'
#' Print the DataFrame column names and types
#'
#' @param x A SparkSQL DataFrame
#'
#' @rdname show
#' @name show
#' @export
#' @examples
#'\dontrun{
#' sc <- sparkR.init()
#' sqlContext <- sparkRSQL.init(sc)
#' path <- "path/to/file.json"
#' df <- jsonFile(sqlContext, path)
#' df
#'}
setMethod("show", "DataFrame",
          function(object) {
            cols <- lapply(dtypes(object), function(l) {
              paste(l, collapse = ":")
            })
            s <- paste(cols, collapse = ", ")
            cat(paste("DataFrame[", s, "]\n", sep = ""))
          })

#' DataTypes
#'
#' Return all column names and their data types as a list
#'
#' @param x A SparkSQL DataFrame
#'
#' @rdname dtypes
#' @name dtypes
#' @export
#' @examples
#'\dontrun{
#' sc <- sparkR.init()
#' sqlContext <- sparkRSQL.init(sc)
#' path <- "path/to/file.json"
#' df <- jsonFile(sqlContext, path)
#' dtypes(df)
#'}
setMethod("dtypes",
          signature(x = "DataFrame"),
          function(x) {
            lapply(schema(x)$fields(), function(f) {
              c(f$name(), f$dataType.simpleString())
            })
          })

#' Column names
#'
#' Return all column names as a list
#'
#' @param x A SparkSQL DataFrame
#'
#' @rdname columns
#' @name columns
#' @aliases names
#' @export
#' @examples
#'\dontrun{
#' sc <- sparkR.init()
#' sqlContext <- sparkRSQL.init(sc)
#' path <- "path/to/file.json"
#' df <- jsonFile(sqlContext, path)
#' columns(df)
#'}
setMethod("columns",
          signature(x = "DataFrame"),
          function(x) {
            sapply(schema(x)$fields(), function(f) {
              f$name()
            })
          })

#' @rdname columns
#' @name names
setMethod("names",
          signature(x = "DataFrame"),
          function(x) {
            columns(x)
          })

#' @rdname columns
#' @name names<-
setMethod("names<-",
          signature(x = "DataFrame"),
          function(x, value) {
            if (!is.null(value)) {
              sdf <- callJMethod(x@sdf, "toDF", as.list(value))
              dataFrame(sdf)
            }
          })

#' Register Temporary Table
#'
#' Registers a DataFrame as a Temporary Table in the SQLContext
#'
#' @param x A SparkSQL DataFrame
#' @param tableName A character vector containing the name of the table
#'
#' @rdname registerTempTable
#' @name registerTempTable
#' @export
#' @examples
#'\dontrun{
#' sc <- sparkR.init()
#' sqlContext <- sparkRSQL.init(sc)
#' path <- "path/to/file.json"
#' df <- jsonFile(sqlContext, path)
#' registerTempTable(df, "json_df")
#' new_df <- sql(sqlContext, "SELECT * FROM json_df")
#'}
setMethod("registerTempTable",
          signature(x = "DataFrame", tableName = "character"),
          function(x, tableName) {
              invisible(callJMethod(x@sdf, "registerTempTable", tableName))
          })

#' insertInto
#'
#' Insert the contents of a DataFrame into a table registered in the current SQL Context.
#'
#' @param x A SparkSQL DataFrame
#' @param tableName A character vector containing the name of the table
#' @param overwrite A logical argument indicating whether or not to overwrite
#' the existing rows in the table.
#'
#' @rdname insertInto
#' @name insertInto
#' @export
#' @examples
#'\dontrun{
#' sc <- sparkR.init()
#' sqlContext <- sparkRSQL.init(sc)
#' df <- read.df(sqlContext, path, "parquet")
#' df2 <- read.df(sqlContext, path2, "parquet")
#' registerTempTable(df, "table1")
#' insertInto(df2, "table1", overwrite = TRUE)
#'}
setMethod("insertInto",
          signature(x = "DataFrame", tableName = "character"),
          function(x, tableName, overwrite = FALSE) {
            callJMethod(x@sdf, "insertInto", tableName, overwrite)
          })

#' Cache
#'
#' Persist with the default storage level (MEMORY_ONLY).
#'
#' @param x A SparkSQL DataFrame
#'
#' @rdname cache
#' @name cache
#' @export
#' @examples
#'\dontrun{
#' sc <- sparkR.init()
#' sqlContext <- sparkRSQL.init(sc)
#' path <- "path/to/file.json"
#' df <- jsonFile(sqlContext, path)
#' cache(df)
#'}
setMethod("cache",
          signature(x = "DataFrame"),
          function(x) {
            cached <- callJMethod(x@sdf, "cache")
            x@env$isCached <- TRUE
            x
          })

#' Persist
#'
#' Persist this DataFrame with the specified storage level. For details of the
#' supported storage levels, refer to
#' http://spark.apache.org/docs/latest/programming-guide.html#rdd-persistence.
#'
#' @param x The DataFrame to persist
#' @rdname persist
#' @name persist
#' @export
#' @examples
#'\dontrun{
#' sc <- sparkR.init()
#' sqlContext <- sparkRSQL.init(sc)
#' path <- "path/to/file.json"
#' df <- jsonFile(sqlContext, path)
#' persist(df, "MEMORY_AND_DISK")
#'}
setMethod("persist",
          signature(x = "DataFrame", newLevel = "character"),
          function(x, newLevel) {
            callJMethod(x@sdf, "persist", getStorageLevel(newLevel))
            x@env$isCached <- TRUE
            x
          })

#' Unpersist
#'
#' Mark this DataFrame as non-persistent, and remove all blocks for it from memory and
#' disk.
#'
#' @param x The DataFrame to unpersist
#' @param blocking Whether to block until all blocks are deleted
#' @rdname unpersist-methods
#' @name unpersist
#' @export
#' @examples
#'\dontrun{
#' sc <- sparkR.init()
#' sqlContext <- sparkRSQL.init(sc)
#' path <- "path/to/file.json"
#' df <- jsonFile(sqlContext, path)
#' persist(df, "MEMORY_AND_DISK")
#' unpersist(df)
#'}
setMethod("unpersist",
          signature(x = "DataFrame"),
          function(x, blocking = TRUE) {
            callJMethod(x@sdf, "unpersist", blocking)
            x@env$isCached <- FALSE
            x
          })

#' Repartition
#'
#' Return a new DataFrame that has exactly numPartitions partitions.
#'
#' @param x A SparkSQL DataFrame
#' @param numPartitions The number of partitions to use.
#' @rdname repartition
#' @name repartition
#' @export
#' @examples
#'\dontrun{
#' sc <- sparkR.init()
#' sqlContext <- sparkRSQL.init(sc)
#' path <- "path/to/file.json"
#' df <- jsonFile(sqlContext, path)
#' newDF <- repartition(df, 2L)
#'}
setMethod("repartition",
          signature(x = "DataFrame", numPartitions = "numeric"),
          function(x, numPartitions) {
            sdf <- callJMethod(x@sdf, "repartition", numToInt(numPartitions))
            dataFrame(sdf)
          })

# toJSON
#
# Convert the rows of a DataFrame into JSON objects and return an RDD where
# each element contains a JSON string.
#
#@param x A SparkSQL DataFrame
# @return A StringRRDD of JSON objects
# @rdname tojson
# @export
# @examples
#\dontrun{
# sc <- sparkR.init()
# sqlContext <- sparkRSQL.init(sc)
# path <- "path/to/file.json"
# df <- jsonFile(sqlContext, path)
# newRDD <- toJSON(df)
#}
setMethod("toJSON",
          signature(x = "DataFrame"),
          function(x) {
            rdd <- callJMethod(x@sdf, "toJSON")
            jrdd <- callJMethod(rdd, "toJavaRDD")
            RDD(jrdd, serializedMode = "string")
          })

#' saveAsParquetFile
#'
#' Save the contents of a DataFrame as a Parquet file, preserving the schema. Files written out
#' with this method can be read back in as a DataFrame using parquetFile().
#'
#' @param x A SparkSQL DataFrame
#' @param path The directory where the file is saved
#' @rdname saveAsParquetFile
#' @name saveAsParquetFile
#' @export
#' @examples
#'\dontrun{
#' sc <- sparkR.init()
#' sqlContext <- sparkRSQL.init(sc)
#' path <- "path/to/file.json"
#' df <- jsonFile(sqlContext, path)
#' saveAsParquetFile(df, "/tmp/sparkr-tmp/")
#'}
setMethod("saveAsParquetFile",
          signature(x = "DataFrame", path = "character"),
          function(x, path) {
            invisible(callJMethod(x@sdf, "saveAsParquetFile", path))
          })

#' Distinct
#'
#' Return a new DataFrame containing the distinct rows in this DataFrame.
#'
#' @param x A SparkSQL DataFrame
#' @rdname distinct
#' @name distinct
#' @export
#' @examples
#'\dontrun{
#' sc <- sparkR.init()
#' sqlContext <- sparkRSQL.init(sc)
#' path <- "path/to/file.json"
#' df <- jsonFile(sqlContext, path)
#' distinctDF <- distinct(df)
#'}
setMethod("distinct",
          signature(x = "DataFrame"),
          function(x) {
            sdf <- callJMethod(x@sdf, "distinct")
            dataFrame(sdf)
          })

#' @title Distinct rows in a DataFrame
#
#' @description Returns a new DataFrame containing distinct rows in this DataFrame
#'
#' @rdname unique
#' @name unique
#' @aliases distinct
setMethod("unique",
          signature(x = "DataFrame"),
          function(x) {
            distinct(x)
          })

#' Sample
#'
#' Return a sampled subset of this DataFrame using a random seed.
#'
#' @param x A SparkSQL DataFrame
#' @param withReplacement Sampling with replacement or not
#' @param fraction The (rough) sample target fraction
#' @rdname sample
#' @aliases sample_frac
#' @export
#' @examples
#'\dontrun{
#' sc <- sparkR.init()
#' sqlContext <- sparkRSQL.init(sc)
#' path <- "path/to/file.json"
#' df <- jsonFile(sqlContext, path)
#' collect(sample(df, FALSE, 0.5))
#' collect(sample(df, TRUE, 0.5))
#'}
setMethod("sample",
          # TODO : Figure out how to send integer as java.lang.Long to JVM so
          # we can send seed as an argument through callJMethod
          signature(x = "DataFrame", withReplacement = "logical",
                    fraction = "numeric"),
          function(x, withReplacement, fraction) {
            if (fraction < 0.0) stop(cat("Negative fraction value:", fraction))
            sdf <- callJMethod(x@sdf, "sample", withReplacement, fraction)
            dataFrame(sdf)
          })

#' @rdname sample
#' @name sample_frac
setMethod("sample_frac",
          signature(x = "DataFrame", withReplacement = "logical",
                    fraction = "numeric"),
          function(x, withReplacement, fraction) {
            sample(x, withReplacement, fraction)
          })

#' Count
#'
#' Returns the number of rows in a DataFrame
#'
#' @param x A SparkSQL DataFrame
#'
#' @rdname count
#' @name count
#' @aliases nrow
#' @export
#' @examples
#'\dontrun{
#' sc <- sparkR.init()
#' sqlContext <- sparkRSQL.init(sc)
#' path <- "path/to/file.json"
#' df <- jsonFile(sqlContext, path)
#' count(df)
#' }
setMethod("count",
          signature(x = "DataFrame"),
          function(x) {
            callJMethod(x@sdf, "count")
          })

#' @title Number of rows for a DataFrame
#' @description Returns number of rows in a DataFrames
#'
#' @name nrow
#'
#' @rdname nrow
#' @aliases count
setMethod("nrow",
          signature(x = "DataFrame"),
          function(x) {
            count(x)
          })

#' Returns the number of columns in a DataFrame
#'
#' @param x a SparkSQL DataFrame
#'
#' @rdname ncol
#' @name ncol
#' @export
#' @examples
#'\dontrun{
#' sc <- sparkR.init()
#' sqlContext <- sparkRSQL.init(sc)
#' path <- "path/to/file.json"
#' df <- jsonFile(sqlContext, path)
#' ncol(df)
#' }
setMethod("ncol",
          signature(x = "DataFrame"),
          function(x) {
            length(columns(x))
          })

#' Returns the dimentions (number of rows and columns) of a DataFrame
#' @param x a SparkSQL DataFrame
#'
#' @rdname dim
#' @name dim
#' @export
#' @examples
#'\dontrun{
#' sc <- sparkR.init()
#' sqlContext <- sparkRSQL.init(sc)
#' path <- "path/to/file.json"
#' df <- jsonFile(sqlContext, path)
#' dim(df)
#' }
setMethod("dim",
          signature(x = "DataFrame"),
          function(x) {
            c(count(x), ncol(x))
          })

#' Collects all the elements of a Spark DataFrame and coerces them into an R data.frame.
#'
#' @param x A SparkSQL DataFrame
#' @param stringsAsFactors (Optional) A logical indicating whether or not string columns
#' should be converted to factors. FALSE by default.
#' @rdname collect
#' @name collect
#' @export
#' @examples
#'\dontrun{
#' sc <- sparkR.init()
#' sqlContext <- sparkRSQL.init(sc)
#' path <- "path/to/file.json"
#' df <- jsonFile(sqlContext, path)
#' collected <- collect(df)
#' firstName <- collected[[1]]$name
#' }
setMethod("collect",
          signature(x = "DataFrame"),
          function(x, stringsAsFactors = FALSE) {
            names <- columns(x)
            ncol <- length(names)
            if (ncol <= 0) {
              # empty data.frame with 0 columns and 0 rows
              data.frame()
            } else {
              # listCols is a list of columns
              listCols <- callJStatic("org.apache.spark.sql.api.r.SQLUtils", "dfToCols", x@sdf)
              stopifnot(length(listCols) == ncol)

              # An empty data.frame with 0 columns and number of rows as collected
              nrow <- length(listCols[[1]])
              if (nrow <= 0) {
                df <- data.frame()
              } else {
                df <- data.frame(row.names = 1 : nrow)
              }

              # Append columns one by one
              for (colIndex in 1 : ncol) {
                # Note: appending a column of list type into a data.frame so that
                # data of complex type can be held. But getting a cell from a column
                # of list type returns a list instead of a vector. So for columns of
                # non-complex type, append them as vector.
                col <- listCols[[colIndex]]
                if (length(col) <= 0) {
                  df[[names[colIndex]]] <- col
                } else {
                  # TODO: more robust check on column of primitive types
                  vec <- do.call(c, col)
                  if (class(vec) != "list") {
                    df[[names[colIndex]]] <- vec
                  } else {
                    # For columns of complex type, be careful to access them.
                    # Get a column of complex type returns a list.
                    # Get a cell from a column of complex type returns a list instead of a vector.
                    df[[names[colIndex]]] <- col
                 }
              }
            }
            df
          }
        })

#' Limit
#'
#' Limit the resulting DataFrame to the number of rows specified.
#'
#' @param x A SparkSQL DataFrame
#' @param num The number of rows to return
#' @return A new DataFrame containing the number of rows specified.
#'
#' @rdname limit
#' @name limit
#' @export
#' @examples
#' \dontrun{
#' sc <- sparkR.init()
#' sqlContext <- sparkRSQL.init(sc)
#' path <- "path/to/file.json"
#' df <- jsonFile(sqlContext, path)
#' limitedDF <- limit(df, 10)
#' }
setMethod("limit",
          signature(x = "DataFrame", num = "numeric"),
          function(x, num) {
            res <- callJMethod(x@sdf, "limit", as.integer(num))
            dataFrame(res)
          })

#' Take the first NUM rows of a DataFrame and return a the results as a data.frame
#'
#' @rdname take
#' @name take
#' @export
#' @examples
#'\dontrun{
#' sc <- sparkR.init()
#' sqlContext <- sparkRSQL.init(sc)
#' path <- "path/to/file.json"
#' df <- jsonFile(sqlContext, path)
#' take(df, 2)
#' }
setMethod("take",
          signature(x = "DataFrame", num = "numeric"),
          function(x, num) {
            limited <- limit(x, num)
            collect(limited)
          })

#' Head
#'
#' Return the first NUM rows of a DataFrame as a data.frame. If NUM is NULL,
#' then head() returns the first 6 rows in keeping with the current data.frame
#' convention in R.
#'
#' @param x A SparkSQL DataFrame
#' @param num The number of rows to return. Default is 6.
#' @return A data.frame
#'
#' @rdname head
#' @name head
#' @export
#' @examples
#'\dontrun{
#' sc <- sparkR.init()
#' sqlContext <- sparkRSQL.init(sc)
#' path <- "path/to/file.json"
#' df <- jsonFile(sqlContext, path)
#' head(df)
#' }
setMethod("head",
          signature(x = "DataFrame"),
          function(x, num = 6L) {
          # Default num is 6L in keeping with R's data.frame convention
            take(x, num)
          })

#' Return the first row of a DataFrame
#'
#' @param x A SparkSQL DataFrame
#'
#' @rdname first
#' @name first
#' @export
#' @examples
#'\dontrun{
#' sc <- sparkR.init()
#' sqlContext <- sparkRSQL.init(sc)
#' path <- "path/to/file.json"
#' df <- jsonFile(sqlContext, path)
#' first(df)
#' }
setMethod("first",
          signature(x = "DataFrame"),
          function(x) {
            take(x, 1)
          })

# toRDD
#
# Converts a Spark DataFrame to an RDD while preserving column names.
#
# @param x A Spark DataFrame
#
# @rdname DataFrame
# @export
# @examples
#\dontrun{
# sc <- sparkR.init()
# sqlContext <- sparkRSQL.init(sc)
# path <- "path/to/file.json"
# df <- jsonFile(sqlContext, path)
# rdd <- toRDD(df)
# }
setMethod("toRDD",
          signature(x = "DataFrame"),
          function(x) {
            jrdd <- callJStatic("org.apache.spark.sql.api.r.SQLUtils", "dfToRowRDD", x@sdf)
            colNames <- callJMethod(x@sdf, "columns")
            rdd <- RDD(jrdd, serializedMode = "row")
            lapply(rdd, function(row) {
              names(row) <- colNames
              row
            })
          })

#' GroupBy
#'
#' Groups the DataFrame using the specified columns, so we can run aggregation on them.
#'
#' @param x a DataFrame
#' @return a GroupedData
#' @seealso GroupedData
#' @aliases group_by
#' @rdname groupBy
#' @name groupBy
#' @export
#' @examples
#' \dontrun{
#'   # Compute the average for all numeric columns grouped by department.
#'   avg(groupBy(df, "department"))
#'
#'   # Compute the max age and average salary, grouped by department and gender.
#'   agg(groupBy(df, "department", "gender"), salary="avg", "age" -> "max")
#' }
setMethod("groupBy",
           signature(x = "DataFrame"),
           function(x, ...) {
             cols <- list(...)
             if (length(cols) >= 1 && class(cols[[1]]) == "character") {
               sgd <- callJMethod(x@sdf, "groupBy", cols[[1]], cols[-1])
             } else {
               jcol <- lapply(cols, function(c) { c@jc })
               sgd <- callJMethod(x@sdf, "groupBy", jcol)
             }
             groupedData(sgd)
           })

#' @rdname groupBy
#' @name group_by
setMethod("group_by",
          signature(x = "DataFrame"),
          function(x, ...) {
            groupBy(x, ...)
          })

#' Summarize data across columns
#'
#' Compute aggregates by specifying a list of columns
#'
#' @param x a DataFrame
#' @rdname agg
#' @name agg
#' @aliases summarize
#' @export
setMethod("agg",
          signature(x = "DataFrame"),
          function(x, ...) {
            agg(groupBy(x), ...)
          })

#' @rdname agg
#' @name summarize
setMethod("summarize",
          signature(x = "DataFrame"),
          function(x, ...) {
            agg(x, ...)
          })


############################## RDD Map Functions ##################################
# All of the following functions mirror the existing RDD map functions,           #
# but allow for use with DataFrames by first converting to an RRDD before calling #
# the requested map function.                                                     #
###################################################################################

# @rdname lapply
setMethod("lapply",
          signature(X = "DataFrame", FUN = "function"),
          function(X, FUN) {
            rdd <- toRDD(X)
            lapply(rdd, FUN)
          })

# @rdname lapply
setMethod("map",
          signature(X = "DataFrame", FUN = "function"),
          function(X, FUN) {
            lapply(X, FUN)
          })

# @rdname flatMap
setMethod("flatMap",
          signature(X = "DataFrame", FUN = "function"),
          function(X, FUN) {
            rdd <- toRDD(X)
            flatMap(rdd, FUN)
          })

# @rdname lapplyPartition
setMethod("lapplyPartition",
          signature(X = "DataFrame", FUN = "function"),
          function(X, FUN) {
            rdd <- toRDD(X)
            lapplyPartition(rdd, FUN)
          })

# @rdname lapplyPartition
setMethod("mapPartitions",
          signature(X = "DataFrame", FUN = "function"),
          function(X, FUN) {
            lapplyPartition(X, FUN)
          })

# @rdname foreach
setMethod("foreach",
          signature(x = "DataFrame", func = "function"),
          function(x, func) {
            rdd <- toRDD(x)
            foreach(rdd, func)
          })

# @rdname foreach
setMethod("foreachPartition",
          signature(x = "DataFrame", func = "function"),
          function(x, func) {
            rdd <- toRDD(x)
            foreachPartition(rdd, func)
          })


############################## SELECT ##################################

getColumn <- function(x, c) {
  column(callJMethod(x@sdf, "col", c))
}

#' @rdname select
#' @name $
setMethod("$", signature(x = "DataFrame"),
          function(x, name) {
            getColumn(x, name)
          })

#' @rdname select
#' @name $<-
setMethod("$<-", signature(x = "DataFrame"),
          function(x, name, value) {
            stopifnot(class(value) == "Column" || is.null(value))
            cols <- columns(x)
            if (name %in% cols) {
              if (is.null(value)) {
                cols <- Filter(function(c) { c != name }, cols)
              }
              cols <- lapply(cols, function(c) {
                if (c == name) {
                  alias(value, name)
                } else {
                  col(c)
                }
              })
              nx <- select(x, cols)
            } else {
              if (is.null(value)) {
                return(x)
              }
              nx <- withColumn(x, name, value)
            }
            x@sdf <- nx@sdf
            x
          })

setClassUnion("numericOrcharacter", c("numeric", "character"))

#' @rdname subset
#' @name [[
setMethod("[[", signature(x = "DataFrame", i = "numericOrcharacter"),
          function(x, i) {
            if (is.numeric(i)) {
              cols <- columns(x)
              i <- cols[[i]]
            }
            getColumn(x, i)
          })

#' @rdname subset
#' @name [
setMethod("[", signature(x = "DataFrame", i = "missing"),
          function(x, i, j, ...) {
            if (is.numeric(j)) {
              cols <- columns(x)
              j <- cols[j]
            }
            if (length(j) > 1) {
              j <- as.list(j)
            }
            select(x, j)
          })

#' @rdname subset
#' @name [
setMethod("[", signature(x = "DataFrame", i = "Column"),
          function(x, i, j, ...) {
            # It could handle i as "character" but it seems confusing and not required
            # https://stat.ethz.ch/R-manual/R-devel/library/base/html/Extract.data.frame.html
            filtered <- filter(x, i)
            if (!missing(j)) {
              filtered[, j, ...]
            } else {
              filtered
            }
          })

#' Subset
#'
#' Return subsets of DataFrame according to given conditions
#' @param x A DataFrame
#' @param subset A logical expression to filter on rows
#' @param select expression for the single Column or a list of columns to select from the DataFrame
#' @return A new DataFrame containing only the rows that meet the condition with selected columns
#' @export
#' @rdname subset
#' @name subset
#' @aliases [
#' @family subsetting functions
#' @examples
#' \dontrun{
#'   # Columns can be selected using `[[` and `[`
#'   df[[2]] == df[["age"]]
#'   df[,2] == df[,"age"]
#'   df[,c("name", "age")]
#'   # Or to filter rows
#'   df[df$age > 20,]
#'   # DataFrame can be subset on both rows and Columns
#'   df[df$name == "Smith", c(1,2)]
#'   df[df$age %in% c(19, 30), 1:2]
#'   subset(df, df$age %in% c(19, 30), 1:2)
#'   subset(df, df$age %in% c(19), select = c(1,2))
#' }
setMethod("subset", signature(x = "DataFrame"),
          function(x, subset, select, ...) {
            x[subset, select, ...]
          })

#' Select
#'
#' Selects a set of columns with names or Column expressions.
#' @param x A DataFrame
#' @param col A list of columns or single Column or name
#' @return A new DataFrame with selected columns
#' @export
#' @rdname select
#' @name select
#' @family subsetting functions
#' @examples
#' \dontrun{
#'   select(df, "*")
#'   select(df, "col1", "col2")
#'   select(df, df$name, df$age + 1)
#'   select(df, c("col1", "col2"))
#'   select(df, list(df$name, df$age + 1))
#'   # Similar to R data frames columns can also be selected using `$`
#'   df[,df$age]
#' }
setMethod("select", signature(x = "DataFrame", col = "character"),
          function(x, col, ...) {
            if (length(col) > 1) {
              if (length(list(...)) > 0) {
                stop("To select multiple columns, use a character vector or list for col")
              }

              select(x, as.list(col))
            } else {
              sdf <- callJMethod(x@sdf, "select", col, list(...))
              dataFrame(sdf)
            }
          })

#' @rdname select
#' @export
setMethod("select", signature(x = "DataFrame", col = "Column"),
          function(x, col, ...) {
            jcols <- lapply(list(col, ...), function(c) {
              c@jc
            })
            sdf <- callJMethod(x@sdf, "select", jcols)
            dataFrame(sdf)
          })

#' @rdname select
#' @export
setMethod("select",
          signature(x = "DataFrame", col = "list"),
          function(x, col) {
            cols <- lapply(col, function(c) {
              if (class(c) == "Column") {
                c@jc
              } else {
                col(c)@jc
              }
            })
            sdf <- callJMethod(x@sdf, "select", cols)
            dataFrame(sdf)
          })

#' SelectExpr
#'
#' Select from a DataFrame using a set of SQL expressions.
#'
#' @param x A DataFrame to be selected from.
#' @param expr A string containing a SQL expression
#' @param ... Additional expressions
#' @return A DataFrame
#' @rdname selectExpr
#' @name selectExpr
#' @export
#' @examples
#'\dontrun{
#' sc <- sparkR.init()
#' sqlContext <- sparkRSQL.init(sc)
#' path <- "path/to/file.json"
#' df <- jsonFile(sqlContext, path)
#' selectExpr(df, "col1", "(col2 * 5) as newCol")
#' }
setMethod("selectExpr",
          signature(x = "DataFrame", expr = "character"),
          function(x, expr, ...) {
            exprList <- list(expr, ...)
            sdf <- callJMethod(x@sdf, "selectExpr", exprList)
            dataFrame(sdf)
          })

#' WithColumn
#'
#' Return a new DataFrame with the specified column added.
#'
#' @param x A DataFrame
#' @param colName A string containing the name of the new column.
#' @param col A Column expression.
#' @return A DataFrame with the new column added.
#' @rdname withColumn
#' @name withColumn
#' @aliases mutate transform
#' @export
#' @examples
#'\dontrun{
#' sc <- sparkR.init()
#' sqlContext <- sparkRSQL.init(sc)
#' path <- "path/to/file.json"
#' df <- jsonFile(sqlContext, path)
#' newDF <- withColumn(df, "newCol", df$col1 * 5)
#' }
setMethod("withColumn",
          signature(x = "DataFrame", colName = "character", col = "Column"),
          function(x, colName, col) {
            select(x, x$"*", alias(col, colName))
          })

#' Mutate
#'
#' Return a new DataFrame with the specified columns added.
#'
#' @param .data A DataFrame
#' @param col a named argument of the form name = col
#' @return A new DataFrame with the new columns added.
#' @rdname withColumn
#' @name mutate
#' @aliases withColumn transform
#' @export
#' @examples
#'\dontrun{
#' sc <- sparkR.init()
#' sqlContext <- sparkRSQL.init(sc)
#' path <- "path/to/file.json"
#' df <- jsonFile(sqlContext, path)
#' newDF <- mutate(df, newCol = df$col1 * 5, newCol2 = df$col1 * 2)
#' names(newDF) # Will contain newCol, newCol2
#' newDF2 <- transform(df, newCol = df$col1 / 5, newCol2 = df$col1 * 2)
#' }
setMethod("mutate",
          signature(.data = "DataFrame"),
          function(.data, ...) {
            x <- .data
            cols <- list(...)
            stopifnot(length(cols) > 0)
            stopifnot(class(cols[[1]]) == "Column")
            ns <- names(cols)
            if (!is.null(ns)) {
              for (n in ns) {
                if (n != "") {
                  cols[[n]] <- alias(cols[[n]], n)
                }
              }
            }
            do.call(select, c(x, x$"*", cols))
          })

#' @export
#' @rdname withColumn
#' @name transform
#' @aliases withColumn mutate
setMethod("transform",
          signature(`_data` = "DataFrame"),
          function(`_data`, ...) {
            mutate(`_data`, ...)
          })

#' WithColumnRenamed
#'
#' Rename an existing column in a DataFrame.
#'
#' @param x A DataFrame
#' @param existingCol The name of the column you want to change.
#' @param newCol The new column name.
#' @return A DataFrame with the column name changed.
#' @rdname withColumnRenamed
#' @name withColumnRenamed
#' @export
#' @examples
#'\dontrun{
#' sc <- sparkR.init()
#' sqlContext <- sparkRSQL.init(sc)
#' path <- "path/to/file.json"
#' df <- jsonFile(sqlContext, path)
#' newDF <- withColumnRenamed(df, "col1", "newCol1")
#' }
setMethod("withColumnRenamed",
          signature(x = "DataFrame", existingCol = "character", newCol = "character"),
          function(x, existingCol, newCol) {
            cols <- lapply(columns(x), function(c) {
              if (c == existingCol) {
                alias(col(c), newCol)
              } else {
                col(c)
              }
            })
            select(x, cols)
          })

#' Rename
#'
#' Rename an existing column in a DataFrame.
#'
#' @param x A DataFrame
#' @param newCol A named pair of the form new_column_name = existing_column
#' @return A DataFrame with the column name changed.
#' @rdname withColumnRenamed
#' @name rename
#' @aliases withColumnRenamed
#' @export
#' @examples
#'\dontrun{
#' sc <- sparkR.init()
#' sqlContext <- sparkRSQL.init(sc)
#' path <- "path/to/file.json"
#' df <- jsonFile(sqlContext, path)
#' newDF <- rename(df, col1 = df$newCol1)
#' }
setMethod("rename",
          signature(x = "DataFrame"),
          function(x, ...) {
            renameCols <- list(...)
            stopifnot(length(renameCols) > 0)
            stopifnot(class(renameCols[[1]]) == "Column")
            newNames <- names(renameCols)
            oldNames <- lapply(renameCols, function(col) {
              callJMethod(col@jc, "toString")
            })
            cols <- lapply(columns(x), function(c) {
              if (c %in% oldNames) {
                alias(col(c), newNames[[match(c, oldNames)]])
              } else {
                col(c)
              }
            })
            select(x, cols)
          })

setClassUnion("characterOrColumn", c("character", "Column"))

#' Arrange
#'
#' Sort a DataFrame by the specified column(s).
#'
#' @param x A DataFrame to be sorted.
#' @param col A character or Column object vector indicating the fields to sort on
#' @param ... Additional sorting fields
#' @param decreasing A logical argument indicating sorting order for columns when
#'                   a character vector is specified for col
#' @return A DataFrame where all elements are sorted.
#' @rdname arrange
#' @name arrange
#' @aliases orderby
#' @export
#' @examples
#'\dontrun{
#' sc <- sparkR.init()
#' sqlContext <- sparkRSQL.init(sc)
#' path <- "path/to/file.json"
#' df <- jsonFile(sqlContext, path)
#' arrange(df, df$col1)
#' arrange(df, asc(df$col1), desc(abs(df$col2)))
#' arrange(df, "col1", decreasing = TRUE)
#' arrange(df, "col1", "col2", decreasing = c(TRUE, FALSE))
#' }
setMethod("arrange",
          signature(x = "DataFrame", col = "Column"),
          function(x, col, ...) {
              jcols <- lapply(list(col, ...), function(c) {
                c@jc
              })

            sdf <- callJMethod(x@sdf, "sort", jcols)
            dataFrame(sdf)
          })

#' @rdname arrange
#' @export
setMethod("arrange",
          signature(x = "DataFrame", col = "character"),
          function(x, col, ..., decreasing = FALSE) {

            # all sorting columns
            by <- list(col, ...)

            if (length(decreasing) == 1) {
              # in case only 1 boolean argument - decreasing value is specified,
              # it will be used for all columns
              decreasing <- rep(decreasing, length(by))
            } else if (length(decreasing) != length(by)) {
              stop("Arguments 'col' and 'decreasing' must have the same length")
            }

            # builds a list of columns of type Column
            # example: [[1]] Column Species ASC
            #          [[2]] Column Petal_Length DESC
            jcols <- lapply(seq_len(length(decreasing)), function(i){
              if (decreasing[[i]]) {
                desc(getColumn(x, by[[i]]))
              } else {
                asc(getColumn(x, by[[i]]))
              }
            })

            do.call("arrange", c(x, jcols))
          })

#' @rdname arrange
#' @name orderby
setMethod("orderBy",
          signature(x = "DataFrame", col = "characterOrColumn"),
          function(x, col) {
            arrange(x, col)
          })

#' Filter
#'
#' Filter the rows of a DataFrame according to a given condition.
#'
#' @param x A DataFrame to be sorted.
#' @param condition The condition to filter on. This may either be a Column expression
#' or a string containing a SQL statement
#' @return A DataFrame containing only the rows that meet the condition.
#' @rdname filter
#' @name filter
#' @family subsetting functions
#' @export
#' @examples
#'\dontrun{
#' sc <- sparkR.init()
#' sqlContext <- sparkRSQL.init(sc)
#' path <- "path/to/file.json"
#' df <- jsonFile(sqlContext, path)
#' filter(df, "col1 > 0")
#' filter(df, df$col2 != "abcdefg")
#' }
setMethod("filter",
          signature(x = "DataFrame", condition = "characterOrColumn"),
          function(x, condition) {
            if (class(condition) == "Column") {
              condition <- condition@jc
            }
            sdf <- callJMethod(x@sdf, "filter", condition)
            dataFrame(sdf)
          })

#' @rdname filter
#' @name where
setMethod("where",
          signature(x = "DataFrame", condition = "characterOrColumn"),
          function(x, condition) {
            filter(x, condition)
          })

#' Join
#'
#' Join two DataFrames based on the given join expression.
#'
#' @param x A Spark DataFrame
#' @param y A Spark DataFrame
#' @param joinExpr (Optional) The expression used to perform the join. joinExpr must be a
#' Column expression. If joinExpr is omitted, join() wil perform a Cartesian join
#' @param joinType The type of join to perform. The following join types are available:
#' 'inner', 'outer', 'left_outer', 'right_outer', 'semijoin'. The default joinType is "inner".
#' @return A DataFrame containing the result of the join operation.
#' @rdname join
#' @name join
#' @export
#' @examples
#'\dontrun{
#' sc <- sparkR.init()
#' sqlContext <- sparkRSQL.init(sc)
#' df1 <- jsonFile(sqlContext, path)
#' df2 <- jsonFile(sqlContext, path2)
#' join(df1, df2) # Performs a Cartesian
#' join(df1, df2, df1$col1 == df2$col2) # Performs an inner join based on expression
#' join(df1, df2, df1$col1 == df2$col2, "right_outer")
#' }
setMethod("join",
          signature(x = "DataFrame", y = "DataFrame"),
          function(x, y, joinExpr = NULL, joinType = NULL) {
            if (is.null(joinExpr)) {
              sdf <- callJMethod(x@sdf, "join", y@sdf)
            } else {
              if (class(joinExpr) != "Column") stop("joinExpr must be a Column")
              if (is.null(joinType)) {
                sdf <- callJMethod(x@sdf, "join", y@sdf, joinExpr@jc)
              } else {
                if (joinType %in% c("inner", "outer", "left_outer", "right_outer", "semijoin")) {
                  sdf <- callJMethod(x@sdf, "join", y@sdf, joinExpr@jc, joinType)
                } else {
                  stop("joinType must be one of the following types: ",
                       "'inner', 'outer', 'left_outer', 'right_outer', 'semijoin'")
                }
              }
            }
            dataFrame(sdf)
          })

#' @rdname merge
#' @name merge
#' @aliases join
setMethod("merge",
          signature(x = "DataFrame", y = "DataFrame"),
          function(x, y, joinExpr = NULL, joinType = NULL, ...) {
            join(x, y, joinExpr, joinType)
          })


#' UnionAll
#'
#' Return a new DataFrame containing the union of rows in this DataFrame
#' and another DataFrame. This is equivalent to `UNION ALL` in SQL.
#' Note that this does not remove duplicate rows across the two DataFrames.
#'
#' @param x A Spark DataFrame
#' @param y A Spark DataFrame
#' @return A DataFrame containing the result of the union.
#' @rdname unionAll
#' @name unionAll
#' @export
#' @examples
#'\dontrun{
#' sc <- sparkR.init()
#' sqlContext <- sparkRSQL.init(sc)
#' df1 <- jsonFile(sqlContext, path)
#' df2 <- jsonFile(sqlContext, path2)
#' unioned <- unionAll(df, df2)
#' }
setMethod("unionAll",
          signature(x = "DataFrame", y = "DataFrame"),
          function(x, y) {
            unioned <- callJMethod(x@sdf, "unionAll", y@sdf)
            dataFrame(unioned)
          })

#' @title Union two or more DataFrames
#
#' @description Returns a new DataFrame containing rows of all parameters.
#
#' @rdname rbind
#' @name rbind
#' @aliases unionAll
setMethod("rbind",
          signature(... = "DataFrame"),
          function(x, ..., deparse.level = 1) {
            if (nargs() == 3) {
              unionAll(x, ...)
            } else {
              unionAll(x, Recall(..., deparse.level = 1))
            }
          })

#' Intersect
#'
#' Return a new DataFrame containing rows only in both this DataFrame
#' and another DataFrame. This is equivalent to `INTERSECT` in SQL.
#'
#' @param x A Spark DataFrame
#' @param y A Spark DataFrame
#' @return A DataFrame containing the result of the intersect.
#' @rdname intersect
#' @name intersect
#' @export
#' @examples
#'\dontrun{
#' sc <- sparkR.init()
#' sqlContext <- sparkRSQL.init(sc)
#' df1 <- jsonFile(sqlContext, path)
#' df2 <- jsonFile(sqlContext, path2)
#' intersectDF <- intersect(df, df2)
#' }
setMethod("intersect",
          signature(x = "DataFrame", y = "DataFrame"),
          function(x, y) {
            intersected <- callJMethod(x@sdf, "intersect", y@sdf)
            dataFrame(intersected)
          })

#' except
#'
#' Return a new DataFrame containing rows in this DataFrame
#' but not in another DataFrame. This is equivalent to `EXCEPT` in SQL.
#'
#' @param x A Spark DataFrame
#' @param y A Spark DataFrame
#' @return A DataFrame containing the result of the except operation.
#' @rdname except
#' @name except
#' @export
#' @examples
#'\dontrun{
#' sc <- sparkR.init()
#' sqlContext <- sparkRSQL.init(sc)
#' df1 <- jsonFile(sqlContext, path)
#' df2 <- jsonFile(sqlContext, path2)
#' exceptDF <- except(df, df2)
#' }
#' @rdname except
#' @export
setMethod("except",
          signature(x = "DataFrame", y = "DataFrame"),
          function(x, y) {
            excepted <- callJMethod(x@sdf, "except", y@sdf)
            dataFrame(excepted)
          })

#' Save the contents of the DataFrame to a data source
#'
#' The data source is specified by the `source` and a set of options (...).
#' If `source` is not specified, the default data source configured by
#' spark.sql.sources.default will be used.
#'
#' Additionally, mode is used to specify the behavior of the save operation when
#' data already exists in the data source. There are four modes:
#'  append: Contents of this DataFrame are expected to be appended to existing data.
#'  overwrite: Existing data is expected to be overwritten by the contents of
#     this DataFrame.
#'  error: An exception is expected to be thrown.
#'  ignore: The save operation is expected to not save the contents of the DataFrame
#     and to not change the existing data.
#'
#' @param df A SparkSQL DataFrame
#' @param path A name for the table
#' @param source A name for external data source
#' @param mode One of 'append', 'overwrite', 'error', 'ignore'
#'
#' @rdname write.df
#' @name write.df
#' @aliases saveDF
#' @export
#' @examples
#'\dontrun{
#' sc <- sparkR.init()
#' sqlContext <- sparkRSQL.init(sc)
#' path <- "path/to/file.json"
#' df <- jsonFile(sqlContext, path)
#' write.df(df, "myfile", "parquet", "overwrite")
#' }
setMethod("write.df",
          signature(df = "DataFrame", path = "character"),
          function(df, path, source = NULL, mode = "append", ...){
            if (is.null(source)) {
              sqlContext <- get(".sparkRSQLsc", envir = .sparkREnv)
              source <- callJMethod(sqlContext, "getConf", "spark.sql.sources.default",
                                    "org.apache.spark.sql.parquet")
            }
            allModes <- c("append", "overwrite", "error", "ignore")
            # nolint start
            if (!(mode %in% allModes)) {
              stop('mode should be one of "append", "overwrite", "error", "ignore"')
            }
            # nolint end
            jmode <- callJStatic("org.apache.spark.sql.api.r.SQLUtils", "saveMode", mode)
            options <- varargsToEnv(...)
            if (!is.null(path)) {
                options[["path"]] <- path
            }
            callJMethod(df@sdf, "save", source, jmode, options)
          })

#' @rdname write.df
#' @name saveDF
#' @export
setMethod("saveDF",
          signature(df = "DataFrame", path = "character"),
          function(df, path, source = NULL, mode = "append", ...){
            write.df(df, path, source, mode, ...)
          })

#' saveAsTable
#'
#' Save the contents of the DataFrame to a data source as a table
#'
#' The data source is specified by the `source` and a set of options (...).
#' If `source` is not specified, the default data source configured by
#' spark.sql.sources.default will be used.
#'
#' Additionally, mode is used to specify the behavior of the save operation when
#' data already exists in the data source. There are four modes:
#'  append: Contents of this DataFrame are expected to be appended to existing data.
#'  overwrite: Existing data is expected to be overwritten by the contents of
#     this DataFrame.
#'  error: An exception is expected to be thrown.
#'  ignore: The save operation is expected to not save the contents of the DataFrame
#     and to not change the existing data.
#'
#' @param df A SparkSQL DataFrame
#' @param tableName A name for the table
#' @param source A name for external data source
#' @param mode One of 'append', 'overwrite', 'error', 'ignore'
#'
#' @rdname saveAsTable
#' @name saveAsTable
#' @export
#' @examples
#'\dontrun{
#' sc <- sparkR.init()
#' sqlContext <- sparkRSQL.init(sc)
#' path <- "path/to/file.json"
#' df <- jsonFile(sqlContext, path)
#' saveAsTable(df, "myfile")
#' }
setMethod("saveAsTable",
          signature(df = "DataFrame", tableName = "character", source = "character",
                    mode = "character"),
          function(df, tableName, source = NULL, mode="append", ...){
            if (is.null(source)) {
              sqlContext <- get(".sparkRSQLsc", envir = .sparkREnv)
              source <- callJMethod(sqlContext, "getConf", "spark.sql.sources.default",
                                    "org.apache.spark.sql.parquet")
            }
            allModes <- c("append", "overwrite", "error", "ignore")
            # nolint start
            if (!(mode %in% allModes)) {
              stop('mode should be one of "append", "overwrite", "error", "ignore"')
            }
            # nolint end
            jmode <- callJStatic("org.apache.spark.sql.api.r.SQLUtils", "saveMode", mode)
            options <- varargsToEnv(...)
            callJMethod(df@sdf, "saveAsTable", tableName, source, jmode, options)
          })

#' describe
#'
#' Computes statistics for numeric columns.
#' If no columns are given, this function computes statistics for all numerical columns.
#'
#' @param x A DataFrame to be computed.
#' @param col A string of name
#' @param ... Additional expressions
#' @return A DataFrame
#' @rdname describe
#' @name describe
#' @aliases summary
#' @export
#' @examples
#'\dontrun{
#' sc <- sparkR.init()
#' sqlContext <- sparkRSQL.init(sc)
#' path <- "path/to/file.json"
#' df <- jsonFile(sqlContext, path)
#' describe(df)
#' describe(df, "col1")
#' describe(df, "col1", "col2")
#' }
setMethod("describe",
          signature(x = "DataFrame", col = "character"),
          function(x, col, ...) {
            colList <- list(col, ...)
            sdf <- callJMethod(x@sdf, "describe", colList)
            dataFrame(sdf)
          })

#' @rdname describe
#' @name describe
setMethod("describe",
          signature(x = "DataFrame"),
          function(x) {
            colList <- as.list(c(columns(x)))
            sdf <- callJMethod(x@sdf, "describe", colList)
            dataFrame(sdf)
          })

#' @title Summary
#'
#' @description Computes statistics for numeric columns of the DataFrame
#'
#' @rdname summary
#' @name summary
setMethod("summary",
          signature(x = "DataFrame"),
          function(x) {
            describe(x)
          })


#' dropna
#'
#' Returns a new DataFrame omitting rows with null values.
#'
#' @param x A SparkSQL DataFrame.
#' @param how "any" or "all".
#'            if "any", drop a row if it contains any nulls.
#'            if "all", drop a row only if all its values are null.
#'            if minNonNulls is specified, how is ignored.
#' @param minNonNulls If specified, drop rows that have less than
#'                    minNonNulls non-null values.
#'                    This overwrites the how parameter.
#' @param cols Optional list of column names to consider.
#' @return A DataFrame
#'
#' @rdname nafunctions
#' @name dropna
#' @aliases na.omit
#' @export
#' @examples
#'\dontrun{
#' sc <- sparkR.init()
#' sqlCtx <- sparkRSQL.init(sc)
#' path <- "path/to/file.json"
#' df <- jsonFile(sqlCtx, path)
#' dropna(df)
#' }
setMethod("dropna",
          signature(x = "DataFrame"),
          function(x, how = c("any", "all"), minNonNulls = NULL, cols = NULL) {
            how <- match.arg(how)
            if (is.null(cols)) {
              cols <- columns(x)
            }
            if (is.null(minNonNulls)) {
              minNonNulls <- if (how == "any") { length(cols) } else { 1 }
            }

            naFunctions <- callJMethod(x@sdf, "na")
            sdf <- callJMethod(naFunctions, "drop",
                               as.integer(minNonNulls), as.list(cols))
            dataFrame(sdf)
          })

#' @rdname nafunctions
#' @name na.omit
#' @export
setMethod("na.omit",
          signature(object = "DataFrame"),
          function(object, how = c("any", "all"), minNonNulls = NULL, cols = NULL) {
            dropna(object, how, minNonNulls, cols)
          })

#' fillna
#'
#' Replace null values.
#'
#' @param x A SparkSQL DataFrame.
#' @param value Value to replace null values with.
#'              Should be an integer, numeric, character or named list.
#'              If the value is a named list, then cols is ignored and
#'              value must be a mapping from column name (character) to
#'              replacement value. The replacement value must be an
#'              integer, numeric or character.
#' @param cols optional list of column names to consider.
#'             Columns specified in cols that do not have matching data
#'             type are ignored. For example, if value is a character, and
#'             subset contains a non-character column, then the non-character
#'             column is simply ignored.
#' @return A DataFrame
#'
#' @rdname nafunctions
#' @name fillna
#' @export
#' @examples
#'\dontrun{
#' sc <- sparkR.init()
#' sqlCtx <- sparkRSQL.init(sc)
#' path <- "path/to/file.json"
#' df <- jsonFile(sqlCtx, path)
#' fillna(df, 1)
#' fillna(df, list("age" = 20, "name" = "unknown"))
#' }
setMethod("fillna",
          signature(x = "DataFrame"),
          function(x, value, cols = NULL) {
            if (!(class(value) %in% c("integer", "numeric", "character", "list"))) {
              stop("value should be an integer, numeric, charactor or named list.")
            }

            if (class(value) == "list") {
              # Check column names in the named list
              colNames <- names(value)
              if (length(colNames) == 0 || !all(colNames != "")) {
                stop("value should be an a named list with each name being a column name.")
              }

              # Convert to the named list to an environment to be passed to JVM
              valueMap <- new.env()
              for (col in colNames) {
                # Check each item in the named list is of valid type
                v <- value[[col]]
                if (!(class(v) %in% c("integer", "numeric", "character"))) {
                  stop("Each item in value should be an integer, numeric or charactor.")
                }
                valueMap[[col]] <- v
              }

              # When value is a named list, caller is expected not to pass in cols
              if (!is.null(cols)) {
                warning("When value is a named list, cols is ignored!")
                cols <- NULL
              }

              value <- valueMap
            } else if (is.integer(value)) {
              # Cast an integer to a numeric
              value <- as.numeric(value)
            }

            naFunctions <- callJMethod(x@sdf, "na")
            sdf <- if (length(cols) == 0) {
              callJMethod(naFunctions, "fill", value)
            } else {
              callJMethod(naFunctions, "fill", value, as.list(cols))
            }
            dataFrame(sdf)
          })

#' This function downloads the contents of a DataFrame into an R's data.frame.
#' Since data.frames are held in memory, ensure that you have enough memory
#' in your system to accommodate the contents.
#'
#' @title Download data from a DataFrame into a data.frame
#' @param x a DataFrame
#' @return a data.frame
#' @rdname as.data.frame
#' @examples \dontrun{
#'
#' irisDF <- createDataFrame(sqlContext, iris)
#' df <- as.data.frame(irisDF[irisDF$Species == "setosa", ])
#' }
setMethod("as.data.frame",
          signature(x = "DataFrame"),
          function(x, ...) {
            # Check if additional parameters have been passed
            if (length(list(...)) > 0) {
              stop(paste("Unused argument(s): ", paste(list(...), collapse=", ")))
            }
            collect(x)
<<<<<<< HEAD
          }
)

#' Returns the column types of a DataFrame.
#' 
#' @name coltypes
#' @title Get column types of a DataFrame
#' @param x (DataFrame)
#' @return value (character) A character vector with the column types of the given DataFrame
#' @rdname coltypes
setMethod("coltypes",
          signature(x = "DataFrame"),
          function(x) {
            # TODO: This may be moved as a global parameter
            # These are the supported data types and how they map to
            # R's data types
            DATA_TYPES <- c("string"="character",
                            "double"="numeric",
                            "int"="integer",
                            "long"="integer",
                            "boolean"="long"
            )

            # Get the data types of the DataFrame by invoking dtypes() function.
            # Some post-processing is needed.
            types <- as.character(t(as.data.frame(dtypes(x))[2, ]))

            # Map Spark data types into R's data types
            as.character(DATA_TYPES[types])
=======
>>>>>>> 09841290
          })<|MERGE_RESOLUTION|>--- conflicted
+++ resolved
@@ -1880,7 +1880,6 @@
               stop(paste("Unused argument(s): ", paste(list(...), collapse=", ")))
             }
             collect(x)
-<<<<<<< HEAD
           }
 )
 
@@ -1910,6 +1909,4 @@
 
             # Map Spark data types into R's data types
             as.character(DATA_TYPES[types])
-=======
->>>>>>> 09841290
           })