#
# Licensed to the Apache Software Foundation (ASF) under one or more
# contributor license agreements.  See the NOTICE file distributed with
# this work for additional information regarding copyright ownership.
# The ASF licenses this file to You under the Apache License, Version 2.0
# (the "License"); you may not use this file except in compliance with
# the License.  You may obtain a copy of the License at
#
#    http://www.apache.org/licenses/LICENSE-2.0
#
# Unless required by applicable law or agreed to in writing, software
# distributed under the License is distributed on an "AS IS" BASIS,
# WITHOUT WARRANTIES OR CONDITIONS OF ANY KIND, either express or implied.
# See the License for the specific language governing permissions and
# limitations under the License.
#

#' @include generics.R column.R
NULL

#' Aggregate functions for Column operations
#'
#' Aggregate functions defined for \code{Column}.
#'
#' @param x Column to compute on.
#' @param y,na.rm,use currently not used.
#' @param ... additional argument(s). For example, it could be used to pass additional Columns.
#' @name column_aggregate_functions
#' @rdname column_aggregate_functions
#' @family aggregate functions
#' @examples
#' \dontrun{
#' # Dataframe used throughout this doc
#' df <- createDataFrame(cbind(model = rownames(mtcars), mtcars))}
NULL

#' Date time functions for Column operations
#'
#' Date time functions defined for \code{Column}.
#'
#' @param x Column to compute on.
#' @param format For \code{to_date} and \code{to_timestamp}, it is the string to use to parse
#'               x Column to DateType or TimestampType. For \code{trunc}, it is the string used
#'               for specifying the truncation method. For example, "year", "yyyy", "yy" for
#'               truncate by year, or "month", "mon", "mm" for truncate by month.
#' @param ... additional argument(s).
#' @name column_datetime_functions
#' @rdname column_datetime_functions
#' @family data time functions
#' @examples
#' \dontrun{
#' dts <- c("2005-01-02 18:47:22",
#'         "2005-12-24 16:30:58",
#'         "2005-10-28 07:30:05",
#'         "2005-12-28 07:01:05",
#'         "2006-01-24 00:01:10")
#' y <- c(2.0, 2.2, 3.4, 2.5, 1.8)
#' df <- createDataFrame(data.frame(time = as.POSIXct(dts), y = y))}
NULL

#' Date time arithmetic functions for Column operations
#'
#' Date time arithmetic functions defined for \code{Column}.
#'
#' @param y Column to compute on.
#' @param x For class \code{Column}, it is the column used to perform arithmetic operations
#'          with column \code{y}. For class \code{numeric}, it is the number of months or
#'          days to be added to or subtracted from \code{y}. For class \code{character}, it is
#'          \itemize{
#'          \item \code{date_format}: date format specification.
#'          \item \code{from_utc_timestamp}, \code{to_utc_timestamp}: time zone to use.
#'          \item \code{next_day}: day of the week string.
#'          }
#'
#' @name column_datetime_diff_functions
#' @rdname column_datetime_diff_functions
#' @family data time functions
#' @examples
#' \dontrun{
#' dts <- c("2005-01-02 18:47:22",
#'         "2005-12-24 16:30:58",
#'         "2005-10-28 07:30:05",
#'         "2005-12-28 07:01:05",
#'         "2006-01-24 00:01:10")
#' y <- c(2.0, 2.2, 3.4, 2.5, 1.8)
#' df <- createDataFrame(data.frame(time = as.POSIXct(dts), y = y))}
NULL

#' Math functions for Column operations
#'
#' Math functions defined for \code{Column}.
#'
#' @param x Column to compute on. In \code{shiftLeft}, \code{shiftRight} and \code{shiftRightUnsigned},
#'          this is the number of bits to shift.
#' @param y Column to compute on.
#' @param ... additional argument(s).
#' @name column_math_functions
#' @rdname column_math_functions
#' @family math functions
#' @examples
#' \dontrun{
#' # Dataframe used throughout this doc
#' df <- createDataFrame(cbind(model = rownames(mtcars), mtcars))
#' tmp <- mutate(df, v1 = log(df$mpg), v2 = cbrt(df$disp),
#'                   v3 = bround(df$wt, 1), v4 = bin(df$cyl),
#'                   v5 = hex(df$wt), v6 = toDegrees(df$gear),
#'                   v7 = atan2(df$cyl, df$am), v8 = hypot(df$cyl, df$am),
#'                   v9 = pmod(df$hp, df$cyl), v10 = shiftLeft(df$disp, 1),
#'                   v11 = conv(df$hp, 10, 16), v12 = sign(df$vs - 0.5),
#'                   v13 = sqrt(df$disp), v14 = ceil(df$wt))
#' head(tmp)}
NULL

#' String functions for Column operations
#'
#' String functions defined for \code{Column}.
#'
#' @param x Column to compute on except in the following methods:
#'      \itemize{
#'      \item \code{instr}: \code{character}, the substring to check. See 'Details'.
#'      \item \code{format_number}: \code{numeric}, the number of decimal place to
#'           format to. See 'Details'.
#'      }
#' @param y Column to compute on.
#' @param ... additional columns.
#' @name column_string_functions
#' @rdname column_string_functions
#' @family string functions
#' @examples
#' \dontrun{
#' # Dataframe used throughout this doc
#' df <- createDataFrame(as.data.frame(Titanic, stringsAsFactors = FALSE))}
NULL

<<<<<<< HEAD
#' Collection functions for Column operations
#'
#' Collection functions defined for \code{Column}.
#'
#' @param x Column to compute on. Note the difference in the following methods:
#'          \itemize{
#'          \item \code{to_json}: it is the column containing the struct or array of the structs.
#'          \item \code{from_json}: it is the column containing the JSON string.
#'          }
#' @param ... additional argument(s). In \code{to_json} and \code{from_json}, this contains
#'            additional named properties to control how it is converted, accepts the same
#'            options as the JSON data source.
#' @name column_collection_functions
#' @rdname column_collection_functions
#' @family collection functions
#' @examples
#' \dontrun{
#' # Dataframe used throughout this doc
#' df <- createDataFrame(cbind(model = rownames(mtcars), mtcars))
#' df <- createDataFrame(cbind(model = rownames(mtcars), mtcars))
#' tmp <- mutate(df, v1 = create_array(df$mpg, df$cyl, df$hp))
#' head(select(tmp, array_contains(tmp$v1, 21), size(tmp$v1)))
#' tmp2 <- mutate(tmp, v2 = explode(tmp$v1))
#' head(tmp2)
#' head(select(tmp, posexplode(tmp$v1)))
#' head(select(tmp, sort_array(tmp$v1)))
#' head(select(tmp, sort_array(tmp$v1, asc = FALSE)))}
NULL

#' lit
=======
#' Non-aggregate functions for Column operations
>>>>>>> 18066f2e
#'
#' Non-aggregate functions defined for \code{Column}.
#'
#' @param x Column to compute on. In \code{lit}, it is a literal value or a Column.
#'          In \code{expr}, it contains an expression character object to be parsed.
#' @param y Column to compute on.
#' @param ... additional Columns.
#' @name column_nonaggregate_functions
#' @rdname column_nonaggregate_functions
#' @seealso coalesce,SparkDataFrame-method
#' @family non-aggregate functions
#' @examples
#' \dontrun{
#' # Dataframe used throughout this doc
#' df <- createDataFrame(cbind(model = rownames(mtcars), mtcars))}
NULL

#' @details
#' \code{lit}: A new Column is created to represent the literal value.
#' If the parameter is a Column, it is returned unchanged.
#'
#' @rdname column_nonaggregate_functions
#' @export
#' @aliases lit lit,ANY-method
#' @examples
#'
#' \dontrun{
#' tmp <- mutate(df, v1 = lit(df$mpg), v2 = lit("x"), v3 = lit("2015-01-01"),
#'                   v4 = negate(df$mpg), v5 = expr('length(model)'),
#'                   v6 = greatest(df$vs, df$am), v7 = least(df$vs, df$am),
#'                   v8 = column("mpg"))
#' head(tmp)}
#' @note lit since 1.5.0
setMethod("lit", signature("ANY"),
          function(x) {
            jc <- callJStatic("org.apache.spark.sql.functions",
                              "lit",
                              if (class(x) == "Column") { x@jc } else { x })
            column(jc)
          })

#' @details
#' \code{abs}: Computes the absolute value.
#'
#' @rdname column_math_functions
#' @export
#' @aliases abs abs,Column-method
#' @note abs since 1.5.0
setMethod("abs",
          signature(x = "Column"),
          function(x) {
            jc <- callJStatic("org.apache.spark.sql.functions", "abs", x@jc)
            column(jc)
          })

#' @details
#' \code{acos}: Computes the cosine inverse of the given value; the returned angle is in
#' the range 0.0 through pi.
#'
#' @rdname column_math_functions
#' @export
#' @aliases acos acos,Column-method
#' @note acos since 1.5.0
setMethod("acos",
          signature(x = "Column"),
          function(x) {
            jc <- callJStatic("org.apache.spark.sql.functions", "acos", x@jc)
            column(jc)
          })

#' @details
#' \code{approxCountDistinct}: Returns the approximate number of distinct items in a group.
#'
#' @rdname column_aggregate_functions
#' @export
#' @aliases approxCountDistinct approxCountDistinct,Column-method
#' @examples
#'
#' \dontrun{
#' head(select(df, approxCountDistinct(df$gear)))
#' head(select(df, approxCountDistinct(df$gear, 0.02)))
#' head(select(df, countDistinct(df$gear, df$cyl)))
#' head(select(df, n_distinct(df$gear)))
#' head(distinct(select(df, "gear")))}
#' @note approxCountDistinct(Column) since 1.4.0
setMethod("approxCountDistinct",
          signature(x = "Column"),
          function(x) {
            jc <- callJStatic("org.apache.spark.sql.functions", "approxCountDistinct", x@jc)
            column(jc)
          })

#' @details
#' \code{ascii}: Computes the numeric value of the first character of the string column,
#' and returns the result as an int column.
#'
#' @rdname column_string_functions
#' @export
#' @aliases ascii ascii,Column-method
#' @examples
#'
#' \dontrun{
#' head(select(df, ascii(df$Class), ascii(df$Sex)))}
#' @note ascii since 1.5.0
setMethod("ascii",
          signature(x = "Column"),
          function(x) {
            jc <- callJStatic("org.apache.spark.sql.functions", "ascii", x@jc)
            column(jc)
          })

#' @details
#' \code{asin}: Computes the sine inverse of the given value; the returned angle is in
#' the range -pi/2 through pi/2.
#'
#' @rdname column_math_functions
#' @export
#' @aliases asin asin,Column-method
#' @note asin since 1.5.0
setMethod("asin",
          signature(x = "Column"),
          function(x) {
            jc <- callJStatic("org.apache.spark.sql.functions", "asin", x@jc)
            column(jc)
          })

#' @details
#' \code{atan}: Computes the tangent inverse of the given value.
#'
#' @rdname column_math_functions
#' @export
#' @aliases atan atan,Column-method
#' @note atan since 1.5.0
setMethod("atan",
          signature(x = "Column"),
          function(x) {
            jc <- callJStatic("org.apache.spark.sql.functions", "atan", x@jc)
            column(jc)
          })

#' avg
#'
#' Aggregate function: returns the average of the values in a group.
#'
#' @rdname avg
#' @name avg
#' @family aggregate functions
#' @export
#' @aliases avg,Column-method
#' @examples \dontrun{avg(df$c)}
#' @note avg since 1.4.0
setMethod("avg",
          signature(x = "Column"),
          function(x) {
            jc <- callJStatic("org.apache.spark.sql.functions", "avg", x@jc)
            column(jc)
          })

#' @details
#' \code{base64}: Computes the BASE64 encoding of a binary column and returns it as
#' a string column. This is the reverse of unbase64.
#'
#' @rdname column_string_functions
#' @export
#' @aliases base64 base64,Column-method
#' @examples
#'
#' \dontrun{
#' tmp <- mutate(df, s1 = encode(df$Class, "UTF-8"))
#' str(tmp)
#' tmp2 <- mutate(tmp, s2 = base64(tmp$s1), s3 = decode(tmp$s1, "UTF-8"),
#'                     s4 = soundex(tmp$Sex))
#' head(tmp2)
#' head(select(tmp2, unbase64(tmp2$s2)))}
#' @note base64 since 1.5.0
setMethod("base64",
          signature(x = "Column"),
          function(x) {
            jc <- callJStatic("org.apache.spark.sql.functions", "base64", x@jc)
            column(jc)
          })

#' @details
#' \code{bin}: An expression that returns the string representation of the binary value
#' of the given long column. For example, bin("12") returns "1100".
#'
#' @rdname column_math_functions
#' @export
#' @aliases bin bin,Column-method
#' @note bin since 1.5.0
setMethod("bin",
          signature(x = "Column"),
          function(x) {
            jc <- callJStatic("org.apache.spark.sql.functions", "bin", x@jc)
            column(jc)
          })

#' @details
#' \code{bitwiseNOT}: Computes bitwise NOT.
#'
#' @rdname column_nonaggregate_functions
#' @export
#' @aliases bitwiseNOT bitwiseNOT,Column-method
#' @examples
#'
#' \dontrun{
#' head(select(df, bitwiseNOT(cast(df$vs, "int"))))}
#' @note bitwiseNOT since 1.5.0
setMethod("bitwiseNOT",
          signature(x = "Column"),
          function(x) {
            jc <- callJStatic("org.apache.spark.sql.functions", "bitwiseNOT", x@jc)
            column(jc)
          })

#' @details
#' \code{cbrt}: Computes the cube-root of the given value.
#'
#' @rdname column_math_functions
#' @export
#' @aliases cbrt cbrt,Column-method
#' @note cbrt since 1.4.0
setMethod("cbrt",
          signature(x = "Column"),
          function(x) {
            jc <- callJStatic("org.apache.spark.sql.functions", "cbrt", x@jc)
            column(jc)
          })

#' @details
#' \code{ceil}: Computes the ceiling of the given value.
#'
#' @rdname column_math_functions
#' @export
#' @aliases ceil ceil,Column-method
#' @note ceil since 1.5.0
setMethod("ceil",
          signature(x = "Column"),
          function(x) {
            jc <- callJStatic("org.apache.spark.sql.functions", "ceil", x@jc)
            column(jc)
          })

#' @details
#' \code{ceiling}: Alias for \code{ceil}.
#'
#' @rdname column_math_functions
#' @aliases ceiling ceiling,Column-method
#' @export
#' @note ceiling since 1.5.0
setMethod("ceiling",
          signature(x = "Column"),
          function(x) {
            ceil(x)
          })

#' @details
#' \code{coalesce}: Returns the first column that is not NA, or NA if all inputs are.
#'
#' @rdname column_nonaggregate_functions
#' @export
#' @aliases coalesce,Column-method
#' @note coalesce(Column) since 2.1.1
setMethod("coalesce",
          signature(x = "Column"),
          function(x, ...) {
            jcols <- lapply(list(x, ...), function (x) {
              stopifnot(class(x) == "Column")
              x@jc
            })
            jc <- callJStatic("org.apache.spark.sql.functions", "coalesce", jcols)
            column(jc)
          })

#' Though scala functions has "col" function, we don't expose it in SparkR
#' because we don't want to conflict with the "col" function in the R base
#' package and we also have "column" function exported which is an alias of "col".
#' @noRd
col <- function(x) {
  column(callJStatic("org.apache.spark.sql.functions", "col", x))
}

#' Returns a Column based on the given column name
#'
#' Returns a Column based on the given column name.
#'
#' @param x Character column name.
#'
#' @rdname column
#' @name column
#' @family non-aggregate functions
#' @export
#' @aliases column,character-method
#' @examples \dontrun{column("name")}
#' @note column since 1.6.0
setMethod("column",
          signature(x = "character"),
          function(x) {
            col(x)
          })

#' corr
#'
#' Computes the Pearson Correlation Coefficient for two Columns.
#'
#' @param col2 a (second) Column.
#'
#' @rdname corr
#' @name corr
#' @family aggregate functions
#' @export
#' @aliases corr,Column-method
#' @examples
#' \dontrun{
#' df <- createDataFrame(cbind(model = rownames(mtcars), mtcars))
#' head(select(df, corr(df$mpg, df$hp)))}
#' @note corr since 1.6.0
setMethod("corr", signature(x = "Column"),
          function(x, col2) {
            stopifnot(class(col2) == "Column")
            jc <- callJStatic("org.apache.spark.sql.functions", "corr", x@jc, col2@jc)
            column(jc)
          })

#' cov
#'
#' Compute the covariance between two expressions.
#'
#' @details
#' \code{cov}: Compute the sample covariance between two expressions.
#'
#' @rdname cov
#' @name cov
#' @family aggregate functions
#' @export
#' @aliases cov,characterOrColumn-method
#' @examples
#' \dontrun{
#' df <- createDataFrame(cbind(model = rownames(mtcars), mtcars))
#' head(select(df, cov(df$mpg, df$hp), cov("mpg", "hp"),
#'                 covar_samp(df$mpg, df$hp), covar_samp("mpg", "hp"),
#'                 covar_pop(df$mpg, df$hp), covar_pop("mpg", "hp")))}
#' @note cov since 1.6.0
setMethod("cov", signature(x = "characterOrColumn"),
          function(x, col2) {
            stopifnot(is(class(col2), "characterOrColumn"))
            covar_samp(x, col2)
          })

#' @details
#' \code{covar_sample}: Alias for \code{cov}.
#'
#' @rdname cov
#'
#' @param col1 the first Column.
#' @param col2 the second Column.
#' @name covar_samp
#' @aliases covar_samp,characterOrColumn,characterOrColumn-method
#' @note covar_samp since 2.0.0
setMethod("covar_samp", signature(col1 = "characterOrColumn", col2 = "characterOrColumn"),
          function(col1, col2) {
            stopifnot(class(col1) == class(col2))
            if (class(col1) == "Column") {
              col1 <- col1@jc
              col2 <- col2@jc
            }
            jc <- callJStatic("org.apache.spark.sql.functions", "covar_samp", col1, col2)
            column(jc)
          })

#' @details
#' \code{covar_pop}: Computes the population covariance between two expressions.
#'
#' @rdname cov
#' @name covar_pop
#' @export
#' @aliases covar_pop,characterOrColumn,characterOrColumn-method
#' @note covar_pop since 2.0.0
setMethod("covar_pop", signature(col1 = "characterOrColumn", col2 = "characterOrColumn"),
          function(col1, col2) {
            stopifnot(class(col1) == class(col2))
            if (class(col1) == "Column") {
              col1 <- col1@jc
              col2 <- col2@jc
            }
            jc <- callJStatic("org.apache.spark.sql.functions", "covar_pop", col1, col2)
            column(jc)
          })

#' @details
#' \code{cos}: Computes the cosine of the given value.
#'
#' @rdname column_math_functions
#' @aliases cos cos,Column-method
#' @export
#' @note cos since 1.5.0
setMethod("cos",
          signature(x = "Column"),
          function(x) {
            jc <- callJStatic("org.apache.spark.sql.functions", "cos", x@jc)
            column(jc)
          })

#' @details
#' \code{cosh}: Computes the hyperbolic cosine of the given value.
#'
#' @rdname column_math_functions
#' @aliases cosh cosh,Column-method
#' @export
#' @note cosh since 1.5.0
setMethod("cosh",
          signature(x = "Column"),
          function(x) {
            jc <- callJStatic("org.apache.spark.sql.functions", "cosh", x@jc)
            column(jc)
          })

#' Returns the number of items in a group
#'
#' This can be used as a column aggregate function with \code{Column} as input,
#' and returns the number of items in a group.
#'
#' @rdname count
#' @name count
#' @family aggregate functions
#' @aliases count,Column-method
#' @export
#' @examples \dontrun{count(df$c)}
#' @note count since 1.4.0
setMethod("count",
          signature(x = "Column"),
          function(x) {
            jc <- callJStatic("org.apache.spark.sql.functions", "count", x@jc)
            column(jc)
          })

#' crc32
#'
#' Calculates the cyclic redundancy check value  (CRC32) of a binary column and
#' returns the value as a bigint.
#'
#' @param x Column to compute on.
#'
#' @rdname crc32
#' @name crc32
#' @family misc functions
#' @aliases crc32,Column-method
#' @export
#' @examples \dontrun{crc32(df$c)}
#' @note crc32 since 1.5.0
setMethod("crc32",
          signature(x = "Column"),
          function(x) {
            jc <- callJStatic("org.apache.spark.sql.functions", "crc32", x@jc)
            column(jc)
          })

#' hash
#'
#' Calculates the hash code of given columns, and returns the result as a int column.
#'
#' @param x Column to compute on.
#' @param ... additional Column(s) to be included.
#'
#' @rdname hash
#' @name hash
#' @family misc functions
#' @aliases hash,Column-method
#' @export
#' @examples \dontrun{hash(df$c)}
#' @note hash since 2.0.0
setMethod("hash",
          signature(x = "Column"),
          function(x, ...) {
            jcols <- lapply(list(x, ...), function (x) {
              stopifnot(class(x) == "Column")
              x@jc
            })
            jc <- callJStatic("org.apache.spark.sql.functions", "hash", jcols)
            column(jc)
          })

#' @details
#' \code{dayofmonth}: Extracts the day of the month as an integer from a
#' given date/timestamp/string.
#'
#' @rdname column_datetime_functions
#' @aliases dayofmonth dayofmonth,Column-method
#' @export
#' @examples
#'
#' \dontrun{
#' head(select(df, df$time, year(df$time), quarter(df$time), month(df$time),
#'            dayofmonth(df$time), dayofyear(df$time), weekofyear(df$time)))
#' head(agg(groupBy(df, year(df$time)), count(df$y), avg(df$y)))
#' head(agg(groupBy(df, month(df$time)), avg(df$y)))}
#' @note dayofmonth since 1.5.0
setMethod("dayofmonth",
          signature(x = "Column"),
          function(x) {
            jc <- callJStatic("org.apache.spark.sql.functions", "dayofmonth", x@jc)
            column(jc)
          })

#' @details
#' \code{dayofyear}: Extracts the day of the year as an integer from a
#' given date/timestamp/string.
#'
#' @rdname column_datetime_functions
#' @aliases dayofyear dayofyear,Column-method
#' @export
#' @note dayofyear since 1.5.0
setMethod("dayofyear",
          signature(x = "Column"),
          function(x) {
            jc <- callJStatic("org.apache.spark.sql.functions", "dayofyear", x@jc)
            column(jc)
          })

#' @details
#' \code{decode}: Computes the first argument into a string from a binary using the provided
#' character set.
#'
#' @param charset Character set to use (one of "US-ASCII", "ISO-8859-1", "UTF-8", "UTF-16BE",
#'                "UTF-16LE", "UTF-16").
#'
#' @rdname column_string_functions
#' @aliases decode decode,Column,character-method
#' @export
#' @note decode since 1.6.0
setMethod("decode",
          signature(x = "Column", charset = "character"),
          function(x, charset) {
            jc <- callJStatic("org.apache.spark.sql.functions", "decode", x@jc, charset)
            column(jc)
          })

#' @details
#' \code{encode}: Computes the first argument into a binary from a string using the provided
#' character set.
#'
#' @rdname column_string_functions
#' @aliases encode encode,Column,character-method
#' @export
#' @note encode since 1.6.0
setMethod("encode",
          signature(x = "Column", charset = "character"),
          function(x, charset) {
            jc <- callJStatic("org.apache.spark.sql.functions", "encode", x@jc, charset)
            column(jc)
          })

#' @details
#' \code{exp}: Computes the exponential of the given value.
#'
#' @rdname column_math_functions
#' @aliases exp exp,Column-method
#' @export
#' @note exp since 1.5.0
setMethod("exp",
          signature(x = "Column"),
          function(x) {
            jc <- callJStatic("org.apache.spark.sql.functions", "exp", x@jc)
            column(jc)
          })

#' @details
#' \code{expm1}: Computes the exponential of the given value minus one.
#'
#' @rdname column_math_functions
#' @aliases expm1 expm1,Column-method
#' @export
#' @note expm1 since 1.5.0
setMethod("expm1",
          signature(x = "Column"),
          function(x) {
            jc <- callJStatic("org.apache.spark.sql.functions", "expm1", x@jc)
            column(jc)
          })

#' @details
#' \code{factorial}: Computes the factorial of the given value.
#'
#' @rdname column_math_functions
#' @aliases factorial factorial,Column-method
#' @export
#' @note factorial since 1.5.0
setMethod("factorial",
          signature(x = "Column"),
          function(x) {
            jc <- callJStatic("org.apache.spark.sql.functions", "factorial", x@jc)
            column(jc)
          })

#' first
#'
#' Aggregate function: returns the first value in a group.
#'
#' The function by default returns the first values it sees. It will return the first non-missing
#' value it sees when na.rm is set to true. If all values are missing, then NA is returned.
#'
#' @param na.rm a logical value indicating whether NA values should be stripped
#'        before the computation proceeds.
#'
#' @rdname first
#' @name first
#' @aliases first,characterOrColumn-method
#' @family aggregate functions
#' @export
#' @examples
#' \dontrun{
#' first(df$c)
#' first(df$c, TRUE)
#' }
#' @note first(characterOrColumn) since 1.4.0
setMethod("first",
          signature(x = "characterOrColumn"),
          function(x, na.rm = FALSE) {
            col <- if (class(x) == "Column") {
              x@jc
            } else {
              x
            }
            jc <- callJStatic("org.apache.spark.sql.functions", "first", col, na.rm)
            column(jc)
          })

#' @details
#' \code{floor}: Computes the floor of the given value.
#'
#' @rdname column_math_functions
#' @aliases floor floor,Column-method
#' @export
#' @note floor since 1.5.0
setMethod("floor",
          signature(x = "Column"),
          function(x) {
            jc <- callJStatic("org.apache.spark.sql.functions", "floor", x@jc)
            column(jc)
          })

#' @details
#' \code{hex}: Computes hex value of the given column.
#'
#' @rdname column_math_functions
#' @aliases hex hex,Column-method
#' @export
#' @note hex since 1.5.0
setMethod("hex",
          signature(x = "Column"),
          function(x) {
            jc <- callJStatic("org.apache.spark.sql.functions", "hex", x@jc)
            column(jc)
          })

#' @details
#' \code{hour}: Extracts the hours as an integer from a given date/timestamp/string.
#'
#' @rdname column_datetime_functions
#' @aliases hour hour,Column-method
#' @export
#' @examples
#'
#' \dontrun{
#' head(select(df, hour(df$time), minute(df$time), second(df$time)))
#' head(agg(groupBy(df, dayofmonth(df$time)), avg(df$y)))
#' head(agg(groupBy(df, hour(df$time)), avg(df$y)))
#' head(agg(groupBy(df, minute(df$time)), avg(df$y)))}
#' @note hour since 1.5.0
setMethod("hour",
          signature(x = "Column"),
          function(x) {
            jc <- callJStatic("org.apache.spark.sql.functions", "hour", x@jc)
            column(jc)
          })

#' @details
#' \code{initcap}: Returns a new string column by converting the first letter of
#' each word to uppercase. Words are delimited by whitespace. For example, "hello world"
#' will become "Hello World".
#'
#' @rdname column_string_functions
#' @aliases initcap initcap,Column-method
#' @export
#' @examples
#'
#' \dontrun{
#' tmp <- mutate(df, sex_lower = lower(df$Sex), age_upper = upper(df$age),
#'                   sex_age = concat_ws(" ", lower(df$sex), lower(df$age)))
#' head(tmp)
#' tmp2 <- mutate(tmp, s1 = initcap(tmp$sex_lower), s2 = initcap(tmp$sex_age),
#'                     s3 = reverse(df$Sex))
#' head(tmp2)}
#' @note initcap since 1.5.0
setMethod("initcap",
          signature(x = "Column"),
          function(x) {
            jc <- callJStatic("org.apache.spark.sql.functions", "initcap", x@jc)
            column(jc)
          })

#' @details
#' \code{isnan}: Returns true if the column is NaN.
#' @rdname column_nonaggregate_functions
#' @aliases isnan isnan,Column-method
#' @note isnan since 2.0.0
setMethod("isnan",
          signature(x = "Column"),
          function(x) {
            jc <- callJStatic("org.apache.spark.sql.functions", "isnan", x@jc)
            column(jc)
          })

#' @details
#' \code{is.nan}: Alias for \link{isnan}.
#'
#' @rdname column_nonaggregate_functions
#' @aliases is.nan is.nan,Column-method
#' @export
#' @note is.nan since 2.0.0
setMethod("is.nan",
          signature(x = "Column"),
          function(x) {
            isnan(x)
          })

#' @details
#' \code{kurtosis}: Returns the kurtosis of the values in a group.
#'
#' @rdname column_aggregate_functions
#' @aliases kurtosis kurtosis,Column-method
#' @export
#' @examples
#'
#' \dontrun{
#' head(select(df, mean(df$mpg), sd(df$mpg), skewness(df$mpg), kurtosis(df$mpg)))}
#' @note kurtosis since 1.6.0
setMethod("kurtosis",
          signature(x = "Column"),
          function(x) {
            jc <- callJStatic("org.apache.spark.sql.functions", "kurtosis", x@jc)
            column(jc)
          })

#' last
#'
#' Aggregate function: returns the last value in a group.
#'
#' The function by default returns the last values it sees. It will return the last non-missing
#' value it sees when na.rm is set to true. If all values are missing, then NA is returned.
#'
#' @param x column to compute on.
#' @param na.rm a logical value indicating whether NA values should be stripped
#'        before the computation proceeds.
#' @param ... further arguments to be passed to or from other methods.
#'
#' @rdname last
#' @name last
#' @aliases last,characterOrColumn-method
#' @family aggregate functions
#' @export
#' @examples
#' \dontrun{
#' last(df$c)
#' last(df$c, TRUE)
#' }
#' @note last since 1.4.0
setMethod("last",
          signature(x = "characterOrColumn"),
          function(x, na.rm = FALSE) {
            col <- if (class(x) == "Column") {
              x@jc
            } else {
              x
            }
            jc <- callJStatic("org.apache.spark.sql.functions", "last", col, na.rm)
            column(jc)
          })

#' @details
#' \code{last_day}: Given a date column, returns the last day of the month which the
#' given date belongs to. For example, input "2015-07-27" returns "2015-07-31" since
#' July 31 is the last day of the month in July 2015.
#'
#' @rdname column_datetime_functions
#' @aliases last_day last_day,Column-method
#' @export
#' @examples
#'
#' \dontrun{
#' head(select(df, df$time, last_day(df$time), month(df$time)))}
#' @note last_day since 1.5.0
setMethod("last_day",
          signature(x = "Column"),
          function(x) {
            jc <- callJStatic("org.apache.spark.sql.functions", "last_day", x@jc)
            column(jc)
          })

#' @details
#' \code{length}: Computes the length of a given string or binary column.
#'
#' @rdname column_string_functions
#' @aliases length length,Column-method
#' @export
#' @note length since 1.5.0
setMethod("length",
          signature(x = "Column"),
          function(x) {
            jc <- callJStatic("org.apache.spark.sql.functions", "length", x@jc)
            column(jc)
          })

#' @details
#' \code{log}: Computes the natural logarithm of the given value.
#'
#' @rdname column_math_functions
#' @aliases log log,Column-method
#' @export
#' @note log since 1.5.0
setMethod("log",
          signature(x = "Column"),
          function(x) {
            jc <- callJStatic("org.apache.spark.sql.functions", "log", x@jc)
            column(jc)
          })

#' @details
#' \code{log10}: Computes the logarithm of the given value in base 10.
#'
#' @rdname column_math_functions
#' @aliases log10 log10,Column-method
#' @export
#' @note log10 since 1.5.0
setMethod("log10",
          signature(x = "Column"),
          function(x) {
            jc <- callJStatic("org.apache.spark.sql.functions", "log10", x@jc)
            column(jc)
          })

#' @details
#' \code{log1p}: Computes the natural logarithm of the given value plus one.
#'
#' @rdname column_math_functions
#' @aliases log1p log1p,Column-method
#' @export
#' @note log1p since 1.5.0
setMethod("log1p",
          signature(x = "Column"),
          function(x) {
            jc <- callJStatic("org.apache.spark.sql.functions", "log1p", x@jc)
            column(jc)
          })

#' @details
#' \code{log2}: Computes the logarithm of the given column in base 2.
#'
#' @rdname column_math_functions
#' @aliases log2 log2,Column-method
#' @export
#' @note log2 since 1.5.0
setMethod("log2",
          signature(x = "Column"),
          function(x) {
            jc <- callJStatic("org.apache.spark.sql.functions", "log2", x@jc)
            column(jc)
          })

#' @details
#' \code{lower}: Converts a string column to lower case.
#'
#' @rdname column_string_functions
#' @aliases lower lower,Column-method
#' @export
#' @note lower since 1.4.0
setMethod("lower",
          signature(x = "Column"),
          function(x) {
            jc <- callJStatic("org.apache.spark.sql.functions", "lower", x@jc)
            column(jc)
          })

#' @details
#' \code{ltrim}: Trims the spaces from left end for the specified string value.
#'
#' @rdname column_string_functions
#' @aliases ltrim ltrim,Column-method
#' @export
#' @examples
#'
#' \dontrun{
#' tmp <- mutate(df, SexLpad = lpad(df$Sex, 6, " "), SexRpad = rpad(df$Sex, 7, " "))
#' head(select(tmp, length(tmp$Sex), length(tmp$SexLpad), length(tmp$SexRpad)))
#' tmp2 <- mutate(tmp, SexLtrim = ltrim(tmp$SexLpad), SexRtrim = rtrim(tmp$SexRpad),
#'                     SexTrim = trim(tmp$SexLpad))
#' head(select(tmp2, length(tmp2$Sex), length(tmp2$SexLtrim),
#'                   length(tmp2$SexRtrim), length(tmp2$SexTrim)))
#'
#' tmp <- mutate(df, SexLpad = lpad(df$Sex, 6, "xx"), SexRpad = rpad(df$Sex, 7, "xx"))
#' head(tmp)}
#' @note ltrim since 1.5.0
setMethod("ltrim",
          signature(x = "Column"),
          function(x) {
            jc <- callJStatic("org.apache.spark.sql.functions", "ltrim", x@jc)
            column(jc)
          })

#' @details
#' \code{max}: Returns the maximum value of the expression in a group.
#'
#' @rdname column_aggregate_functions
#' @aliases max max,Column-method
#' @note max since 1.5.0
setMethod("max",
          signature(x = "Column"),
          function(x) {
            jc <- callJStatic("org.apache.spark.sql.functions", "max", x@jc)
            column(jc)
          })

#' md5
#'
#' Calculates the MD5 digest of a binary column and returns the value
#' as a 32 character hex string.
#'
#' @param x Column to compute on.
#'
#' @rdname md5
#' @name md5
#' @family misc functions
#' @aliases md5,Column-method
#' @export
#' @examples \dontrun{md5(df$c)}
#' @note md5 since 1.5.0
setMethod("md5",
          signature(x = "Column"),
          function(x) {
            jc <- callJStatic("org.apache.spark.sql.functions", "md5", x@jc)
            column(jc)
          })

#' @details
#' \code{mean}: Returns the average of the values in a group. Alias for \code{avg}.
#'
#' @rdname column_aggregate_functions
#' @aliases mean mean,Column-method
#' @export
#' @examples
#'
#' \dontrun{
#' head(select(df, avg(df$mpg), mean(df$mpg), sum(df$mpg), min(df$wt), max(df$qsec)))
#'
#' # metrics by num of cylinders
#' tmp <- agg(groupBy(df, "cyl"), avg(df$mpg), avg(df$hp), avg(df$wt), avg(df$qsec))
#' head(orderBy(tmp, "cyl"))
#'
#' # car with the max mpg
#' mpg_max <- as.numeric(collect(agg(df, max(df$mpg))))
#' head(where(df, df$mpg == mpg_max))}
#' @note mean since 1.5.0
setMethod("mean",
          signature(x = "Column"),
          function(x) {
            jc <- callJStatic("org.apache.spark.sql.functions", "mean", x@jc)
            column(jc)
          })

#' @details
#' \code{min}: Returns the minimum value of the expression in a group.
#'
#' @rdname column_aggregate_functions
#' @aliases min min,Column-method
#' @export
#' @note min since 1.5.0
setMethod("min",
          signature(x = "Column"),
          function(x) {
            jc <- callJStatic("org.apache.spark.sql.functions", "min", x@jc)
            column(jc)
          })

#' @details
#' \code{minute}: Extracts the minutes as an integer from a given date/timestamp/string.
#'
#' @rdname column_datetime_functions
#' @aliases minute minute,Column-method
#' @export
#' @note minute since 1.5.0
setMethod("minute",
          signature(x = "Column"),
          function(x) {
            jc <- callJStatic("org.apache.spark.sql.functions", "minute", x@jc)
            column(jc)
          })

#' @details
#' \code{monotonically_increasing_id}: Returns a column that generates monotonically increasing
#' 64-bit integers. The generated ID is guaranteed to be monotonically increasing and unique,
#' but not consecutive. The current implementation puts the partition ID in the upper 31 bits,
#' and the record number within each partition in the lower 33 bits. The assumption is that the
#' SparkDataFrame has less than 1 billion partitions, and each partition has less than 8 billion
#' records. As an example, consider a SparkDataFrame with two partitions, each with 3 records.
#' This expression would return the following IDs:
#' 0, 1, 2, 8589934592 (1L << 33), 8589934593, 8589934594.
#' This is equivalent to the MONOTONICALLY_INCREASING_ID function in SQL.
#' The method should be used with no argument.
#'
#' @rdname column_nonaggregate_functions
#' @aliases monotonically_increasing_id monotonically_increasing_id,missing-method
#' @export
#' @examples
#'
#' \dontrun{head(select(df, monotonically_increasing_id()))}
setMethod("monotonically_increasing_id",
          signature("missing"),
          function() {
            jc <- callJStatic("org.apache.spark.sql.functions", "monotonically_increasing_id")
            column(jc)
          })

#' @details
#' \code{month}: Extracts the month as an integer from a given date/timestamp/string.
#'
#' @rdname column_datetime_functions
#' @aliases month month,Column-method
#' @export
#' @note month since 1.5.0
setMethod("month",
          signature(x = "Column"),
          function(x) {
            jc <- callJStatic("org.apache.spark.sql.functions", "month", x@jc)
            column(jc)
          })

#' @details
#' \code{negate}: Unary minus, i.e. negate the expression.
#'
#' @rdname column_nonaggregate_functions
#' @aliases negate negate,Column-method
#' @export
#' @note negate since 1.5.0
setMethod("negate",
          signature(x = "Column"),
          function(x) {
            jc <- callJStatic("org.apache.spark.sql.functions", "negate", x@jc)
            column(jc)
          })

#' @details
#' \code{quarter}: Extracts the quarter as an integer from a given date/timestamp/string.
#'
#' @rdname column_datetime_functions
#' @aliases quarter quarter,Column-method
#' @export
#' @note quarter since 1.5.0
setMethod("quarter",
          signature(x = "Column"),
          function(x) {
            jc <- callJStatic("org.apache.spark.sql.functions", "quarter", x@jc)
            column(jc)
          })

#' @details
#' \code{reverse}: Reverses the string column and returns it as a new string column.
#'
#' @rdname column_string_functions
#' @aliases reverse reverse,Column-method
#' @export
#' @note reverse since 1.5.0
setMethod("reverse",
          signature(x = "Column"),
          function(x) {
            jc <- callJStatic("org.apache.spark.sql.functions", "reverse", x@jc)
            column(jc)
          })

#' @details
#' \code{rint}: Returns the double value that is closest in value to the argument and
#' is equal to a mathematical integer.
#'
#' @rdname column_math_functions
#' @aliases rint rint,Column-method
#' @export
#' @note rint since 1.5.0
setMethod("rint",
          signature(x = "Column"),
          function(x) {
            jc <- callJStatic("org.apache.spark.sql.functions", "rint", x@jc)
            column(jc)
          })

#' @details
#' \code{round}: Returns the value of the column rounded to 0 decimal places
#' using HALF_UP rounding mode.
#'
#' @rdname column_math_functions
#' @aliases round round,Column-method
#' @export
#' @note round since 1.5.0
setMethod("round",
          signature(x = "Column"),
          function(x) {
            jc <- callJStatic("org.apache.spark.sql.functions", "round", x@jc)
            column(jc)
          })

#' @details
#' \code{bround}: Returns the value of the column \code{e} rounded to \code{scale} decimal places
#' using HALF_EVEN rounding mode if \code{scale} >= 0 or at integer part when \code{scale} < 0.
#' Also known as Gaussian rounding or bankers' rounding that rounds to the nearest even number.
#' bround(2.5, 0) = 2, bround(3.5, 0) = 4.
#'
#' @param scale round to \code{scale} digits to the right of the decimal point when \code{scale} > 0,
#'        the nearest even number when \code{scale} = 0, and \code{scale} digits to the left
#'        of the decimal point when \code{scale} < 0.
#' @rdname column_math_functions
#' @aliases bround bround,Column-method
#' @export
#' @note bround since 2.0.0
setMethod("bround",
          signature(x = "Column"),
          function(x, scale = 0) {
            jc <- callJStatic("org.apache.spark.sql.functions", "bround", x@jc, as.integer(scale))
            column(jc)
          })

#' @details
#' \code{rtrim}: Trims the spaces from right end for the specified string value.
#'
#' @rdname column_string_functions
#' @aliases rtrim rtrim,Column-method
#' @export
#' @note rtrim since 1.5.0
setMethod("rtrim",
          signature(x = "Column"),
          function(x) {
            jc <- callJStatic("org.apache.spark.sql.functions", "rtrim", x@jc)
            column(jc)
          })

#' @details
#' \code{sd}: Alias for \code{stddev_samp}.
#'
#' @rdname column_aggregate_functions
#' @aliases sd sd,Column-method
#' @export
#' @examples
#'
#' \dontrun{
#' head(select(df, sd(df$mpg), stddev(df$mpg), stddev_pop(df$wt), stddev_samp(df$qsec)))}
#' @note sd since 1.6.0
setMethod("sd",
          signature(x = "Column"),
          function(x) {
            # In R, sample standard deviation is calculated with the sd() function.
            stddev_samp(x)
          })

#' @details
#' \code{second}: Extracts the seconds as an integer from a given date/timestamp/string.
#'
#' @rdname column_datetime_functions
#' @aliases second second,Column-method
#' @export
#' @note second since 1.5.0
setMethod("second",
          signature(x = "Column"),
          function(x) {
            jc <- callJStatic("org.apache.spark.sql.functions", "second", x@jc)
            column(jc)
          })

#' sha1
#'
#' Calculates the SHA-1 digest of a binary column and returns the value
#' as a 40 character hex string.
#'
#' @param x Column to compute on.
#'
#' @rdname sha1
#' @name sha1
#' @family misc functions
#' @aliases sha1,Column-method
#' @export
#' @examples \dontrun{sha1(df$c)}
#' @note sha1 since 1.5.0
setMethod("sha1",
          signature(x = "Column"),
          function(x) {
            jc <- callJStatic("org.apache.spark.sql.functions", "sha1", x@jc)
            column(jc)
          })

#' @details
#' \code{signum}: Computes the signum of the given value.
#'
#' @rdname column_math_functions
#' @aliases signum signum,Column-method
#' @export
#' @note signum since 1.5.0
setMethod("signum",
          signature(x = "Column"),
          function(x) {
            jc <- callJStatic("org.apache.spark.sql.functions", "signum", x@jc)
            column(jc)
          })

#' @details
#' \code{sign}: Alias for \code{signum}.
#'
#' @rdname column_math_functions
#' @aliases sign sign,Column-method
#' @export
#' @note sign since 1.5.0
setMethod("sign", signature(x = "Column"),
          function(x) {
            signum(x)
          })

#' @details
#' \code{sin}: Computes the sine of the given value.
#'
#' @rdname column_math_functions
#' @aliases sin sin,Column-method
#' @export
#' @note sin since 1.5.0
setMethod("sin",
          signature(x = "Column"),
          function(x) {
            jc <- callJStatic("org.apache.spark.sql.functions", "sin", x@jc)
            column(jc)
          })

#' @details
#' \code{sinh}: Computes the hyperbolic sine of the given value.
#'
#' @rdname column_math_functions
#' @aliases sinh sinh,Column-method
#' @export
#' @note sinh since 1.5.0
setMethod("sinh",
          signature(x = "Column"),
          function(x) {
            jc <- callJStatic("org.apache.spark.sql.functions", "sinh", x@jc)
            column(jc)
          })

#' @details
#' \code{skewness}: Returns the skewness of the values in a group.
#'
#' @rdname column_aggregate_functions
#' @aliases skewness skewness,Column-method
#' @export
#' @note skewness since 1.6.0
setMethod("skewness",
          signature(x = "Column"),
          function(x) {
            jc <- callJStatic("org.apache.spark.sql.functions", "skewness", x@jc)
            column(jc)
          })

#' @details
#' \code{soundex}: Returns the soundex code for the specified expression.
#'
#' @rdname column_string_functions
#' @aliases soundex soundex,Column-method
#' @export
#' @note soundex since 1.5.0
setMethod("soundex",
          signature(x = "Column"),
          function(x) {
            jc <- callJStatic("org.apache.spark.sql.functions", "soundex", x@jc)
            column(jc)
          })

#' Return the partition ID as a column
#'
#' Return the partition ID as a SparkDataFrame column.
#' Note that this is nondeterministic because it depends on data partitioning and
#' task scheduling.
#'
#' This is equivalent to the SPARK_PARTITION_ID function in SQL.
#'
#' @rdname spark_partition_id
#' @name spark_partition_id
#' @aliases spark_partition_id,missing-method
#' @export
#' @examples
#' \dontrun{select(df, spark_partition_id())}
#' @note spark_partition_id since 2.0.0
setMethod("spark_partition_id",
          signature("missing"),
          function() {
            jc <- callJStatic("org.apache.spark.sql.functions", "spark_partition_id")
            column(jc)
          })

#' @details
#' \code{stddev}: Alias for \code{std_dev}.
#'
#' @rdname column_aggregate_functions
#' @aliases stddev stddev,Column-method
#' @note stddev since 1.6.0
setMethod("stddev",
          signature(x = "Column"),
          function(x) {
            jc <- callJStatic("org.apache.spark.sql.functions", "stddev", x@jc)
            column(jc)
          })

#' @details
#' \code{stddev_pop}: Returns the population standard deviation of the expression in a group.
#'
#' @rdname column_aggregate_functions
#' @aliases stddev_pop stddev_pop,Column-method
#' @export
#' @note stddev_pop since 1.6.0
setMethod("stddev_pop",
          signature(x = "Column"),
          function(x) {
            jc <- callJStatic("org.apache.spark.sql.functions", "stddev_pop", x@jc)
            column(jc)
          })

#' @details
#' \code{stddev_samp}: Returns the unbiased sample standard deviation of the expression in a group.
#'
#' @rdname column_aggregate_functions
#' @aliases stddev_samp stddev_samp,Column-method
#' @export
#' @note stddev_samp since 1.6.0
setMethod("stddev_samp",
          signature(x = "Column"),
          function(x) {
            jc <- callJStatic("org.apache.spark.sql.functions", "stddev_samp", x@jc)
            column(jc)
          })

#' @details
#' \code{struct}: Creates a new struct column that composes multiple input columns.
#'
#' @rdname column_nonaggregate_functions
#' @aliases struct struct,characterOrColumn-method
#' @export
#' @examples
#'
#' \dontrun{
#' tmp <- mutate(df, v1 = struct(df$mpg, df$cyl), v2 = struct("hp", "wt", "vs"),
#'                   v3 = create_array(df$mpg, df$cyl, df$hp),
#'                   v4 = create_map(lit("x"), lit(1.0), lit("y"), lit(-1.0)))
#' head(tmp)}
#' @note struct since 1.6.0
setMethod("struct",
          signature(x = "characterOrColumn"),
          function(x, ...) {
            if (class(x) == "Column") {
              jcols <- lapply(list(x, ...), function(x) { x@jc })
              jc <- callJStatic("org.apache.spark.sql.functions", "struct", jcols)
            } else {
              jc <- callJStatic("org.apache.spark.sql.functions", "struct", x, list(...))
            }
            column(jc)
          })

#' @details
#' \code{sqrt}: Computes the square root of the specified float value.
#'
#' @rdname column_math_functions
#' @aliases sqrt sqrt,Column-method
#' @export
#' @note sqrt since 1.5.0
setMethod("sqrt",
          signature(x = "Column"),
          function(x) {
            jc <- callJStatic("org.apache.spark.sql.functions", "sqrt", x@jc)
            column(jc)
          })

#' @details
#' \code{sum}: Returns the sum of all values in the expression.
#'
#' @rdname column_aggregate_functions
#' @aliases sum sum,Column-method
#' @export
#' @note sum since 1.5.0
setMethod("sum",
          signature(x = "Column"),
          function(x) {
            jc <- callJStatic("org.apache.spark.sql.functions", "sum", x@jc)
            column(jc)
          })

#' @details
#' \code{sumDistinct}: Returns the sum of distinct values in the expression.
#'
#' @rdname column_aggregate_functions
#' @aliases sumDistinct sumDistinct,Column-method
#' @export
#' @examples
#'
#' \dontrun{
#' head(select(df, sumDistinct(df$gear)))
#' head(distinct(select(df, "gear")))}
#' @note sumDistinct since 1.4.0
setMethod("sumDistinct",
          signature(x = "Column"),
          function(x) {
            jc <- callJStatic("org.apache.spark.sql.functions", "sumDistinct", x@jc)
            column(jc)
          })

#' @details
#' \code{tan}: Computes the tangent of the given value.
#'
#' @rdname column_math_functions
#' @aliases tan tan,Column-method
#' @export
#' @note tan since 1.5.0
setMethod("tan",
          signature(x = "Column"),
          function(x) {
            jc <- callJStatic("org.apache.spark.sql.functions", "tan", x@jc)
            column(jc)
          })

#' @details
#' \code{tanh}: Computes the hyperbolic tangent of the given value.
#'
#' @rdname column_math_functions
#' @aliases tanh tanh,Column-method
#' @export
#' @note tanh since 1.5.0
setMethod("tanh",
          signature(x = "Column"),
          function(x) {
            jc <- callJStatic("org.apache.spark.sql.functions", "tanh", x@jc)
            column(jc)
          })

#' @details
#' \code{toDegrees}: Converts an angle measured in radians to an approximately equivalent angle
#' measured in degrees.
#'
#' @rdname column_math_functions
#' @aliases toDegrees toDegrees,Column-method
#' @export
#' @note toDegrees since 1.4.0
setMethod("toDegrees",
          signature(x = "Column"),
          function(x) {
            jc <- callJStatic("org.apache.spark.sql.functions", "toDegrees", x@jc)
            column(jc)
          })

#' @details
#' \code{toRadians}: Converts an angle measured in degrees to an approximately equivalent angle
#' measured in radians.
#'
#' @rdname column_math_functions
#' @aliases toRadians toRadians,Column-method
#' @export
#' @note toRadians since 1.4.0
setMethod("toRadians",
          signature(x = "Column"),
          function(x) {
            jc <- callJStatic("org.apache.spark.sql.functions", "toRadians", x@jc)
            column(jc)
          })

#' @details
#' \code{to_date}: Converts the column into a DateType. You may optionally specify
#' a format according to the rules in:
#' \url{http://docs.oracle.com/javase/tutorial/i18n/format/simpleDateFormat.html}.
#' If the string cannot be parsed according to the specified format (or default),
#' the value of the column will be null.
#' By default, it follows casting rules to a DateType if the format is omitted
#' (equivalent to \code{cast(df$x, "date")}).
#'
#' @rdname column_datetime_functions
#' @aliases to_date to_date,Column,missing-method
#' @export
#' @examples
#'
#' \dontrun{
#' tmp <- createDataFrame(data.frame(time_string = dts))
#' tmp2 <- mutate(tmp, date1 = to_date(tmp$time_string),
#'                    date2 = to_date(tmp$time_string, "yyyy-MM-dd"),
#'                    date3 = date_format(tmp$time_string, "MM/dd/yyy"),
#'                    time1 = to_timestamp(tmp$time_string),
#'                    time2 = to_timestamp(tmp$time_string, "yyyy-MM-dd"))
#' head(tmp2)}
#' @note to_date(Column) since 1.5.0
setMethod("to_date",
          signature(x = "Column", format = "missing"),
          function(x, format) {
            jc <- callJStatic("org.apache.spark.sql.functions", "to_date", x@jc)
            column(jc)
          })

#' @rdname column_datetime_functions
#' @aliases to_date,Column,character-method
#' @export
#' @note to_date(Column, character) since 2.2.0
setMethod("to_date",
          signature(x = "Column", format = "character"),
          function(x, format) {
            jc <- callJStatic("org.apache.spark.sql.functions", "to_date", x@jc, format)
            column(jc)
          })

#' @details
#' \code{to_json}: Converts a column containing a \code{structType} or array of \code{structType}
#' into a Column of JSON string. Resolving the Column can fail if an unsupported type is encountered.
#'
#' @rdname column_collection_functions
#' @aliases to_json to_json,Column-method
#' @export
#' @examples
#'
#' \dontrun{
#' # Converts a struct into a JSON object
#' df2 <- sql("SELECT named_struct('date', cast('2000-01-01' as date)) as d")
#' select(df2, to_json(df2$d, dateFormat = 'dd/MM/yyyy'))
#'
#' # Converts an array of structs into a JSON array
#' df2 <- sql("SELECT array(named_struct('name', 'Bob'), named_struct('name', 'Alice')) as people")
#' df2 <- mutate(df2, people_json = to_json(df2$people))}
#' @note to_json since 2.2.0
setMethod("to_json", signature(x = "Column"),
          function(x, ...) {
            options <- varargsToStrEnv(...)
            jc <- callJStatic("org.apache.spark.sql.functions", "to_json", x@jc, options)
            column(jc)
          })

#' @details
#' \code{to_timestamp}: Converts the column into a TimestampType. You may optionally specify
#' a format according to the rules in:
#' \url{http://docs.oracle.com/javase/tutorial/i18n/format/simpleDateFormat.html}.
#' If the string cannot be parsed according to the specified format (or default),
#' the value of the column will be null.
#' By default, it follows casting rules to a TimestampType if the format is omitted
#' (equivalent to \code{cast(df$x, "timestamp")}).
#'
#' @rdname column_datetime_functions
#' @aliases to_timestamp to_timestamp,Column,missing-method
#' @export
#' @note to_timestamp(Column) since 2.2.0
setMethod("to_timestamp",
          signature(x = "Column", format = "missing"),
          function(x, format) {
            jc <- callJStatic("org.apache.spark.sql.functions", "to_timestamp", x@jc)
            column(jc)
          })

#' @rdname column_datetime_functions
#' @aliases to_timestamp,Column,character-method
#' @export
#' @note to_timestamp(Column, character) since 2.2.0
setMethod("to_timestamp",
          signature(x = "Column", format = "character"),
          function(x, format) {
            jc <- callJStatic("org.apache.spark.sql.functions", "to_timestamp", x@jc, format)
            column(jc)
          })

#' @details
#' \code{trim}: Trims the spaces from both ends for the specified string column.
#'
#' @rdname column_string_functions
#' @aliases trim trim,Column-method
#' @export
#' @note trim since 1.5.0
setMethod("trim",
          signature(x = "Column"),
          function(x) {
            jc <- callJStatic("org.apache.spark.sql.functions", "trim", x@jc)
            column(jc)
          })

#' @details
#' \code{unbase64}: Decodes a BASE64 encoded string column and returns it as a binary column.
#' This is the reverse of base64.
#'
#' @rdname column_string_functions
#' @aliases unbase64 unbase64,Column-method
#' @export
#' @note unbase64 since 1.5.0
setMethod("unbase64",
          signature(x = "Column"),
          function(x) {
            jc <- callJStatic("org.apache.spark.sql.functions", "unbase64", x@jc)
            column(jc)
          })

#' @details
#' \code{unhex}: Inverse of hex. Interprets each pair of characters as a hexadecimal number
#' and converts to the byte representation of number.
#'
#' @rdname column_math_functions
#' @aliases unhex unhex,Column-method
#' @export
#' @note unhex since 1.5.0
setMethod("unhex",
          signature(x = "Column"),
          function(x) {
            jc <- callJStatic("org.apache.spark.sql.functions", "unhex", x@jc)
            column(jc)
          })

#' @details
#' \code{upper}: Converts a string column to upper case.
#'
#' @rdname column_string_functions
#' @aliases upper upper,Column-method
#' @export
#' @note upper since 1.4.0
setMethod("upper",
          signature(x = "Column"),
          function(x) {
            jc <- callJStatic("org.apache.spark.sql.functions", "upper", x@jc)
            column(jc)
          })

#' @details
#' \code{var}: Alias for \code{var_samp}.
#'
#' @rdname column_aggregate_functions
#' @aliases var var,Column-method
#' @export
#' @examples
#'
#'\dontrun{
#'head(agg(df, var(df$mpg), variance(df$mpg), var_pop(df$mpg), var_samp(df$mpg)))}
#' @note var since 1.6.0
setMethod("var",
          signature(x = "Column"),
          function(x) {
            # In R, sample variance is calculated with the var() function.
            var_samp(x)
          })

#' @rdname column_aggregate_functions
#' @aliases variance variance,Column-method
#' @export
#' @note variance since 1.6.0
setMethod("variance",
          signature(x = "Column"),
          function(x) {
            jc <- callJStatic("org.apache.spark.sql.functions", "variance", x@jc)
            column(jc)
          })

#' @details
#' \code{var_pop}: Returns the population variance of the values in a group.
#'
#' @rdname column_aggregate_functions
#' @aliases var_pop var_pop,Column-method
#' @export
#' @note var_pop since 1.5.0
setMethod("var_pop",
          signature(x = "Column"),
          function(x) {
            jc <- callJStatic("org.apache.spark.sql.functions", "var_pop", x@jc)
            column(jc)
          })

#' @details
#' \code{var_samp}: Returns the unbiased variance of the values in a group.
#'
#' @rdname column_aggregate_functions
#' @aliases var_samp var_samp,Column-method
#' @export
#' @note var_samp since 1.6.0
setMethod("var_samp",
          signature(x = "Column"),
          function(x) {
            jc <- callJStatic("org.apache.spark.sql.functions", "var_samp", x@jc)
            column(jc)
          })

#' @details
#' \code{weekofyear}: Extracts the week number as an integer from a given date/timestamp/string.
#'
#' @rdname column_datetime_functions
#' @aliases weekofyear weekofyear,Column-method
#' @export
#' @note weekofyear since 1.5.0
setMethod("weekofyear",
          signature(x = "Column"),
          function(x) {
            jc <- callJStatic("org.apache.spark.sql.functions", "weekofyear", x@jc)
            column(jc)
          })

#' @details
#' \code{year}: Extracts the year as an integer from a given date/timestamp/string.
#'
#' @rdname column_datetime_functions
#' @aliases year year,Column-method
#' @export
#' @note year since 1.5.0
setMethod("year",
          signature(x = "Column"),
          function(x) {
            jc <- callJStatic("org.apache.spark.sql.functions", "year", x@jc)
            column(jc)
          })

#' @details
#' \code{atan2}: Returns the angle theta from the conversion of rectangular coordinates
#' (x, y) to polar coordinates (r, theta).
#'
#' @rdname column_math_functions
#' @aliases atan2 atan2,Column-method
#' @export
#' @note atan2 since 1.5.0
setMethod("atan2", signature(y = "Column"),
          function(y, x) {
            if (class(x) == "Column") {
              x <- x@jc
            }
            jc <- callJStatic("org.apache.spark.sql.functions", "atan2", y@jc, x)
            column(jc)
          })

#' @details
#' \code{datediff}: Returns the number of days from \code{y} to \code{x}.
#'
#' @rdname column_datetime_diff_functions
#' @aliases datediff datediff,Column-method
#' @export
#' @examples
#'
#' \dontrun{
#' tmp <- createDataFrame(data.frame(time_string1 = as.POSIXct(dts),
#'              time_string2 = as.POSIXct(dts[order(runif(length(dts)))])))
#' tmp2 <- mutate(tmp, datediff = datediff(tmp$time_string1, tmp$time_string2),
#'                monthdiff = months_between(tmp$time_string1, tmp$time_string2))
#' head(tmp2)}
#' @note datediff since 1.5.0
setMethod("datediff", signature(y = "Column"),
          function(y, x) {
            if (class(x) == "Column") {
              x <- x@jc
            }
            jc <- callJStatic("org.apache.spark.sql.functions", "datediff", y@jc, x)
            column(jc)
          })

#' @details
#' \code{hypot}: Computes "sqrt(a^2 + b^2)" without intermediate overflow or underflow.
#'
#' @rdname column_math_functions
#' @aliases hypot hypot,Column-method
#' @export
#' @note hypot since 1.4.0
setMethod("hypot", signature(y = "Column"),
          function(y, x) {
            if (class(x) == "Column") {
              x <- x@jc
            }
            jc <- callJStatic("org.apache.spark.sql.functions", "hypot", y@jc, x)
            column(jc)
          })

#' @details
#' \code{levenshtein}: Computes the Levenshtein distance of the two given string columns.
#'
#' @rdname column_string_functions
#' @aliases levenshtein levenshtein,Column-method
#' @export
#' @examples
#'
#' \dontrun{
#' tmp <- mutate(df, d1 = levenshtein(df$Class, df$Sex),
#'                   d2 = levenshtein(df$Age, df$Sex),
#'                   d3 = levenshtein(df$Age, df$Age))
#' head(tmp)}
#' @note levenshtein since 1.5.0
setMethod("levenshtein", signature(y = "Column"),
          function(y, x) {
            if (class(x) == "Column") {
              x <- x@jc
            }
            jc <- callJStatic("org.apache.spark.sql.functions", "levenshtein", y@jc, x)
            column(jc)
          })

#' @details
#' \code{months_between}: Returns number of months between dates \code{y} and \code{x}.
#'
#' @rdname column_datetime_diff_functions
#' @aliases months_between months_between,Column-method
#' @export
#' @note months_between since 1.5.0
setMethod("months_between", signature(y = "Column"),
          function(y, x) {
            if (class(x) == "Column") {
              x <- x@jc
            }
            jc <- callJStatic("org.apache.spark.sql.functions", "months_between", y@jc, x)
            column(jc)
          })

#' @details
#' \code{nanvl}: Returns the first column (\code{y}) if it is not NaN, or the second column (\code{x}) if
#' the first column is NaN. Both inputs should be floating point columns (DoubleType or FloatType).
#'
#' @rdname column_nonaggregate_functions
#' @aliases nanvl nanvl,Column-method
#' @export
#' @note nanvl since 1.5.0
setMethod("nanvl", signature(y = "Column"),
          function(y, x) {
            if (class(x) == "Column") {
              x <- x@jc
            }
            jc <- callJStatic("org.apache.spark.sql.functions", "nanvl", y@jc, x)
            column(jc)
          })

#' @details
#' \code{pmod}: Returns the positive value of dividend mod divisor.
#' Column \code{x} is divisor column, and column \code{y} is the dividend column.
#'
#' @rdname column_math_functions
#' @aliases pmod pmod,Column-method
#' @export
#' @note pmod since 1.5.0
setMethod("pmod", signature(y = "Column"),
          function(y, x) {
            if (class(x) == "Column") {
              x <- x@jc
            }
            jc <- callJStatic("org.apache.spark.sql.functions", "pmod", y@jc, x)
            column(jc)
          })

#' @param rsd maximum estimation error allowed (default = 0.05)
#'
#' @rdname column_aggregate_functions
#' @aliases approxCountDistinct,Column-method
#' @export
#' @note approxCountDistinct(Column, numeric) since 1.4.0
setMethod("approxCountDistinct",
          signature(x = "Column"),
          function(x, rsd = 0.05) {
            jc <- callJStatic("org.apache.spark.sql.functions", "approxCountDistinct", x@jc, rsd)
            column(jc)
          })

#' @details
#' \code{countDistinct}: Returns the number of distinct items in a group.
#'
#' @rdname column_aggregate_functions
#' @aliases countDistinct countDistinct,Column-method
#' @export
#' @note countDistinct since 1.4.0
setMethod("countDistinct",
          signature(x = "Column"),
          function(x, ...) {
            jcols <- lapply(list(...), function (x) {
              stopifnot(class(x) == "Column")
              x@jc
            })
            jc <- callJStatic("org.apache.spark.sql.functions", "countDistinct", x@jc,
                              jcols)
            column(jc)
          })

#' @details
#' \code{concat}: Concatenates multiple input string columns together into a single string column.
#'
#' @rdname column_string_functions
#' @aliases concat concat,Column-method
#' @export
#' @examples
#'
#' \dontrun{
#' # concatenate strings
#' tmp <- mutate(df, s1 = concat(df$Class, df$Sex),
#'                   s2 = concat(df$Class, df$Sex, df$Age),
#'                   s3 = concat(df$Class, df$Sex, df$Age, df$Class),
#'                   s4 = concat_ws("_", df$Class, df$Sex),
#'                   s5 = concat_ws("+", df$Class, df$Sex, df$Age, df$Survived))
#' head(tmp)}
#' @note concat since 1.5.0
setMethod("concat",
          signature(x = "Column"),
          function(x, ...) {
            jcols <- lapply(list(x, ...), function (x) {
              stopifnot(class(x) == "Column")
              x@jc
            })
            jc <- callJStatic("org.apache.spark.sql.functions", "concat", jcols)
            column(jc)
          })

#' @details
#' \code{greatest}: Returns the greatest value of the list of column names, skipping null values.
#' This function takes at least 2 parameters. It will return null if all parameters are null.
#'
#' @rdname column_nonaggregate_functions
#' @aliases greatest greatest,Column-method
#' @export
#' @note greatest since 1.5.0
setMethod("greatest",
          signature(x = "Column"),
          function(x, ...) {
            stopifnot(length(list(...)) > 0)
            jcols <- lapply(list(x, ...), function (x) {
              stopifnot(class(x) == "Column")
              x@jc
            })
            jc <- callJStatic("org.apache.spark.sql.functions", "greatest", jcols)
            column(jc)
          })

#' @details
#' \code{least}: Returns the least value of the list of column names, skipping null values.
#' This function takes at least 2 parameters. It will return null if all parameters are null.
#'
#' @rdname column_nonaggregate_functions
#' @aliases least least,Column-method
#' @export
#' @note least since 1.5.0
setMethod("least",
          signature(x = "Column"),
          function(x, ...) {
            stopifnot(length(list(...)) > 0)
            jcols <- lapply(list(x, ...), function (x) {
              stopifnot(class(x) == "Column")
              x@jc
            })
            jc <- callJStatic("org.apache.spark.sql.functions", "least", jcols)
            column(jc)
          })

#' @details
#' \code{n_distinct}: Returns the number of distinct items in a group.
#'
#' @rdname column_aggregate_functions
#' @aliases n_distinct n_distinct,Column-method
#' @export
#' @note n_distinct since 1.4.0
setMethod("n_distinct", signature(x = "Column"),
          function(x, ...) {
            countDistinct(x, ...)
          })

#' @rdname count
#' @name n
#' @aliases n,Column-method
#' @export
#' @examples \dontrun{n(df$c)}
#' @note n since 1.4.0
setMethod("n", signature(x = "Column"),
          function(x) {
            count(x)
          })

#' @details
#' \code{date_format}: Converts a date/timestamp/string to a value of string in the format
#' specified by the date format given by the second argument. A pattern could be for instance
#' \code{dd.MM.yyyy} and could return a string like '18.03.1993'. All
#' pattern letters of \code{java.text.SimpleDateFormat} can be used.
#' Note: Use when ever possible specialized functions like \code{year}. These benefit from a
#' specialized implementation.
#'
#' @rdname column_datetime_diff_functions
#'
#' @aliases date_format date_format,Column,character-method
#' @export
#' @note date_format since 1.5.0
setMethod("date_format", signature(y = "Column", x = "character"),
          function(y, x) {
            jc <- callJStatic("org.apache.spark.sql.functions", "date_format", y@jc, x)
            column(jc)
          })

#' @details
#' \code{from_json}: Parses a column containing a JSON string into a Column of \code{structType}
#' with the specified \code{schema} or array of \code{structType} if \code{as.json.array} is set
#' to \code{TRUE}. If the string is unparseable, the Column will contain the value NA.
#'
#' @rdname column_collection_functions
#' @param schema a structType object to use as the schema to use when parsing the JSON string.
#' @param as.json.array indicating if input string is JSON array of objects or a single object.
#' @aliases from_json from_json,Column,structType-method
#' @export
#' @examples
#'
#' \dontrun{
#' df2 <- sql("SELECT named_struct('date', cast('2000-01-01' as date)) as d")
#' df2 <- mutate(df2, d2 = to_json(df2$d, dateFormat = 'dd/MM/yyyy'))
#' schema <- structType(structField("date", "string"))
#' head(select(df2, from_json(df2$d2, schema, dateFormat = 'dd/MM/yyyy')))

#' df2 <- sql("SELECT named_struct('name', 'Bob') as people")
#' df2 <- mutate(df2, people_json = to_json(df2$people))
#' schema <- structType(structField("name", "string"))
#' head(select(df2, from_json(df2$people_json, schema)))}
#' @note from_json since 2.2.0
setMethod("from_json", signature(x = "Column", schema = "structType"),
          function(x, schema, as.json.array = FALSE, ...) {
            if (as.json.array) {
              jschema <- callJStatic("org.apache.spark.sql.types.DataTypes",
                                     "createArrayType",
                                     schema$jobj)
            } else {
              jschema <- schema$jobj
            }
            options <- varargsToStrEnv(...)
            jc <- callJStatic("org.apache.spark.sql.functions",
                              "from_json",
                              x@jc, jschema, options)
            column(jc)
          })

#' @details
#' \code{from_utc_timestamp}: Given a timestamp, which corresponds to a certain time of day in UTC,
#' returns another timestamp that corresponds to the same time of day in the given timezone.
#'
#' @rdname column_datetime_diff_functions
#'
#' @aliases from_utc_timestamp from_utc_timestamp,Column,character-method
#' @export
#' @examples
#'
#' \dontrun{
#' tmp <- mutate(df, from_utc = from_utc_timestamp(df$time, 'PST'),
#'                  to_utc = to_utc_timestamp(df$time, 'PST'))
#' head(tmp)}
#' @note from_utc_timestamp since 1.5.0
setMethod("from_utc_timestamp", signature(y = "Column", x = "character"),
          function(y, x) {
            jc <- callJStatic("org.apache.spark.sql.functions", "from_utc_timestamp", y@jc, x)
            column(jc)
          })

#' @details
#' \code{instr}: Locates the position of the first occurrence of a substring (\code{x})
#' in the given string column (\code{y}). Returns null if either of the arguments are null.
#' Note: The position is not zero based, but 1 based index. Returns 0 if the substring
#' could not be found in the string column.
#'
#' @rdname column_string_functions
#' @aliases instr instr,Column,character-method
#' @export
#' @examples
#'
#' \dontrun{
#' tmp <- mutate(df, s1 = instr(df$Sex, "m"), s2 = instr(df$Sex, "M"),
#'                   s3 = locate("m", df$Sex), s4 = locate("m", df$Sex, pos = 4))
#' head(tmp)}
#' @note instr since 1.5.0
setMethod("instr", signature(y = "Column", x = "character"),
          function(y, x) {
            jc <- callJStatic("org.apache.spark.sql.functions", "instr", y@jc, x)
            column(jc)
          })

#' @details
#' \code{next_day}: Given a date column, returns the first date which is later than the value of
#' the date column that is on the specified day of the week. For example,
#' \code{next_day('2015-07-27', "Sunday")} returns 2015-08-02 because that is the first Sunday
#' after 2015-07-27. Day of the week parameter is case insensitive, and accepts first three or
#' two characters: "Mon", "Tue", "Wed", "Thu", "Fri", "Sat", "Sun".
#'
#' @rdname column_datetime_diff_functions
#' @aliases next_day next_day,Column,character-method
#' @export
#' @note next_day since 1.5.0
setMethod("next_day", signature(y = "Column", x = "character"),
          function(y, x) {
            jc <- callJStatic("org.apache.spark.sql.functions", "next_day", y@jc, x)
            column(jc)
          })

#' @details
#' \code{to_utc_timestamp}: Given a timestamp, which corresponds to a certain time of day
#' in the given timezone, returns another timestamp that corresponds to the same time of day in UTC.
#'
#' @rdname column_datetime_diff_functions
#' @aliases to_utc_timestamp to_utc_timestamp,Column,character-method
#' @export
#' @note to_utc_timestamp since 1.5.0
setMethod("to_utc_timestamp", signature(y = "Column", x = "character"),
          function(y, x) {
            jc <- callJStatic("org.apache.spark.sql.functions", "to_utc_timestamp", y@jc, x)
            column(jc)
          })

#' @details
#' \code{add_months}: Returns the date that is numMonths (\code{x}) after startDate (\code{y}).
#'
#' @rdname column_datetime_diff_functions
#' @aliases add_months add_months,Column,numeric-method
#' @export
#' @examples
#'
#' \dontrun{
#' tmp <- mutate(df, t1 = add_months(df$time, 1),
#'                   t2 = date_add(df$time, 2),
#'                   t3 = date_sub(df$time, 3),
#'                   t4 = next_day(df$time, 'Sun'))
#' head(tmp)}
#' @note add_months since 1.5.0
setMethod("add_months", signature(y = "Column", x = "numeric"),
          function(y, x) {
            jc <- callJStatic("org.apache.spark.sql.functions", "add_months", y@jc, as.integer(x))
            column(jc)
          })

#' @details
#' \code{date_add}: Returns the date that is \code{x} days after.
#'
#' @rdname column_datetime_diff_functions
#' @aliases date_add date_add,Column,numeric-method
#' @export
#' @note date_add since 1.5.0
setMethod("date_add", signature(y = "Column", x = "numeric"),
          function(y, x) {
            jc <- callJStatic("org.apache.spark.sql.functions", "date_add", y@jc, as.integer(x))
            column(jc)
          })

#' @details
#' \code{date_sub}: Returns the date that is \code{x} days before.
#'
#' @rdname column_datetime_diff_functions
#'
#' @aliases date_sub date_sub,Column,numeric-method
#' @export
#' @note date_sub since 1.5.0
setMethod("date_sub", signature(y = "Column", x = "numeric"),
          function(y, x) {
            jc <- callJStatic("org.apache.spark.sql.functions", "date_sub", y@jc, as.integer(x))
            column(jc)
          })

#' @details
#' \code{format_number}: Formats numeric column \code{y} to a format like '#,###,###.##',
#' rounded to \code{x} decimal places with HALF_EVEN round mode, and returns the result
#' as a string column.
#' If \code{x} is 0, the result has no decimal point or fractional part.
#' If \code{x} < 0, the result will be null.
#'
#' @rdname column_string_functions
#' @aliases format_number format_number,Column,numeric-method
#' @export
#' @examples
#'
#' \dontrun{
#' tmp <- mutate(df, v1 = df$Freq/3)
#' head(select(tmp, format_number(tmp$v1, 0), format_number(tmp$v1, 2),
#'                  format_string("%4.2f %s", tmp$v1, tmp$Sex)), 10)}
#' @note format_number since 1.5.0
setMethod("format_number", signature(y = "Column", x = "numeric"),
          function(y, x) {
            jc <- callJStatic("org.apache.spark.sql.functions",
                              "format_number",
                              y@jc, as.integer(x))
            column(jc)
          })

#' sha2
#'
#' Calculates the SHA-2 family of hash functions of a binary column and
#' returns the value as a hex string.
#'
#' @param y column to compute SHA-2 on.
#' @param x one of 224, 256, 384, or 512.
#' @family misc functions
#' @rdname sha2
#' @name sha2
#' @aliases sha2,Column,numeric-method
#' @export
#' @examples \dontrun{sha2(df$c, 256)}
#' @note sha2 since 1.5.0
setMethod("sha2", signature(y = "Column", x = "numeric"),
          function(y, x) {
            jc <- callJStatic("org.apache.spark.sql.functions", "sha2", y@jc, as.integer(x))
            column(jc)
          })

#' @details
#' \code{shiftLeft}: Shifts the given value numBits left. If the given value is a long value,
#' this function will return a long value else it will return an integer value.
#'
#' @rdname column_math_functions
#' @aliases shiftLeft shiftLeft,Column,numeric-method
#' @export
#' @note shiftLeft since 1.5.0
setMethod("shiftLeft", signature(y = "Column", x = "numeric"),
          function(y, x) {
            jc <- callJStatic("org.apache.spark.sql.functions",
                              "shiftLeft",
                              y@jc, as.integer(x))
            column(jc)
          })

#' @details
#' \code{shiftRight}: (Signed) shifts the given value numBits right. If the given value is a long value,
#' it will return a long value else it will return an integer value.
#'
#' @rdname column_math_functions
#' @aliases shiftRight shiftRight,Column,numeric-method
#' @export
#' @note shiftRight since 1.5.0
setMethod("shiftRight", signature(y = "Column", x = "numeric"),
          function(y, x) {
            jc <- callJStatic("org.apache.spark.sql.functions",
                              "shiftRight",
                              y@jc, as.integer(x))
            column(jc)
          })

#' @details
#' \code{shiftRight}: (Unigned) shifts the given value numBits right. If the given value is a long value,
#' it will return a long value else it will return an integer value.
#'
#' @rdname column_math_functions
#' @aliases shiftRightUnsigned shiftRightUnsigned,Column,numeric-method
#' @export
#' @note shiftRightUnsigned since 1.5.0
setMethod("shiftRightUnsigned", signature(y = "Column", x = "numeric"),
          function(y, x) {
            jc <- callJStatic("org.apache.spark.sql.functions",
                              "shiftRightUnsigned",
                              y@jc, as.integer(x))
            column(jc)
          })

#' @details
#' \code{concat_ws}: Concatenates multiple input string columns together into a single
#' string column, using the given separator.
#'
#' @param sep separator to use.
#' @rdname column_string_functions
#' @aliases concat_ws concat_ws,character,Column-method
#' @export
#' @note concat_ws since 1.5.0
setMethod("concat_ws", signature(sep = "character", x = "Column"),
          function(sep, x, ...) {
            jcols <- lapply(list(x, ...), function(x) { x@jc })
            jc <- callJStatic("org.apache.spark.sql.functions", "concat_ws", sep, jcols)
            column(jc)
          })

#' @details
#' \code{conv}: Converts a number in a string column from one base to another.
#'
#' @param fromBase base to convert from.
#' @param toBase base to convert to.
#' @rdname column_math_functions
#' @aliases conv conv,Column,numeric,numeric-method
#' @export
#' @note conv since 1.5.0
setMethod("conv", signature(x = "Column", fromBase = "numeric", toBase = "numeric"),
          function(x, fromBase, toBase) {
            fromBase <- as.integer(fromBase)
            toBase <- as.integer(toBase)
            jc <- callJStatic("org.apache.spark.sql.functions",
                              "conv",
                              x@jc, fromBase, toBase)
            column(jc)
          })

#' @details
#' \code{expr}: Parses the expression string into the column that it represents, similar to
#' \code{SparkDataFrame.selectExpr}
#'
#' @rdname column_nonaggregate_functions
#' @aliases expr expr,character-method
#' @export
#' @note expr since 1.5.0
setMethod("expr", signature(x = "character"),
          function(x) {
            jc <- callJStatic("org.apache.spark.sql.functions", "expr", x)
            column(jc)
          })

#' @details
#' \code{format_string}: Formats the arguments in printf-style and returns the result
#' as a string column.
#'
#' @param format a character object of format strings.
#' @rdname column_string_functions
#' @aliases format_string format_string,character,Column-method
#' @export
#' @note format_string since 1.5.0
setMethod("format_string", signature(format = "character", x = "Column"),
          function(format, x, ...) {
            jcols <- lapply(list(x, ...), function(arg) { arg@jc })
            jc <- callJStatic("org.apache.spark.sql.functions",
                              "format_string",
                              format, jcols)
            column(jc)
          })

#' @details
#' \code{from_unixtime}: Converts the number of seconds from unix epoch (1970-01-01 00:00:00 UTC) to a
#' string representing the timestamp of that moment in the current system time zone in the JVM in the
#' given format. See \href{http://docs.oracle.com/javase/tutorial/i18n/format/simpleDateFormat.html}{
#' Customizing Formats} for available options.
#'
#' @rdname column_datetime_functions
#'
#' @aliases from_unixtime from_unixtime,Column-method
#' @export
#' @examples
#'
#' \dontrun{
#' tmp <- mutate(df, to_unix = unix_timestamp(df$time),
#'                   to_unix2 = unix_timestamp(df$time, 'yyyy-MM-dd HH'),
#'                   from_unix = from_unixtime(unix_timestamp(df$time)),
#'                   from_unix2 = from_unixtime(unix_timestamp(df$time), 'yyyy-MM-dd HH:mm'))
#' head(tmp)}
#' @note from_unixtime since 1.5.0
setMethod("from_unixtime", signature(x = "Column"),
          function(x, format = "yyyy-MM-dd HH:mm:ss") {
            jc <- callJStatic("org.apache.spark.sql.functions",
                              "from_unixtime",
                              x@jc, format)
            column(jc)
          })

#' window
#'
#' Bucketize rows into one or more time windows given a timestamp specifying column. Window
#' starts are inclusive but the window ends are exclusive, e.g. 12:05 will be in the window
#' [12:05,12:10) but not in [12:00,12:05). Windows can support microsecond precision. Windows in
#' the order of months are not supported.
#'
#' @param x a time Column. Must be of TimestampType.
#' @param windowDuration a string specifying the width of the window, e.g. '1 second',
#'                       '1 day 12 hours', '2 minutes'. Valid interval strings are 'week',
#'                       'day', 'hour', 'minute', 'second', 'millisecond', 'microsecond'. Note that
#'                       the duration is a fixed length of time, and does not vary over time
#'                       according to a calendar. For example, '1 day' always means 86,400,000
#'                       milliseconds, not a calendar day.
#' @param slideDuration a string specifying the sliding interval of the window. Same format as
#'                      \code{windowDuration}. A new window will be generated every
#'                      \code{slideDuration}. Must be less than or equal to
#'                      the \code{windowDuration}. This duration is likewise absolute, and does not
#'                      vary according to a calendar.
#' @param startTime the offset with respect to 1970-01-01 00:00:00 UTC with which to start
#'                  window intervals. For example, in order to have hourly tumbling windows
#'                  that start 15 minutes past the hour, e.g. 12:15-13:15, 13:15-14:15... provide
#'                  \code{startTime} as \code{"15 minutes"}.
#' @param ... further arguments to be passed to or from other methods.
#' @return An output column of struct called 'window' by default with the nested columns 'start'
#'         and 'end'.
#' @family date time functions
#' @rdname window
#' @name window
#' @aliases window,Column-method
#' @export
#' @examples
#'\dontrun{
#'   # One minute windows every 15 seconds 10 seconds after the minute, e.g. 09:00:10-09:01:10,
#'   # 09:00:25-09:01:25, 09:00:40-09:01:40, ...
#'   window(df$time, "1 minute", "15 seconds", "10 seconds")
#'
#'   # One minute tumbling windows 15 seconds after the minute, e.g. 09:00:15-09:01:15,
#'    # 09:01:15-09:02:15...
#'   window(df$time, "1 minute", startTime = "15 seconds")
#'
#'   # Thirty-second windows every 10 seconds, e.g. 09:00:00-09:00:30, 09:00:10-09:00:40, ...
#'   window(df$time, "30 seconds", "10 seconds")
#'}
#' @note window since 2.0.0
setMethod("window", signature(x = "Column"),
          function(x, windowDuration, slideDuration = NULL, startTime = NULL) {
            stopifnot(is.character(windowDuration))
            if (!is.null(slideDuration) && !is.null(startTime)) {
              stopifnot(is.character(slideDuration) && is.character(startTime))
              jc <- callJStatic("org.apache.spark.sql.functions",
                                "window",
                                x@jc, windowDuration, slideDuration, startTime)
            } else if (!is.null(slideDuration)) {
              stopifnot(is.character(slideDuration))
              jc <- callJStatic("org.apache.spark.sql.functions",
                                "window",
                                x@jc, windowDuration, slideDuration)
            } else if (!is.null(startTime)) {
              stopifnot(is.character(startTime))
              jc <- callJStatic("org.apache.spark.sql.functions",
                                "window",
                                x@jc, windowDuration, windowDuration, startTime)
            } else {
              jc <- callJStatic("org.apache.spark.sql.functions",
                                "window",
                                x@jc, windowDuration)
            }
            column(jc)
          })

#' @details
#' \code{locate}: Locates the position of the first occurrence of substr.
#' Note: The position is not zero based, but 1 based index. Returns 0 if substr
#' could not be found in str.
#'
#' @param substr a character string to be matched.
#' @param str a Column where matches are sought for each entry.
#' @param pos start position of search.
#' @rdname column_string_functions
#' @aliases locate locate,character,Column-method
#' @export
#' @note locate since 1.5.0
setMethod("locate", signature(substr = "character", str = "Column"),
          function(substr, str, pos = 1) {
            jc <- callJStatic("org.apache.spark.sql.functions",
                              "locate",
                              substr, str@jc, as.integer(pos))
            column(jc)
          })

#' @details
#' \code{lpad}: Left-padded with pad to a length of len.
#'
#' @param len maximum length of each output result.
#' @param pad a character string to be padded with.
#' @rdname column_string_functions
#' @aliases lpad lpad,Column,numeric,character-method
#' @export
#' @note lpad since 1.5.0
setMethod("lpad", signature(x = "Column", len = "numeric", pad = "character"),
          function(x, len, pad) {
            jc <- callJStatic("org.apache.spark.sql.functions",
                              "lpad",
                              x@jc, as.integer(len), pad)
            column(jc)
          })

#' @details
#' \code{rand}: Generates a random column with independent and identically distributed (i.i.d.) samples
#' from U[0.0, 1.0].
#'
#' @rdname column_nonaggregate_functions
#' @param seed a random seed. Can be missing.
#' @aliases rand rand,missing-method
#' @export
#' @examples
#'
#' \dontrun{
#' tmp <- mutate(df, r1 = rand(), r2 = rand(10), r3 = randn(), r4 = randn(10))
#' head(tmp)}
#' @note rand since 1.5.0
setMethod("rand", signature(seed = "missing"),
          function(seed) {
            jc <- callJStatic("org.apache.spark.sql.functions", "rand")
            column(jc)
          })

#' @rdname column_nonaggregate_functions
#' @aliases rand,numeric-method
#' @export
#' @note rand(numeric) since 1.5.0
setMethod("rand", signature(seed = "numeric"),
          function(seed) {
            jc <- callJStatic("org.apache.spark.sql.functions", "rand", as.integer(seed))
            column(jc)
          })

#' @details
#' \code{randn}: Generates a column with independent and identically distributed (i.i.d.) samples from
#' the standard normal distribution.
#'
#' @rdname column_nonaggregate_functions
#' @aliases randn randn,missing-method
#' @export
#' @note randn since 1.5.0
setMethod("randn", signature(seed = "missing"),
          function(seed) {
            jc <- callJStatic("org.apache.spark.sql.functions", "randn")
            column(jc)
          })

#' @rdname column_nonaggregate_functions
#' @aliases randn,numeric-method
#' @export
#' @note randn(numeric) since 1.5.0
setMethod("randn", signature(seed = "numeric"),
          function(seed) {
            jc <- callJStatic("org.apache.spark.sql.functions", "randn", as.integer(seed))
            column(jc)
          })

#' @details
#' \code{regexp_extract}: Extracts a specific \code{idx} group identified by a Java regex,
#' from the specified string column. If the regex did not match, or the specified group did
#' not match, an empty string is returned.
#'
#' @param pattern a regular expression.
#' @param idx a group index.
#' @rdname column_string_functions
#' @aliases regexp_extract regexp_extract,Column,character,numeric-method
#' @export
#' @examples
#'
#' \dontrun{
#' tmp <- mutate(df, s1 = regexp_extract(df$Class, "(\\d+)\\w+", 1),
#'                   s2 = regexp_extract(df$Sex, "^(\\w)\\w+", 1),
#'                   s3 = regexp_replace(df$Class, "\\D+", ""),
#'                   s4 = substring_index(df$Sex, "a", 1),
#'                   s5 = substring_index(df$Sex, "a", -1),
#'                   s6 = translate(df$Sex, "ale", ""),
#'                   s7 = translate(df$Sex, "a", "-"))
#' head(tmp)}
#' @note regexp_extract since 1.5.0
setMethod("regexp_extract",
          signature(x = "Column", pattern = "character", idx = "numeric"),
          function(x, pattern, idx) {
            jc <- callJStatic("org.apache.spark.sql.functions",
                              "regexp_extract",
                              x@jc, pattern, as.integer(idx))
            column(jc)
          })

#' @details
#' \code{regexp_replace}: Replaces all substrings of the specified string value that
#' match regexp with rep.
#'
#' @param replacement a character string that a matched \code{pattern} is replaced with.
#' @rdname column_string_functions
#' @aliases regexp_replace regexp_replace,Column,character,character-method
#' @export
#' @note regexp_replace since 1.5.0
setMethod("regexp_replace",
          signature(x = "Column", pattern = "character", replacement = "character"),
          function(x, pattern, replacement) {
            jc <- callJStatic("org.apache.spark.sql.functions",
                              "regexp_replace",
                              x@jc, pattern, replacement)
            column(jc)
          })

#' @details
#' \code{rpad}: Right-padded with pad to a length of len.
#'
#' @rdname column_string_functions
#' @aliases rpad rpad,Column,numeric,character-method
#' @export
#' @note rpad since 1.5.0
setMethod("rpad", signature(x = "Column", len = "numeric", pad = "character"),
          function(x, len, pad) {
            jc <- callJStatic("org.apache.spark.sql.functions",
                              "rpad",
                              x@jc, as.integer(len), pad)
            column(jc)
          })

#' @details
#' \code{substring_index}: Returns the substring from string str before count occurrences of
#' the delimiter delim. If count is positive, everything the left of the final delimiter
#' (counting from left) is returned. If count is negative, every to the right of the final
#' delimiter (counting from the right) is returned. substring_index performs a case-sensitive
#' match when searching for delim.
#'
#' @param delim a delimiter string.
#' @param count number of occurrences of \code{delim} before the substring is returned.
#'              A positive number means counting from the left, while negative means
#'              counting from the right.
#' @rdname column_string_functions
#' @aliases substring_index substring_index,Column,character,numeric-method
#' @export
#' @note substring_index since 1.5.0
setMethod("substring_index",
          signature(x = "Column", delim = "character", count = "numeric"),
          function(x, delim, count) {
            jc <- callJStatic("org.apache.spark.sql.functions",
                              "substring_index",
                              x@jc, delim, as.integer(count))
            column(jc)
          })

#' @details
#' \code{translate}: Translates any character in the src by a character in replaceString.
#' The characters in replaceString is corresponding to the characters in matchingString.
#' The translate will happen when any character in the string matching with the character
#' in the matchingString.
#'
#' @param matchingString a source string where each character will be translated.
#' @param replaceString a target string where each \code{matchingString} character will
#'                      be replaced by the character in \code{replaceString}
#'                      at the same location, if any.
#' @rdname column_string_functions
#' @aliases translate translate,Column,character,character-method
#' @export
#' @note translate since 1.5.0
setMethod("translate",
          signature(x = "Column", matchingString = "character", replaceString = "character"),
          function(x, matchingString, replaceString) {
            jc <- callJStatic("org.apache.spark.sql.functions",
                              "translate", x@jc, matchingString, replaceString)
            column(jc)
          })

#' @details
#' \code{unix_timestamp}: Gets current Unix timestamp in seconds.
#'
#' @rdname column_datetime_functions
#' @aliases unix_timestamp unix_timestamp,missing,missing-method
#' @export
#' @note unix_timestamp since 1.5.0
setMethod("unix_timestamp", signature(x = "missing", format = "missing"),
          function(x, format) {
            jc <- callJStatic("org.apache.spark.sql.functions", "unix_timestamp")
            column(jc)
          })

#' @rdname column_datetime_functions
#' @aliases unix_timestamp,Column,missing-method
#' @export
#' @note unix_timestamp(Column) since 1.5.0
setMethod("unix_timestamp", signature(x = "Column", format = "missing"),
          function(x, format) {
            jc <- callJStatic("org.apache.spark.sql.functions", "unix_timestamp", x@jc)
            column(jc)
          })

#' @rdname column_datetime_functions
#' @aliases unix_timestamp,Column,character-method
#' @export
#' @note unix_timestamp(Column, character) since 1.5.0
setMethod("unix_timestamp", signature(x = "Column", format = "character"),
          function(x, format = "yyyy-MM-dd HH:mm:ss") {
            jc <- callJStatic("org.apache.spark.sql.functions", "unix_timestamp", x@jc, format)
            column(jc)
          })

#' @details
#' \code{when}: Evaluates a list of conditions and returns one of multiple possible result expressions.
#' For unmatched expressions null is returned.
#'
#' @rdname column_nonaggregate_functions
#' @param condition the condition to test on. Must be a Column expression.
#' @param value result expression.
#' @aliases when when,Column-method
#' @export
#' @examples
#'
#' \dontrun{
#' tmp <- mutate(df, mpg_na = otherwise(when(df$mpg > 20, df$mpg), lit(NaN)),
#'                   mpg2 = ifelse(df$mpg > 20 & df$am > 0, 0, 1),
#'                   mpg3 = ifelse(df$mpg > 20, df$mpg, 20.0))
#' head(tmp)
#' tmp <- mutate(tmp, ind_na1 = is.nan(tmp$mpg_na), ind_na2 = isnan(tmp$mpg_na))
#' head(select(tmp, coalesce(tmp$mpg_na, tmp$mpg)))
#' head(select(tmp, nanvl(tmp$mpg_na, tmp$hp)))}
#' @note when since 1.5.0
setMethod("when", signature(condition = "Column", value = "ANY"),
          function(condition, value) {
              condition <- condition@jc
              value <- if (class(value) == "Column") { value@jc } else { value }
              jc <- callJStatic("org.apache.spark.sql.functions", "when", condition, value)
              column(jc)
          })

#' @details
#' \code{ifelse}: Evaluates a list of conditions and returns \code{yes} if the conditions are satisfied.
#' Otherwise \code{no} is returned for unmatched conditions.
#'
#' @rdname column_nonaggregate_functions
#' @param test a Column expression that describes the condition.
#' @param yes return values for \code{TRUE} elements of test.
#' @param no return values for \code{FALSE} elements of test.
#' @aliases ifelse ifelse,Column-method
#' @export
#' @note ifelse since 1.5.0
setMethod("ifelse",
          signature(test = "Column", yes = "ANY", no = "ANY"),
          function(test, yes, no) {
              test <- test@jc
              yes <- if (class(yes) == "Column") { yes@jc } else { yes }
              no <- if (class(no) == "Column") { no@jc } else { no }
              jc <- callJMethod(callJStatic("org.apache.spark.sql.functions",
                                            "when",
                                            test, yes),
                                "otherwise", no)
              column(jc)
          })

###################### Window functions######################

#' cume_dist
#'
#' Window function: returns the cumulative distribution of values within a window partition,
#' i.e. the fraction of rows that are below the current row.
#'
#'   N = total number of rows in the partition
#'   cume_dist(x) = number of values before (and including) x / N
#'
#' This is equivalent to the \code{CUME_DIST} function in SQL.
#'
#' @rdname cume_dist
#' @name cume_dist
#' @family window functions
#' @aliases cume_dist,missing-method
#' @export
#' @examples
#' \dontrun{
#'   df <- createDataFrame(mtcars)
#'   ws <- orderBy(windowPartitionBy("am"), "hp")
#'   out <- select(df, over(cume_dist(), ws), df$hp, df$am)
#' }
#' @note cume_dist since 1.6.0
setMethod("cume_dist",
          signature("missing"),
          function() {
            jc <- callJStatic("org.apache.spark.sql.functions", "cume_dist")
            column(jc)
          })

#' dense_rank
#'
#' Window function: returns the rank of rows within a window partition, without any gaps.
#' The difference between rank and dense_rank is that dense_rank leaves no gaps in ranking
#' sequence when there are ties. That is, if you were ranking a competition using dense_rank
#' and had three people tie for second place, you would say that all three were in second
#' place and that the next person came in third. Rank would give me sequential numbers, making
#' the person that came in third place (after the ties) would register as coming in fifth.
#'
#' This is equivalent to the \code{DENSE_RANK} function in SQL.
#'
#' @rdname dense_rank
#' @name dense_rank
#' @family window functions
#' @aliases dense_rank,missing-method
#' @export
#' @examples
#' \dontrun{
#'   df <- createDataFrame(mtcars)
#'   ws <- orderBy(windowPartitionBy("am"), "hp")
#'   out <- select(df, over(dense_rank(), ws), df$hp, df$am)
#' }
#' @note dense_rank since 1.6.0
setMethod("dense_rank",
          signature("missing"),
          function() {
            jc <- callJStatic("org.apache.spark.sql.functions", "dense_rank")
            column(jc)
          })

#' lag
#'
#' Window function: returns the value that is \code{offset} rows before the current row, and
#' \code{defaultValue} if there is less than \code{offset} rows before the current row. For example,
#' an \code{offset} of one will return the previous row at any given point in the window partition.
#'
#' This is equivalent to the \code{LAG} function in SQL.
#'
#' @param x the column as a character string or a Column to compute on.
#' @param offset the number of rows back from the current row from which to obtain a value.
#'               If not specified, the default is 1.
#' @param defaultValue (optional) default to use when the offset row does not exist.
#' @param ... further arguments to be passed to or from other methods.
#' @rdname lag
#' @name lag
#' @aliases lag,characterOrColumn-method
#' @family window functions
#' @export
#' @examples
#' \dontrun{
#'   df <- createDataFrame(mtcars)
#'
#'   # Partition by am (transmission) and order by hp (horsepower)
#'   ws <- orderBy(windowPartitionBy("am"), "hp")
#'
#'   # Lag mpg values by 1 row on the partition-and-ordered table
#'   out <- select(df, over(lag(df$mpg), ws), df$mpg, df$hp, df$am)
#' }
#' @note lag since 1.6.0
setMethod("lag",
          signature(x = "characterOrColumn"),
          function(x, offset = 1, defaultValue = NULL) {
            col <- if (class(x) == "Column") {
              x@jc
            } else {
              x
            }

            jc <- callJStatic("org.apache.spark.sql.functions",
                              "lag", col, as.integer(offset), defaultValue)
            column(jc)
          })

#' lead
#'
#' Window function: returns the value that is \code{offset} rows after the current row, and
#' \code{defaultValue} if there is less than \code{offset} rows after the current row.
#' For example, an \code{offset} of one will return the next row at any given point
#' in the window partition.
#'
#' This is equivalent to the \code{LEAD} function in SQL.
#'
#' @param x the column as a character string or a Column to compute on.
#' @param offset the number of rows after the current row from which to obtain a value.
#'               If not specified, the default is 1.
#' @param defaultValue (optional) default to use when the offset row does not exist.
#'
#' @rdname lead
#' @name lead
#' @family window functions
#' @aliases lead,characterOrColumn,numeric-method
#' @export
#' @examples
#' \dontrun{
#'   df <- createDataFrame(mtcars)
#'
#'   # Partition by am (transmission) and order by hp (horsepower)
#'   ws <- orderBy(windowPartitionBy("am"), "hp")
#'
#'   # Lead mpg values by 1 row on the partition-and-ordered table
#'   out <- select(df, over(lead(df$mpg), ws), df$mpg, df$hp, df$am)
#' }
#' @note lead since 1.6.0
setMethod("lead",
          signature(x = "characterOrColumn", offset = "numeric", defaultValue = "ANY"),
          function(x, offset = 1, defaultValue = NULL) {
            col <- if (class(x) == "Column") {
              x@jc
            } else {
              x
            }

            jc <- callJStatic("org.apache.spark.sql.functions",
                              "lead", col, as.integer(offset), defaultValue)
            column(jc)
          })

#' ntile
#'
#' Window function: returns the ntile group id (from 1 to n inclusive) in an ordered window
#' partition. For example, if n is 4, the first quarter of the rows will get value 1, the second
#' quarter will get 2, the third quarter will get 3, and the last quarter will get 4.
#'
#' This is equivalent to the \code{NTILE} function in SQL.
#'
#' @param x Number of ntile groups
#'
#' @rdname ntile
#' @name ntile
#' @aliases ntile,numeric-method
#' @family window functions
#' @export
#' @examples
#' \dontrun{
#'   df <- createDataFrame(mtcars)
#'
#'   # Partition by am (transmission) and order by hp (horsepower)
#'   ws <- orderBy(windowPartitionBy("am"), "hp")
#'
#'   # Get ntile group id (1-4) for hp
#'   out <- select(df, over(ntile(4), ws), df$hp, df$am)
#' }
#' @note ntile since 1.6.0
setMethod("ntile",
          signature(x = "numeric"),
          function(x) {
            jc <- callJStatic("org.apache.spark.sql.functions", "ntile", as.integer(x))
            column(jc)
          })

#' percent_rank
#'
#' Window function: returns the relative rank (i.e. percentile) of rows within a window partition.
#'
#' This is computed by:
#'
#'   (rank of row in its partition - 1) / (number of rows in the partition - 1)
#'
#' This is equivalent to the PERCENT_RANK function in SQL.
#'
#' @rdname percent_rank
#' @name percent_rank
#' @family window functions
#' @aliases percent_rank,missing-method
#' @export
#' @examples
#' \dontrun{
#'   df <- createDataFrame(mtcars)
#'   ws <- orderBy(windowPartitionBy("am"), "hp")
#'   out <- select(df, over(percent_rank(), ws), df$hp, df$am)
#' }
#' @note percent_rank since 1.6.0
setMethod("percent_rank",
          signature("missing"),
          function() {
            jc <- callJStatic("org.apache.spark.sql.functions", "percent_rank")
            column(jc)
          })

#' rank
#'
#' Window function: returns the rank of rows within a window partition.
#'
#' The difference between rank and dense_rank is that dense_rank leaves no gaps in ranking
#' sequence when there are ties. That is, if you were ranking a competition using dense_rank
#' and had three people tie for second place, you would say that all three were in second
#' place and that the next person came in third. Rank would give me sequential numbers, making
#' the person that came in third place (after the ties) would register as coming in fifth.
#'
#' This is equivalent to the RANK function in SQL.
#'
#' @rdname rank
#' @name rank
#' @family window functions
#' @aliases rank,missing-method
#' @export
#' @examples
#' \dontrun{
#'   df <- createDataFrame(mtcars)
#'   ws <- orderBy(windowPartitionBy("am"), "hp")
#'   out <- select(df, over(rank(), ws), df$hp, df$am)
#' }
#' @note rank since 1.6.0
setMethod("rank",
          signature(x = "missing"),
          function() {
            jc <- callJStatic("org.apache.spark.sql.functions", "rank")
            column(jc)
          })

# Expose rank() in the R base package
#' @param x a numeric, complex, character or logical vector.
#' @param ... additional argument(s) passed to the method.
#' @name rank
#' @rdname rank
#' @aliases rank,ANY-method
#' @export
setMethod("rank",
          signature(x = "ANY"),
          function(x, ...) {
            base::rank(x, ...)
          })

#' row_number
#'
#' Window function: returns a sequential number starting at 1 within a window partition.
#'
#' This is equivalent to the ROW_NUMBER function in SQL.
#'
#' @rdname row_number
#' @name row_number
#' @aliases row_number,missing-method
#' @family window functions
#' @export
#' @examples
#' \dontrun{
#'   df <- createDataFrame(mtcars)
#'   ws <- orderBy(windowPartitionBy("am"), "hp")
#'   out <- select(df, over(row_number(), ws), df$hp, df$am)
#' }
#' @note row_number since 1.6.0
setMethod("row_number",
          signature("missing"),
          function() {
            jc <- callJStatic("org.apache.spark.sql.functions", "row_number")
            column(jc)
          })

###################### Collection functions######################

#' @details
#' \code{array_contains}: Returns null if the array is null, true if the array contains
#' the value, and false otherwise.
#'
#' @param value A value to be checked if contained in the column
#' @rdname column_collection_functions
#' @aliases array_contains array_contains,Column-method
#' @export
#' @note array_contains since 1.6.0
setMethod("array_contains",
          signature(x = "Column", value = "ANY"),
          function(x, value) {
            jc <- callJStatic("org.apache.spark.sql.functions", "array_contains", x@jc, value)
            column(jc)
          })

#' @details
#' \code{explode}: Creates a new row for each element in the given array or map column.
#'
#' @rdname column_collection_functions
#' @aliases explode explode,Column-method
#' @export
#' @note explode since 1.5.0
setMethod("explode",
          signature(x = "Column"),
          function(x) {
            jc <- callJStatic("org.apache.spark.sql.functions", "explode", x@jc)
            column(jc)
          })

#' @details
#' \code{size}: Returns length of array or map.
#'
#' @rdname column_collection_functions
#' @aliases size size,Column-method
#' @export
#' @note size since 1.5.0
setMethod("size",
          signature(x = "Column"),
          function(x) {
            jc <- callJStatic("org.apache.spark.sql.functions", "size", x@jc)
            column(jc)
          })

#' @details
#' \code{sort_array}: Sorts the input array in ascending or descending order according
#' to the natural ordering of the array elements.
#'
#' @rdname column_collection_functions
#' @param asc A logical flag indicating the sorting order.
#'            TRUE, sorting is in ascending order.
#'            FALSE, sorting is in descending order.
#' @aliases sort_array sort_array,Column-method
#' @export
#' @note sort_array since 1.6.0
setMethod("sort_array",
          signature(x = "Column"),
          function(x, asc = TRUE) {
            jc <- callJStatic("org.apache.spark.sql.functions", "sort_array", x@jc, asc)
            column(jc)
          })

#' @details
#' \code{posexplode}: Creates a new row for each element with position in the given array
#' or map column.
#'
#' @rdname column_collection_functions
#' @aliases posexplode posexplode,Column-method
#' @export
#' @note posexplode since 2.1.0
setMethod("posexplode",
          signature(x = "Column"),
          function(x) {
            jc <- callJStatic("org.apache.spark.sql.functions", "posexplode", x@jc)
            column(jc)
          })

#' @details
#' \code{create_array}: Creates a new array column. The input columns must all have the same data type.
#'
#' @rdname column_nonaggregate_functions
#' @aliases create_array create_array,Column-method
#' @export
#' @note create_array since 2.3.0
setMethod("create_array",
          signature(x = "Column"),
          function(x, ...) {
            jcols <- lapply(list(x, ...), function (x) {
              stopifnot(class(x) == "Column")
              x@jc
            })
            jc <- callJStatic("org.apache.spark.sql.functions", "array", jcols)
            column(jc)
          })

#' @details
#' \code{create_map}: Creates a new map column. The input columns must be grouped as key-value pairs,
#' e.g. (key1, value1, key2, value2, ...).
#' The key columns must all have the same data type, and can't be null.
#' The value columns must all have the same data type.
#'
#' @rdname column_nonaggregate_functions
#' @aliases create_map create_map,Column-method
#' @export
#' @note create_map since 2.3.0
setMethod("create_map",
          signature(x = "Column"),
          function(x, ...) {
            jcols <- lapply(list(x, ...), function (x) {
              stopifnot(class(x) == "Column")
              x@jc
            })
            jc <- callJStatic("org.apache.spark.sql.functions", "map", jcols)
            column(jc)
          })

#' @details
#' \code{collect_list}: Creates a list of objects with duplicates.
#'
#' @rdname column_aggregate_functions
#' @aliases collect_list collect_list,Column-method
#' @export
#' @examples
#'
#' \dontrun{
#' df2 = df[df$mpg > 20, ]
#' collect(select(df2, collect_list(df2$gear)))
#' collect(select(df2, collect_set(df2$gear)))}
#' @note collect_list since 2.3.0
setMethod("collect_list",
          signature(x = "Column"),
          function(x) {
            jc <- callJStatic("org.apache.spark.sql.functions", "collect_list", x@jc)
            column(jc)
          })

#' @details
#' \code{collect_set}: Creates a list of objects with duplicate elements eliminated.
#'
#' @rdname column_aggregate_functions
#' @aliases collect_set collect_set,Column-method
#' @export
#' @note collect_set since 2.3.0
setMethod("collect_set",
          signature(x = "Column"),
          function(x) {
            jc <- callJStatic("org.apache.spark.sql.functions", "collect_set", x@jc)
            column(jc)
          })

#' @details
#' \code{split_string}: Splits string on regular expression.
#' Equivalent to \code{split} SQL function.
#'
#' @rdname column_string_functions
#' @aliases split_string split_string,Column-method
#' @export
#' @examples
#'
#' \dontrun{
#' head(select(df, split_string(df$Sex, "a")))
#' head(select(df, split_string(df$Class, "\\d")))
#' # This is equivalent to the following SQL expression
#' head(selectExpr(df, "split(Class, '\\\\d')"))}
#' @note split_string 2.3.0
setMethod("split_string",
          signature(x = "Column", pattern = "character"),
          function(x, pattern) {
            jc <- callJStatic("org.apache.spark.sql.functions", "split", x@jc, pattern)
            column(jc)
          })

#' @details
#' \code{repeat_string}: Repeats string n times.
#' Equivalent to \code{repeat} SQL function.
#'
#' @param n Number of repetitions
#' @rdname column_string_functions
#' @aliases repeat_string repeat_string,Column-method
#' @export
#' @examples
#'
#' \dontrun{
#' head(select(df, repeat_string(df$Class, 3)))
#' # This is equivalent to the following SQL expression
#' head(selectExpr(df, "repeat(Class, 3)"))}
#' @note repeat_string since 2.3.0
setMethod("repeat_string",
          signature(x = "Column", n = "numeric"),
          function(x, n) {
            jc <- callJStatic("org.apache.spark.sql.functions", "repeat", x@jc, numToInt(n))
            column(jc)
          })

#' @details
#' \code{explode}: Creates a new row for each element in the given array or map column.
#' Unlike \code{explode}, if the array/map is \code{null} or empty
#' then \code{null} is produced.
#'
#'
#' @rdname column_collection_functions
#' @aliases explode_outer explode_outer,Column-method
#' @export
#' @examples
#'
#' \dontrun{
#' df2 <- createDataFrame(data.frame(
#'   id = c(1, 2, 3), text = c("a,b,c", NA, "d,e")
#' ))
#'
#' head(select(df2, df2$id, explode_outer(split_string(df2$text, ","))))
#' head(select(df2, df2$id, posexplode_outer(split_string(df2$text, ","))))}
#' @note explode_outer since 2.3.0
setMethod("explode_outer",
          signature(x = "Column"),
          function(x) {
            jc <- callJStatic("org.apache.spark.sql.functions", "explode_outer", x@jc)
            column(jc)
          })

#' @details
#' \code{posexplode_outer}: Creates a new row for each element with position in the given
#' array or map column. Unlike \code{posexplode}, if the array/map is \code{null} or empty
#' then the row (\code{null}, \code{null}) is produced.
#'
#' @rdname column_collection_functions
#' @aliases posexplode_outer posexplode_outer,Column-method
#' @export
#' @note posexplode_outer since 2.3.0
setMethod("posexplode_outer",
          signature(x = "Column"),
          function(x) {
            jc <- callJStatic("org.apache.spark.sql.functions", "posexplode_outer", x@jc)
            column(jc)
          })

#' not
#'
#' Inversion of boolean expression.
#'
#' \code{not} and \code{!} cannot be applied directly to numerical column.
#' To achieve R-like truthiness column has to be casted to \code{BooleanType}.
#'
#' @param x Column to compute on
#' @rdname not
#' @name not
#' @aliases not,Column-method
#' @family non-aggregate functions
#' @export
#' @examples
#' \dontrun{
#' df <- createDataFrame(data.frame(
#'   is_true = c(TRUE, FALSE, NA),
#'   flag = c(1, 0,  1)
#' ))
#'
#' head(select(df, not(df$is_true)))
#'
#' # Explicit cast is required when working with numeric column
#' head(select(df, not(cast(df$flag, "boolean"))))
#' }
#' @note not since 2.3.0
setMethod("not",
          signature(x = "Column"),
          function(x) {
            jc <- callJStatic("org.apache.spark.sql.functions", "not", x@jc)
            column(jc)
          })

#' @details
#' \code{grouping_bit}: Indicates whether a specified column in a GROUP BY list is aggregated or not,
#' returns 1 for aggregated or 0 for not aggregated in the result set. Same as \code{GROUPING} in SQL
#' and \code{grouping} function in Scala.
#'
#' @rdname column_aggregate_functions
#' @aliases grouping_bit grouping_bit,Column-method
#' @export
#' @examples
#'
#' \dontrun{
#' # With cube
#' agg(
#'   cube(df, "cyl", "gear", "am"),
#'   mean(df$mpg),
#'   grouping_bit(df$cyl), grouping_bit(df$gear), grouping_bit(df$am)
#' )
#'
#' # With rollup
#' agg(
#'   rollup(df, "cyl", "gear", "am"),
#'   mean(df$mpg),
#'   grouping_bit(df$cyl), grouping_bit(df$gear), grouping_bit(df$am)
#' )}
#' @note grouping_bit since 2.3.0
setMethod("grouping_bit",
          signature(x = "Column"),
          function(x) {
            jc <- callJStatic("org.apache.spark.sql.functions", "grouping", x@jc)
            column(jc)
          })

#' @details
#' \code{grouping_id}: Returns the level of grouping.
#' Equals to \code{
#' grouping_bit(c1) * 2^(n - 1) + grouping_bit(c2) * 2^(n - 2)  + ... + grouping_bit(cn)
#' }
#'
#' @rdname column_aggregate_functions
#' @aliases grouping_id grouping_id,Column-method
#' @export
#' @examples
#'
#' \dontrun{
#' # With cube
#' agg(
#'   cube(df, "cyl", "gear", "am"),
#'   mean(df$mpg),
#'   grouping_id(df$cyl, df$gear, df$am)
#' )
#'
#' # With rollup
#' agg(
#'   rollup(df, "cyl", "gear", "am"),
#'   mean(df$mpg),
#'   grouping_id(df$cyl, df$gear, df$am)
#' )}
#' @note grouping_id since 2.3.0
setMethod("grouping_id",
          signature(x = "Column"),
          function(x, ...) {
            jcols <- lapply(list(x, ...), function (x) {
              stopifnot(class(x) == "Column")
              x@jc
            })
            jc <- callJStatic("org.apache.spark.sql.functions", "grouping_id", jcols)
            column(jc)
          })

#' @details
#' \code{input_file_name}: Creates a string column with the input file name for a given row.
#' The method should be used with no argument.
#'
#' @rdname column_nonaggregate_functions
#' @aliases input_file_name input_file_name,missing-method
#' @export
#' @examples
#'
#' \dontrun{
#' tmp <- read.text("README.md")
#' head(select(tmp, input_file_name()))}
#' @note input_file_name since 2.3.0
setMethod("input_file_name", signature("missing"),
          function() {
            jc <- callJStatic("org.apache.spark.sql.functions", "input_file_name")
            column(jc)
          })

#' @details
#' \code{trunc}: Returns date truncated to the unit specified by the format.
#'
#' @rdname column_datetime_functions
#' @aliases trunc trunc,Column-method
#' @export
#' @examples
#'
#' \dontrun{
#' head(select(df, df$time, trunc(df$time, "year"), trunc(df$time, "yy"),
#'            trunc(df$time, "month"), trunc(df$time, "mon")))}
#' @note trunc since 2.3.0
setMethod("trunc",
          signature(x = "Column"),
          function(x, format) {
            jc <- callJStatic("org.apache.spark.sql.functions", "trunc",
                              x@jc, as.character(format))
            column(jc)
          })<|MERGE_RESOLUTION|>--- conflicted
+++ resolved
@@ -132,7 +132,24 @@
 #' df <- createDataFrame(as.data.frame(Titanic, stringsAsFactors = FALSE))}
 NULL
 
-<<<<<<< HEAD
+#' Non-aggregate functions for Column operations
+#'
+#' Non-aggregate functions defined for \code{Column}.
+#'
+#' @param x Column to compute on. In \code{lit}, it is a literal value or a Column.
+#'          In \code{expr}, it contains an expression character object to be parsed.
+#' @param y Column to compute on.
+#' @param ... additional Columns.
+#' @name column_nonaggregate_functions
+#' @rdname column_nonaggregate_functions
+#' @seealso coalesce,SparkDataFrame-method
+#' @family non-aggregate functions
+#' @examples
+#' \dontrun{
+#' # Dataframe used throughout this doc
+#' df <- createDataFrame(cbind(model = rownames(mtcars), mtcars))}
+NULL
+
 #' Collection functions for Column operations
 #'
 #' Collection functions defined for \code{Column}.
@@ -160,27 +177,6 @@
 #' head(select(tmp, posexplode(tmp$v1)))
 #' head(select(tmp, sort_array(tmp$v1)))
 #' head(select(tmp, sort_array(tmp$v1, asc = FALSE)))}
-NULL
-
-#' lit
-=======
-#' Non-aggregate functions for Column operations
->>>>>>> 18066f2e
-#'
-#' Non-aggregate functions defined for \code{Column}.
-#'
-#' @param x Column to compute on. In \code{lit}, it is a literal value or a Column.
-#'          In \code{expr}, it contains an expression character object to be parsed.
-#' @param y Column to compute on.
-#' @param ... additional Columns.
-#' @name column_nonaggregate_functions
-#' @rdname column_nonaggregate_functions
-#' @seealso coalesce,SparkDataFrame-method
-#' @family non-aggregate functions
-#' @examples
-#' \dontrun{
-#' # Dataframe used throughout this doc
-#' df <- createDataFrame(cbind(model = rownames(mtcars), mtcars))}
 NULL
 
 #' @details
