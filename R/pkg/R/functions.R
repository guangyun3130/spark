#
# Licensed to the Apache Software Foundation (ASF) under one or more
# contributor license agreements.  See the NOTICE file distributed with
# this work for additional information regarding copyright ownership.
# The ASF licenses this file to You under the Apache License, Version 2.0
# (the "License"); you may not use this file except in compliance with
# the License.  You may obtain a copy of the License at
#
#    http://www.apache.org/licenses/LICENSE-2.0
#
# Unless required by applicable law or agreed to in writing, software
# distributed under the License is distributed on an "AS IS" BASIS,
# WITHOUT WARRANTIES OR CONDITIONS OF ANY KIND, either express or implied.
# See the License for the specific language governing permissions and
# limitations under the License.
#

#' @include generics.R column.R
NULL

#' Aggregate functions for Column operations
#'
#' Aggregate functions defined for \code{Column}.
#'
#' @param x Column to compute on.
#' @param y,na.rm,use currently not used.
#' @param ... additional argument(s). For example, it could be used to pass additional Columns.
#' @name column_aggregate_functions
#' @rdname column_aggregate_functions
#' @family aggregate functions
#' @examples
#' \dontrun{
#' # Dataframe used throughout this doc
#' df <- createDataFrame(cbind(model = rownames(mtcars), mtcars))}
NULL

#' Date time functions for Column operations
#'
#' Date time functions defined for \code{Column}.
#'
#' @param x Column to compute on. In \code{window}, it must be a time Column of
#'          \code{TimestampType}. This is not used with \code{current_date} and
#'          \code{current_timestamp}
#' @param format The format for the given dates or timestamps in Column \code{x}. See the
#'               format used in the following methods:
#'               \itemize{
#'               \item \code{to_date} and \code{to_timestamp}: it is the string to use to parse
#'                    Column \code{x} to DateType or TimestampType.
#'               \item \code{trunc}: it is the string to use to specify the truncation method.
#'                    For example, "year", "yyyy", "yy" for truncate by year, or "month", "mon",
#'                    "mm" for truncate by month.
#'               \item \code{date_trunc}: it is similar with \code{trunc}'s but additionally
#'                    supports "day", "dd", "second", "minute", "hour", "week" and "quarter".
#'               }
#' @param ... additional argument(s).
#' @name column_datetime_functions
#' @rdname column_datetime_functions
#' @family data time functions
#' @examples
#' \dontrun{
#' dts <- c("2005-01-02 18:47:22",
#'         "2005-12-24 16:30:58",
#'         "2005-10-28 07:30:05",
#'         "2005-12-28 07:01:05",
#'         "2006-01-24 00:01:10")
#' y <- c(2.0, 2.2, 3.4, 2.5, 1.8)
#' df <- createDataFrame(data.frame(time = as.POSIXct(dts), y = y))}
NULL

#' Date time arithmetic functions for Column operations
#'
#' Date time arithmetic functions defined for \code{Column}.
#'
#' @param y Column to compute on.
#' @param x For class \code{Column}, it is the column used to perform arithmetic operations
#'          with column \code{y}. For class \code{numeric}, it is the number of months or
#'          days to be added to or subtracted from \code{y}. For class \code{character}, it is
#'          \itemize{
#'          \item \code{date_format}: date format specification.
#'          \item \code{from_utc_timestamp}, \code{to_utc_timestamp}: time zone to use.
#'          \item \code{next_day}: day of the week string.
#'          }
#'
#' @name column_datetime_diff_functions
#' @rdname column_datetime_diff_functions
#' @family data time functions
#' @examples
#' \dontrun{
#' dts <- c("2005-01-02 18:47:22",
#'         "2005-12-24 16:30:58",
#'         "2005-10-28 07:30:05",
#'         "2005-12-28 07:01:05",
#'         "2006-01-24 00:01:10")
#' y <- c(2.0, 2.2, 3.4, 2.5, 1.8)
#' df <- createDataFrame(data.frame(time = as.POSIXct(dts), y = y))}
NULL

#' Math functions for Column operations
#'
#' Math functions defined for \code{Column}.
#'
#' @param x Column to compute on. In \code{shiftLeft}, \code{shiftRight} and
#'          \code{shiftRightUnsigned}, this is the number of bits to shift.
#' @param y Column to compute on.
#' @param ... additional argument(s).
#' @name column_math_functions
#' @rdname column_math_functions
#' @family math functions
#' @examples
#' \dontrun{
#' # Dataframe used throughout this doc
#' df <- createDataFrame(cbind(model = rownames(mtcars), mtcars))
#' tmp <- mutate(df, v1 = log(df$mpg), v2 = cbrt(df$disp),
#'                   v3 = bround(df$wt, 1), v4 = bin(df$cyl),
#'                   v5 = hex(df$wt), v6 = toDegrees(df$gear),
#'                   v7 = atan2(df$cyl, df$am), v8 = hypot(df$cyl, df$am),
#'                   v9 = pmod(df$hp, df$cyl), v10 = shiftLeft(df$disp, 1),
#'                   v11 = conv(df$hp, 10, 16), v12 = sign(df$vs - 0.5),
#'                   v13 = sqrt(df$disp), v14 = ceil(df$wt))
#' head(tmp)}
NULL

#' String functions for Column operations
#'
#' String functions defined for \code{Column}.
#'
#' @param x Column to compute on except in the following methods:
#'      \itemize{
#'      \item \code{instr}: \code{character}, the substring to check. See 'Details'.
#'      \item \code{format_number}: \code{numeric}, the number of decimal place to
#'           format to. See 'Details'.
#'      }
#' @param y Column to compute on.
#' @param ... additional Columns.
#' @name column_string_functions
#' @rdname column_string_functions
#' @family string functions
#' @examples
#' \dontrun{
#' # Dataframe used throughout this doc
#' df <- createDataFrame(as.data.frame(Titanic, stringsAsFactors = FALSE))}
NULL

#' Non-aggregate functions for Column operations
#'
#' Non-aggregate functions defined for \code{Column}.
#'
#' @param x Column to compute on. In \code{lit}, it is a literal value or a Column.
#'          In \code{expr}, it contains an expression character object to be parsed.
#' @param y Column to compute on.
#' @param ... additional Columns.
#' @name column_nonaggregate_functions
#' @rdname column_nonaggregate_functions
#' @seealso coalesce,SparkDataFrame-method
#' @family non-aggregate functions
#' @examples
#' \dontrun{
#' # Dataframe used throughout this doc
#' df <- createDataFrame(cbind(model = rownames(mtcars), mtcars))}
NULL

#' Miscellaneous functions for Column operations
#'
#' Miscellaneous functions defined for \code{Column}.
#'
#' @param x Column to compute on. In \code{sha2}, it is one of 224, 256, 384, or 512.
#' @param y Column to compute on.
#' @param ... additional Columns.
#' @name column_misc_functions
#' @rdname column_misc_functions
#' @family misc functions
#' @examples
#' \dontrun{
#' # Dataframe used throughout this doc
#' df <- createDataFrame(cbind(model = rownames(mtcars), mtcars)[, 1:2])
#' tmp <- mutate(df, v1 = crc32(df$model), v2 = hash(df$model),
#'                   v3 = hash(df$model, df$mpg), v4 = md5(df$model),
#'                   v5 = sha1(df$model), v6 = sha2(df$model, 256))
#' head(tmp)}
NULL

#' Collection functions for Column operations
#'
#' Collection functions defined for \code{Column}.
#'
#' @param x Column to compute on. Note the difference in the following methods:
#'          \itemize{
#'          \item \code{to_json}: it is the column containing the struct, array of the structs,
#'              the map or array of maps.
#'          \item \code{from_json}: it is the column containing the JSON string.
#'          }
#' @param value A value to compute on.
#'          \itemize{
#'          \item \code{array_contains}: a value to be checked if contained in the column.
#'          \item \code{array_position}: a value to locate in the given array.
#'          }
#' @param ... additional argument(s). In \code{to_json} and \code{from_json}, this contains
#'            additional named properties to control how it is converted, accepts the same
#'            options as the JSON data source.
#' @name column_collection_functions
#' @rdname column_collection_functions
#' @family collection functions
#' @examples
#' \dontrun{
#' # Dataframe used throughout this doc
#' df <- createDataFrame(cbind(model = rownames(mtcars), mtcars))
#' tmp <- mutate(df, v1 = create_array(df$mpg, df$cyl, df$hp))
#' head(select(tmp, array_contains(tmp$v1, 21), size(tmp$v1)))
#' head(select(tmp, array_max(tmp$v1), array_min(tmp$v1)))
#' head(select(tmp, array_position(tmp$v1, 21), array_sort(tmp$v1)))
#' head(select(tmp, flatten(tmp$v1)))
#' tmp2 <- mutate(tmp, v2 = explode(tmp$v1))
#' head(tmp2)
#' head(select(tmp, posexplode(tmp$v1)))
#' head(select(tmp, slice(tmp$v1, 2L, 2L)))
#' head(select(tmp, sort_array(tmp$v1)))
#' head(select(tmp, sort_array(tmp$v1, asc = FALSE)))
#' tmp3 <- mutate(df, v3 = create_map(df$model, df$cyl))
#' head(select(tmp3, map_keys(tmp3$v3)))
#' head(select(tmp3, map_values(tmp3$v3)))
#' head(select(tmp3, element_at(tmp3$v3, "Valiant")))}
NULL

#' Window functions for Column operations
#'
#' Window functions defined for \code{Column}.
#'
#' @param x In \code{lag} and \code{lead}, it is the column as a character string or a Column
#'          to compute on. In \code{ntile}, it is the number of ntile groups.
#' @param offset In \code{lag}, the number of rows back from the current row from which to obtain
#'               a value. In \code{lead}, the number of rows after the current row from which to
#'               obtain a value. If not specified, the default is 1.
#' @param defaultValue (optional) default to use when the offset row does not exist.
#' @param ... additional argument(s).
#' @name column_window_functions
#' @rdname column_window_functions
#' @family window functions
#' @examples
#' \dontrun{
#' # Dataframe used throughout this doc
#' df <- createDataFrame(cbind(model = rownames(mtcars), mtcars))
#' ws <- orderBy(windowPartitionBy("am"), "hp")
#' tmp <- mutate(df, dist = over(cume_dist(), ws), dense_rank = over(dense_rank(), ws),
#'               lag = over(lag(df$mpg), ws), lead = over(lead(df$mpg, 1), ws),
#'               percent_rank = over(percent_rank(), ws),
#'               rank = over(rank(), ws), row_number = over(row_number(), ws))
#' # Get ntile group id (1-4) for hp
#' tmp <- mutate(tmp, ntile = over(ntile(4), ws))
#' head(tmp)}
NULL

#' @details
#' \code{lit}: A new Column is created to represent the literal value.
#' If the parameter is a Column, it is returned unchanged.
#'
#' @rdname column_nonaggregate_functions
#' @aliases lit lit,ANY-method
#' @examples
#'
#' \dontrun{
#' tmp <- mutate(df, v1 = lit(df$mpg), v2 = lit("x"), v3 = lit("2015-01-01"),
#'                   v4 = negate(df$mpg), v5 = expr('length(model)'),
#'                   v6 = greatest(df$vs, df$am), v7 = least(df$vs, df$am),
#'                   v8 = column("mpg"))
#' head(tmp)}
#' @note lit since 1.5.0
setMethod("lit", signature("ANY"),
          function(x) {
            jc <- callJStatic("org.apache.spark.sql.functions",
                              "lit",
                              if (class(x) == "Column") { x@jc } else { x })
            column(jc)
          })

#' @details
#' \code{abs}: Computes the absolute value.
#'
#' @rdname column_math_functions
#' @aliases abs abs,Column-method
#' @note abs since 1.5.0
setMethod("abs",
          signature(x = "Column"),
          function(x) {
            jc <- callJStatic("org.apache.spark.sql.functions", "abs", x@jc)
            column(jc)
          })

#' @details
#' \code{acos}: Returns the inverse cosine of the given value,
#' as if computed by \code{java.lang.Math.acos()}
#'
#' @rdname column_math_functions
#' @aliases acos acos,Column-method
#' @note acos since 1.5.0
setMethod("acos",
          signature(x = "Column"),
          function(x) {
            jc <- callJStatic("org.apache.spark.sql.functions", "acos", x@jc)
            column(jc)
          })

#' @details
#' \code{approxCountDistinct}: Returns the approximate number of distinct items in a group.
#'
#' @rdname column_aggregate_functions
#' @aliases approxCountDistinct approxCountDistinct,Column-method
#' @examples
#'
#' \dontrun{
#' head(select(df, approxCountDistinct(df$gear)))
#' head(select(df, approxCountDistinct(df$gear, 0.02)))
#' head(select(df, countDistinct(df$gear, df$cyl)))
#' head(select(df, n_distinct(df$gear)))
#' head(distinct(select(df, "gear")))}
#' @note approxCountDistinct(Column) since 1.4.0
setMethod("approxCountDistinct",
          signature(x = "Column"),
          function(x) {
            jc <- callJStatic("org.apache.spark.sql.functions", "approxCountDistinct", x@jc)
            column(jc)
          })

#' @details
#' \code{ascii}: Computes the numeric value of the first character of the string column,
#' and returns the result as an int column.
#'
#' @rdname column_string_functions
#' @aliases ascii ascii,Column-method
#' @examples
#'
#' \dontrun{
#' head(select(df, ascii(df$Class), ascii(df$Sex)))}
#' @note ascii since 1.5.0
setMethod("ascii",
          signature(x = "Column"),
          function(x) {
            jc <- callJStatic("org.apache.spark.sql.functions", "ascii", x@jc)
            column(jc)
          })

#' @details
#' \code{asin}: Returns the inverse sine of the given value,
#' as if computed by \code{java.lang.Math.asin()}
#'
#' @rdname column_math_functions
#' @aliases asin asin,Column-method
#' @note asin since 1.5.0
setMethod("asin",
          signature(x = "Column"),
          function(x) {
            jc <- callJStatic("org.apache.spark.sql.functions", "asin", x@jc)
            column(jc)
          })

#' @details
#' \code{atan}: Returns the inverse tangent of the given value,
#' as if computed by \code{java.lang.Math.atan()}
#'
#' @rdname column_math_functions
#' @aliases atan atan,Column-method
#' @note atan since 1.5.0
setMethod("atan",
          signature(x = "Column"),
          function(x) {
            jc <- callJStatic("org.apache.spark.sql.functions", "atan", x@jc)
            column(jc)
          })

#' avg
#'
#' Aggregate function: returns the average of the values in a group.
#'
#' @rdname avg
#' @name avg
#' @family aggregate functions
#' @aliases avg,Column-method
#' @examples \dontrun{avg(df$c)}
#' @note avg since 1.4.0
setMethod("avg",
          signature(x = "Column"),
          function(x) {
            jc <- callJStatic("org.apache.spark.sql.functions", "avg", x@jc)
            column(jc)
          })

#' @details
#' \code{base64}: Computes the BASE64 encoding of a binary column and returns it as
#' a string column. This is the reverse of unbase64.
#'
#' @rdname column_string_functions
#' @aliases base64 base64,Column-method
#' @examples
#'
#' \dontrun{
#' tmp <- mutate(df, s1 = encode(df$Class, "UTF-8"))
#' str(tmp)
#' tmp2 <- mutate(tmp, s2 = base64(tmp$s1), s3 = decode(tmp$s1, "UTF-8"),
#'                     s4 = soundex(tmp$Sex))
#' head(tmp2)
#' head(select(tmp2, unbase64(tmp2$s2)))}
#' @note base64 since 1.5.0
setMethod("base64",
          signature(x = "Column"),
          function(x) {
            jc <- callJStatic("org.apache.spark.sql.functions", "base64", x@jc)
            column(jc)
          })

#' @details
#' \code{bin}: Returns the string representation of the binary value
#' of the given long column. For example, bin("12") returns "1100".
#'
#' @rdname column_math_functions
#' @aliases bin bin,Column-method
#' @note bin since 1.5.0
setMethod("bin",
          signature(x = "Column"),
          function(x) {
            jc <- callJStatic("org.apache.spark.sql.functions", "bin", x@jc)
            column(jc)
          })

#' @details
#' \code{bitwiseNOT}: Computes bitwise NOT.
#'
#' @rdname column_nonaggregate_functions
#' @aliases bitwiseNOT bitwiseNOT,Column-method
#' @examples
#'
#' \dontrun{
#' head(select(df, bitwiseNOT(cast(df$vs, "int"))))}
#' @note bitwiseNOT since 1.5.0
setMethod("bitwiseNOT",
          signature(x = "Column"),
          function(x) {
            jc <- callJStatic("org.apache.spark.sql.functions", "bitwiseNOT", x@jc)
            column(jc)
          })

#' @details
#' \code{cbrt}: Computes the cube-root of the given value.
#'
#' @rdname column_math_functions
#' @aliases cbrt cbrt,Column-method
#' @note cbrt since 1.4.0
setMethod("cbrt",
          signature(x = "Column"),
          function(x) {
            jc <- callJStatic("org.apache.spark.sql.functions", "cbrt", x@jc)
            column(jc)
          })

#' @details
#' \code{ceil}: Computes the ceiling of the given value.
#'
#' @rdname column_math_functions
#' @aliases ceil ceil,Column-method
#' @note ceil since 1.5.0
setMethod("ceil",
          signature(x = "Column"),
          function(x) {
            jc <- callJStatic("org.apache.spark.sql.functions", "ceil", x@jc)
            column(jc)
          })

#' @details
#' \code{ceiling}: Alias for \code{ceil}.
#'
#' @rdname column_math_functions
#' @aliases ceiling ceiling,Column-method
#' @note ceiling since 1.5.0
setMethod("ceiling",
          signature(x = "Column"),
          function(x) {
            ceil(x)
          })

#' @details
#' \code{coalesce}: Returns the first column that is not NA, or NA if all inputs are.
#'
#' @rdname column_nonaggregate_functions
#' @aliases coalesce,Column-method
#' @note coalesce(Column) since 2.1.1
setMethod("coalesce",
          signature(x = "Column"),
          function(x, ...) {
            jcols <- lapply(list(x, ...), function(x) {
              stopifnot(class(x) == "Column")
              x@jc
            })
            jc <- callJStatic("org.apache.spark.sql.functions", "coalesce", jcols)
            column(jc)
          })

#' Though scala functions has "col" function, we don't expose it in SparkR
#' because we don't want to conflict with the "col" function in the R base
#' package and we also have "column" function exported which is an alias of "col".
#' @noRd
col <- function(x) {
  column(callJStatic("org.apache.spark.sql.functions", "col", x))
}

#' Returns a Column based on the given column name
#'
#' Returns a Column based on the given column name.
#'
#' @param x Character column name.
#'
#' @rdname column
#' @name column
#' @family non-aggregate functions
#' @aliases column,character-method
#' @examples \dontrun{column("name")}
#' @note column since 1.6.0
setMethod("column",
          signature(x = "character"),
          function(x) {
            col(x)
          })

#' corr
#'
#' Computes the Pearson Correlation Coefficient for two Columns.
#'
#' @param col2 a (second) Column.
#'
#' @rdname corr
#' @name corr
#' @family aggregate functions
#' @aliases corr,Column-method
#' @examples
#' \dontrun{
#' df <- createDataFrame(cbind(model = rownames(mtcars), mtcars))
#' head(select(df, corr(df$mpg, df$hp)))}
#' @note corr since 1.6.0
setMethod("corr", signature(x = "Column"),
          function(x, col2) {
            stopifnot(class(col2) == "Column")
            jc <- callJStatic("org.apache.spark.sql.functions", "corr", x@jc, col2@jc)
            column(jc)
          })

#' cov
#'
#' Compute the covariance between two expressions.
#'
#' @details
#' \code{cov}: Compute the sample covariance between two expressions.
#'
#' @rdname cov
#' @name cov
#' @family aggregate functions
#' @aliases cov,characterOrColumn-method
#' @examples
#' \dontrun{
#' df <- createDataFrame(cbind(model = rownames(mtcars), mtcars))
#' head(select(df, cov(df$mpg, df$hp), cov("mpg", "hp"),
#'                 covar_samp(df$mpg, df$hp), covar_samp("mpg", "hp"),
#'                 covar_pop(df$mpg, df$hp), covar_pop("mpg", "hp")))}
#' @note cov since 1.6.0
setMethod("cov", signature(x = "characterOrColumn"),
          function(x, col2) {
            stopifnot(is(class(col2), "characterOrColumn"))
            covar_samp(x, col2)
          })

#' @details
#' \code{covar_sample}: Alias for \code{cov}.
#'
#' @rdname cov
#'
#' @param col1 the first Column.
#' @param col2 the second Column.
#' @name covar_samp
#' @aliases covar_samp,characterOrColumn,characterOrColumn-method
#' @note covar_samp since 2.0.0
setMethod("covar_samp", signature(col1 = "characterOrColumn", col2 = "characterOrColumn"),
          function(col1, col2) {
            stopifnot(class(col1) == class(col2))
            if (class(col1) == "Column") {
              col1 <- col1@jc
              col2 <- col2@jc
            }
            jc <- callJStatic("org.apache.spark.sql.functions", "covar_samp", col1, col2)
            column(jc)
          })

#' @details
#' \code{covar_pop}: Computes the population covariance between two expressions.
#'
#' @rdname cov
#' @name covar_pop
#' @aliases covar_pop,characterOrColumn,characterOrColumn-method
#' @note covar_pop since 2.0.0
setMethod("covar_pop", signature(col1 = "characterOrColumn", col2 = "characterOrColumn"),
          function(col1, col2) {
            stopifnot(class(col1) == class(col2))
            if (class(col1) == "Column") {
              col1 <- col1@jc
              col2 <- col2@jc
            }
            jc <- callJStatic("org.apache.spark.sql.functions", "covar_pop", col1, col2)
            column(jc)
          })

#' @details
#' \code{cos}: Returns the cosine of the given value,
#' as if computed by \code{java.lang.Math.cos()}. Units in radians.
#'
#' @rdname column_math_functions
#' @aliases cos cos,Column-method
#' @note cos since 1.5.0
setMethod("cos",
          signature(x = "Column"),
          function(x) {
            jc <- callJStatic("org.apache.spark.sql.functions", "cos", x@jc)
            column(jc)
          })

#' @details
#' \code{cosh}: Returns the hyperbolic cosine of the given value,
#' as if computed by \code{java.lang.Math.cosh()}.
#'
#' @rdname column_math_functions
#' @aliases cosh cosh,Column-method
#' @note cosh since 1.5.0
setMethod("cosh",
          signature(x = "Column"),
          function(x) {
            jc <- callJStatic("org.apache.spark.sql.functions", "cosh", x@jc)
            column(jc)
          })

#' Returns the number of items in a group
#'
#' This can be used as a column aggregate function with \code{Column} as input,
#' and returns the number of items in a group.
#'
#' @rdname count
#' @name count
#' @family aggregate functions
#' @aliases count,Column-method
#' @examples \dontrun{count(df$c)}
#' @note count since 1.4.0
setMethod("count",
          signature(x = "Column"),
          function(x) {
            jc <- callJStatic("org.apache.spark.sql.functions", "count", x@jc)
            column(jc)
          })

#' @details
#' \code{crc32}: Calculates the cyclic redundancy check value  (CRC32) of a binary column
#' and returns the value as a bigint.
#'
#' @rdname column_misc_functions
#' @aliases crc32 crc32,Column-method
#' @note crc32 since 1.5.0
setMethod("crc32",
          signature(x = "Column"),
          function(x) {
            jc <- callJStatic("org.apache.spark.sql.functions", "crc32", x@jc)
            column(jc)
          })

#' @details
#' \code{hash}: Calculates the hash code of given columns, and returns the result
#' as an int column.
#'
#' @rdname column_misc_functions
#' @aliases hash hash,Column-method
#' @note hash since 2.0.0
setMethod("hash",
          signature(x = "Column"),
          function(x, ...) {
            jcols <- lapply(list(x, ...), function(x) {
              stopifnot(class(x) == "Column")
              x@jc
            })
            jc <- callJStatic("org.apache.spark.sql.functions", "hash", jcols)
            column(jc)
          })

#' @details
#' \code{dayofmonth}: Extracts the day of the month as an integer from a
#' given date/timestamp/string.
#'
#' @rdname column_datetime_functions
#' @aliases dayofmonth dayofmonth,Column-method
#' @examples
#'
#' \dontrun{
#' head(select(df, df$time, year(df$time), quarter(df$time), month(df$time),
#'             dayofmonth(df$time), dayofweek(df$time), dayofyear(df$time), weekofyear(df$time)))
#' head(agg(groupBy(df, year(df$time)), count(df$y), avg(df$y)))
#' head(agg(groupBy(df, month(df$time)), avg(df$y)))}
#' @note dayofmonth since 1.5.0
setMethod("dayofmonth",
          signature(x = "Column"),
          function(x) {
            jc <- callJStatic("org.apache.spark.sql.functions", "dayofmonth", x@jc)
            column(jc)
          })

#' @details
#' \code{dayofweek}: Extracts the day of the week as an integer from a
#' given date/timestamp/string.
#'
#' @rdname column_datetime_functions
#' @aliases dayofweek dayofweek,Column-method
#' @note dayofweek since 2.3.0
setMethod("dayofweek",
          signature(x = "Column"),
          function(x) {
            jc <- callJStatic("org.apache.spark.sql.functions", "dayofweek", x@jc)
            column(jc)
          })

#' @details
#' \code{dayofyear}: Extracts the day of the year as an integer from a
#' given date/timestamp/string.
#'
#' @rdname column_datetime_functions
#' @aliases dayofyear dayofyear,Column-method
#' @note dayofyear since 1.5.0
setMethod("dayofyear",
          signature(x = "Column"),
          function(x) {
            jc <- callJStatic("org.apache.spark.sql.functions", "dayofyear", x@jc)
            column(jc)
          })

#' @details
#' \code{decode}: Computes the first argument into a string from a binary using the provided
#' character set.
#'
#' @param charset character set to use (one of "US-ASCII", "ISO-8859-1", "UTF-8", "UTF-16BE",
#'                "UTF-16LE", "UTF-16").
#'
#' @rdname column_string_functions
#' @aliases decode decode,Column,character-method
#' @note decode since 1.6.0
setMethod("decode",
          signature(x = "Column", charset = "character"),
          function(x, charset) {
            jc <- callJStatic("org.apache.spark.sql.functions", "decode", x@jc, charset)
            column(jc)
          })

#' @details
#' \code{encode}: Computes the first argument into a binary from a string using the provided
#' character set.
#'
#' @rdname column_string_functions
#' @aliases encode encode,Column,character-method
#' @note encode since 1.6.0
setMethod("encode",
          signature(x = "Column", charset = "character"),
          function(x, charset) {
            jc <- callJStatic("org.apache.spark.sql.functions", "encode", x@jc, charset)
            column(jc)
          })

#' @details
#' \code{exp}: Computes the exponential of the given value.
#'
#' @rdname column_math_functions
#' @aliases exp exp,Column-method
#' @note exp since 1.5.0
setMethod("exp",
          signature(x = "Column"),
          function(x) {
            jc <- callJStatic("org.apache.spark.sql.functions", "exp", x@jc)
            column(jc)
          })

#' @details
#' \code{expm1}: Computes the exponential of the given value minus one.
#'
#' @rdname column_math_functions
#' @aliases expm1 expm1,Column-method
#' @note expm1 since 1.5.0
setMethod("expm1",
          signature(x = "Column"),
          function(x) {
            jc <- callJStatic("org.apache.spark.sql.functions", "expm1", x@jc)
            column(jc)
          })

#' @details
#' \code{factorial}: Computes the factorial of the given value.
#'
#' @rdname column_math_functions
#' @aliases factorial factorial,Column-method
#' @note factorial since 1.5.0
setMethod("factorial",
          signature(x = "Column"),
          function(x) {
            jc <- callJStatic("org.apache.spark.sql.functions", "factorial", x@jc)
            column(jc)
          })

#' first
#'
#' Aggregate function: returns the first value in a group.
#'
#' The function by default returns the first values it sees. It will return the first non-missing
#' value it sees when na.rm is set to true. If all values are missing, then NA is returned.
#' Note: the function is non-deterministic because its results depends on order of rows which
#' may be non-deterministic after a shuffle.
#'
#' @param na.rm a logical value indicating whether NA values should be stripped
#'        before the computation proceeds.
#'
#' @rdname first
#' @name first
#' @aliases first,characterOrColumn-method
#' @family aggregate functions
#' @examples
#' \dontrun{
#' first(df$c)
#' first(df$c, TRUE)
#' }
#' @note first(characterOrColumn) since 1.4.0
setMethod("first",
          signature(x = "characterOrColumn"),
          function(x, na.rm = FALSE) {
            col <- if (class(x) == "Column") {
              x@jc
            } else {
              x
            }
            jc <- callJStatic("org.apache.spark.sql.functions", "first", col, na.rm)
            column(jc)
          })

#' @details
#' \code{floor}: Computes the floor of the given value.
#'
#' @rdname column_math_functions
#' @aliases floor floor,Column-method
#' @note floor since 1.5.0
setMethod("floor",
          signature(x = "Column"),
          function(x) {
            jc <- callJStatic("org.apache.spark.sql.functions", "floor", x@jc)
            column(jc)
          })

#' @details
#' \code{hex}: Computes hex value of the given column.
#'
#' @rdname column_math_functions
#' @aliases hex hex,Column-method
#' @note hex since 1.5.0
setMethod("hex",
          signature(x = "Column"),
          function(x) {
            jc <- callJStatic("org.apache.spark.sql.functions", "hex", x@jc)
            column(jc)
          })

#' @details
#' \code{hour}: Extracts the hour as an integer from a given date/timestamp/string.
#'
#' @rdname column_datetime_functions
#' @aliases hour hour,Column-method
#' @examples
#'
#' \dontrun{
#' head(select(df, hour(df$time), minute(df$time), second(df$time)))
#' head(agg(groupBy(df, dayofmonth(df$time)), avg(df$y)))
#' head(agg(groupBy(df, hour(df$time)), avg(df$y)))
#' head(agg(groupBy(df, minute(df$time)), avg(df$y)))}
#' @note hour since 1.5.0
setMethod("hour",
          signature(x = "Column"),
          function(x) {
            jc <- callJStatic("org.apache.spark.sql.functions", "hour", x@jc)
            column(jc)
          })

#' @details
#' \code{initcap}: Returns a new string column by converting the first letter of
#' each word to uppercase. Words are delimited by whitespace. For example, "hello world"
#' will become "Hello World".
#'
#' @rdname column_string_functions
#' @aliases initcap initcap,Column-method
#' @examples
#'
#' \dontrun{
#' tmp <- mutate(df, sex_lower = lower(df$Sex), age_upper = upper(df$age),
#'                   sex_age = concat_ws(" ", lower(df$sex), lower(df$age)))
#' head(tmp)
#' tmp2 <- mutate(tmp, s1 = initcap(tmp$sex_lower), s2 = initcap(tmp$sex_age),
#'                     s3 = reverse(df$Sex))
#' head(tmp2)}
#' @note initcap since 1.5.0
setMethod("initcap",
          signature(x = "Column"),
          function(x) {
            jc <- callJStatic("org.apache.spark.sql.functions", "initcap", x@jc)
            column(jc)
          })

#' @details
#' \code{isnan}: Returns true if the column is NaN.
#' @rdname column_nonaggregate_functions
#' @aliases isnan isnan,Column-method
#' @note isnan since 2.0.0
setMethod("isnan",
          signature(x = "Column"),
          function(x) {
            jc <- callJStatic("org.apache.spark.sql.functions", "isnan", x@jc)
            column(jc)
          })

#' @details
#' \code{is.nan}: Alias for \link{isnan}.
#'
#' @rdname column_nonaggregate_functions
#' @aliases is.nan is.nan,Column-method
#' @note is.nan since 2.0.0
setMethod("is.nan",
          signature(x = "Column"),
          function(x) {
            isnan(x)
          })

#' @details
#' \code{kurtosis}: Returns the kurtosis of the values in a group.
#'
#' @rdname column_aggregate_functions
#' @aliases kurtosis kurtosis,Column-method
#' @examples
#'
#' \dontrun{
#' head(select(df, mean(df$mpg), sd(df$mpg), skewness(df$mpg), kurtosis(df$mpg)))}
#' @note kurtosis since 1.6.0
setMethod("kurtosis",
          signature(x = "Column"),
          function(x) {
            jc <- callJStatic("org.apache.spark.sql.functions", "kurtosis", x@jc)
            column(jc)
          })

#' last
#'
#' Aggregate function: returns the last value in a group.
#'
#' The function by default returns the last values it sees. It will return the last non-missing
#' value it sees when na.rm is set to true. If all values are missing, then NA is returned.
#' Note: the function is non-deterministic because its results depends on order of rows which
#' may be non-deterministic after a shuffle.
#'
#' @param x column to compute on.
#' @param na.rm a logical value indicating whether NA values should be stripped
#'        before the computation proceeds.
#' @param ... further arguments to be passed to or from other methods.
#'
#' @rdname last
#' @name last
#' @aliases last,characterOrColumn-method
#' @family aggregate functions
#' @examples
#' \dontrun{
#' last(df$c)
#' last(df$c, TRUE)
#' }
#' @note last since 1.4.0
setMethod("last",
          signature(x = "characterOrColumn"),
          function(x, na.rm = FALSE) {
            col <- if (class(x) == "Column") {
              x@jc
            } else {
              x
            }
            jc <- callJStatic("org.apache.spark.sql.functions", "last", col, na.rm)
            column(jc)
          })

#' @details
#' \code{last_day}: Given a date column, returns the last day of the month which the
#' given date belongs to. For example, input "2015-07-27" returns "2015-07-31" since
#' July 31 is the last day of the month in July 2015.
#'
#' @rdname column_datetime_functions
#' @aliases last_day last_day,Column-method
#' @examples
#'
#' \dontrun{
#' head(select(df, df$time, last_day(df$time), month(df$time)))}
#' @note last_day since 1.5.0
setMethod("last_day",
          signature(x = "Column"),
          function(x) {
            jc <- callJStatic("org.apache.spark.sql.functions", "last_day", x@jc)
            column(jc)
          })

#' @details
#' \code{length}: Computes the character length of a string data or number of bytes
#' of a binary data. The length of string data includes the trailing spaces.
#' The length of binary data includes binary zeros.
#'
#' @rdname column_string_functions
#' @aliases length length,Column-method
#' @note length since 1.5.0
setMethod("length",
          signature(x = "Column"),
          function(x) {
            jc <- callJStatic("org.apache.spark.sql.functions", "length", x@jc)
            column(jc)
          })

#' @details
#' \code{log}: Computes the natural logarithm of the given value.
#'
#' @rdname column_math_functions
#' @aliases log log,Column-method
#' @note log since 1.5.0
setMethod("log",
          signature(x = "Column"),
          function(x) {
            jc <- callJStatic("org.apache.spark.sql.functions", "log", x@jc)
            column(jc)
          })

#' @details
#' \code{log10}: Computes the logarithm of the given value in base 10.
#'
#' @rdname column_math_functions
#' @aliases log10 log10,Column-method
#' @note log10 since 1.5.0
setMethod("log10",
          signature(x = "Column"),
          function(x) {
            jc <- callJStatic("org.apache.spark.sql.functions", "log10", x@jc)
            column(jc)
          })

#' @details
#' \code{log1p}: Computes the natural logarithm of the given value plus one.
#'
#' @rdname column_math_functions
#' @aliases log1p log1p,Column-method
#' @note log1p since 1.5.0
setMethod("log1p",
          signature(x = "Column"),
          function(x) {
            jc <- callJStatic("org.apache.spark.sql.functions", "log1p", x@jc)
            column(jc)
          })

#' @details
#' \code{log2}: Computes the logarithm of the given column in base 2.
#'
#' @rdname column_math_functions
#' @aliases log2 log2,Column-method
#' @note log2 since 1.5.0
setMethod("log2",
          signature(x = "Column"),
          function(x) {
            jc <- callJStatic("org.apache.spark.sql.functions", "log2", x@jc)
            column(jc)
          })

#' @details
#' \code{lower}: Converts a string column to lower case.
#'
#' @rdname column_string_functions
#' @aliases lower lower,Column-method
#' @note lower since 1.4.0
setMethod("lower",
          signature(x = "Column"),
          function(x) {
            jc <- callJStatic("org.apache.spark.sql.functions", "lower", x@jc)
            column(jc)
          })

#' @details
#' \code{ltrim}: Trims the spaces from left end for the specified string value. Optionally a
#' \code{trimString} can be specified.
#'
#' @rdname column_string_functions
#' @aliases ltrim ltrim,Column,missing-method
#' @examples
#'
#' \dontrun{
#' tmp <- mutate(df, SexLpad = lpad(df$Sex, 6, " "), SexRpad = rpad(df$Sex, 7, " "))
#' head(select(tmp, length(tmp$Sex), length(tmp$SexLpad), length(tmp$SexRpad)))
#' tmp2 <- mutate(tmp, SexLtrim = ltrim(tmp$SexLpad), SexRtrim = rtrim(tmp$SexRpad),
#'                     SexTrim = trim(tmp$SexLpad))
#' head(select(tmp2, length(tmp2$Sex), length(tmp2$SexLtrim),
#'                   length(tmp2$SexRtrim), length(tmp2$SexTrim)))
#'
#' tmp <- mutate(df, SexLpad = lpad(df$Sex, 6, "xx"), SexRpad = rpad(df$Sex, 7, "xx"))
#' head(tmp)}
#' @note ltrim since 1.5.0
setMethod("ltrim",
          signature(x = "Column", trimString = "missing"),
          function(x, trimString) {
            jc <- callJStatic("org.apache.spark.sql.functions", "ltrim", x@jc)
            column(jc)
          })

#' @param trimString a character string to trim with
#' @rdname column_string_functions
#' @aliases ltrim,Column,character-method
#' @note ltrim(Column, character) since 2.3.0
setMethod("ltrim",
          signature(x = "Column", trimString = "character"),
          function(x, trimString) {
            jc <- callJStatic("org.apache.spark.sql.functions", "ltrim", x@jc, trimString)
            column(jc)
          })

#' @details
#' \code{max}: Returns the maximum value of the expression in a group.
#'
#' @rdname column_aggregate_functions
#' @aliases max max,Column-method
#' @note max since 1.5.0
setMethod("max",
          signature(x = "Column"),
          function(x) {
            jc <- callJStatic("org.apache.spark.sql.functions", "max", x@jc)
            column(jc)
          })

#' @details
#' \code{md5}: Calculates the MD5 digest of a binary column and returns the value
#' as a 32 character hex string.
#'
#' @rdname column_misc_functions
#' @aliases md5 md5,Column-method
#' @note md5 since 1.5.0
setMethod("md5",
          signature(x = "Column"),
          function(x) {
            jc <- callJStatic("org.apache.spark.sql.functions", "md5", x@jc)
            column(jc)
          })

#' @details
#' \code{mean}: Returns the average of the values in a group. Alias for \code{avg}.
#'
#' @rdname column_aggregate_functions
#' @aliases mean mean,Column-method
#' @examples
#'
#' \dontrun{
#' head(select(df, avg(df$mpg), mean(df$mpg), sum(df$mpg), min(df$wt), max(df$qsec)))
#'
#' # metrics by num of cylinders
#' tmp <- agg(groupBy(df, "cyl"), avg(df$mpg), avg(df$hp), avg(df$wt), avg(df$qsec))
#' head(orderBy(tmp, "cyl"))
#'
#' # car with the max mpg
#' mpg_max <- as.numeric(collect(agg(df, max(df$mpg))))
#' head(where(df, df$mpg == mpg_max))}
#' @note mean since 1.5.0
setMethod("mean",
          signature(x = "Column"),
          function(x) {
            jc <- callJStatic("org.apache.spark.sql.functions", "mean", x@jc)
            column(jc)
          })

#' @details
#' \code{min}: Returns the minimum value of the expression in a group.
#'
#' @rdname column_aggregate_functions
#' @aliases min min,Column-method
#' @note min since 1.5.0
setMethod("min",
          signature(x = "Column"),
          function(x) {
            jc <- callJStatic("org.apache.spark.sql.functions", "min", x@jc)
            column(jc)
          })

#' @details
#' \code{minute}: Extracts the minute as an integer from a given date/timestamp/string.
#'
#' @rdname column_datetime_functions
#' @aliases minute minute,Column-method
#' @note minute since 1.5.0
setMethod("minute",
          signature(x = "Column"),
          function(x) {
            jc <- callJStatic("org.apache.spark.sql.functions", "minute", x@jc)
            column(jc)
          })

#' @details
#' \code{monotonically_increasing_id}: Returns a column that generates monotonically increasing
#' 64-bit integers. The generated ID is guaranteed to be monotonically increasing and unique,
#' but not consecutive. The current implementation puts the partition ID in the upper 31 bits,
#' and the record number within each partition in the lower 33 bits. The assumption is that the
#' SparkDataFrame has less than 1 billion partitions, and each partition has less than 8 billion
#' records. As an example, consider a SparkDataFrame with two partitions, each with 3 records.
#' This expression would return the following IDs:
#' 0, 1, 2, 8589934592 (1L << 33), 8589934593, 8589934594.
#' This is equivalent to the MONOTONICALLY_INCREASING_ID function in SQL.
#' The method should be used with no argument.
#' Note: the function is non-deterministic because its result depends on partition IDs.
#'
#' @rdname column_nonaggregate_functions
#' @aliases monotonically_increasing_id monotonically_increasing_id,missing-method
#' @examples
#'
#' \dontrun{head(select(df, monotonically_increasing_id()))}
setMethod("monotonically_increasing_id",
          signature("missing"),
          function() {
            jc <- callJStatic("org.apache.spark.sql.functions", "monotonically_increasing_id")
            column(jc)
          })

#' @details
#' \code{month}: Extracts the month as an integer from a given date/timestamp/string.
#'
#' @rdname column_datetime_functions
#' @aliases month month,Column-method
#' @note month since 1.5.0
setMethod("month",
          signature(x = "Column"),
          function(x) {
            jc <- callJStatic("org.apache.spark.sql.functions", "month", x@jc)
            column(jc)
          })

#' @details
#' \code{negate}: Unary minus, i.e. negate the expression.
#'
#' @rdname column_nonaggregate_functions
#' @aliases negate negate,Column-method
#' @note negate since 1.5.0
setMethod("negate",
          signature(x = "Column"),
          function(x) {
            jc <- callJStatic("org.apache.spark.sql.functions", "negate", x@jc)
            column(jc)
          })

#' @details
#' \code{quarter}: Extracts the quarter as an integer from a given date/timestamp/string.
#'
#' @rdname column_datetime_functions
#' @aliases quarter quarter,Column-method
#' @note quarter since 1.5.0
setMethod("quarter",
          signature(x = "Column"),
          function(x) {
            jc <- callJStatic("org.apache.spark.sql.functions", "quarter", x@jc)
            column(jc)
          })

#' @details
#' \code{reverse}: Reverses the string column and returns it as a new string column.
#'
#' @rdname column_string_functions
#' @aliases reverse reverse,Column-method
#' @note reverse since 1.5.0
setMethod("reverse",
          signature(x = "Column"),
          function(x) {
            jc <- callJStatic("org.apache.spark.sql.functions", "reverse", x@jc)
            column(jc)
          })

#' @details
#' \code{rint}: Returns the double value that is closest in value to the argument and
#' is equal to a mathematical integer.
#'
#' @rdname column_math_functions
#' @aliases rint rint,Column-method
#' @note rint since 1.5.0
setMethod("rint",
          signature(x = "Column"),
          function(x) {
            jc <- callJStatic("org.apache.spark.sql.functions", "rint", x@jc)
            column(jc)
          })

#' @details
#' \code{round}: Returns the value of the column rounded to 0 decimal places
#' using HALF_UP rounding mode.
#'
#' @rdname column_math_functions
#' @aliases round round,Column-method
#' @note round since 1.5.0
setMethod("round",
          signature(x = "Column"),
          function(x) {
            jc <- callJStatic("org.apache.spark.sql.functions", "round", x@jc)
            column(jc)
          })

#' @details
#' \code{bround}: Returns the value of the column \code{e} rounded to \code{scale} decimal places
#' using HALF_EVEN rounding mode if \code{scale} >= 0 or at integer part when \code{scale} < 0.
#' Also known as Gaussian rounding or bankers' rounding that rounds to the nearest even number.
#' bround(2.5, 0) = 2, bround(3.5, 0) = 4.
#'
#' @param scale round to \code{scale} digits to the right of the decimal point when
#'        \code{scale} > 0, the nearest even number when \code{scale} = 0, and \code{scale} digits
#'        to the left of the decimal point when \code{scale} < 0.
#' @rdname column_math_functions
#' @aliases bround bround,Column-method
#' @note bround since 2.0.0
setMethod("bround",
          signature(x = "Column"),
          function(x, scale = 0) {
            jc <- callJStatic("org.apache.spark.sql.functions", "bround", x@jc, as.integer(scale))
            column(jc)
          })

#' @details
#' \code{rtrim}: Trims the spaces from right end for the specified string value. Optionally a
#' \code{trimString} can be specified.
#'
#' @rdname column_string_functions
#' @aliases rtrim rtrim,Column,missing-method
#' @note rtrim since 1.5.0
setMethod("rtrim",
          signature(x = "Column", trimString = "missing"),
          function(x, trimString) {
            jc <- callJStatic("org.apache.spark.sql.functions", "rtrim", x@jc)
            column(jc)
          })

#' @rdname column_string_functions
#' @aliases rtrim,Column,character-method
#' @note rtrim(Column, character) since 2.3.0
setMethod("rtrim",
          signature(x = "Column", trimString = "character"),
          function(x, trimString) {
            jc <- callJStatic("org.apache.spark.sql.functions", "rtrim", x@jc, trimString)
            column(jc)
          })

#' @details
#' \code{sd}: Alias for \code{stddev_samp}.
#'
#' @rdname column_aggregate_functions
#' @aliases sd sd,Column-method
#' @examples
#'
#' \dontrun{
#' head(select(df, sd(df$mpg), stddev(df$mpg), stddev_pop(df$wt), stddev_samp(df$qsec)))}
#' @note sd since 1.6.0
setMethod("sd",
          signature(x = "Column"),
          function(x) {
            # In R, sample standard deviation is calculated with the sd() function.
            stddev_samp(x)
          })

#' @details
#' \code{second}: Extracts the second as an integer from a given date/timestamp/string.
#'
#' @rdname column_datetime_functions
#' @aliases second second,Column-method
#' @note second since 1.5.0
setMethod("second",
          signature(x = "Column"),
          function(x) {
            jc <- callJStatic("org.apache.spark.sql.functions", "second", x@jc)
            column(jc)
          })

#' @details
#' \code{sha1}: Calculates the SHA-1 digest of a binary column and returns the value
#' as a 40 character hex string.
#'
#' @rdname column_misc_functions
#' @aliases sha1 sha1,Column-method
#' @note sha1 since 1.5.0
setMethod("sha1",
          signature(x = "Column"),
          function(x) {
            jc <- callJStatic("org.apache.spark.sql.functions", "sha1", x@jc)
            column(jc)
          })

#' @details
#' \code{signum}: Computes the signum of the given value.
#'
#' @rdname column_math_functions
#' @aliases signum signum,Column-method
#' @note signum since 1.5.0
setMethod("signum",
          signature(x = "Column"),
          function(x) {
            jc <- callJStatic("org.apache.spark.sql.functions", "signum", x@jc)
            column(jc)
          })

#' @details
#' \code{sign}: Alias for \code{signum}.
#'
#' @rdname column_math_functions
#' @aliases sign sign,Column-method
#' @note sign since 1.5.0
setMethod("sign", signature(x = "Column"),
          function(x) {
            signum(x)
          })

#' @details
#' \code{sin}: Returns the sine of the given value,
#' as if computed by \code{java.lang.Math.sin()}. Units in radians.
#'
#' @rdname column_math_functions
#' @aliases sin sin,Column-method
#' @note sin since 1.5.0
setMethod("sin",
          signature(x = "Column"),
          function(x) {
            jc <- callJStatic("org.apache.spark.sql.functions", "sin", x@jc)
            column(jc)
          })

#' @details
#' \code{sinh}: Returns the hyperbolic sine of the given value,
#' as if computed by \code{java.lang.Math.sinh()}.
#'
#' @rdname column_math_functions
#' @aliases sinh sinh,Column-method
#' @note sinh since 1.5.0
setMethod("sinh",
          signature(x = "Column"),
          function(x) {
            jc <- callJStatic("org.apache.spark.sql.functions", "sinh", x@jc)
            column(jc)
          })

#' @details
#' \code{skewness}: Returns the skewness of the values in a group.
#'
#' @rdname column_aggregate_functions
#' @aliases skewness skewness,Column-method
#' @note skewness since 1.6.0
setMethod("skewness",
          signature(x = "Column"),
          function(x) {
            jc <- callJStatic("org.apache.spark.sql.functions", "skewness", x@jc)
            column(jc)
          })

#' @details
#' \code{soundex}: Returns the soundex code for the specified expression.
#'
#' @rdname column_string_functions
#' @aliases soundex soundex,Column-method
#' @note soundex since 1.5.0
setMethod("soundex",
          signature(x = "Column"),
          function(x) {
            jc <- callJStatic("org.apache.spark.sql.functions", "soundex", x@jc)
            column(jc)
          })

#' @details
#' \code{spark_partition_id}: Returns the partition ID as a SparkDataFrame column.
#' Note that this is nondeterministic because it depends on data partitioning and
#' task scheduling.
#' This is equivalent to the \code{SPARK_PARTITION_ID} function in SQL.
#'
#' @rdname column_nonaggregate_functions
#' @aliases spark_partition_id spark_partition_id,missing-method
#' @examples
#'
#' \dontrun{head(select(df, spark_partition_id()))}
#' @note spark_partition_id since 2.0.0
setMethod("spark_partition_id",
          signature("missing"),
          function() {
            jc <- callJStatic("org.apache.spark.sql.functions", "spark_partition_id")
            column(jc)
          })

#' @details
#' \code{stddev}: Alias for \code{std_dev}.
#'
#' @rdname column_aggregate_functions
#' @aliases stddev stddev,Column-method
#' @note stddev since 1.6.0
setMethod("stddev",
          signature(x = "Column"),
          function(x) {
            jc <- callJStatic("org.apache.spark.sql.functions", "stddev", x@jc)
            column(jc)
          })

#' @details
#' \code{stddev_pop}: Returns the population standard deviation of the expression in a group.
#'
#' @rdname column_aggregate_functions
#' @aliases stddev_pop stddev_pop,Column-method
#' @note stddev_pop since 1.6.0
setMethod("stddev_pop",
          signature(x = "Column"),
          function(x) {
            jc <- callJStatic("org.apache.spark.sql.functions", "stddev_pop", x@jc)
            column(jc)
          })

#' @details
#' \code{stddev_samp}: Returns the unbiased sample standard deviation of the expression in a group.
#'
#' @rdname column_aggregate_functions
#' @aliases stddev_samp stddev_samp,Column-method
#' @note stddev_samp since 1.6.0
setMethod("stddev_samp",
          signature(x = "Column"),
          function(x) {
            jc <- callJStatic("org.apache.spark.sql.functions", "stddev_samp", x@jc)
            column(jc)
          })

#' @details
#' \code{struct}: Creates a new struct column that composes multiple input columns.
#'
#' @rdname column_nonaggregate_functions
#' @aliases struct struct,characterOrColumn-method
#' @examples
#'
#' \dontrun{
#' tmp <- mutate(df, v1 = struct(df$mpg, df$cyl), v2 = struct("hp", "wt", "vs"),
#'                   v3 = create_array(df$mpg, df$cyl, df$hp),
#'                   v4 = create_map(lit("x"), lit(1.0), lit("y"), lit(-1.0)))
#' head(tmp)}
#' @note struct since 1.6.0
setMethod("struct",
          signature(x = "characterOrColumn"),
          function(x, ...) {
            if (class(x) == "Column") {
              jcols <- lapply(list(x, ...), function(x) { x@jc })
              jc <- callJStatic("org.apache.spark.sql.functions", "struct", jcols)
            } else {
              jc <- callJStatic("org.apache.spark.sql.functions", "struct", x, list(...))
            }
            column(jc)
          })

#' @details
#' \code{sqrt}: Computes the square root of the specified float value.
#'
#' @rdname column_math_functions
#' @aliases sqrt sqrt,Column-method
#' @note sqrt since 1.5.0
setMethod("sqrt",
          signature(x = "Column"),
          function(x) {
            jc <- callJStatic("org.apache.spark.sql.functions", "sqrt", x@jc)
            column(jc)
          })

#' @details
#' \code{sum}: Returns the sum of all values in the expression.
#'
#' @rdname column_aggregate_functions
#' @aliases sum sum,Column-method
#' @note sum since 1.5.0
setMethod("sum",
          signature(x = "Column"),
          function(x) {
            jc <- callJStatic("org.apache.spark.sql.functions", "sum", x@jc)
            column(jc)
          })

#' @details
#' \code{sumDistinct}: Returns the sum of distinct values in the expression.
#'
#' @rdname column_aggregate_functions
#' @aliases sumDistinct sumDistinct,Column-method
#' @examples
#'
#' \dontrun{
#' head(select(df, sumDistinct(df$gear)))
#' head(distinct(select(df, "gear")))}
#' @note sumDistinct since 1.4.0
setMethod("sumDistinct",
          signature(x = "Column"),
          function(x) {
            jc <- callJStatic("org.apache.spark.sql.functions", "sumDistinct", x@jc)
            column(jc)
          })

#' @details
#' \code{tan}: Returns the tangent of the given value,
#' as if computed by \code{java.lang.Math.tan()}.
#' Units in radians.
#'
#' @rdname column_math_functions
#' @aliases tan tan,Column-method
#' @note tan since 1.5.0
setMethod("tan",
          signature(x = "Column"),
          function(x) {
            jc <- callJStatic("org.apache.spark.sql.functions", "tan", x@jc)
            column(jc)
          })

#' @details
#' \code{tanh}: Returns the hyperbolic tangent of the given value,
#' as if computed by \code{java.lang.Math.tanh()}.
#'
#' @rdname column_math_functions
#' @aliases tanh tanh,Column-method
#' @note tanh since 1.5.0
setMethod("tanh",
          signature(x = "Column"),
          function(x) {
            jc <- callJStatic("org.apache.spark.sql.functions", "tanh", x@jc)
            column(jc)
          })

#' @details
#' \code{toDegrees}: Converts an angle measured in radians to an approximately equivalent angle
#' measured in degrees.
#'
#' @rdname column_math_functions
#' @aliases toDegrees toDegrees,Column-method
#' @note toDegrees since 1.4.0
setMethod("toDegrees",
          signature(x = "Column"),
          function(x) {
            jc <- callJStatic("org.apache.spark.sql.functions", "toDegrees", x@jc)
            column(jc)
          })

#' @details
#' \code{toRadians}: Converts an angle measured in degrees to an approximately equivalent angle
#' measured in radians.
#'
#' @rdname column_math_functions
#' @aliases toRadians toRadians,Column-method
#' @note toRadians since 1.4.0
setMethod("toRadians",
          signature(x = "Column"),
          function(x) {
            jc <- callJStatic("org.apache.spark.sql.functions", "toRadians", x@jc)
            column(jc)
          })

#' @details
#' \code{to_date}: Converts the column into a DateType. You may optionally specify
#' a format according to the rules in:
#' \url{http://docs.oracle.com/javase/tutorial/i18n/format/simpleDateFormat.html}.
#' If the string cannot be parsed according to the specified format (or default),
#' the value of the column will be null.
#' By default, it follows casting rules to a DateType if the format is omitted
#' (equivalent to \code{cast(df$x, "date")}).
#'
#' @rdname column_datetime_functions
#' @aliases to_date to_date,Column,missing-method
#' @examples
#'
#' \dontrun{
#' tmp <- createDataFrame(data.frame(time_string = dts))
#' tmp2 <- mutate(tmp, date1 = to_date(tmp$time_string),
#'                    date2 = to_date(tmp$time_string, "yyyy-MM-dd"),
#'                    date3 = date_format(tmp$time_string, "MM/dd/yyy"),
#'                    time1 = to_timestamp(tmp$time_string),
#'                    time2 = to_timestamp(tmp$time_string, "yyyy-MM-dd"))
#' head(tmp2)}
#' @note to_date(Column) since 1.5.0
setMethod("to_date",
          signature(x = "Column", format = "missing"),
          function(x, format) {
            jc <- callJStatic("org.apache.spark.sql.functions", "to_date", x@jc)
            column(jc)
          })

#' @rdname column_datetime_functions
#' @aliases to_date,Column,character-method
#' @note to_date(Column, character) since 2.2.0
setMethod("to_date",
          signature(x = "Column", format = "character"),
          function(x, format) {
            jc <- callJStatic("org.apache.spark.sql.functions", "to_date", x@jc, format)
            column(jc)
          })

#' @details
#' \code{to_json}: Converts a column containing a \code{structType}, array of \code{structType},
#' a \code{mapType} or array of \code{mapType} into a Column of JSON string.
#' Resolving the Column can fail if an unsupported type is encountered.
#'
#' @rdname column_collection_functions
#' @aliases to_json to_json,Column-method
#' @examples
#'
#' \dontrun{
#' # Converts a struct into a JSON object
#' df2 <- sql("SELECT named_struct('date', cast('2000-01-01' as date)) as d")
#' select(df2, to_json(df2$d, dateFormat = 'dd/MM/yyyy'))
#'
#' # Converts an array of structs into a JSON array
#' df2 <- sql("SELECT array(named_struct('name', 'Bob'), named_struct('name', 'Alice')) as people")
#' df2 <- mutate(df2, people_json = to_json(df2$people))
#'
#' # Converts a map into a JSON object
#' df2 <- sql("SELECT map('name', 'Bob')) as people")
#' df2 <- mutate(df2, people_json = to_json(df2$people))
#'
#' # Converts an array of maps into a JSON array
#' df2 <- sql("SELECT array(map('name', 'Bob'), map('name', 'Alice')) as people")
#' df2 <- mutate(df2, people_json = to_json(df2$people))}
#' @note to_json since 2.2.0
setMethod("to_json", signature(x = "Column"),
          function(x, ...) {
            options <- varargsToStrEnv(...)
            jc <- callJStatic("org.apache.spark.sql.functions", "to_json", x@jc, options)
            column(jc)
          })

#' @details
#' \code{to_timestamp}: Converts the column into a TimestampType. You may optionally specify
#' a format according to the rules in:
#' \url{http://docs.oracle.com/javase/tutorial/i18n/format/simpleDateFormat.html}.
#' If the string cannot be parsed according to the specified format (or default),
#' the value of the column will be null.
#' By default, it follows casting rules to a TimestampType if the format is omitted
#' (equivalent to \code{cast(df$x, "timestamp")}).
#'
#' @rdname column_datetime_functions
#' @aliases to_timestamp to_timestamp,Column,missing-method
#' @note to_timestamp(Column) since 2.2.0
setMethod("to_timestamp",
          signature(x = "Column", format = "missing"),
          function(x, format) {
            jc <- callJStatic("org.apache.spark.sql.functions", "to_timestamp", x@jc)
            column(jc)
          })

#' @rdname column_datetime_functions
#' @aliases to_timestamp,Column,character-method
#' @note to_timestamp(Column, character) since 2.2.0
setMethod("to_timestamp",
          signature(x = "Column", format = "character"),
          function(x, format) {
            jc <- callJStatic("org.apache.spark.sql.functions", "to_timestamp", x@jc, format)
            column(jc)
          })

#' @details
#' \code{trim}: Trims the spaces from both ends for the specified string column. Optionally a
#' \code{trimString} can be specified.
#'
#' @rdname column_string_functions
#' @aliases trim trim,Column,missing-method
#' @note trim since 1.5.0
setMethod("trim",
          signature(x = "Column", trimString = "missing"),
          function(x, trimString) {
            jc <- callJStatic("org.apache.spark.sql.functions", "trim", x@jc)
            column(jc)
          })

#' @rdname column_string_functions
#' @aliases trim,Column,character-method
#' @note trim(Column, character) since 2.3.0
setMethod("trim",
          signature(x = "Column", trimString = "character"),
          function(x, trimString) {
            jc <- callJStatic("org.apache.spark.sql.functions", "trim", x@jc, trimString)
            column(jc)
          })

#' @details
#' \code{unbase64}: Decodes a BASE64 encoded string column and returns it as a binary column.
#' This is the reverse of base64.
#'
#' @rdname column_string_functions
#' @aliases unbase64 unbase64,Column-method
#' @note unbase64 since 1.5.0
setMethod("unbase64",
          signature(x = "Column"),
          function(x) {
            jc <- callJStatic("org.apache.spark.sql.functions", "unbase64", x@jc)
            column(jc)
          })

#' @details
#' \code{unhex}: Inverse of hex. Interprets each pair of characters as a hexadecimal number
#' and converts to the byte representation of number.
#'
#' @rdname column_math_functions
#' @aliases unhex unhex,Column-method
#' @note unhex since 1.5.0
setMethod("unhex",
          signature(x = "Column"),
          function(x) {
            jc <- callJStatic("org.apache.spark.sql.functions", "unhex", x@jc)
            column(jc)
          })

#' @details
#' \code{upper}: Converts a string column to upper case.
#'
#' @rdname column_string_functions
#' @aliases upper upper,Column-method
#' @note upper since 1.4.0
setMethod("upper",
          signature(x = "Column"),
          function(x) {
            jc <- callJStatic("org.apache.spark.sql.functions", "upper", x@jc)
            column(jc)
          })

#' @details
#' \code{var}: Alias for \code{var_samp}.
#'
#' @rdname column_aggregate_functions
#' @aliases var var,Column-method
#' @examples
#'
#'\dontrun{
#'head(agg(df, var(df$mpg), variance(df$mpg), var_pop(df$mpg), var_samp(df$mpg)))}
#' @note var since 1.6.0
setMethod("var",
          signature(x = "Column"),
          function(x) {
            # In R, sample variance is calculated with the var() function.
            var_samp(x)
          })

#' @rdname column_aggregate_functions
#' @aliases variance variance,Column-method
#' @note variance since 1.6.0
setMethod("variance",
          signature(x = "Column"),
          function(x) {
            jc <- callJStatic("org.apache.spark.sql.functions", "variance", x@jc)
            column(jc)
          })

#' @details
#' \code{var_pop}: Returns the population variance of the values in a group.
#'
#' @rdname column_aggregate_functions
#' @aliases var_pop var_pop,Column-method
#' @note var_pop since 1.5.0
setMethod("var_pop",
          signature(x = "Column"),
          function(x) {
            jc <- callJStatic("org.apache.spark.sql.functions", "var_pop", x@jc)
            column(jc)
          })

#' @details
#' \code{var_samp}: Returns the unbiased variance of the values in a group.
#'
#' @rdname column_aggregate_functions
#' @aliases var_samp var_samp,Column-method
#' @note var_samp since 1.6.0
setMethod("var_samp",
          signature(x = "Column"),
          function(x) {
            jc <- callJStatic("org.apache.spark.sql.functions", "var_samp", x@jc)
            column(jc)
          })

#' @details
#' \code{weekofyear}: Extracts the week number as an integer from a given date/timestamp/string.
#'
#' @rdname column_datetime_functions
#' @aliases weekofyear weekofyear,Column-method
#' @note weekofyear since 1.5.0
setMethod("weekofyear",
          signature(x = "Column"),
          function(x) {
            jc <- callJStatic("org.apache.spark.sql.functions", "weekofyear", x@jc)
            column(jc)
          })

#' @details
#' \code{year}: Extracts the year as an integer from a given date/timestamp/string.
#'
#' @rdname column_datetime_functions
#' @aliases year year,Column-method
#' @note year since 1.5.0
setMethod("year",
          signature(x = "Column"),
          function(x) {
            jc <- callJStatic("org.apache.spark.sql.functions", "year", x@jc)
            column(jc)
          })

#' @details
#' \code{atan2}: Returns the angle theta from the conversion of rectangular coordinates
#' (x, y) to polar coordinates (r, theta),
#' as if computed by \code{java.lang.Math.atan2()}. Units in radians.
#'
#' @rdname column_math_functions
#' @aliases atan2 atan2,Column-method
#' @note atan2 since 1.5.0
setMethod("atan2", signature(y = "Column"),
          function(y, x) {
            if (class(x) == "Column") {
              x <- x@jc
            }
            jc <- callJStatic("org.apache.spark.sql.functions", "atan2", y@jc, x)
            column(jc)
          })

#' @details
#' \code{datediff}: Returns the number of days from \code{y} to \code{x}.
#'
#' @rdname column_datetime_diff_functions
#' @aliases datediff datediff,Column-method
#' @examples
#'
#' \dontrun{
#' tmp <- createDataFrame(data.frame(time_string1 = as.POSIXct(dts),
#'              time_string2 = as.POSIXct(dts[order(runif(length(dts)))])))
#' tmp2 <- mutate(tmp, datediff = datediff(tmp$time_string1, tmp$time_string2),
#'                monthdiff = months_between(tmp$time_string1, tmp$time_string2))
#' head(tmp2)}
#' @note datediff since 1.5.0
setMethod("datediff", signature(y = "Column"),
          function(y, x) {
            if (class(x) == "Column") {
              x <- x@jc
            }
            jc <- callJStatic("org.apache.spark.sql.functions", "datediff", y@jc, x)
            column(jc)
          })

#' @details
#' \code{hypot}: Computes "sqrt(a^2 + b^2)" without intermediate overflow or underflow.
#'
#' @rdname column_math_functions
#' @aliases hypot hypot,Column-method
#' @note hypot since 1.4.0
setMethod("hypot", signature(y = "Column"),
          function(y, x) {
            if (class(x) == "Column") {
              x <- x@jc
            }
            jc <- callJStatic("org.apache.spark.sql.functions", "hypot", y@jc, x)
            column(jc)
          })

#' @details
#' \code{levenshtein}: Computes the Levenshtein distance of the two given string columns.
#'
#' @rdname column_string_functions
#' @aliases levenshtein levenshtein,Column-method
#' @examples
#'
#' \dontrun{
#' tmp <- mutate(df, d1 = levenshtein(df$Class, df$Sex),
#'                   d2 = levenshtein(df$Age, df$Sex),
#'                   d3 = levenshtein(df$Age, df$Age))
#' head(tmp)}
#' @note levenshtein since 1.5.0
setMethod("levenshtein", signature(y = "Column"),
          function(y, x) {
            if (class(x) == "Column") {
              x <- x@jc
            }
            jc <- callJStatic("org.apache.spark.sql.functions", "levenshtein", y@jc, x)
            column(jc)
          })

#' @details
#' \code{months_between}: Returns number of months between dates \code{y} and \code{x}.
#'
#' @rdname column_datetime_diff_functions
#' @aliases months_between months_between,Column-method
#' @note months_between since 1.5.0
setMethod("months_between", signature(y = "Column"),
          function(y, x) {
            if (class(x) == "Column") {
              x <- x@jc
            }
            jc <- callJStatic("org.apache.spark.sql.functions", "months_between", y@jc, x)
            column(jc)
          })

#' @details
#' \code{nanvl}: Returns the first column (\code{y}) if it is not NaN, or the second column
#' (\code{x}) if the first column is NaN. Both inputs should be floating point columns
#' (DoubleType or FloatType).
#'
#' @rdname column_nonaggregate_functions
#' @aliases nanvl nanvl,Column-method
#' @note nanvl since 1.5.0
setMethod("nanvl", signature(y = "Column"),
          function(y, x) {
            if (class(x) == "Column") {
              x <- x@jc
            }
            jc <- callJStatic("org.apache.spark.sql.functions", "nanvl", y@jc, x)
            column(jc)
          })

#' @details
#' \code{pmod}: Returns the positive value of dividend mod divisor.
#' Column \code{x} is divisor column, and column \code{y} is the dividend column.
#'
#' @rdname column_math_functions
#' @aliases pmod pmod,Column-method
#' @note pmod since 1.5.0
setMethod("pmod", signature(y = "Column"),
          function(y, x) {
            if (class(x) == "Column") {
              x <- x@jc
            }
            jc <- callJStatic("org.apache.spark.sql.functions", "pmod", y@jc, x)
            column(jc)
          })

#' @param rsd maximum estimation error allowed (default = 0.05).
#'
#' @rdname column_aggregate_functions
#' @aliases approxCountDistinct,Column-method
#' @note approxCountDistinct(Column, numeric) since 1.4.0
setMethod("approxCountDistinct",
          signature(x = "Column"),
          function(x, rsd = 0.05) {
            jc <- callJStatic("org.apache.spark.sql.functions", "approxCountDistinct", x@jc, rsd)
            column(jc)
          })

#' @details
#' \code{countDistinct}: Returns the number of distinct items in a group.
#'
#' @rdname column_aggregate_functions
#' @aliases countDistinct countDistinct,Column-method
#' @note countDistinct since 1.4.0
setMethod("countDistinct",
          signature(x = "Column"),
          function(x, ...) {
            jcols <- lapply(list(...), function(x) {
              stopifnot(class(x) == "Column")
              x@jc
            })
            jc <- callJStatic("org.apache.spark.sql.functions", "countDistinct", x@jc,
                              jcols)
            column(jc)
          })

#' @details
#' \code{concat}: Concatenates multiple input columns together into a single column.
#' If all inputs are binary, concat returns an output as binary. Otherwise, it returns as string.
#'
#' @rdname column_string_functions
#' @aliases concat concat,Column-method
#' @examples
#'
#' \dontrun{
#' # concatenate strings
#' tmp <- mutate(df, s1 = concat(df$Class, df$Sex),
#'                   s2 = concat(df$Class, df$Sex, df$Age),
#'                   s3 = concat(df$Class, df$Sex, df$Age, df$Class),
#'                   s4 = concat_ws("_", df$Class, df$Sex),
#'                   s5 = concat_ws("+", df$Class, df$Sex, df$Age, df$Survived))
#' head(tmp)}
#' @note concat since 1.5.0
setMethod("concat",
          signature(x = "Column"),
          function(x, ...) {
            jcols <- lapply(list(x, ...), function(x) {
              stopifnot(class(x) == "Column")
              x@jc
            })
            jc <- callJStatic("org.apache.spark.sql.functions", "concat", jcols)
            column(jc)
          })

#' @details
#' \code{greatest}: Returns the greatest value of the list of column names, skipping null values.
#' This function takes at least 2 parameters. It will return null if all parameters are null.
#'
#' @rdname column_nonaggregate_functions
#' @aliases greatest greatest,Column-method
#' @note greatest since 1.5.0
setMethod("greatest",
          signature(x = "Column"),
          function(x, ...) {
            stopifnot(length(list(...)) > 0)
            jcols <- lapply(list(x, ...), function(x) {
              stopifnot(class(x) == "Column")
              x@jc
            })
            jc <- callJStatic("org.apache.spark.sql.functions", "greatest", jcols)
            column(jc)
          })

#' @details
#' \code{least}: Returns the least value of the list of column names, skipping null values.
#' This function takes at least 2 parameters. It will return null if all parameters are null.
#'
#' @rdname column_nonaggregate_functions
#' @aliases least least,Column-method
#' @note least since 1.5.0
setMethod("least",
          signature(x = "Column"),
          function(x, ...) {
            stopifnot(length(list(...)) > 0)
            jcols <- lapply(list(x, ...), function(x) {
              stopifnot(class(x) == "Column")
              x@jc
            })
            jc <- callJStatic("org.apache.spark.sql.functions", "least", jcols)
            column(jc)
          })

#' @details
#' \code{n_distinct}: Returns the number of distinct items in a group.
#'
#' @rdname column_aggregate_functions
#' @aliases n_distinct n_distinct,Column-method
#' @note n_distinct since 1.4.0
setMethod("n_distinct", signature(x = "Column"),
          function(x, ...) {
            countDistinct(x, ...)
          })

#' @rdname count
#' @name n
#' @aliases n,Column-method
#' @examples \dontrun{n(df$c)}
#' @note n since 1.4.0
setMethod("n", signature(x = "Column"),
          function(x) {
            count(x)
          })

#' @details
#' \code{date_format}: Converts a date/timestamp/string to a value of string in the format
#' specified by the date format given by the second argument. A pattern could be for instance
#' \code{dd.MM.yyyy} and could return a string like '18.03.1993'. All
#' pattern letters of \code{java.text.SimpleDateFormat} can be used.
#' Note: Use when ever possible specialized functions like \code{year}. These benefit from a
#' specialized implementation.
#'
#' @rdname column_datetime_diff_functions
#'
#' @aliases date_format date_format,Column,character-method
#' @note date_format since 1.5.0
setMethod("date_format", signature(y = "Column", x = "character"),
          function(y, x) {
            jc <- callJStatic("org.apache.spark.sql.functions", "date_format", y@jc, x)
            column(jc)
          })

#' @details
#' \code{from_json}: Parses a column containing a JSON string into a Column of \code{structType}
#' with the specified \code{schema} or array of \code{structType} if \code{as.json.array} is set
#' to \code{TRUE}. If the string is unparseable, the Column will contain the value NA.
#'
#' @rdname column_collection_functions
#' @param schema a structType object to use as the schema to use when parsing the JSON string.
#'               Since Spark 2.3, the DDL-formatted string is also supported for the schema.
#' @param as.json.array indicating if input string is JSON array of objects or a single object.
#' @aliases from_json from_json,Column,characterOrstructType-method
#' @examples
#'
#' \dontrun{
#' df2 <- sql("SELECT named_struct('date', cast('2000-01-01' as date)) as d")
#' df2 <- mutate(df2, d2 = to_json(df2$d, dateFormat = 'dd/MM/yyyy'))
#' schema <- structType(structField("date", "string"))
#' head(select(df2, from_json(df2$d2, schema, dateFormat = 'dd/MM/yyyy')))

#' df2 <- sql("SELECT named_struct('name', 'Bob') as people")
#' df2 <- mutate(df2, people_json = to_json(df2$people))
#' schema <- structType(structField("name", "string"))
#' head(select(df2, from_json(df2$people_json, schema)))
#' head(select(df2, from_json(df2$people_json, "name STRING")))}
#' @note from_json since 2.2.0
setMethod("from_json", signature(x = "Column", schema = "characterOrstructType"),
          function(x, schema, as.json.array = FALSE, ...) {
            if (is.character(schema)) {
              schema <- structType(schema)
            }

            if (as.json.array) {
              jschema <- callJStatic("org.apache.spark.sql.types.DataTypes",
                                     "createArrayType",
                                     schema$jobj)
            } else {
              jschema <- schema$jobj
            }
            options <- varargsToStrEnv(...)
            jc <- callJStatic("org.apache.spark.sql.functions",
                              "from_json",
                              x@jc, jschema, options)
            column(jc)
          })

#' @details
#' \code{from_utc_timestamp}: Given a timestamp like '2017-07-14 02:40:00.0', interprets it as a
#' time in UTC, and renders that time as a timestamp in the given time zone. For example, 'GMT+1'
#' would yield '2017-07-14 03:40:00.0'.
#'
#' @rdname column_datetime_diff_functions
#'
#' @aliases from_utc_timestamp from_utc_timestamp,Column,character-method
#' @examples
#'
#' \dontrun{
#' tmp <- mutate(df, from_utc = from_utc_timestamp(df$time, "PST"),
#'                  to_utc = to_utc_timestamp(df$time, "PST"))
#' head(tmp)}
#' @note from_utc_timestamp since 1.5.0
setMethod("from_utc_timestamp", signature(y = "Column", x = "character"),
          function(y, x) {
            jc <- callJStatic("org.apache.spark.sql.functions", "from_utc_timestamp", y@jc, x)
            column(jc)
          })

#' @details
#' \code{instr}: Locates the position of the first occurrence of a substring (\code{x})
#' in the given string column (\code{y}). Returns null if either of the arguments are null.
#' Note: The position is not zero based, but 1 based index. Returns 0 if the substring
#' could not be found in the string column.
#'
#' @rdname column_string_functions
#' @aliases instr instr,Column,character-method
#' @examples
#'
#' \dontrun{
#' tmp <- mutate(df, s1 = instr(df$Sex, "m"), s2 = instr(df$Sex, "M"),
#'                   s3 = locate("m", df$Sex), s4 = locate("m", df$Sex, pos = 4))
#' head(tmp)}
#' @note instr since 1.5.0
setMethod("instr", signature(y = "Column", x = "character"),
          function(y, x) {
            jc <- callJStatic("org.apache.spark.sql.functions", "instr", y@jc, x)
            column(jc)
          })

#' @details
#' \code{next_day}: Given a date column, returns the first date which is later than the value of
#' the date column that is on the specified day of the week. For example,
#' \code{next_day("2015-07-27", "Sunday")} returns 2015-08-02 because that is the first Sunday
#' after 2015-07-27. Day of the week parameter is case insensitive, and accepts first three or
#' two characters: "Mon", "Tue", "Wed", "Thu", "Fri", "Sat", "Sun".
#'
#' @rdname column_datetime_diff_functions
#' @aliases next_day next_day,Column,character-method
#' @note next_day since 1.5.0
setMethod("next_day", signature(y = "Column", x = "character"),
          function(y, x) {
            jc <- callJStatic("org.apache.spark.sql.functions", "next_day", y@jc, x)
            column(jc)
          })

#' @details
#' \code{to_utc_timestamp}: Given a timestamp like '2017-07-14 02:40:00.0', interprets it as a
#' time in the given time zone, and renders that time as a timestamp in UTC. For example, 'GMT+1'
#' would yield '2017-07-14 01:40:00.0'.
#'
#' @rdname column_datetime_diff_functions
#' @aliases to_utc_timestamp to_utc_timestamp,Column,character-method
#' @note to_utc_timestamp since 1.5.0
setMethod("to_utc_timestamp", signature(y = "Column", x = "character"),
          function(y, x) {
            jc <- callJStatic("org.apache.spark.sql.functions", "to_utc_timestamp", y@jc, x)
            column(jc)
          })

#' @details
#' \code{add_months}: Returns the date that is numMonths (\code{x}) after startDate (\code{y}).
#'
#' @rdname column_datetime_diff_functions
#' @aliases add_months add_months,Column,numeric-method
#' @examples
#'
#' \dontrun{
#' tmp <- mutate(df, t1 = add_months(df$time, 1),
#'                   t2 = date_add(df$time, 2),
#'                   t3 = date_sub(df$time, 3),
#'                   t4 = next_day(df$time, "Sun"))
#' head(tmp)}
#' @note add_months since 1.5.0
setMethod("add_months", signature(y = "Column", x = "numeric"),
          function(y, x) {
            jc <- callJStatic("org.apache.spark.sql.functions", "add_months", y@jc, as.integer(x))
            column(jc)
          })

#' @details
#' \code{date_add}: Returns the date that is \code{x} days after.
#'
#' @rdname column_datetime_diff_functions
#' @aliases date_add date_add,Column,numeric-method
#' @note date_add since 1.5.0
setMethod("date_add", signature(y = "Column", x = "numeric"),
          function(y, x) {
            jc <- callJStatic("org.apache.spark.sql.functions", "date_add", y@jc, as.integer(x))
            column(jc)
          })

#' @details
#' \code{date_sub}: Returns the date that is \code{x} days before.
#'
#' @rdname column_datetime_diff_functions
#'
#' @aliases date_sub date_sub,Column,numeric-method
#' @note date_sub since 1.5.0
setMethod("date_sub", signature(y = "Column", x = "numeric"),
          function(y, x) {
            jc <- callJStatic("org.apache.spark.sql.functions", "date_sub", y@jc, as.integer(x))
            column(jc)
          })

#' @details
#' \code{format_number}: Formats numeric column \code{y} to a format like '#,###,###.##',
#' rounded to \code{x} decimal places with HALF_EVEN round mode, and returns the result
#' as a string column.
#' If \code{x} is 0, the result has no decimal point or fractional part.
#' If \code{x} < 0, the result will be null.
#'
#' @rdname column_string_functions
#' @aliases format_number format_number,Column,numeric-method
#' @examples
#'
#' \dontrun{
#' tmp <- mutate(df, v1 = df$Freq/3)
#' head(select(tmp, format_number(tmp$v1, 0), format_number(tmp$v1, 2),
#'                  format_string("%4.2f %s", tmp$v1, tmp$Sex)), 10)}
#' @note format_number since 1.5.0
setMethod("format_number", signature(y = "Column", x = "numeric"),
          function(y, x) {
            jc <- callJStatic("org.apache.spark.sql.functions",
                              "format_number",
                              y@jc, as.integer(x))
            column(jc)
          })

#' @details
#' \code{sha2}: Calculates the SHA-2 family of hash functions of a binary column and
#' returns the value as a hex string. The second argument \code{x} specifies the number
#' of bits, and is one of 224, 256, 384, or 512.
#'
#' @rdname column_misc_functions
#' @aliases sha2 sha2,Column,numeric-method
#' @note sha2 since 1.5.0
setMethod("sha2", signature(y = "Column", x = "numeric"),
          function(y, x) {
            jc <- callJStatic("org.apache.spark.sql.functions", "sha2", y@jc, as.integer(x))
            column(jc)
          })

#' @details
#' \code{shiftLeft}: Shifts the given value numBits left. If the given value is a long value,
#' this function will return a long value else it will return an integer value.
#'
#' @rdname column_math_functions
#' @aliases shiftLeft shiftLeft,Column,numeric-method
#' @note shiftLeft since 1.5.0
setMethod("shiftLeft", signature(y = "Column", x = "numeric"),
          function(y, x) {
            jc <- callJStatic("org.apache.spark.sql.functions",
                              "shiftLeft",
                              y@jc, as.integer(x))
            column(jc)
          })

#' @details
#' \code{shiftRight}: (Signed) shifts the given value numBits right. If the given value is a long
#' value, it will return a long value else it will return an integer value.
#'
#' @rdname column_math_functions
#' @aliases shiftRight shiftRight,Column,numeric-method
#' @note shiftRight since 1.5.0
setMethod("shiftRight", signature(y = "Column", x = "numeric"),
          function(y, x) {
            jc <- callJStatic("org.apache.spark.sql.functions",
                              "shiftRight",
                              y@jc, as.integer(x))
            column(jc)
          })

#' @details
#' \code{shiftRightUnsigned}: (Unigned) shifts the given value numBits right. If the given value is
#' a long value, it will return a long value else it will return an integer value.
#'
#' @rdname column_math_functions
#' @aliases shiftRightUnsigned shiftRightUnsigned,Column,numeric-method
#' @note shiftRightUnsigned since 1.5.0
setMethod("shiftRightUnsigned", signature(y = "Column", x = "numeric"),
          function(y, x) {
            jc <- callJStatic("org.apache.spark.sql.functions",
                              "shiftRightUnsigned",
                              y@jc, as.integer(x))
            column(jc)
          })

#' @details
#' \code{concat_ws}: Concatenates multiple input string columns together into a single
#' string column, using the given separator.
#'
#' @param sep separator to use.
#' @rdname column_string_functions
#' @aliases concat_ws concat_ws,character,Column-method
#' @note concat_ws since 1.5.0
setMethod("concat_ws", signature(sep = "character", x = "Column"),
          function(sep, x, ...) {
            jcols <- lapply(list(x, ...), function(x) { x@jc })
            jc <- callJStatic("org.apache.spark.sql.functions", "concat_ws", sep, jcols)
            column(jc)
          })

#' @details
#' \code{conv}: Converts a number in a string column from one base to another.
#'
#' @param fromBase base to convert from.
#' @param toBase base to convert to.
#' @rdname column_math_functions
#' @aliases conv conv,Column,numeric,numeric-method
#' @note conv since 1.5.0
setMethod("conv", signature(x = "Column", fromBase = "numeric", toBase = "numeric"),
          function(x, fromBase, toBase) {
            fromBase <- as.integer(fromBase)
            toBase <- as.integer(toBase)
            jc <- callJStatic("org.apache.spark.sql.functions",
                              "conv",
                              x@jc, fromBase, toBase)
            column(jc)
          })

#' @details
#' \code{expr}: Parses the expression string into the column that it represents, similar to
#' \code{SparkDataFrame.selectExpr}
#'
#' @rdname column_nonaggregate_functions
#' @aliases expr expr,character-method
#' @note expr since 1.5.0
setMethod("expr", signature(x = "character"),
          function(x) {
            jc <- callJStatic("org.apache.spark.sql.functions", "expr", x)
            column(jc)
          })

#' @details
#' \code{format_string}: Formats the arguments in printf-style and returns the result
#' as a string column.
#'
#' @param format a character object of format strings.
#' @rdname column_string_functions
#' @aliases format_string format_string,character,Column-method
#' @note format_string since 1.5.0
setMethod("format_string", signature(format = "character", x = "Column"),
          function(format, x, ...) {
            jcols <- lapply(list(x, ...), function(arg) { arg@jc })
            jc <- callJStatic("org.apache.spark.sql.functions",
                              "format_string",
                              format, jcols)
            column(jc)
          })

#' @details
#' \code{from_unixtime}: Converts the number of seconds from unix epoch (1970-01-01 00:00:00 UTC)
#' to a string representing the timestamp of that moment in the current system time zone in the JVM
#' in the given format.
#' See \href{http://docs.oracle.com/javase/tutorial/i18n/format/simpleDateFormat.html}{
#' Customizing Formats} for available options.
#'
#' @rdname column_datetime_functions
#'
#' @aliases from_unixtime from_unixtime,Column-method
#' @examples
#'
#' \dontrun{
#' tmp <- mutate(df, to_unix = unix_timestamp(df$time),
#'                   to_unix2 = unix_timestamp(df$time, 'yyyy-MM-dd HH'),
#'                   from_unix = from_unixtime(unix_timestamp(df$time)),
#'                   from_unix2 = from_unixtime(unix_timestamp(df$time), 'yyyy-MM-dd HH:mm'))
#' head(tmp)}
#' @note from_unixtime since 1.5.0
setMethod("from_unixtime", signature(x = "Column"),
          function(x, format = "yyyy-MM-dd HH:mm:ss") {
            jc <- callJStatic("org.apache.spark.sql.functions",
                              "from_unixtime",
                              x@jc, format)
            column(jc)
          })

#' @details
#' \code{window}: Bucketizes rows into one or more time windows given a timestamp specifying column.
#' Window starts are inclusive but the window ends are exclusive, e.g. 12:05 will be in the window
#' [12:05,12:10) but not in [12:00,12:05). Windows can support microsecond precision. Windows in
#' the order of months are not supported. It returns an output column of struct called 'window'
#' by default with the nested columns 'start' and 'end'
#'
#' @param windowDuration a string specifying the width of the window, e.g. '1 second',
#'                       '1 day 12 hours', '2 minutes'. Valid interval strings are 'week',
#'                       'day', 'hour', 'minute', 'second', 'millisecond', 'microsecond'. Note that
#'                       the duration is a fixed length of time, and does not vary over time
#'                       according to a calendar. For example, '1 day' always means 86,400,000
#'                       milliseconds, not a calendar day.
#' @param slideDuration a string specifying the sliding interval of the window. Same format as
#'                      \code{windowDuration}. A new window will be generated every
#'                      \code{slideDuration}. Must be less than or equal to
#'                      the \code{windowDuration}. This duration is likewise absolute, and does not
#'                      vary according to a calendar.
#' @param startTime the offset with respect to 1970-01-01 00:00:00 UTC with which to start
#'                  window intervals. For example, in order to have hourly tumbling windows
#'                  that start 15 minutes past the hour, e.g. 12:15-13:15, 13:15-14:15... provide
#'                  \code{startTime} as \code{"15 minutes"}.
#' @rdname column_datetime_functions
#' @aliases window window,Column-method
#' @examples
#'
#' \dontrun{
#' # One minute windows every 15 seconds 10 seconds after the minute, e.g. 09:00:10-09:01:10,
#' # 09:00:25-09:01:25, 09:00:40-09:01:40, ...
#' window(df$time, "1 minute", "15 seconds", "10 seconds")
#'
#' # One minute tumbling windows 15 seconds after the minute, e.g. 09:00:15-09:01:15,
#' # 09:01:15-09:02:15...
#' window(df$time, "1 minute", startTime = "15 seconds")
#'
#' # Thirty-second windows every 10 seconds, e.g. 09:00:00-09:00:30, 09:00:10-09:00:40, ...
#' window(df$time, "30 seconds", "10 seconds")}
#' @note window since 2.0.0
setMethod("window", signature(x = "Column"),
          function(x, windowDuration, slideDuration = NULL, startTime = NULL) {
            stopifnot(is.character(windowDuration))
            if (!is.null(slideDuration) && !is.null(startTime)) {
              stopifnot(is.character(slideDuration) && is.character(startTime))
              jc <- callJStatic("org.apache.spark.sql.functions",
                                "window",
                                x@jc, windowDuration, slideDuration, startTime)
            } else if (!is.null(slideDuration)) {
              stopifnot(is.character(slideDuration))
              jc <- callJStatic("org.apache.spark.sql.functions",
                                "window",
                                x@jc, windowDuration, slideDuration)
            } else if (!is.null(startTime)) {
              stopifnot(is.character(startTime))
              jc <- callJStatic("org.apache.spark.sql.functions",
                                "window",
                                x@jc, windowDuration, windowDuration, startTime)
            } else {
              jc <- callJStatic("org.apache.spark.sql.functions",
                                "window",
                                x@jc, windowDuration)
            }
            column(jc)
          })

#' @details
#' \code{locate}: Locates the position of the first occurrence of substr.
#' Note: The position is not zero based, but 1 based index. Returns 0 if substr
#' could not be found in str.
#'
#' @param substr a character string to be matched.
#' @param str a Column where matches are sought for each entry.
#' @param pos start position of search.
#' @rdname column_string_functions
#' @aliases locate locate,character,Column-method
#' @note locate since 1.5.0
setMethod("locate", signature(substr = "character", str = "Column"),
          function(substr, str, pos = 1) {
            jc <- callJStatic("org.apache.spark.sql.functions",
                              "locate",
                              substr, str@jc, as.integer(pos))
            column(jc)
          })

#' @details
#' \code{lpad}: Left-padded with pad to a length of len.
#'
#' @param len maximum length of each output result.
#' @param pad a character string to be padded with.
#' @rdname column_string_functions
#' @aliases lpad lpad,Column,numeric,character-method
#' @note lpad since 1.5.0
setMethod("lpad", signature(x = "Column", len = "numeric", pad = "character"),
          function(x, len, pad) {
            jc <- callJStatic("org.apache.spark.sql.functions",
                              "lpad",
                              x@jc, as.integer(len), pad)
            column(jc)
          })

#' @details
#' \code{rand}: Generates a random column with independent and identically distributed (i.i.d.)
#' samples from U[0.0, 1.0].
#' Note: the function is non-deterministic in general case.
#'
#' @rdname column_nonaggregate_functions
#' @param seed a random seed. Can be missing.
#' @aliases rand rand,missing-method
#' @examples
#'
#' \dontrun{
#' tmp <- mutate(df, r1 = rand(), r2 = rand(10), r3 = randn(), r4 = randn(10))
#' head(tmp)}
#' @note rand since 1.5.0
setMethod("rand", signature(seed = "missing"),
          function(seed) {
            jc <- callJStatic("org.apache.spark.sql.functions", "rand")
            column(jc)
          })

#' @rdname column_nonaggregate_functions
#' @aliases rand,numeric-method
#' @note rand(numeric) since 1.5.0
setMethod("rand", signature(seed = "numeric"),
          function(seed) {
            jc <- callJStatic("org.apache.spark.sql.functions", "rand", as.integer(seed))
            column(jc)
          })

#' @details
#' \code{randn}: Generates a column with independent and identically distributed (i.i.d.) samples
#' from the standard normal distribution.
#' Note: the function is non-deterministic in general case.
#'
#' @rdname column_nonaggregate_functions
#' @aliases randn randn,missing-method
#' @note randn since 1.5.0
setMethod("randn", signature(seed = "missing"),
          function(seed) {
            jc <- callJStatic("org.apache.spark.sql.functions", "randn")
            column(jc)
          })

#' @rdname column_nonaggregate_functions
#' @aliases randn,numeric-method
#' @note randn(numeric) since 1.5.0
setMethod("randn", signature(seed = "numeric"),
          function(seed) {
            jc <- callJStatic("org.apache.spark.sql.functions", "randn", as.integer(seed))
            column(jc)
          })

#' @details
#' \code{regexp_extract}: Extracts a specific \code{idx} group identified by a Java regex,
#' from the specified string column. If the regex did not match, or the specified group did
#' not match, an empty string is returned.
#'
#' @param pattern a regular expression.
#' @param idx a group index.
#' @rdname column_string_functions
#' @aliases regexp_extract regexp_extract,Column,character,numeric-method
#' @examples
#'
#' \dontrun{
#' tmp <- mutate(df, s1 = regexp_extract(df$Class, "(\\d+)\\w+", 1),
#'                   s2 = regexp_extract(df$Sex, "^(\\w)\\w+", 1),
#'                   s3 = regexp_replace(df$Class, "\\D+", ""),
#'                   s4 = substring_index(df$Sex, "a", 1),
#'                   s5 = substring_index(df$Sex, "a", -1),
#'                   s6 = translate(df$Sex, "ale", ""),
#'                   s7 = translate(df$Sex, "a", "-"))
#' head(tmp)}
#' @note regexp_extract since 1.5.0
setMethod("regexp_extract",
          signature(x = "Column", pattern = "character", idx = "numeric"),
          function(x, pattern, idx) {
            jc <- callJStatic("org.apache.spark.sql.functions",
                              "regexp_extract",
                              x@jc, pattern, as.integer(idx))
            column(jc)
          })

#' @details
#' \code{regexp_replace}: Replaces all substrings of the specified string value that
#' match regexp with rep.
#'
#' @param replacement a character string that a matched \code{pattern} is replaced with.
#' @rdname column_string_functions
#' @aliases regexp_replace regexp_replace,Column,character,character-method
#' @note regexp_replace since 1.5.0
setMethod("regexp_replace",
          signature(x = "Column", pattern = "character", replacement = "character"),
          function(x, pattern, replacement) {
            jc <- callJStatic("org.apache.spark.sql.functions",
                              "regexp_replace",
                              x@jc, pattern, replacement)
            column(jc)
          })

#' @details
#' \code{rpad}: Right-padded with pad to a length of len.
#'
#' @rdname column_string_functions
#' @aliases rpad rpad,Column,numeric,character-method
#' @note rpad since 1.5.0
setMethod("rpad", signature(x = "Column", len = "numeric", pad = "character"),
          function(x, len, pad) {
            jc <- callJStatic("org.apache.spark.sql.functions",
                              "rpad",
                              x@jc, as.integer(len), pad)
            column(jc)
          })

#' @details
#' \code{substring_index}: Returns the substring from string (\code{x}) before \code{count}
#' occurrences of the delimiter (\code{delim}). If \code{count} is positive, everything the left of
#' the final delimiter (counting from left) is returned. If \code{count} is negative, every to the
#' right of the final delimiter (counting from the right) is returned. \code{substring_index}
#' performs a case-sensitive match when searching for the delimiter.
#'
#' @param delim a delimiter string.
#' @param count number of occurrences of \code{delim} before the substring is returned.
#'              A positive number means counting from the left, while negative means
#'              counting from the right.
#' @rdname column_string_functions
#' @aliases substring_index substring_index,Column,character,numeric-method
#' @note substring_index since 1.5.0
setMethod("substring_index",
          signature(x = "Column", delim = "character", count = "numeric"),
          function(x, delim, count) {
            jc <- callJStatic("org.apache.spark.sql.functions",
                              "substring_index",
                              x@jc, delim, as.integer(count))
            column(jc)
          })

#' @details
#' \code{translate}: Translates any character in the src by a character in replaceString.
#' The characters in replaceString is corresponding to the characters in matchingString.
#' The translate will happen when any character in the string matching with the character
#' in the matchingString.
#'
#' @param matchingString a source string where each character will be translated.
#' @param replaceString a target string where each \code{matchingString} character will
#'                      be replaced by the character in \code{replaceString}
#'                      at the same location, if any.
#' @rdname column_string_functions
#' @aliases translate translate,Column,character,character-method
#' @note translate since 1.5.0
setMethod("translate",
          signature(x = "Column", matchingString = "character", replaceString = "character"),
          function(x, matchingString, replaceString) {
            jc <- callJStatic("org.apache.spark.sql.functions",
                              "translate", x@jc, matchingString, replaceString)
            column(jc)
          })

#' @details
#' \code{unix_timestamp}: Gets current Unix timestamp in seconds.
#'
#' @rdname column_datetime_functions
#' @aliases unix_timestamp unix_timestamp,missing,missing-method
#' @note unix_timestamp since 1.5.0
setMethod("unix_timestamp", signature(x = "missing", format = "missing"),
          function(x, format) {
            jc <- callJStatic("org.apache.spark.sql.functions", "unix_timestamp")
            column(jc)
          })

#' @rdname column_datetime_functions
#' @aliases unix_timestamp,Column,missing-method
#' @note unix_timestamp(Column) since 1.5.0
setMethod("unix_timestamp", signature(x = "Column", format = "missing"),
          function(x, format) {
            jc <- callJStatic("org.apache.spark.sql.functions", "unix_timestamp", x@jc)
            column(jc)
          })

#' @rdname column_datetime_functions
#' @aliases unix_timestamp,Column,character-method
#' @note unix_timestamp(Column, character) since 1.5.0
setMethod("unix_timestamp", signature(x = "Column", format = "character"),
          function(x, format = "yyyy-MM-dd HH:mm:ss") {
            jc <- callJStatic("org.apache.spark.sql.functions", "unix_timestamp", x@jc, format)
            column(jc)
          })

#' @details
#' \code{when}: Evaluates a list of conditions and returns one of multiple possible result
#' expressions. For unmatched expressions null is returned.
#'
#' @rdname column_nonaggregate_functions
#' @param condition the condition to test on. Must be a Column expression.
#' @param value result expression.
#' @aliases when when,Column-method
#' @examples
#'
#' \dontrun{
#' tmp <- mutate(df, mpg_na = otherwise(when(df$mpg > 20, df$mpg), lit(NaN)),
#'                   mpg2 = ifelse(df$mpg > 20 & df$am > 0, 0, 1),
#'                   mpg3 = ifelse(df$mpg > 20, df$mpg, 20.0))
#' head(tmp)
#' tmp <- mutate(tmp, ind_na1 = is.nan(tmp$mpg_na), ind_na2 = isnan(tmp$mpg_na))
#' head(select(tmp, coalesce(tmp$mpg_na, tmp$mpg)))
#' head(select(tmp, nanvl(tmp$mpg_na, tmp$hp)))}
#' @note when since 1.5.0
setMethod("when", signature(condition = "Column", value = "ANY"),
          function(condition, value) {
              condition <- condition@jc
              value <- if (class(value) == "Column") { value@jc } else { value }
              jc <- callJStatic("org.apache.spark.sql.functions", "when", condition, value)
              column(jc)
          })

#' @details
#' \code{ifelse}: Evaluates a list of conditions and returns \code{yes} if the conditions are
#' satisfied. Otherwise \code{no} is returned for unmatched conditions.
#'
#' @rdname column_nonaggregate_functions
#' @param test a Column expression that describes the condition.
#' @param yes return values for \code{TRUE} elements of test.
#' @param no return values for \code{FALSE} elements of test.
#' @aliases ifelse ifelse,Column-method
#' @note ifelse since 1.5.0
setMethod("ifelse",
          signature(test = "Column", yes = "ANY", no = "ANY"),
          function(test, yes, no) {
              test <- test@jc
              yes <- if (class(yes) == "Column") { yes@jc } else { yes }
              no <- if (class(no) == "Column") { no@jc } else { no }
              jc <- callJMethod(callJStatic("org.apache.spark.sql.functions",
                                            "when",
                                            test, yes),
                                "otherwise", no)
              column(jc)
          })

###################### Window functions######################

#' @details
#' \code{cume_dist}: Returns the cumulative distribution of values within a window partition,
#' i.e. the fraction of rows that are below the current row:
#' (number of values before and including x) / (total number of rows in the partition).
#' This is equivalent to the \code{CUME_DIST} function in SQL.
#' The method should be used with no argument.
#'
#' @rdname column_window_functions
#' @aliases cume_dist cume_dist,missing-method
#' @note cume_dist since 1.6.0
setMethod("cume_dist",
          signature("missing"),
          function() {
            jc <- callJStatic("org.apache.spark.sql.functions", "cume_dist")
            column(jc)
          })

#' @details
#' \code{dense_rank}: Returns the rank of rows within a window partition, without any gaps.
#' The difference between rank and dense_rank is that dense_rank leaves no gaps in ranking
#' sequence when there are ties. That is, if you were ranking a competition using dense_rank
#' and had three people tie for second place, you would say that all three were in second
#' place and that the next person came in third. Rank would give me sequential numbers, making
#' the person that came in third place (after the ties) would register as coming in fifth.
#' This is equivalent to the \code{DENSE_RANK} function in SQL.
#' The method should be used with no argument.
#'
#' @rdname column_window_functions
#' @aliases dense_rank dense_rank,missing-method
#' @note dense_rank since 1.6.0
setMethod("dense_rank",
          signature("missing"),
          function() {
            jc <- callJStatic("org.apache.spark.sql.functions", "dense_rank")
            column(jc)
          })

#' @details
#' \code{lag}: Returns the value that is \code{offset} rows before the current row, and
#' \code{defaultValue} if there is less than \code{offset} rows before the current row. For example,
#' an \code{offset} of one will return the previous row at any given point in the window partition.
#' This is equivalent to the \code{LAG} function in SQL.
#'
#' @rdname column_window_functions
#' @aliases lag lag,characterOrColumn-method
#' @note lag since 1.6.0
setMethod("lag",
          signature(x = "characterOrColumn"),
          function(x, offset = 1, defaultValue = NULL) {
            col <- if (class(x) == "Column") {
              x@jc
            } else {
              x
            }

            jc <- callJStatic("org.apache.spark.sql.functions",
                              "lag", col, as.integer(offset), defaultValue)
            column(jc)
          })

#' @details
#' \code{lead}: Returns the value that is \code{offset} rows after the current row, and
#' \code{defaultValue} if there is less than \code{offset} rows after the current row.
#' For example, an \code{offset} of one will return the next row at any given point
#' in the window partition.
#' This is equivalent to the \code{LEAD} function in SQL.
#'
#' @rdname column_window_functions
#' @aliases lead lead,characterOrColumn,numeric-method
#' @note lead since 1.6.0
setMethod("lead",
          signature(x = "characterOrColumn", offset = "numeric", defaultValue = "ANY"),
          function(x, offset = 1, defaultValue = NULL) {
            col <- if (class(x) == "Column") {
              x@jc
            } else {
              x
            }

            jc <- callJStatic("org.apache.spark.sql.functions",
                              "lead", col, as.integer(offset), defaultValue)
            column(jc)
          })

#' @details
#' \code{ntile}: Returns the ntile group id (from 1 to n inclusive) in an ordered window
#' partition. For example, if n is 4, the first quarter of the rows will get value 1, the second
#' quarter will get 2, the third quarter will get 3, and the last quarter will get 4.
#' This is equivalent to the \code{NTILE} function in SQL.
#'
#' @rdname column_window_functions
#' @aliases ntile ntile,numeric-method
#' @note ntile since 1.6.0
setMethod("ntile",
          signature(x = "numeric"),
          function(x) {
            jc <- callJStatic("org.apache.spark.sql.functions", "ntile", as.integer(x))
            column(jc)
          })

#' @details
#' \code{percent_rank}: Returns the relative rank (i.e. percentile) of rows within a window
#' partition.
#' This is computed by: (rank of row in its partition - 1) / (number of rows in the partition - 1).
#' This is equivalent to the \code{PERCENT_RANK} function in SQL.
#' The method should be used with no argument.
#'
#' @rdname column_window_functions
#' @aliases percent_rank percent_rank,missing-method
#' @note percent_rank since 1.6.0
setMethod("percent_rank",
          signature("missing"),
          function() {
            jc <- callJStatic("org.apache.spark.sql.functions", "percent_rank")
            column(jc)
          })

#' @details
#' \code{rank}: Returns the rank of rows within a window partition.
#' The difference between rank and dense_rank is that dense_rank leaves no gaps in ranking
#' sequence when there are ties. That is, if you were ranking a competition using dense_rank
#' and had three people tie for second place, you would say that all three were in second
#' place and that the next person came in third. Rank would give me sequential numbers, making
#' the person that came in third place (after the ties) would register as coming in fifth.
#' This is equivalent to the \code{RANK} function in SQL.
#' The method should be used with no argument.
#'
#' @rdname column_window_functions
#' @aliases rank rank,missing-method
#' @note rank since 1.6.0
setMethod("rank",
          signature(x = "missing"),
          function() {
            jc <- callJStatic("org.apache.spark.sql.functions", "rank")
            column(jc)
          })

#' @rdname column_window_functions
#' @aliases rank,ANY-method
setMethod("rank",
          signature(x = "ANY"),
          function(x, ...) {
            base::rank(x, ...)
          })

#' @details
#' \code{row_number}: Returns a sequential number starting at 1 within a window partition.
#' This is equivalent to the \code{ROW_NUMBER} function in SQL.
#' The method should be used with no argument.
#'
#' @rdname column_window_functions
#' @aliases row_number row_number,missing-method
#' @note row_number since 1.6.0
setMethod("row_number",
          signature("missing"),
          function() {
            jc <- callJStatic("org.apache.spark.sql.functions", "row_number")
            column(jc)
          })

###################### Collection functions######################

#' @details
#' \code{array_contains}: Returns null if the array is null, true if the array contains
#' the value, and false otherwise.
#'
#' @rdname column_collection_functions
#' @aliases array_contains array_contains,Column-method
#' @note array_contains since 1.6.0
setMethod("array_contains",
          signature(x = "Column", value = "ANY"),
          function(x, value) {
            jc <- callJStatic("org.apache.spark.sql.functions", "array_contains", x@jc, value)
            column(jc)
          })

#' @details
#' \code{array_max}: Returns the maximum value of the array.
#'
#' @rdname column_collection_functions
#' @aliases array_max array_max,Column-method
#' @note array_max since 2.4.0
setMethod("array_max",
          signature(x = "Column"),
          function(x) {
            jc <- callJStatic("org.apache.spark.sql.functions", "array_max", x@jc)
            column(jc)
          })

#' @details
#' \code{array_min}: Returns the minimum value of the array.
#'
#' @rdname column_collection_functions
#' @aliases array_min array_min,Column-method
#' @note array_min since 2.4.0
setMethod("array_min",
          signature(x = "Column"),
          function(x) {
            jc <- callJStatic("org.apache.spark.sql.functions", "array_min", x@jc)
            column(jc)
          })

#' @details
#' \code{array_position}: Locates the position of the first occurrence of the given value
#' in the given array. Returns NA if either of the arguments are NA.
#' Note: The position is not zero based, but 1 based index. Returns 0 if the given
#' value could not be found in the array.
#'
#' @rdname column_collection_functions
#' @aliases array_position array_position,Column-method
#' @note array_position since 2.4.0
setMethod("array_position",
          signature(x = "Column", value = "ANY"),
          function(x, value) {
            jc <- callJStatic("org.apache.spark.sql.functions", "array_position", x@jc, value)
            column(jc)
          })

#' @details
#' \code{array_sort}: Sorts the input array in ascending order. The elements of the input array
#' must be orderable. NA elements will be placed at the end of the returned array.
#'
#' @rdname column_collection_functions
#' @aliases array_sort array_sort,Column-method
#' @note array_sort since 2.4.0
setMethod("array_sort",
          signature(x = "Column"),
          function(x) {
            jc <- callJStatic("org.apache.spark.sql.functions", "array_sort", x@jc)
            column(jc)
          })

#' @details
#' \code{flatten}: Transforms an array of arrays into a single array.
#'
#' @rdname column_collection_functions
#' @aliases flatten flatten,Column-method
#' @note flatten since 2.4.0
setMethod("flatten",
          signature(x = "Column"),
          function(x) {
            jc <- callJStatic("org.apache.spark.sql.functions", "flatten", x@jc)
            column(jc)
          })

#' @details
#' \code{map_keys}: Returns an unordered array containing the keys of the map.
#'
#' @rdname column_collection_functions
#' @aliases map_keys map_keys,Column-method
#' @note map_keys since 2.3.0
setMethod("map_keys",
          signature(x = "Column"),
          function(x) {
            jc <- callJStatic("org.apache.spark.sql.functions", "map_keys", x@jc)
            column(jc)
         })

#' @details
#' \code{map_values}: Returns an unordered array containing the values of the map.
#'
#' @rdname column_collection_functions
#' @aliases map_values map_values,Column-method
#' @note map_values since 2.3.0
setMethod("map_values",
          signature(x = "Column"),
          function(x) {
            jc <- callJStatic("org.apache.spark.sql.functions", "map_values", x@jc)
            column(jc)
          })

#' @details
#' \code{element_at}: Returns element of array at given index in \code{extraction} if
#' \code{x} is array. Returns value for the given key in \code{extraction} if \code{x} is map.
#' Note: The position is not zero based, but 1 based index.
#'
#' @param extraction index to check for in array or key to check for in map
#' @rdname column_collection_functions
#' @aliases element_at element_at,Column-method
#' @note element_at since 2.4.0
setMethod("element_at",
          signature(x = "Column", extraction = "ANY"),
          function(x, extraction) {
            jc <- callJStatic("org.apache.spark.sql.functions", "element_at", x@jc, extraction)
            column(jc)
          })

#' @details
#' \code{explode}: Creates a new row for each element in the given array or map column.
#'
#' @rdname column_collection_functions
#' @aliases explode explode,Column-method
#' @note explode since 1.5.0
setMethod("explode",
          signature(x = "Column"),
          function(x) {
            jc <- callJStatic("org.apache.spark.sql.functions", "explode", x@jc)
            column(jc)
          })

#' @details
#' \code{size}: Returns length of array or map.
#'
#' @rdname column_collection_functions
#' @aliases size size,Column-method
#' @note size since 1.5.0
setMethod("size",
          signature(x = "Column"),
          function(x) {
            jc <- callJStatic("org.apache.spark.sql.functions", "size", x@jc)
            column(jc)
          })

#' @details
<<<<<<< HEAD
#' \code{slice}: Returns an array containing all the elements in x from the index start
#' (or starting from the end if start is negative) with the specified length.
#'
#' @rdname column_collection_functions
#' @param start an index indicating the first element occuring in the result.
#' @param length a number of consecutive elements choosen to the result.
#'
#' @aliases slice slice,Column-method
#' @note slice since 2.4.0
setMethod("slice",
signature(x = "Column"),
function(x, start, length) {
    jc <- callJStatic("org.apache.spark.sql.functions", "slice", x@jc, start, length)
    column(jc)
})

#' @details
#' \code{sort_array}: Sorts the input array in ascending or descending order according
#' to the natural ordering of the array elements.
=======
#' \code{sort_array}: Sorts the input array in ascending or descending order according to
#' the natural ordering of the array elements. NA elements will be placed at the beginning of
#' the returned array in ascending order or at the end of the returned array in descending order.
>>>>>>> 75cf369c
#'
#' @rdname column_collection_functions
#' @param asc a logical flag indicating the sorting order.
#'            TRUE, sorting is in ascending order.
#'            FALSE, sorting is in descending order.
#' @aliases sort_array sort_array,Column-method
#' @note sort_array since 1.6.0
setMethod("sort_array",
          signature(x = "Column"),
          function(x, asc = TRUE) {
            jc <- callJStatic("org.apache.spark.sql.functions", "sort_array", x@jc, asc)
            column(jc)
          })

#' @details
#' \code{posexplode}: Creates a new row for each element with position in the given array
#' or map column.
#'
#' @rdname column_collection_functions
#' @aliases posexplode posexplode,Column-method
#' @note posexplode since 2.1.0
setMethod("posexplode",
          signature(x = "Column"),
          function(x) {
            jc <- callJStatic("org.apache.spark.sql.functions", "posexplode", x@jc)
            column(jc)
          })

#' @details
#' \code{create_array}: Creates a new array column. The input columns must all have the same data
#' type.
#'
#' @rdname column_nonaggregate_functions
#' @aliases create_array create_array,Column-method
#' @note create_array since 2.3.0
setMethod("create_array",
          signature(x = "Column"),
          function(x, ...) {
            jcols <- lapply(list(x, ...), function(x) {
              stopifnot(class(x) == "Column")
              x@jc
            })
            jc <- callJStatic("org.apache.spark.sql.functions", "array", jcols)
            column(jc)
          })

#' @details
#' \code{create_map}: Creates a new map column. The input columns must be grouped as key-value
#' pairs, e.g. (key1, value1, key2, value2, ...).
#' The key columns must all have the same data type, and can't be null.
#' The value columns must all have the same data type.
#'
#' @rdname column_nonaggregate_functions
#' @aliases create_map create_map,Column-method
#' @note create_map since 2.3.0
setMethod("create_map",
          signature(x = "Column"),
          function(x, ...) {
            jcols <- lapply(list(x, ...), function(x) {
              stopifnot(class(x) == "Column")
              x@jc
            })
            jc <- callJStatic("org.apache.spark.sql.functions", "map", jcols)
            column(jc)
          })

#' @details
#' \code{collect_list}: Creates a list of objects with duplicates.
#' Note: the function is non-deterministic because the order of collected results depends
#' on order of rows which may be non-deterministic after a shuffle.
#'
#' @rdname column_aggregate_functions
#' @aliases collect_list collect_list,Column-method
#' @examples
#'
#' \dontrun{
#' df2 = df[df$mpg > 20, ]
#' collect(select(df2, collect_list(df2$gear)))
#' collect(select(df2, collect_set(df2$gear)))}
#' @note collect_list since 2.3.0
setMethod("collect_list",
          signature(x = "Column"),
          function(x) {
            jc <- callJStatic("org.apache.spark.sql.functions", "collect_list", x@jc)
            column(jc)
          })

#' @details
#' \code{collect_set}: Creates a list of objects with duplicate elements eliminated.
#' Note: the function is non-deterministic because the order of collected results depends
#' on order of rows which may be non-deterministic after a shuffle.
#'
#' @rdname column_aggregate_functions
#' @aliases collect_set collect_set,Column-method
#' @note collect_set since 2.3.0
setMethod("collect_set",
          signature(x = "Column"),
          function(x) {
            jc <- callJStatic("org.apache.spark.sql.functions", "collect_set", x@jc)
            column(jc)
          })

#' @details
#' \code{split_string}: Splits string on regular expression.
#' Equivalent to \code{split} SQL function.
#'
#' @rdname column_string_functions
#' @aliases split_string split_string,Column-method
#' @examples
#'
#' \dontrun{
#' head(select(df, split_string(df$Sex, "a")))
#' head(select(df, split_string(df$Class, "\\d")))
#' # This is equivalent to the following SQL expression
#' head(selectExpr(df, "split(Class, '\\\\d')"))}
#' @note split_string 2.3.0
setMethod("split_string",
          signature(x = "Column", pattern = "character"),
          function(x, pattern) {
            jc <- callJStatic("org.apache.spark.sql.functions", "split", x@jc, pattern)
            column(jc)
          })

#' @details
#' \code{repeat_string}: Repeats string n times.
#' Equivalent to \code{repeat} SQL function.
#'
#' @param n number of repetitions.
#' @rdname column_string_functions
#' @aliases repeat_string repeat_string,Column-method
#' @examples
#'
#' \dontrun{
#' head(select(df, repeat_string(df$Class, 3)))
#' # This is equivalent to the following SQL expression
#' head(selectExpr(df, "repeat(Class, 3)"))}
#' @note repeat_string since 2.3.0
setMethod("repeat_string",
          signature(x = "Column", n = "numeric"),
          function(x, n) {
            jc <- callJStatic("org.apache.spark.sql.functions", "repeat", x@jc, numToInt(n))
            column(jc)
          })

#' @details
#' \code{explode}: Creates a new row for each element in the given array or map column.
#' Unlike \code{explode}, if the array/map is \code{null} or empty
#' then \code{null} is produced.
#'
#'
#' @rdname column_collection_functions
#' @aliases explode_outer explode_outer,Column-method
#' @examples
#'
#' \dontrun{
#' df2 <- createDataFrame(data.frame(
#'   id = c(1, 2, 3), text = c("a,b,c", NA, "d,e")
#' ))
#'
#' head(select(df2, df2$id, explode_outer(split_string(df2$text, ","))))
#' head(select(df2, df2$id, posexplode_outer(split_string(df2$text, ","))))}
#' @note explode_outer since 2.3.0
setMethod("explode_outer",
          signature(x = "Column"),
          function(x) {
            jc <- callJStatic("org.apache.spark.sql.functions", "explode_outer", x@jc)
            column(jc)
          })

#' @details
#' \code{posexplode_outer}: Creates a new row for each element with position in the given
#' array or map column. Unlike \code{posexplode}, if the array/map is \code{null} or empty
#' then the row (\code{null}, \code{null}) is produced.
#'
#' @rdname column_collection_functions
#' @aliases posexplode_outer posexplode_outer,Column-method
#' @note posexplode_outer since 2.3.0
setMethod("posexplode_outer",
          signature(x = "Column"),
          function(x) {
            jc <- callJStatic("org.apache.spark.sql.functions", "posexplode_outer", x@jc)
            column(jc)
          })

#' not
#'
#' Inversion of boolean expression.
#'
#' \code{not} and \code{!} cannot be applied directly to numerical column.
#' To achieve R-like truthiness column has to be casted to \code{BooleanType}.
#'
#' @param x Column to compute on
#' @rdname not
#' @name not
#' @aliases not,Column-method
#' @family non-aggregate functions
#' @examples
#' \dontrun{
#' df <- createDataFrame(data.frame(
#'   is_true = c(TRUE, FALSE, NA),
#'   flag = c(1, 0,  1)
#' ))
#'
#' head(select(df, not(df$is_true)))
#'
#' # Explicit cast is required when working with numeric column
#' head(select(df, not(cast(df$flag, "boolean"))))
#' }
#' @note not since 2.3.0
setMethod("not",
          signature(x = "Column"),
          function(x) {
            jc <- callJStatic("org.apache.spark.sql.functions", "not", x@jc)
            column(jc)
          })

#' @details
#' \code{grouping_bit}: Indicates whether a specified column in a GROUP BY list is aggregated or
#' not, returns 1 for aggregated or 0 for not aggregated in the result set. Same as \code{GROUPING}
#' in SQL and \code{grouping} function in Scala.
#'
#' @rdname column_aggregate_functions
#' @aliases grouping_bit grouping_bit,Column-method
#' @examples
#'
#' \dontrun{
#' # With cube
#' agg(
#'   cube(df, "cyl", "gear", "am"),
#'   mean(df$mpg),
#'   grouping_bit(df$cyl), grouping_bit(df$gear), grouping_bit(df$am)
#' )
#'
#' # With rollup
#' agg(
#'   rollup(df, "cyl", "gear", "am"),
#'   mean(df$mpg),
#'   grouping_bit(df$cyl), grouping_bit(df$gear), grouping_bit(df$am)
#' )}
#' @note grouping_bit since 2.3.0
setMethod("grouping_bit",
          signature(x = "Column"),
          function(x) {
            jc <- callJStatic("org.apache.spark.sql.functions", "grouping", x@jc)
            column(jc)
          })

#' @details
#' \code{grouping_id}: Returns the level of grouping.
#' Equals to \code{
#' grouping_bit(c1) * 2^(n - 1) + grouping_bit(c2) * 2^(n - 2)  + ... + grouping_bit(cn)
#' }.
#'
#' @rdname column_aggregate_functions
#' @aliases grouping_id grouping_id,Column-method
#' @examples
#'
#' \dontrun{
#' # With cube
#' agg(
#'   cube(df, "cyl", "gear", "am"),
#'   mean(df$mpg),
#'   grouping_id(df$cyl, df$gear, df$am)
#' )
#'
#' # With rollup
#' agg(
#'   rollup(df, "cyl", "gear", "am"),
#'   mean(df$mpg),
#'   grouping_id(df$cyl, df$gear, df$am)
#' )}
#' @note grouping_id since 2.3.0
setMethod("grouping_id",
          signature(x = "Column"),
          function(x, ...) {
            jcols <- lapply(list(x, ...), function(x) {
              stopifnot(class(x) == "Column")
              x@jc
            })
            jc <- callJStatic("org.apache.spark.sql.functions", "grouping_id", jcols)
            column(jc)
          })

#' @details
#' \code{input_file_name}: Creates a string column with the input file name for a given row.
#' The method should be used with no argument.
#'
#' @rdname column_nonaggregate_functions
#' @aliases input_file_name input_file_name,missing-method
#' @examples
#'
#' \dontrun{
#' tmp <- read.text("README.md")
#' head(select(tmp, input_file_name()))}
#' @note input_file_name since 2.3.0
setMethod("input_file_name", signature("missing"),
          function() {
            jc <- callJStatic("org.apache.spark.sql.functions", "input_file_name")
            column(jc)
          })

#' @details
#' \code{trunc}: Returns date truncated to the unit specified by the format.
#'
#' @rdname column_datetime_functions
#' @aliases trunc trunc,Column-method
#' @examples
#'
#' \dontrun{
#' head(select(df, df$time, trunc(df$time, "year"), trunc(df$time, "yy"),
#'            trunc(df$time, "month"), trunc(df$time, "mon")))}
#' @note trunc since 2.3.0
setMethod("trunc",
          signature(x = "Column"),
          function(x, format) {
            jc <- callJStatic("org.apache.spark.sql.functions", "trunc",
                              x@jc, as.character(format))
            column(jc)
          })

#' @details
#' \code{date_trunc}: Returns timestamp truncated to the unit specified by the format.
#'
#' @rdname column_datetime_functions
#' @aliases date_trunc date_trunc,character,Column-method
#' @examples
#'
#' \dontrun{
#' head(select(df, df$time, date_trunc("hour", df$time), date_trunc("minute", df$time),
#'             date_trunc("week", df$time), date_trunc("quarter", df$time)))}
#' @note date_trunc since 2.3.0
setMethod("date_trunc",
          signature(format = "character", x = "Column"),
          function(format, x) {
            jc <- callJStatic("org.apache.spark.sql.functions", "date_trunc", format, x@jc)
            column(jc)
          })

#' @details
#' \code{current_date}: Returns the current date as a date column.
#'
#' @rdname column_datetime_functions
#' @aliases current_date current_date,missing-method
#' @examples
#' \dontrun{
#' head(select(df, current_date(), current_timestamp()))}
#' @note current_date since 2.3.0
setMethod("current_date",
          signature("missing"),
          function() {
            jc <- callJStatic("org.apache.spark.sql.functions", "current_date")
            column(jc)
          })

#' @details
#' \code{current_timestamp}: Returns the current timestamp as a timestamp column.
#'
#' @rdname column_datetime_functions
#' @aliases current_timestamp current_timestamp,missing-method
#' @note current_timestamp since 2.3.0
setMethod("current_timestamp",
          signature("missing"),
          function() {
            jc <- callJStatic("org.apache.spark.sql.functions", "current_timestamp")
            column(jc)
          })<|MERGE_RESOLUTION|>--- conflicted
+++ resolved
@@ -3140,7 +3140,6 @@
           })
 
 #' @details
-<<<<<<< HEAD
 #' \code{slice}: Returns an array containing all the elements in x from the index start
 #' (or starting from the end if start is negative) with the specified length.
 #'
@@ -3158,13 +3157,9 @@
 })
 
 #' @details
-#' \code{sort_array}: Sorts the input array in ascending or descending order according
-#' to the natural ordering of the array elements.
-=======
 #' \code{sort_array}: Sorts the input array in ascending or descending order according to
 #' the natural ordering of the array elements. NA elements will be placed at the beginning of
 #' the returned array in ascending order or at the end of the returned array in descending order.
->>>>>>> 75cf369c
 #'
 #' @rdname column_collection_functions
 #' @param asc a logical flag indicating the sorting order.
