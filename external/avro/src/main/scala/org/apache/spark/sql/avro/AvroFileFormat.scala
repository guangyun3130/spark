--- conflicted
+++ resolved
@@ -117,46 +117,22 @@
       dataSchema, nullable = false, parsedOptions.recordName, parsedOptions.recordNamespace)
 
     AvroJob.setOutputKeySchema(job, outputAvroSchema)
-<<<<<<< HEAD
 
     if (parsedOptions.compression == "uncompressed") {
       job.getConfiguration.setBoolean("mapred.output.compress", false)
     } else {
       job.getConfiguration.setBoolean("mapred.output.compress", true)
-      log.info(s"Compressing Avro output using the ${parsedOptions.compression} codec")
+      logInfo(s"Compressing Avro output using the ${parsedOptions.compression} codec")
       val codec = parsedOptions.compression match {
         case DEFLATE_CODEC =>
           val deflateLevel = spark.sessionState.conf.avroDeflateLevel
-          log.info(s"Avro compression level $deflateLevel will be used for $DEFLATE_CODEC codec.")
+          logInfo(s"Avro compression level $deflateLevel will be used for $DEFLATE_CODEC codec.")
           job.getConfiguration.setInt(AvroOutputFormat.DEFLATE_LEVEL_KEY, deflateLevel)
           DEFLATE_CODEC
         case codec @ (SNAPPY_CODEC | BZIP2_CODEC | XZ_CODEC) => codec
         case unknown => throw new IllegalArgumentException(s"Invalid compression codec: $unknown")
       }
       job.getConfiguration.set(AvroJob.CONF_OUTPUT_CODEC, codec)
-=======
-    val COMPRESS_KEY = "mapred.output.compress"
-
-    parsedOptions.compression match {
-      case "uncompressed" =>
-        logInfo("writing uncompressed Avro records")
-        job.getConfiguration.setBoolean(COMPRESS_KEY, false)
-
-      case "snappy" =>
-        logInfo("compressing Avro output using Snappy")
-        job.getConfiguration.setBoolean(COMPRESS_KEY, true)
-        job.getConfiguration.set(AvroJob.CONF_OUTPUT_CODEC, DataFileConstants.SNAPPY_CODEC)
-
-      case "deflate" =>
-        val deflateLevel = spark.sessionState.conf.avroDeflateLevel
-        logInfo(s"compressing Avro output using deflate (level=$deflateLevel)")
-        job.getConfiguration.setBoolean(COMPRESS_KEY, true)
-        job.getConfiguration.set(AvroJob.CONF_OUTPUT_CODEC, DataFileConstants.DEFLATE_CODEC)
-        job.getConfiguration.setInt(AvroOutputFormat.DEFLATE_LEVEL_KEY, deflateLevel)
-
-      case unknown: String =>
-        logError(s"unsupported compression codec $unknown")
->>>>>>> fca0b852
     }
 
     new AvroOutputWriterFactory(dataSchema, outputAvroSchema.toString)
