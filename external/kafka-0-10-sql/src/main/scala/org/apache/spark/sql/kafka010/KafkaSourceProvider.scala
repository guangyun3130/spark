/*
 * Licensed to the Apache Software Foundation (ASF) under one or more
 * contributor license agreements.  See the NOTICE file distributed with
 * this work for additional information regarding copyright ownership.
 * The ASF licenses this file to You under the Apache License, Version 2.0
 * (the "License"); you may not use this file except in compliance with
 * the License.  You may obtain a copy of the License at
 *
 *    http://www.apache.org/licenses/LICENSE-2.0
 *
 * Unless required by applicable law or agreed to in writing, software
 * distributed under the License is distributed on an "AS IS" BASIS,
 * WITHOUT WARRANTIES OR CONDITIONS OF ANY KIND, either express or implied.
 * See the License for the specific language governing permissions and
 * limitations under the License.
 */

package org.apache.spark.sql.kafka010

import java.{util => ju}
import java.util.UUID

import scala.collection.JavaConverters._

import org.apache.kafka.clients.consumer.ConsumerConfig
import org.apache.kafka.common.serialization.{ByteArrayDeserializer, BytesSerializer}

import org.apache.spark.internal.Logging
<<<<<<< HEAD
import org.apache.spark.sql.{DataFrame, SaveMode, SQLContext}
import org.apache.spark.sql.execution.streaming.{Sink, Source}
import org.apache.spark.sql.sources._
import org.apache.spark.sql.streaming.OutputMode
=======
import org.apache.spark.sql.SQLContext
import org.apache.spark.sql.execution.streaming.Source
import org.apache.spark.sql.sources._
>>>>>>> dcc2d540
import org.apache.spark.sql.types.StructType

/**
 * The provider class for the [[KafkaSource]]. This provider is designed such that it throws
 * IllegalArgumentException when the Kafka Dataset is created, so that it can catch
 * missing options even before the query is started.
 */
<<<<<<< HEAD
private[kafka010] class KafkaSourceProvider extends DataSourceRegister
  with StreamSourceProvider with StreamSinkProvider
  with RelationProvider with CreatableRelationProvider with Logging {
=======
private[kafka010] class KafkaSourceProvider extends DataSourceRegister with StreamSourceProvider
  with RelationProvider with Logging {
>>>>>>> dcc2d540
  import KafkaSourceProvider._

  override def shortName(): String = "kafka"

  /**
   * Returns the name and schema of the source. In addition, it also verifies whether the options
   * are correct and sufficient to create the [[KafkaSource]] when the query is started.
   */
  override def sourceSchema(
      sqlContext: SQLContext,
      schema: Option[StructType],
      providerName: String,
      parameters: Map[String, String]): (String, StructType) = {
    validateStreamOptions(parameters)
    require(schema.isEmpty, "Kafka source has a fixed schema and cannot be set with a custom one")
    (shortName(), KafkaOffsetReader.kafkaSchema)
  }

  override def createSource(
      sqlContext: SQLContext,
      metadataPath: String,
      schema: Option[StructType],
      providerName: String,
      parameters: Map[String, String]): Source = {
    validateStreamOptions(parameters)
    // Each running query should use its own group id. Otherwise, the query may be only assigned
    // partial data since Kafka will assign partitions to multiple consumers having the same group
    // id. Hence, we should generate a unique id for each query.
    val uniqueGroupId = s"spark-kafka-source-${UUID.randomUUID}-${metadataPath.hashCode}"

    val caseInsensitiveParams = parameters.map { case (k, v) => (k.toLowerCase, v) }
    val specifiedKafkaParams =
      parameters
        .keySet
        .filter(_.toLowerCase.startsWith("kafka."))
        .map { k => k.drop(6).toString -> parameters(k) }
        .toMap

    val startingStreamOffsets =
<<<<<<< HEAD
      caseInsensitiveParams.get(STARTING_OFFSETS_OPTION_KEY).map(_.trim.toLowerCase) match {
        case Some("latest") => LatestOffsetRangeLimit
        case Some("earliest") => EarliestOffsetRangeLimit
        case Some(json) => SpecificOffsetRangeLimit(JsonUtils.partitionOffsets(json))
        case None => LatestOffsetRangeLimit
      }

    val kafkaOffsetReader = new KafkaOffsetReader(
      strategy(caseInsensitiveParams),
      kafkaParamsForDriver(specifiedKafkaParams),
      parameters,
      driverGroupIdPrefix = s"$uniqueGroupId-driver")

    new KafkaSource(
      sqlContext,
      kafkaOffsetReader,
      kafkaParamsForExecutors(specifiedKafkaParams, uniqueGroupId),
      parameters,
      metadataPath,
      startingStreamOffsets,
      failOnDataLoss(caseInsensitiveParams))
  }

  /**
   * Returns a new base relation with the given parameters.
   *
   * @note The parameters' keywords are case insensitive and this insensitivity is enforced
   *       by the Map that is passed to the function.
   */
  override def createRelation(
      sqlContext: SQLContext,
      parameters: Map[String, String]): BaseRelation = {
    validateBatchOptions(parameters)
    // Each running query should use its own group id. Otherwise, the query may be only assigned
    // partial data since Kafka will assign partitions to multiple consumers having the same group
    // id. Hence, we should generate a unique id for each query.
    val uniqueGroupId = s"spark-kafka-relation-${UUID.randomUUID}"
    val caseInsensitiveParams = parameters.map { case (k, v) => (k.toLowerCase, v) }
    val specifiedKafkaParams =
      parameters
        .keySet
        .filter(_.toLowerCase.startsWith("kafka."))
        .map { k => k.drop(6).toString -> parameters(k) }
        .toMap

    val startingRelationOffsets =
      caseInsensitiveParams.get(STARTING_OFFSETS_OPTION_KEY).map(_.trim.toLowerCase) match {
        case Some("earliest") => EarliestOffsetRangeLimit
        case Some(json) => SpecificOffsetRangeLimit(JsonUtils.partitionOffsets(json))
        case None => EarliestOffsetRangeLimit
      }

    val endingRelationOffsets =
      caseInsensitiveParams.get(ENDING_OFFSETS_OPTION_KEY).map(_.trim.toLowerCase) match {
        case Some("latest") => LatestOffsetRangeLimit
        case Some(json) => SpecificOffsetRangeLimit(JsonUtils.partitionOffsets(json))
        case None => LatestOffsetRangeLimit
      }

=======
      caseInsensitiveParams.get(STARTING_OFFSETS_OPTION_KEY).map(_.trim.toLowerCase) match {
        case Some("latest") => LatestOffsetRangeLimit
        case Some("earliest") => EarliestOffsetRangeLimit
        case Some(json) => SpecificOffsetRangeLimit(JsonUtils.partitionOffsets(json))
        case None => LatestOffsetRangeLimit
      }

>>>>>>> dcc2d540
    val kafkaOffsetReader = new KafkaOffsetReader(
      strategy(caseInsensitiveParams),
      kafkaParamsForDriver(specifiedKafkaParams),
      parameters,
      driverGroupIdPrefix = s"$uniqueGroupId-driver")
<<<<<<< HEAD

    new KafkaRelation(
      sqlContext,
      kafkaOffsetReader,
      kafkaParamsForExecutors(specifiedKafkaParams, uniqueGroupId),
      parameters,
      failOnDataLoss(caseInsensitiveParams),
      startingRelationOffsets,
      endingRelationOffsets)
  }

  override def createSink(sqlContext: SQLContext,
    parameters: Map[String, String],
    partitionColumns: Seq[String],
    outputMode: OutputMode): Sink = {

    if (outputMode != OutputMode.Append()) {
      throw new IllegalArgumentException(s"Kafka supports ${OutputMode.Append()} only")
    }
    val caseInsensitiveParams = parameters.map { case (k, v) => (k.toLowerCase, v) }
    val defaultTopic = caseInsensitiveParams.get(DEFAULT_TOPIC).map(_.trim.toLowerCase)
    val specifiedKafkaParams =
      parameters
        .keySet
        .filter(_.toLowerCase.startsWith("kafka."))
        .map { k => k.drop(6).toString -> parameters(k) }
        .toMap + ("value.serializer" -> classOf[BytesSerializer].getName,
                  "key.serializer" -> classOf[BytesSerializer].getName)
    new KafkaSink(sqlContext,
      new ju.HashMap[String, Object](specifiedKafkaParams.asJava),
      defaultTopic)
  }

  override def createRelation(
    outerSQLContext: SQLContext,
    mode: SaveMode,
    parameters: Map[String, String],
    data: DataFrame): BaseRelation = {
    logInfo(s"Save mode = $mode")
    val caseInsensitiveParams = parameters.map { case (k, v) => (k.toLowerCase, v) }
    val defaultTopic = caseInsensitiveParams.get(DEFAULT_TOPIC).map(_.trim.toLowerCase)
=======

    new KafkaSource(
      sqlContext,
      kafkaOffsetReader,
      kafkaParamsForExecutors(specifiedKafkaParams, uniqueGroupId),
      parameters,
      metadataPath,
      startingStreamOffsets,
      failOnDataLoss(caseInsensitiveParams))
  }

  /**
   * Returns a new base relation with the given parameters.
   *
   * @note The parameters' keywords are case insensitive and this insensitivity is enforced
   *       by the Map that is passed to the function.
   */
  override def createRelation(
      sqlContext: SQLContext,
      parameters: Map[String, String]): BaseRelation = {
    validateBatchOptions(parameters)
    // Each running query should use its own group id. Otherwise, the query may be only assigned
    // partial data since Kafka will assign partitions to multiple consumers having the same group
    // id. Hence, we should generate a unique id for each query.
    val uniqueGroupId = s"spark-kafka-relation-${UUID.randomUUID}"
    val caseInsensitiveParams = parameters.map { case (k, v) => (k.toLowerCase, v) }
>>>>>>> dcc2d540
    val specifiedKafkaParams =
      parameters
        .keySet
        .filter(_.toLowerCase.startsWith("kafka."))
        .map { k => k.drop(6).toString -> parameters(k) }
<<<<<<< HEAD
        .toMap + ("value.serializer" -> classOf[BytesSerializer].getName,
                  "key.serializer" -> classOf[BytesSerializer].getName)
    KafkaWriter.write(outerSQLContext.sparkSession, data.queryExecution,
      new ju.HashMap[String, Object](specifiedKafkaParams.asJava),
      defaultTopic)

    new BaseRelation {
      override def sqlContext: SQLContext = outerSQLContext

      override def schema: StructType = KafkaOffsetReader.kafkaSchema
    }
  }

  private def kafkaParamsForDriver(specifiedKafkaParams: Map[String, String]) =
    ConfigUpdater("source", specifiedKafkaParams)
      .set(ConsumerConfig.KEY_DESERIALIZER_CLASS_CONFIG, deserClassName)
      .set(ConsumerConfig.VALUE_DESERIALIZER_CLASS_CONFIG, deserClassName)

      // Set to "earliest" to avoid exceptions. However, KafkaSource will fetch the initial
      // offsets by itself instead of counting on KafkaConsumer.
      .set(ConsumerConfig.AUTO_OFFSET_RESET_CONFIG, "earliest")

      // So that consumers in the driver does not commit offsets unnecessarily
      .set(ConsumerConfig.ENABLE_AUTO_COMMIT_CONFIG, "false")

      // So that the driver does not pull too much data
      .set(ConsumerConfig.MAX_POLL_RECORDS_CONFIG, new java.lang.Integer(1))

      // If buffer config is not set, set it to reasonable value to work around
      // buffer issues (see KAFKA-3135)
      .setIfUnset(ConsumerConfig.RECEIVE_BUFFER_CONFIG, 65536: java.lang.Integer)
      .build()

  private def kafkaParamsForExecutors(
      specifiedKafkaParams: Map[String, String], uniqueGroupId: String) =
    ConfigUpdater("executor", specifiedKafkaParams)
      .set(ConsumerConfig.KEY_DESERIALIZER_CLASS_CONFIG, deserClassName)
      .set(ConsumerConfig.VALUE_DESERIALIZER_CLASS_CONFIG, deserClassName)

      // Make sure executors do only what the driver tells them.
      .set(ConsumerConfig.AUTO_OFFSET_RESET_CONFIG, "none")

      // So that consumers in executors do not mess with any existing group id
      .set(ConsumerConfig.GROUP_ID_CONFIG, s"$uniqueGroupId-executor")

      // So that consumers in executors does not commit offsets unnecessarily
      .set(ConsumerConfig.ENABLE_AUTO_COMMIT_CONFIG, "false")

      // If buffer config is not set, set it to reasonable value to work around
      // buffer issues (see KAFKA-3135)
      .setIfUnset(ConsumerConfig.RECEIVE_BUFFER_CONFIG, 65536: java.lang.Integer)
      .build()

  private def strategy(caseInsensitiveParams: Map[String, String]) =
      caseInsensitiveParams.find(x => STRATEGY_OPTION_KEYS.contains(x._1)).get match {
    case ("assign", value) =>
      AssignStrategy(JsonUtils.partitions(value))
    case ("subscribe", value) =>
      SubscribeStrategy(value.split(",").map(_.trim()).filter(_.nonEmpty))
    case ("subscribepattern", value) =>
      SubscribePatternStrategy(value.trim())
    case _ =>
      // Should never reach here as we are already matching on
      // matched strategy names
      throw new IllegalArgumentException("Unknown option")
  }

  private def failOnDataLoss(caseInsensitiveParams: Map[String, String]) =
    caseInsensitiveParams.getOrElse(FAIL_ON_DATA_LOSS_OPTION_KEY, "true").toBoolean

=======
        .toMap

    val startingRelationOffsets =
      caseInsensitiveParams.get(STARTING_OFFSETS_OPTION_KEY).map(_.trim.toLowerCase) match {
        case Some("earliest") => EarliestOffsetRangeLimit
        case Some(json) => SpecificOffsetRangeLimit(JsonUtils.partitionOffsets(json))
        case None => EarliestOffsetRangeLimit
      }

    val endingRelationOffsets =
      caseInsensitiveParams.get(ENDING_OFFSETS_OPTION_KEY).map(_.trim.toLowerCase) match {
        case Some("latest") => LatestOffsetRangeLimit
        case Some(json) => SpecificOffsetRangeLimit(JsonUtils.partitionOffsets(json))
        case None => LatestOffsetRangeLimit
      }

    val kafkaOffsetReader = new KafkaOffsetReader(
      strategy(caseInsensitiveParams),
      kafkaParamsForDriver(specifiedKafkaParams),
      parameters,
      driverGroupIdPrefix = s"$uniqueGroupId-driver")

    new KafkaRelation(
      sqlContext,
      kafkaOffsetReader,
      kafkaParamsForExecutors(specifiedKafkaParams, uniqueGroupId),
      parameters,
      failOnDataLoss(caseInsensitiveParams),
      startingRelationOffsets,
      endingRelationOffsets)
  }

  private def kafkaParamsForDriver(specifiedKafkaParams: Map[String, String]) =
    ConfigUpdater("source", specifiedKafkaParams)
      .set(ConsumerConfig.KEY_DESERIALIZER_CLASS_CONFIG, deserClassName)
      .set(ConsumerConfig.VALUE_DESERIALIZER_CLASS_CONFIG, deserClassName)

      // Set to "earliest" to avoid exceptions. However, KafkaSource will fetch the initial
      // offsets by itself instead of counting on KafkaConsumer.
      .set(ConsumerConfig.AUTO_OFFSET_RESET_CONFIG, "earliest")

      // So that consumers in the driver does not commit offsets unnecessarily
      .set(ConsumerConfig.ENABLE_AUTO_COMMIT_CONFIG, "false")

      // So that the driver does not pull too much data
      .set(ConsumerConfig.MAX_POLL_RECORDS_CONFIG, new java.lang.Integer(1))

      // If buffer config is not set, set it to reasonable value to work around
      // buffer issues (see KAFKA-3135)
      .setIfUnset(ConsumerConfig.RECEIVE_BUFFER_CONFIG, 65536: java.lang.Integer)
      .build()

  private def kafkaParamsForExecutors(
      specifiedKafkaParams: Map[String, String], uniqueGroupId: String) =
    ConfigUpdater("executor", specifiedKafkaParams)
      .set(ConsumerConfig.KEY_DESERIALIZER_CLASS_CONFIG, deserClassName)
      .set(ConsumerConfig.VALUE_DESERIALIZER_CLASS_CONFIG, deserClassName)

      // Make sure executors do only what the driver tells them.
      .set(ConsumerConfig.AUTO_OFFSET_RESET_CONFIG, "none")

      // So that consumers in executors do not mess with any existing group id
      .set(ConsumerConfig.GROUP_ID_CONFIG, s"$uniqueGroupId-executor")

      // So that consumers in executors does not commit offsets unnecessarily
      .set(ConsumerConfig.ENABLE_AUTO_COMMIT_CONFIG, "false")

      // If buffer config is not set, set it to reasonable value to work around
      // buffer issues (see KAFKA-3135)
      .setIfUnset(ConsumerConfig.RECEIVE_BUFFER_CONFIG, 65536: java.lang.Integer)
      .build()

  private def strategy(caseInsensitiveParams: Map[String, String]) =
      caseInsensitiveParams.find(x => STRATEGY_OPTION_KEYS.contains(x._1)).get match {
    case ("assign", value) =>
      AssignStrategy(JsonUtils.partitions(value))
    case ("subscribe", value) =>
      SubscribeStrategy(value.split(",").map(_.trim()).filter(_.nonEmpty))
    case ("subscribepattern", value) =>
      SubscribePatternStrategy(value.trim())
    case _ =>
      // Should never reach here as we are already matching on
      // matched strategy names
      throw new IllegalArgumentException("Unknown option")
  }

  private def failOnDataLoss(caseInsensitiveParams: Map[String, String]) =
    caseInsensitiveParams.getOrElse(FAIL_ON_DATA_LOSS_OPTION_KEY, "true").toBoolean

>>>>>>> dcc2d540
  private def validateGeneralOptions(parameters: Map[String, String]): Unit = {
    // Validate source options
    val caseInsensitiveParams = parameters.map { case (k, v) => (k.toLowerCase, v) }
    val specifiedStrategies =
      caseInsensitiveParams.filter { case (k, _) => STRATEGY_OPTION_KEYS.contains(k) }.toSeq

    if (specifiedStrategies.isEmpty) {
      throw new IllegalArgumentException(
        "One of the following options must be specified for Kafka source: "
          + STRATEGY_OPTION_KEYS.mkString(", ") + ". See the docs for more details.")
    } else if (specifiedStrategies.size > 1) {
      throw new IllegalArgumentException(
        "Only one of the following options can be specified for Kafka source: "
          + STRATEGY_OPTION_KEYS.mkString(", ") + ". See the docs for more details.")
    }

    val strategy = caseInsensitiveParams.find(x => STRATEGY_OPTION_KEYS.contains(x._1)).get match {
      case ("assign", value) =>
        if (!value.trim.startsWith("{")) {
          throw new IllegalArgumentException(
            "No topicpartitions to assign as specified value for option " +
              s"'assign' is '$value'")
        }

      case ("subscribe", value) =>
        val topics = value.split(",").map(_.trim).filter(_.nonEmpty)
        if (topics.isEmpty) {
          throw new IllegalArgumentException(
            "No topics to subscribe to as specified value for option " +
              s"'subscribe' is '$value'")
        }
      case ("subscribepattern", value) =>
        val pattern = caseInsensitiveParams("subscribepattern").trim()
        if (pattern.isEmpty) {
          throw new IllegalArgumentException(
            "Pattern to subscribe is empty as specified value for option " +
              s"'subscribePattern' is '$value'")
        }
      case _ =>
        // Should never reach here as we are already matching on
        // matched strategy names
        throw new IllegalArgumentException("Unknown option")
    }

    // Validate user-specified Kafka options

    if (caseInsensitiveParams.contains(s"kafka.${ConsumerConfig.GROUP_ID_CONFIG}")) {
      throw new IllegalArgumentException(
        s"Kafka option '${ConsumerConfig.GROUP_ID_CONFIG}' is not supported as " +
          s"user-specified consumer groups is not used to track offsets.")
    }

    if (caseInsensitiveParams.contains(s"kafka.${ConsumerConfig.AUTO_OFFSET_RESET_CONFIG}")) {
      throw new IllegalArgumentException(
        s"""
           |Kafka option '${ConsumerConfig.AUTO_OFFSET_RESET_CONFIG}' is not supported.
           |Instead set the source option '$STARTING_OFFSETS_OPTION_KEY' to 'earliest' or 'latest'
           |to specify where to start. Structured Streaming manages which offsets are consumed
           |internally, rather than relying on the kafkaConsumer to do it. This will ensure that no
           |data is missed when new topics/partitions are dynamically subscribed. Note that
           |'$STARTING_OFFSETS_OPTION_KEY' only applies when a new Streaming query is started, and
           |that resuming will always pick up from where the query left off. See the docs for more
           |details.
         """.stripMargin)
    }

    if (caseInsensitiveParams.contains(s"kafka.${ConsumerConfig.KEY_DESERIALIZER_CLASS_CONFIG}")) {
      throw new IllegalArgumentException(
        s"Kafka option '${ConsumerConfig.KEY_DESERIALIZER_CLASS_CONFIG}' is not supported as keys "
          + "are deserialized as byte arrays with ByteArrayDeserializer. Use DataFrame operations "
          + "to explicitly deserialize the keys.")
    }

    if (caseInsensitiveParams.contains(s"kafka.${ConsumerConfig.VALUE_DESERIALIZER_CLASS_CONFIG}"))
    {
      throw new IllegalArgumentException(
        s"Kafka option '${ConsumerConfig.VALUE_DESERIALIZER_CLASS_CONFIG}' is not supported as "
          + "value are deserialized as byte arrays with ByteArrayDeserializer. Use DataFrame "
          + "operations to explicitly deserialize the values.")
    }

    val otherUnsupportedConfigs = Seq(
      ConsumerConfig.ENABLE_AUTO_COMMIT_CONFIG, // committing correctly requires new APIs in Source
      ConsumerConfig.INTERCEPTOR_CLASSES_CONFIG) // interceptors can modify payload, so not safe

    otherUnsupportedConfigs.foreach { c =>
      if (caseInsensitiveParams.contains(s"kafka.$c")) {
        throw new IllegalArgumentException(s"Kafka option '$c' is not supported")
      }
    }

    if (!caseInsensitiveParams.contains(s"kafka.${ConsumerConfig.BOOTSTRAP_SERVERS_CONFIG}")) {
      throw new IllegalArgumentException(
        s"Option 'kafka.${ConsumerConfig.BOOTSTRAP_SERVERS_CONFIG}' must be specified for " +
          s"configuring Kafka consumer")
    }
  }

  private def validateStreamOptions(caseInsensitiveParams: Map[String, String]) = {
    // Stream specific options
    caseInsensitiveParams.get(ENDING_OFFSETS_OPTION_KEY).map(_ =>
      throw new IllegalArgumentException("ending offset not valid in streaming queries"))
    validateGeneralOptions(caseInsensitiveParams)
  }

  private def validateBatchOptions(caseInsensitiveParams: Map[String, String]) = {
    // Batch specific options
    caseInsensitiveParams.get(STARTING_OFFSETS_OPTION_KEY).map(_.trim.toLowerCase) match {
      case Some("earliest") => // good to go
      case Some("latest") =>
        throw new IllegalArgumentException("starting offset can't be latest " +
          "for batch queries on Kafka")
      case Some(json) => (SpecificOffsetRangeLimit(JsonUtils.partitionOffsets(json)))
        .partitionOffsets.foreach {
          case (tp, off) if off == KafkaOffsetRangeLimit.LATEST =>
            throw new IllegalArgumentException(s"startingOffsets for $tp can't " +
              "be latest for batch queries on Kafka")
          case _ => // ignore
        }
      case _ => // default to earliest
    }

    caseInsensitiveParams.get(ENDING_OFFSETS_OPTION_KEY).map(_.trim.toLowerCase) match {
      case Some("earliest") =>
        throw new IllegalArgumentException("ending offset can't be earliest " +
          "for batch queries on Kafka")
      case Some("latest") => // good to go
      case Some(json) => (SpecificOffsetRangeLimit(JsonUtils.partitionOffsets(json)))
        .partitionOffsets.foreach {
          case (tp, off) if off == KafkaOffsetRangeLimit.EARLIEST =>
            throw new IllegalArgumentException(s"ending offset for $tp can't be " +
              "earliest for batch queries on Kafka")
          case _ => // ignore
        }
      case _ => // default to latest
    }

    validateGeneralOptions(caseInsensitiveParams)

    // Don't want to throw an error, but at least log a warning.
    if (caseInsensitiveParams.get("maxoffsetspertrigger").isDefined) {
      logWarning("maxOffsetsPerTrigger option ignored in batch queries")
    }
  }

  /** Class to conveniently update Kafka config params, while logging the changes */
  private case class ConfigUpdater(module: String, kafkaParams: Map[String, String]) {
    private val map = new ju.HashMap[String, Object](kafkaParams.asJava)

    def set(key: String, value: Object): this.type = {
      map.put(key, value)
      logInfo(s"$module: Set $key to $value, earlier value: ${kafkaParams.get(key).getOrElse("")}")
      this
    }

    def setIfUnset(key: String, value: Object): ConfigUpdater = {
      if (!map.containsKey(key)) {
        map.put(key, value)
        logInfo(s"$module: Set $key to $value")
      }
      this
    }

    def build(): ju.Map[String, Object] = map
  }
}

private[kafka010] object KafkaSourceProvider {
  private val STRATEGY_OPTION_KEYS = Set("subscribe", "subscribepattern", "assign")
  private val STARTING_OFFSETS_OPTION_KEY = "startingoffsets"
  private val ENDING_OFFSETS_OPTION_KEY = "endingoffsets"
  private val FAIL_ON_DATA_LOSS_OPTION_KEY = "failondataloss"
<<<<<<< HEAD
  private val DEFAULT_TOPIC = "defaulttopic"
=======
>>>>>>> dcc2d540

  private val deserClassName = classOf[ByteArrayDeserializer].getName
}<|MERGE_RESOLUTION|>--- conflicted
+++ resolved
@@ -26,16 +26,10 @@
 import org.apache.kafka.common.serialization.{ByteArrayDeserializer, BytesSerializer}
 
 import org.apache.spark.internal.Logging
-<<<<<<< HEAD
 import org.apache.spark.sql.{DataFrame, SaveMode, SQLContext}
 import org.apache.spark.sql.execution.streaming.{Sink, Source}
 import org.apache.spark.sql.sources._
 import org.apache.spark.sql.streaming.OutputMode
-=======
-import org.apache.spark.sql.SQLContext
-import org.apache.spark.sql.execution.streaming.Source
-import org.apache.spark.sql.sources._
->>>>>>> dcc2d540
 import org.apache.spark.sql.types.StructType
 
 /**
@@ -43,14 +37,9 @@
  * IllegalArgumentException when the Kafka Dataset is created, so that it can catch
  * missing options even before the query is started.
  */
-<<<<<<< HEAD
 private[kafka010] class KafkaSourceProvider extends DataSourceRegister
   with StreamSourceProvider with StreamSinkProvider
   with RelationProvider with CreatableRelationProvider with Logging {
-=======
-private[kafka010] class KafkaSourceProvider extends DataSourceRegister with StreamSourceProvider
-  with RelationProvider with Logging {
->>>>>>> dcc2d540
   import KafkaSourceProvider._
 
   override def shortName(): String = "kafka"
@@ -90,7 +79,6 @@
         .toMap
 
     val startingStreamOffsets =
-<<<<<<< HEAD
       caseInsensitiveParams.get(STARTING_OFFSETS_OPTION_KEY).map(_.trim.toLowerCase) match {
         case Some("latest") => LatestOffsetRangeLimit
         case Some("earliest") => EarliestOffsetRangeLimit
@@ -150,21 +138,11 @@
         case None => LatestOffsetRangeLimit
       }
 
-=======
-      caseInsensitiveParams.get(STARTING_OFFSETS_OPTION_KEY).map(_.trim.toLowerCase) match {
-        case Some("latest") => LatestOffsetRangeLimit
-        case Some("earliest") => EarliestOffsetRangeLimit
-        case Some(json) => SpecificOffsetRangeLimit(JsonUtils.partitionOffsets(json))
-        case None => LatestOffsetRangeLimit
-      }
-
->>>>>>> dcc2d540
     val kafkaOffsetReader = new KafkaOffsetReader(
       strategy(caseInsensitiveParams),
       kafkaParamsForDriver(specifiedKafkaParams),
       parameters,
       driverGroupIdPrefix = s"$uniqueGroupId-driver")
-<<<<<<< HEAD
 
     new KafkaRelation(
       sqlContext,
@@ -176,11 +154,11 @@
       endingRelationOffsets)
   }
 
-  override def createSink(sqlContext: SQLContext,
-    parameters: Map[String, String],
-    partitionColumns: Seq[String],
-    outputMode: OutputMode): Sink = {
-
+  override def createSink(
+      sqlContext: SQLContext,
+      parameters: Map[String, String],
+      partitionColumns: Seq[String],
+      outputMode: OutputMode): Sink = {
     if (outputMode != OutputMode.Append()) {
       throw new IllegalArgumentException(s"Kafka supports ${OutputMode.Append()} only")
     }
@@ -192,56 +170,27 @@
         .filter(_.toLowerCase.startsWith("kafka."))
         .map { k => k.drop(6).toString -> parameters(k) }
         .toMap + ("value.serializer" -> classOf[BytesSerializer].getName,
-                  "key.serializer" -> classOf[BytesSerializer].getName)
+        "key.serializer" -> classOf[BytesSerializer].getName)
     new KafkaSink(sqlContext,
       new ju.HashMap[String, Object](specifiedKafkaParams.asJava),
       defaultTopic)
   }
 
   override def createRelation(
-    outerSQLContext: SQLContext,
-    mode: SaveMode,
-    parameters: Map[String, String],
-    data: DataFrame): BaseRelation = {
+      outerSQLContext: SQLContext,
+      mode: SaveMode,
+      parameters: Map[String, String],
+      data: DataFrame): BaseRelation = {
     logInfo(s"Save mode = $mode")
     val caseInsensitiveParams = parameters.map { case (k, v) => (k.toLowerCase, v) }
     val defaultTopic = caseInsensitiveParams.get(DEFAULT_TOPIC).map(_.trim.toLowerCase)
-=======
-
-    new KafkaSource(
-      sqlContext,
-      kafkaOffsetReader,
-      kafkaParamsForExecutors(specifiedKafkaParams, uniqueGroupId),
-      parameters,
-      metadataPath,
-      startingStreamOffsets,
-      failOnDataLoss(caseInsensitiveParams))
-  }
-
-  /**
-   * Returns a new base relation with the given parameters.
-   *
-   * @note The parameters' keywords are case insensitive and this insensitivity is enforced
-   *       by the Map that is passed to the function.
-   */
-  override def createRelation(
-      sqlContext: SQLContext,
-      parameters: Map[String, String]): BaseRelation = {
-    validateBatchOptions(parameters)
-    // Each running query should use its own group id. Otherwise, the query may be only assigned
-    // partial data since Kafka will assign partitions to multiple consumers having the same group
-    // id. Hence, we should generate a unique id for each query.
-    val uniqueGroupId = s"spark-kafka-relation-${UUID.randomUUID}"
-    val caseInsensitiveParams = parameters.map { case (k, v) => (k.toLowerCase, v) }
->>>>>>> dcc2d540
     val specifiedKafkaParams =
       parameters
         .keySet
         .filter(_.toLowerCase.startsWith("kafka."))
         .map { k => k.drop(6).toString -> parameters(k) }
-<<<<<<< HEAD
         .toMap + ("value.serializer" -> classOf[BytesSerializer].getName,
-                  "key.serializer" -> classOf[BytesSerializer].getName)
+        "key.serializer" -> classOf[BytesSerializer].getName)
     KafkaWriter.write(outerSQLContext.sparkSession, data.queryExecution,
       new ju.HashMap[String, Object](specifiedKafkaParams.asJava),
       defaultTopic)
@@ -310,97 +259,6 @@
   private def failOnDataLoss(caseInsensitiveParams: Map[String, String]) =
     caseInsensitiveParams.getOrElse(FAIL_ON_DATA_LOSS_OPTION_KEY, "true").toBoolean
 
-=======
-        .toMap
-
-    val startingRelationOffsets =
-      caseInsensitiveParams.get(STARTING_OFFSETS_OPTION_KEY).map(_.trim.toLowerCase) match {
-        case Some("earliest") => EarliestOffsetRangeLimit
-        case Some(json) => SpecificOffsetRangeLimit(JsonUtils.partitionOffsets(json))
-        case None => EarliestOffsetRangeLimit
-      }
-
-    val endingRelationOffsets =
-      caseInsensitiveParams.get(ENDING_OFFSETS_OPTION_KEY).map(_.trim.toLowerCase) match {
-        case Some("latest") => LatestOffsetRangeLimit
-        case Some(json) => SpecificOffsetRangeLimit(JsonUtils.partitionOffsets(json))
-        case None => LatestOffsetRangeLimit
-      }
-
-    val kafkaOffsetReader = new KafkaOffsetReader(
-      strategy(caseInsensitiveParams),
-      kafkaParamsForDriver(specifiedKafkaParams),
-      parameters,
-      driverGroupIdPrefix = s"$uniqueGroupId-driver")
-
-    new KafkaRelation(
-      sqlContext,
-      kafkaOffsetReader,
-      kafkaParamsForExecutors(specifiedKafkaParams, uniqueGroupId),
-      parameters,
-      failOnDataLoss(caseInsensitiveParams),
-      startingRelationOffsets,
-      endingRelationOffsets)
-  }
-
-  private def kafkaParamsForDriver(specifiedKafkaParams: Map[String, String]) =
-    ConfigUpdater("source", specifiedKafkaParams)
-      .set(ConsumerConfig.KEY_DESERIALIZER_CLASS_CONFIG, deserClassName)
-      .set(ConsumerConfig.VALUE_DESERIALIZER_CLASS_CONFIG, deserClassName)
-
-      // Set to "earliest" to avoid exceptions. However, KafkaSource will fetch the initial
-      // offsets by itself instead of counting on KafkaConsumer.
-      .set(ConsumerConfig.AUTO_OFFSET_RESET_CONFIG, "earliest")
-
-      // So that consumers in the driver does not commit offsets unnecessarily
-      .set(ConsumerConfig.ENABLE_AUTO_COMMIT_CONFIG, "false")
-
-      // So that the driver does not pull too much data
-      .set(ConsumerConfig.MAX_POLL_RECORDS_CONFIG, new java.lang.Integer(1))
-
-      // If buffer config is not set, set it to reasonable value to work around
-      // buffer issues (see KAFKA-3135)
-      .setIfUnset(ConsumerConfig.RECEIVE_BUFFER_CONFIG, 65536: java.lang.Integer)
-      .build()
-
-  private def kafkaParamsForExecutors(
-      specifiedKafkaParams: Map[String, String], uniqueGroupId: String) =
-    ConfigUpdater("executor", specifiedKafkaParams)
-      .set(ConsumerConfig.KEY_DESERIALIZER_CLASS_CONFIG, deserClassName)
-      .set(ConsumerConfig.VALUE_DESERIALIZER_CLASS_CONFIG, deserClassName)
-
-      // Make sure executors do only what the driver tells them.
-      .set(ConsumerConfig.AUTO_OFFSET_RESET_CONFIG, "none")
-
-      // So that consumers in executors do not mess with any existing group id
-      .set(ConsumerConfig.GROUP_ID_CONFIG, s"$uniqueGroupId-executor")
-
-      // So that consumers in executors does not commit offsets unnecessarily
-      .set(ConsumerConfig.ENABLE_AUTO_COMMIT_CONFIG, "false")
-
-      // If buffer config is not set, set it to reasonable value to work around
-      // buffer issues (see KAFKA-3135)
-      .setIfUnset(ConsumerConfig.RECEIVE_BUFFER_CONFIG, 65536: java.lang.Integer)
-      .build()
-
-  private def strategy(caseInsensitiveParams: Map[String, String]) =
-      caseInsensitiveParams.find(x => STRATEGY_OPTION_KEYS.contains(x._1)).get match {
-    case ("assign", value) =>
-      AssignStrategy(JsonUtils.partitions(value))
-    case ("subscribe", value) =>
-      SubscribeStrategy(value.split(",").map(_.trim()).filter(_.nonEmpty))
-    case ("subscribepattern", value) =>
-      SubscribePatternStrategy(value.trim())
-    case _ =>
-      // Should never reach here as we are already matching on
-      // matched strategy names
-      throw new IllegalArgumentException("Unknown option")
-  }
-
-  private def failOnDataLoss(caseInsensitiveParams: Map[String, String]) =
-    caseInsensitiveParams.getOrElse(FAIL_ON_DATA_LOSS_OPTION_KEY, "true").toBoolean
-
->>>>>>> dcc2d540
   private def validateGeneralOptions(parameters: Map[String, String]): Unit = {
     // Validate source options
     val caseInsensitiveParams = parameters.map { case (k, v) => (k.toLowerCase, v) }
@@ -573,10 +431,7 @@
   private val STARTING_OFFSETS_OPTION_KEY = "startingoffsets"
   private val ENDING_OFFSETS_OPTION_KEY = "endingoffsets"
   private val FAIL_ON_DATA_LOSS_OPTION_KEY = "failondataloss"
-<<<<<<< HEAD
   private val DEFAULT_TOPIC = "defaulttopic"
-=======
->>>>>>> dcc2d540
 
   private val deserClassName = classOf[ByteArrayDeserializer].getName
 }