--- conflicted
+++ resolved
@@ -21,12 +21,8 @@
 import java.util.Properties
 import java.math.BigDecimal
 
-<<<<<<< HEAD
 import org.apache.spark.sql.{DataFrame, Row}
-=======
-import org.apache.spark.sql.Row
 import org.apache.spark.sql.execution.{WholeStageCodegenExec, RowDataSourceScanExec}
->>>>>>> 751f5133
 import org.apache.spark.sql.test.SharedSQLContext
 import org.apache.spark.sql.types._
 import org.apache.spark.tags.DockerTest
@@ -76,17 +72,10 @@
       """.stripMargin.replaceAll("\n", " ")).executeUpdate()
     conn.commit()
 
-    conn.prepareStatement(
-      "CREATE TABLE ts_with_timezone (id NUMBER(10), t TIMESTAMP WITH TIME ZONE)").executeUpdate()
-    conn.prepareStatement(
-      "INSERT INTO ts_with_timezone VALUES " +
-        "(1, to_timestamp_tz('1999-12-01 11:00:00 UTC','YYYY-MM-DD HH:MI:SS TZR'))").executeUpdate()
-    conn.commit()
-
-    conn.prepareStatement(
-      "CREATE TABLE tableWithCustomSchema (id NUMBER, n1 number(1), n2 number(1))").executeUpdate()
-    conn.prepareStatement(
-      "INSERT INTO tableWithCustomSchema values(12312321321321312312312312123, 1, 0)").executeUpdate()
+    conn.prepareStatement("CREATE TABLE ts_with_timezone (id NUMBER(10), t TIMESTAMP WITH TIME ZONE)")
+        .executeUpdate()
+    conn.prepareStatement("INSERT INTO ts_with_timezone VALUES (1, to_timestamp_tz('1999-12-01 11:00:00 UTC','YYYY-MM-DD HH:MI:SS TZR'))")
+        .executeUpdate()
     conn.commit()
 
     sql(
