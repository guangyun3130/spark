--- conflicted
+++ resolved
@@ -261,7 +261,6 @@
     assertEndsWith("The i̇o", "İo", "UNICODE_CI", true);
   }
 
-<<<<<<< HEAD
   private void assertStringSplitSQL(String str, String delimiter, String collationName,
       UTF8String[] expected) throws SparkException {
     UTF8String s = UTF8String.fromString(str);
@@ -324,7 +323,7 @@
 //            new UTF8String[] { UTF8String.fromString(""), UTF8String.fromString("") });
     assertStringSplitSQL("1a2", "123", "UNICODE_CI",
             new UTF8String[] { UTF8String.fromString("1a2") });
-=======
+  }
 
   private void assertUpper(String target, String collationName, String expected)
           throws SparkException {
@@ -556,7 +555,6 @@
     assertFindInSet("大", "test,大千,世,界X,大,千,世界", "UNICODE_CI", 5);
     assertFindInSet("i̇o", "ab,İo,12", "UNICODE_CI", 2);
     assertFindInSet("İo", "ab,i̇o,12", "UNICODE_CI", 2);
->>>>>>> b9f2270f
   }
 
   // TODO: Test more collation-aware string expressions.
