/*
 * Licensed to the Apache Software Foundation (ASF) under one or more
 * contributor license agreements.  See the NOTICE file distributed with
 * this work for additional information regarding copyright ownership.
 * The ASF licenses this file to You under the Apache License, Version 2.0
 * (the "License"); you may not use this file except in compliance with
 * the License.  You may obtain a copy of the License at
 *
 *    http://www.apache.org/licenses/LICENSE-2.0
 *
 * Unless required by applicable law or agreed to in writing, software
 * distributed under the License is distributed on an "AS IS" BASIS,
 * WITHOUT WARRANTIES OR CONDITIONS OF ANY KIND, either express or implied.
 * See the License for the specific language governing permissions and
 * limitations under the License.
 */
package org.apache.spark.sql.catalyst.util;

import com.ibm.icu.lang.UCharacter;
import com.ibm.icu.text.BreakIterator;
import com.ibm.icu.text.StringSearch;
import com.ibm.icu.util.ULocale;

import org.apache.spark.unsafe.UTF8StringBuilder;
import org.apache.spark.unsafe.types.UTF8String;

/**
 * Static entry point for collation-aware expressions (StringExpressions, RegexpExpressions, and
 * other expressions that require custom collation support), as well as private utility methods for
 * collation-aware UTF8String operations needed to implement .
 */
public final class CollationSupport {

  /**
   * Collation-aware string expressions.
   */

  public static class Contains {
    public static boolean exec(final UTF8String l, final UTF8String r, final int collationId) {
      CollationFactory.Collation collation = CollationFactory.fetchCollation(collationId);
      if (collation.supportsBinaryEquality) {
        return execBinary(l, r);
      } else if (collation.supportsLowercaseEquality) {
        return execLowercase(l, r);
      } else {
        return execICU(l, r, collationId);
      }
    }
    public static String genCode(final String l, final String r, final int collationId) {
      CollationFactory.Collation collation = CollationFactory.fetchCollation(collationId);
      String expr = "CollationSupport.Contains.exec";
      if (collation.supportsBinaryEquality) {
        return String.format(expr + "Binary(%s, %s)", l, r);
      } else if (collation.supportsLowercaseEquality) {
        return String.format(expr + "Lowercase(%s, %s)", l, r);
      } else {
        return String.format(expr + "ICU(%s, %s, %d)", l, r, collationId);
      }
    }
    public static boolean execBinary(final UTF8String l, final UTF8String r) {
      return l.contains(r);
    }
    public static boolean execLowercase(final UTF8String l, final UTF8String r) {
      return l.toLowerCase().contains(r.toLowerCase());
    }
    public static boolean execICU(final UTF8String l, final UTF8String r,
        final int collationId) {
      if (r.numBytes() == 0) return true;
      if (l.numBytes() == 0) return false;
      StringSearch stringSearch = CollationFactory.getStringSearch(l, r, collationId);
      return stringSearch.first() != StringSearch.DONE;
    }
  }

  public static class StartsWith {
    public static boolean exec(final UTF8String l, final UTF8String r,
        final int collationId) {
      CollationFactory.Collation collation = CollationFactory.fetchCollation(collationId);
      if (collation.supportsBinaryEquality) {
        return execBinary(l, r);
      } else if (collation.supportsLowercaseEquality) {
        return execLowercase(l, r);
      } else {
        return execICU(l, r, collationId);
      }
    }
    public static String genCode(final String l, final String r, final int collationId) {
      CollationFactory.Collation collation = CollationFactory.fetchCollation(collationId);
      String expr = "CollationSupport.StartsWith.exec";
      if (collation.supportsBinaryEquality) {
        return String.format(expr + "Binary(%s, %s)", l, r);
      } else if (collation.supportsLowercaseEquality) {
        return String.format(expr + "Lowercase(%s, %s)", l, r);
      } else {
        return String.format(expr + "ICU(%s, %s, %d)", l, r, collationId);
      }
    }
    public static boolean execBinary(final UTF8String l, final UTF8String r) {
      return l.startsWith(r);
    }
    public static boolean execLowercase(final UTF8String l, final UTF8String r) {
      return l.toLowerCase().startsWith(r.toLowerCase());
    }
    public static boolean execICU(final UTF8String l, final UTF8String r,
        final int collationId) {
      if (r.numBytes() == 0) return true;
      if (l.numBytes() == 0) return false;
      StringSearch stringSearch = CollationFactory.getStringSearch(l, r, collationId);
      return stringSearch.first() == 0;
    }
  }

  public static class EndsWith {
    public static boolean exec(final UTF8String l, final UTF8String r, final int collationId) {
      CollationFactory.Collation collation = CollationFactory.fetchCollation(collationId);
      if (collation.supportsBinaryEquality) {
        return execBinary(l, r);
      } else if (collation.supportsLowercaseEquality) {
        return execLowercase(l, r);
      } else {
        return execICU(l, r, collationId);
      }
    }
    public static String genCode(final String l, final String r, final int collationId) {
      CollationFactory.Collation collation = CollationFactory.fetchCollation(collationId);
      String expr = "CollationSupport.EndsWith.exec";
      if (collation.supportsBinaryEquality) {
        return String.format(expr + "Binary(%s, %s)", l, r);
      } else if (collation.supportsLowercaseEquality) {
        return String.format(expr + "Lowercase(%s, %s)", l, r);
      } else {
        return String.format(expr + "ICU(%s, %s, %d)", l, r, collationId);
      }
    }
    public static boolean execBinary(final UTF8String l, final UTF8String r) {
      return l.endsWith(r);
    }
    public static boolean execLowercase(final UTF8String l, final UTF8String r) {
      return l.toLowerCase().endsWith(r.toLowerCase());
    }
    public static boolean execICU(final UTF8String l, final UTF8String r,
        final int collationId) {
      if (r.numBytes() == 0) return true;
      if (l.numBytes() == 0) return false;
      StringSearch stringSearch = CollationFactory.getStringSearch(l, r, collationId);
      int endIndex = stringSearch.getTarget().getEndIndex();
      return stringSearch.last() == endIndex - stringSearch.getMatchLength();
    }
  }

<<<<<<< HEAD
  public static class StringReplace {
    public static UTF8String exec(final UTF8String src, final UTF8String search,
        final UTF8String replace, final int collationId) {
      CollationFactory.Collation collation = CollationFactory.fetchCollation(collationId);
      if (collation.supportsBinaryEquality) {
        return execBinary(src, search, replace);
      } else if (collation.supportsLowercaseEquality) {
        return execLowercase(src, search, replace);
      } else {
        return execICU(src, search, replace, collationId);
      }
    }
    public static String genCode(final String src, final String search, final String replace,
        final int collationId) {
      CollationFactory.Collation collation = CollationFactory.fetchCollation(collationId);
      String expr = "CollationSupport.StringReplace.exec";
      if (collation.supportsBinaryEquality) {
        return String.format(expr + "Binary(%s, %s, %s)", src, search, replace);
      } else if (collation.supportsLowercaseEquality) {
        return String.format(expr + "Lowercase(%s, %s, %s)", src, search, replace);
      } else {
        return String.format(expr + "ICU(%s, %s, %s, %d)", src, search, replace, collationId);
      }
    }
    public static UTF8String execBinary(final UTF8String src, final UTF8String search,
        final UTF8String replace) {
      return src.replace(search, replace);
    }
    public static UTF8String execLowercase(final UTF8String src, final UTF8String search,
        final UTF8String replace) {
      return CollationAwareUTF8String.lowercaseReplace(src, search, replace);
    }
    public static UTF8String execICU(final UTF8String src, final UTF8String search,
        final UTF8String replace, final int collationId) {
      return CollationAwareUTF8String.replace(src, search, replace, collationId);
=======
  public static class Upper {
    public static UTF8String exec(final UTF8String v, final int collationId) {
      CollationFactory.Collation collation = CollationFactory.fetchCollation(collationId);
      if (collation.supportsBinaryEquality || collation.supportsLowercaseEquality) {
        return execUTF8(v);
      } else {
        return execICU(v, collationId);
      }
    }
    public static String genCode(final String v, final int collationId) {
      CollationFactory.Collation collation = CollationFactory.fetchCollation(collationId);
      String expr = "CollationSupport.Upper.exec";
      if (collation.supportsBinaryEquality || collation.supportsLowercaseEquality) {
        return String.format(expr + "UTF8(%s)", v);
      } else {
        return String.format(expr + "ICU(%s, %d)", v, collationId);
      }
    }
    public static UTF8String execUTF8(final UTF8String v) {
      return v.toUpperCase();
    }
    public static UTF8String execICU(final UTF8String v, final int collationId) {
      return UTF8String.fromString(CollationAwareUTF8String.toUpperCase(v.toString(), collationId));
    }
  }

  public static class Lower {
    public static UTF8String exec(final UTF8String v, final int collationId) {
      CollationFactory.Collation collation = CollationFactory.fetchCollation(collationId);
      if (collation.supportsBinaryEquality || collation.supportsLowercaseEquality) {
        return execUTF8(v);
      } else {
        return execICU(v, collationId);
      }
    }
    public static String genCode(final String v, final int collationId) {
      CollationFactory.Collation collation = CollationFactory.fetchCollation(collationId);
        String expr = "CollationSupport.Lower.exec";
      if (collation.supportsBinaryEquality || collation.supportsLowercaseEquality) {
        return String.format(expr + "UTF8(%s)", v);
      } else {
        return String.format(expr + "ICU(%s, %d)", v, collationId);
      }
    }
    public static UTF8String execUTF8(final UTF8String v) {
      return v.toLowerCase();
    }
    public static UTF8String execICU(final UTF8String v, final int collationId) {
      return UTF8String.fromString(CollationAwareUTF8String.toLowerCase(v.toString(), collationId));
    }
  }

  public static class InitCap {
    public static UTF8String exec(final UTF8String v, final int collationId) {
      CollationFactory.Collation collation = CollationFactory.fetchCollation(collationId);
      if (collation.supportsBinaryEquality || collation.supportsLowercaseEquality) {
        return execUTF8(v);
      } else {
        return execICU(v, collationId);
      }
    }

    public static String genCode(final String v, final int collationId) {
      CollationFactory.Collation collation = CollationFactory.fetchCollation(collationId);
      String expr = "CollationSupport.InitCap.exec";
      if (collation.supportsBinaryEquality || collation.supportsLowercaseEquality) {
        return String.format(expr + "UTF8(%s)", v);
      } else {
        return String.format(expr + "ICU(%s, %d)", v, collationId);
      }
    }

    public static UTF8String execUTF8(final UTF8String v) {
      return v.toLowerCase().toTitleCase();
    }

    public static UTF8String execICU(final UTF8String v, final int collationId) {
      return UTF8String.fromString(
              CollationAwareUTF8String.toTitleCase(
                      CollationAwareUTF8String.toLowerCase(
                              v.toString(),
                              collationId
                      ),
                      collationId));
    }
  }

  public static class FindInSet {
    public static int exec(final UTF8String word, final UTF8String set, final int collationId) {
      CollationFactory.Collation collation = CollationFactory.fetchCollation(collationId);
      if (collation.supportsBinaryEquality) {
        return execBinary(word, set);
      } else if (collation.supportsLowercaseEquality) {
        return execLowercase(word, set);
      } else {
        return execICU(word, set, collationId);
      }
    }
    public static String genCode(final String word, final String set, final int collationId) {
      CollationFactory.Collation collation = CollationFactory.fetchCollation(collationId);
      String expr = "CollationSupport.FindInSet.exec";
      if (collation.supportsBinaryEquality) {
        return String.format(expr + "Binary(%s, %s)", word, set);
      } else if (collation.supportsLowercaseEquality) {
        return String.format(expr + "Lowercase(%s, %s)", word, set);
      } else {
        return String.format(expr + "ICU(%s, %s, %d)", word, set, collationId);
      }
    }
    public static int execBinary(final UTF8String word, final UTF8String set) {
      return set.findInSet(word);
    }
    public static int execLowercase(final UTF8String word, final UTF8String set) {
      return set.toLowerCase().findInSet(word.toLowerCase());
    }
    public static int execICU(final UTF8String word, final UTF8String set,
                                  final int collationId) {
      return CollationAwareUTF8String.findInSet(word, set, collationId);
    }
  }

  public static class StringInstr {
    public static int exec(final UTF8String string, final UTF8String substring,
        final int collationId) {
      CollationFactory.Collation collation = CollationFactory.fetchCollation(collationId);
      if (collation.supportsBinaryEquality) {
        return execBinary(string, substring);
      } else if (collation.supportsLowercaseEquality) {
        return execLowercase(string, substring);
      } else {
        return execICU(string, substring, collationId);
      }
    }
    public static String genCode(final String string, final String substring,
        final int collationId) {
      CollationFactory.Collation collation = CollationFactory.fetchCollation(collationId);
      String expr = "CollationSupport.StringInstr.exec";
      if (collation.supportsBinaryEquality) {
        return String.format(expr + "Binary(%s, %s)", string, substring);
      } else if (collation.supportsLowercaseEquality) {
        return String.format(expr + "Lowercase(%s, %s)", string, substring);
      } else {
        return String.format(expr + "ICU(%s, %s, %d)", string, substring, collationId);
      }
    }
    public static int execBinary(final UTF8String string, final UTF8String substring) {
      return string.indexOf(substring, 0);
    }
    public static int execLowercase(final UTF8String string, final UTF8String substring) {
      return string.toLowerCase().indexOf(substring.toLowerCase(), 0);
    }
    public static int execICU(final UTF8String string, final UTF8String substring,
        final int collationId) {
      return CollationAwareUTF8String.indexOf(string, substring, 0, collationId);
>>>>>>> 2b01755f
    }
  }

  // TODO: Add more collation-aware string expressions.

  /**
   * Collation-aware regexp expressions.
   */

  // TODO: Add more collation-aware regexp expressions.

  /**
   * Other collation-aware expressions.
   */

  // TODO: Add other collation-aware expressions.

  /**
   * Utility class for collation-aware UTF8String operations.
   */

  private static class CollationAwareUTF8String {

<<<<<<< HEAD
    private static boolean matchAt(final UTF8String target, final UTF8String pattern,
        final int pos, final int collationId) {
      if (pattern.numChars() + pos > target.numChars() || pos < 0) {
        return false;
      }
      if (pattern.numBytes() == 0 || target.numBytes() == 0) {
        return pattern.numBytes() == 0;
      }
      return CollationFactory.getStringSearch(target.substring(
        pos, pos + pattern.numChars()), pattern, collationId).last() == 0;
    }

    private static UTF8String replace(final UTF8String src, final UTF8String search,
        final UTF8String replace, final int collationId) {
      // This collation aware implementation is based on existing implementation on UTF8String
      if (src.numBytes() == 0 || search.numBytes() == 0) {
        return src;
      }

      StringSearch stringSearch = CollationFactory.getStringSearch(src, search, collationId);

      // Find the first occurrence of the search string.
      int end = stringSearch.next();
      if (end == StringSearch.DONE) {
        // Search string was not found, so string is unchanged.
        return src;
      }

      // Initialize byte positions
      int c = 0;
      int byteStart = 0; // position in byte
      int byteEnd = 0; // position in byte
      while (byteEnd < src.numBytes() && c < end) {
        byteEnd += UTF8String.numBytesForFirstByte(src.getByte(byteEnd));
        c += 1;
      }

      // At least one match was found. Estimate space needed for result.
      // The 16x multiplier here is chosen to match commons-lang3's implementation.
      int increase = Math.max(0, Math.abs(replace.numBytes() - search.numBytes())) * 16;
      final UTF8StringBuilder buf = new UTF8StringBuilder(src.numBytes() + increase);
      while (end != StringSearch.DONE) {
        buf.appendBytes(src.getBaseObject(), src.getBaseOffset() + byteStart, byteEnd - byteStart);
        buf.append(replace);
        byteStart = byteEnd + search.numBytes();
        // Go to next match
        end = stringSearch.next();
        // Update byte positions
        while (byteEnd < src.numBytes() && c < end) {
          byteEnd += UTF8String.numBytesForFirstByte(src.getByte(byteEnd));
          c += 1;
        }
      }
      buf.appendBytes(src.getBaseObject(), src.getBaseOffset() + byteStart,
        src.numBytes() - byteStart);
      return buf.build();
    }

    private static UTF8String lowercaseReplace(final UTF8String src, final UTF8String search,
        final UTF8String replace) {
      if (src.numBytes() == 0 || search.numBytes() == 0) {
        return src;
      }
      UTF8String lowercaseString = src.toLowerCase();
      UTF8String lowercaseSearch = search.toLowerCase();

      int start = 0;
      int end = lowercaseString.indexOf(lowercaseSearch, 0);
      if (end == -1) {
        // Search string was not found, so string is unchanged.
        return src;
      }

      // Initialize byte positions
      int c = 0;
      int byteStart = 0; // position in byte
      int byteEnd = 0; // position in byte
      while (byteEnd < src.numBytes() && c < end) {
        byteEnd += UTF8String.numBytesForFirstByte(src.getByte(byteEnd));
        c += 1;
      }

      // At least one match was found. Estimate space needed for result.
      // The 16x multiplier here is chosen to match commons-lang3's implementation.
      int increase = Math.max(0, replace.numBytes() - search.numBytes()) * 16;
      final UTF8StringBuilder buf = new UTF8StringBuilder(src.numBytes() + increase);
      while (end != -1) {
        buf.appendBytes(src.getBaseObject(), src.getBaseOffset() + byteStart, byteEnd - byteStart);
        buf.append(replace);
        // Update character positions
        start = end + lowercaseSearch.numChars();
        end = lowercaseString.indexOf(lowercaseSearch, start);
        // Update byte positions
        byteStart = byteEnd + search.numBytes();
        while (byteEnd < src.numBytes() && c < end) {
          byteEnd += UTF8String.numBytesForFirstByte(src.getByte(byteEnd));
          c += 1;
        }
      }
      buf.appendBytes(src.getBaseObject(), src.getBaseOffset() + byteStart,
        src.numBytes() - byteStart);
      return buf.build();
=======
    private static String toUpperCase(final String target, final int collationId) {
      ULocale locale = CollationFactory.fetchCollation(collationId)
              .collator.getLocale(ULocale.ACTUAL_LOCALE);
      return UCharacter.toUpperCase(locale, target);
    }

    private static String toLowerCase(final String target, final int collationId) {
      ULocale locale = CollationFactory.fetchCollation(collationId)
              .collator.getLocale(ULocale.ACTUAL_LOCALE);
      return UCharacter.toLowerCase(locale, target);
    }

    private static String toTitleCase(final String target, final int collationId) {
      ULocale locale = CollationFactory.fetchCollation(collationId)
              .collator.getLocale(ULocale.ACTUAL_LOCALE);
      return UCharacter.toTitleCase(locale, target, BreakIterator.getWordInstance(locale));
    }

    private static int findInSet(final UTF8String match, final UTF8String set, int collationId) {
      if (match.contains(UTF8String.fromString(","))) {
        return 0;
      }

      String setString = set.toString();
      StringSearch stringSearch = CollationFactory.getStringSearch(setString, match.toString(),
        collationId);

      int wordStart = 0;
      while ((wordStart = stringSearch.next()) != StringSearch.DONE) {
        boolean isValidStart = wordStart == 0 || setString.charAt(wordStart - 1) == ',';
        boolean isValidEnd = wordStart + stringSearch.getMatchLength() == setString.length()
                || setString.charAt(wordStart + stringSearch.getMatchLength()) == ',';

        if (isValidStart && isValidEnd) {
          int pos = 0;
          for (int i = 0; i < setString.length() && i < wordStart; i++) {
            if (setString.charAt(i) == ',') {
              pos++;
            }
          }

          return pos + 1;
        }
      }

      return 0;
    }

    private static int indexOf(final UTF8String target, final UTF8String pattern,
        final int start, final int collationId) {
      if (pattern.numBytes() == 0) {
        return 0;
      }

      StringSearch stringSearch = CollationFactory.getStringSearch(target, pattern, collationId);
      stringSearch.setIndex(start);

      return stringSearch.next();
>>>>>>> 2b01755f
    }

  }

}<|MERGE_RESOLUTION|>--- conflicted
+++ resolved
@@ -148,43 +148,6 @@
     }
   }
 
-<<<<<<< HEAD
-  public static class StringReplace {
-    public static UTF8String exec(final UTF8String src, final UTF8String search,
-        final UTF8String replace, final int collationId) {
-      CollationFactory.Collation collation = CollationFactory.fetchCollation(collationId);
-      if (collation.supportsBinaryEquality) {
-        return execBinary(src, search, replace);
-      } else if (collation.supportsLowercaseEquality) {
-        return execLowercase(src, search, replace);
-      } else {
-        return execICU(src, search, replace, collationId);
-      }
-    }
-    public static String genCode(final String src, final String search, final String replace,
-        final int collationId) {
-      CollationFactory.Collation collation = CollationFactory.fetchCollation(collationId);
-      String expr = "CollationSupport.StringReplace.exec";
-      if (collation.supportsBinaryEquality) {
-        return String.format(expr + "Binary(%s, %s, %s)", src, search, replace);
-      } else if (collation.supportsLowercaseEquality) {
-        return String.format(expr + "Lowercase(%s, %s, %s)", src, search, replace);
-      } else {
-        return String.format(expr + "ICU(%s, %s, %s, %d)", src, search, replace, collationId);
-      }
-    }
-    public static UTF8String execBinary(final UTF8String src, final UTF8String search,
-        final UTF8String replace) {
-      return src.replace(search, replace);
-    }
-    public static UTF8String execLowercase(final UTF8String src, final UTF8String search,
-        final UTF8String replace) {
-      return CollationAwareUTF8String.lowercaseReplace(src, search, replace);
-    }
-    public static UTF8String execICU(final UTF8String src, final UTF8String search,
-        final UTF8String replace, final int collationId) {
-      return CollationAwareUTF8String.replace(src, search, replace, collationId);
-=======
   public static class Upper {
     public static UTF8String exec(final UTF8String v, final int collationId) {
       CollationFactory.Collation collation = CollationFactory.fetchCollation(collationId);
@@ -339,7 +302,44 @@
     public static int execICU(final UTF8String string, final UTF8String substring,
         final int collationId) {
       return CollationAwareUTF8String.indexOf(string, substring, 0, collationId);
->>>>>>> 2b01755f
+    }
+  }
+
+  public static class StringReplace {
+    public static UTF8String exec(final UTF8String src, final UTF8String search,
+        final UTF8String replace, final int collationId) {
+      CollationFactory.Collation collation = CollationFactory.fetchCollation(collationId);
+      if (collation.supportsBinaryEquality) {
+        return execBinary(src, search, replace);
+      } else if (collation.supportsLowercaseEquality) {
+        return execLowercase(src, search, replace);
+      } else {
+        return execICU(src, search, replace, collationId);
+      }
+    }
+    public static String genCode(final String src, final String search, final String replace,
+        final int collationId) {
+      CollationFactory.Collation collation = CollationFactory.fetchCollation(collationId);
+      String expr = "CollationSupport.StringReplace.exec";
+      if (collation.supportsBinaryEquality) {
+        return String.format(expr + "Binary(%s, %s, %s)", src, search, replace);
+      } else if (collation.supportsLowercaseEquality) {
+        return String.format(expr + "Lowercase(%s, %s, %s)", src, search, replace);
+      } else {
+        return String.format(expr + "ICU(%s, %s, %s, %d)", src, search, replace, collationId);
+      }
+    }
+    public static UTF8String execBinary(final UTF8String src, final UTF8String search,
+        final UTF8String replace) {
+      return src.replace(search, replace);
+    }
+    public static UTF8String execLowercase(final UTF8String src, final UTF8String search,
+        final UTF8String replace) {
+      return CollationAwareUTF8String.lowercaseReplace(src, search, replace);
+    }
+    public static UTF8String execICU(final UTF8String src, final UTF8String search,
+        final UTF8String replace, final int collationId) {
+      return CollationAwareUTF8String.replace(src, search, replace, collationId);
     }
   }
 
@@ -362,19 +362,6 @@
    */
 
   private static class CollationAwareUTF8String {
-
-<<<<<<< HEAD
-    private static boolean matchAt(final UTF8String target, final UTF8String pattern,
-        final int pos, final int collationId) {
-      if (pattern.numChars() + pos > target.numChars() || pos < 0) {
-        return false;
-      }
-      if (pattern.numBytes() == 0 || target.numBytes() == 0) {
-        return pattern.numBytes() == 0;
-      }
-      return CollationFactory.getStringSearch(target.substring(
-        pos, pos + pattern.numChars()), pattern, collationId).last() == 0;
-    }
 
     private static UTF8String replace(final UTF8String src, final UTF8String search,
         final UTF8String replace, final int collationId) {
@@ -466,7 +453,8 @@
       buf.appendBytes(src.getBaseObject(), src.getBaseOffset() + byteStart,
         src.numBytes() - byteStart);
       return buf.build();
-=======
+    }
+
     private static String toUpperCase(final String target, final int collationId) {
       ULocale locale = CollationFactory.fetchCollation(collationId)
               .collator.getLocale(ULocale.ACTUAL_LOCALE);
@@ -525,7 +513,6 @@
       stringSearch.setIndex(start);
 
       return stringSearch.next();
->>>>>>> 2b01755f
     }
 
   }
