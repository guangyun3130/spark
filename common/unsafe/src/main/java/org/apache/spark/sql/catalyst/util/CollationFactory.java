/*
 * Licensed to the Apache Software Foundation (ASF) under one or more
 * contributor license agreements.  See the NOTICE file distributed with
 * this work for additional information regarding copyright ownership.
 * The ASF licenses this file to You under the Apache License, Version 2.0
 * (the "License"); you may not use this file except in compliance with
 * the License.  You may obtain a copy of the License at
 *
 *    http://www.apache.org/licenses/LICENSE-2.0
 *
 * Unless required by applicable law or agreed to in writing, software
 * distributed under the License is distributed on an "AS IS" BASIS,
 * WITHOUT WARRANTIES OR CONDITIONS OF ANY KIND, either express or implied.
 * See the License for the specific language governing permissions and
 * limitations under the License.
 */
package org.apache.spark.sql.catalyst.util;

import java.text.CharacterIterator;
import java.text.StringCharacterIterator;
import java.util.*;
import java.util.concurrent.ConcurrentHashMap;
import java.util.function.Function;
import java.util.function.BiFunction;
import java.util.function.ToLongFunction;
import java.util.stream.Stream;

import com.ibm.icu.text.CollationKey;
import com.ibm.icu.text.Collator;
import com.ibm.icu.text.RuleBasedCollator;
import com.ibm.icu.text.StringSearch;
import com.ibm.icu.util.ULocale;
import com.ibm.icu.util.VersionInfo;

import org.apache.spark.SparkException;
import org.apache.spark.unsafe.types.UTF8String;

/**
 * Static entry point for collation aware string functions.
 * Provides functionality to the UTF8String object which respects defined collation settings.
 */
public final class CollationFactory {

  /**
   * Identifier for single a collation.
   */
  public static class CollationIdentifier {
    private final String provider;
    private final String name;
    private final String version;

    public CollationIdentifier(String provider, String collationName, String version) {
      this.provider = provider;
      this.name = collationName;
      this.version = version;
    }

    public static CollationIdentifier fromString(String identifier) {
      long numDots = identifier.chars().filter(ch -> ch == '.').count();
      assert(numDots > 0);

      if (numDots == 1) {
        String[] parts = identifier.split("\\.", 2);
        return new CollationIdentifier(parts[0], parts[1], null);
      }

      String[] parts = identifier.split("\\.", 3);
      return new CollationIdentifier(parts[0], parts[1], parts[2]);
    }

    /**
     * Returns the identifier's string value without the version.
     * This is used for the table schema as the schema doesn't care about the version,
     * only the statistics do.
     */
    public String toStringWithoutVersion() {
      return String.format("%s.%s", provider, name);
    }

    public String getProvider() {
      return provider;
    }

    public String getName() {
      return name;
    }

    public Optional<String> getVersion() {
      return Optional.ofNullable(version);
    }
  }

  public record CollationMeta(
    String catalog,
    String schema,
    String collationName,
    String language,
    String country,
    String icuVersion,
    String padAttribute,
    boolean accentSensitivity,
    boolean caseSensitivity,
    String spaceTrimming) { }

  /**
   * Entry encapsulating all information about a collation.
   */
  public static class Collation {
    public final String collationName;
    public final String provider;
    public final Collator collator;
    public final Comparator<UTF8String> comparator;

    /**
     * Version of the collation. This is the version of the ICU library Collator.
     * For non-ICU collations (e.g. UTF8 Binary) the version is set to "1.0".
     * When using ICU Collator this version is exposed through collator.getVersion().
     * Whenever the collation is updated, the version should be updated as well or kept
     * for backwards compatibility.
     */
    public final String version;

    /**
     * Collation sensitive hash function. Output for two UTF8Strings will be the same if they are
     * equal according to the collation.
     */
    public final ToLongFunction<UTF8String> hashFunction;

    /**
     * Potentially faster way than using comparator to compare two UTF8Strings for equality.
     * Falls back to binary comparison if the collation is binary.
     */
    public final BiFunction<UTF8String, UTF8String, Boolean> equalsFunction;

    /**
     * Support for Binary Equality implies that it is possible to check equality on
     * byte by byte level. This allows for the usage of binaryEquals call on UTF8Strings
     * which is more performant than calls to external ICU library.
     */
    public final boolean supportsBinaryEquality;
    /**
     * Support for Binary Ordering implies that it is possible to check equality and ordering on
     * byte by byte level. This allows for the usage of binaryEquals and binaryCompare calls on
     * UTF8Strings which is more performant than calls to external ICU library. Support for
     * Binary Ordering implies support for Binary Equality.
     */
    public final boolean supportsBinaryOrdering;

    /**
     * Support for Lowercase Equality implies that it is possible to check equality on byte by
     * byte level, but only after calling "UTF8String.lowerCaseCodePoints" on both arguments.
     * This allows custom collation support for UTF8_LCASE collation in various Spark
     * expressions, as this particular collation is not supported by the external ICU library.
     */
    public final boolean supportsLowercaseEquality;

<<<<<<< HEAD

=======
>>>>>>> c3176a79
    /**
     * Support for Space Trimming implies that that based on specifier (for now only right trim)
     * leading, trailing or both spaces are removed from the input string before comparison.
     */
    public final boolean supportsSpaceTrimming;

<<<<<<< HEAD
    /**
     * Is Utf8 binary type as indicator if collation base type is UTF8 binary. Note currently only
     * collations Utf8_Binary and Utf8_Binary_RTRIM are considered as Utf8 binary type.
     */
    public final boolean isUtf8BinaryType;

    /**
     * Is Utf8 lcase type as indicator if collation base type is UTF8 lcase. Note currently only
     * collations Utf8_Lcase and Utf8_Lcase_RTRIM are considered as Utf8 Lcase type.
     */
    public final boolean isUtf8LcaseType;

=======
>>>>>>> c3176a79
    public Collation(
        String collationName,
        String provider,
        Collator collator,
        Comparator<UTF8String> comparator,
        String version,
        ToLongFunction<UTF8String> hashFunction,
        BiFunction<UTF8String, UTF8String, Boolean> equalsFunction,
<<<<<<< HEAD
        boolean isUtf8BinaryType,
        boolean isUtf8LcaseType,
=======
        boolean supportsBinaryEquality,
        boolean supportsBinaryOrdering,
        boolean supportsLowercaseEquality,
>>>>>>> c3176a79
        boolean supportsSpaceTrimming) {
      this.collationName = collationName;
      this.provider = provider;
      this.collator = collator;
      this.comparator = comparator;
      this.version = version;
      this.hashFunction = hashFunction;
<<<<<<< HEAD
      this.isUtf8BinaryType = isUtf8BinaryType;
      this.isUtf8LcaseType = isUtf8LcaseType;
      this.equalsFunction = equalsFunction;
      this.supportsSpaceTrimming = supportsSpaceTrimming;
      this.supportsBinaryEquality = !supportsSpaceTrimming && isUtf8BinaryType;
      this.supportsBinaryOrdering = !supportsSpaceTrimming && isUtf8BinaryType;
      this.supportsLowercaseEquality = !supportsSpaceTrimming && isUtf8LcaseType;
=======
      this.supportsBinaryEquality = supportsBinaryEquality;
      this.supportsBinaryOrdering = supportsBinaryOrdering;
      this.supportsLowercaseEquality = supportsLowercaseEquality;
      this.equalsFunction = equalsFunction;
      this.supportsSpaceTrimming = supportsSpaceTrimming;

      // De Morgan's Law to check supportsBinaryOrdering => supportsBinaryEquality
      assert(!supportsBinaryOrdering || supportsBinaryEquality);
>>>>>>> c3176a79
      // No Collation can simultaneously support binary equality and lowercase equality
      assert(!isUtf8BinaryType || !isUtf8LcaseType);

      assert(SUPPORTED_PROVIDERS.contains(provider));
    }

    /**
     * Collation ID is defined as 32-bit integer. We specify binary layouts for different classes of
     * collations. Classes of collations are differentiated by most significant 3 bits (bit 31, 30
     * and 29), bit 31 being most significant and bit 0 being least significant.
     * ---
     * General collation ID binary layout:
     * bit 31:    1 for INDETERMINATE (requires all other bits to be 1 as well), 0 otherwise.
     * bit 30:    0 for predefined, 1 for user-defined.
     * Following bits are specified for predefined collations:
     * bit 29:    0 for UTF8_BINARY, 1 for ICU collations.
     * bit 28-24: Reserved.
     * bit 23-22: Reserved for version.
     * bit 21-19 Zeros, reserved for future trimmings.
     * bit 18 0 = none, 1 = right trim.
     * bit 17-0:  Depend on collation family.
     * ---
     * INDETERMINATE collation ID binary layout:
     * bit 31-0: 1
     * INDETERMINATE collation ID is equal to -1.
     * ---
     * User-defined collation ID binary layout:
     * bit 31:   0
     * bit 30:   1
     * bit 29-0: Undefined, reserved for future use.
     * ---
     * UTF8_BINARY collation ID binary layout:
     * bit 31-24: Zeroes.
     * bit 23-22: Zeroes, reserved for version.
     * bit 21-19 Zeros, reserved for future trimmings.
     * bit 18 0 = none, 1 = right trim.
     * bit 17-3:  Zeroes.
     * bit 2:     0, reserved for accent sensitivity.
     * bit 1:     0, reserved for uppercase and case-insensitive.
     * bit 0:     0 = case-sensitive, 1 = lowercase.
     * ---
     * ICU collation ID binary layout:
     * bit 31-30: Zeroes.
     * bit 29:    1
     * bit 28-24: Zeroes.
     * bit 23-22: Zeroes, reserved for version.
     * bit 21-18: Reserved for space trimming.
     * 0000 = none, 0001 = right trim. Bits 21-19 remain reserved and fixed to 0.
     * bit 17:    0 = case-sensitive, 1 = case-insensitive.
     * bit 16:    0 = accent-sensitive, 1 = accent-insensitive.
     * bit 15-14: Zeroes, reserved for punctuation sensitivity.
     * bit 13-12: Zeroes, reserved for first letter preference.
     * bit 11-0:  Locale ID as specified in `ICULocaleToId` mapping.
     * ---
     * Some illustrative examples of collation name to ID mapping:
     * - UTF8_BINARY        -> 0
     * - UTF8_BINARY_RTRIM  -> 0x00040000
     * - UTF8_LCASE         -> 1
     * - UTF8_LCASE_RTRIM   -> 0x00040001
     * - UNICODE            -> 0x20000000
     * - UNICODE_AI         -> 0x20010000
     * - UNICODE_CI         -> 0x20020000
     * - UNICODE_RTRIM      -> 0x20040000
     * - UNICODE_CI_AI      -> 0x20030000
     * - UNICODE_CI_RTRIM   -> 0x20060000
     * - UNICODE_AI_RTRIM   -> 0x20050000
     * - UNICODE_CI_AI_RTRIM-> 0x20070000
     * - af                 -> 0x20000001
     * - af_CI_AI           -> 0x20030001
     */
    private abstract static class CollationSpec {

      /**
       * Bit 30 in collation ID having value 0 for predefined and 1 for user-defined collation.
       */
      private enum DefinitionOrigin {
        PREDEFINED, USER_DEFINED
      }

      /**
       * Bit 29 in collation ID having value 0 for UTF8_BINARY family and 1 for ICU family of
       * collations.
       */
      protected enum ImplementationProvider {
        UTF8_BINARY, ICU
      }

      /**
       * Bit 18 in collation ID having value 0 for none and 1 for right trimming.
       * Bits 21, 20, 19 remained reserved (and fixed to 0) for future use.
       */
      protected enum SpaceTrimming {
        NONE, RTRIM
      }

      /**
       * Offset in binary collation ID layout.
       */
      private static final int DEFINITION_ORIGIN_OFFSET = 30;

      /**
       * Bitmask corresponding to width in bits in binary collation ID layout.
       */
      private static final int DEFINITION_ORIGIN_MASK = 0b1;

      /**
       * Offset in binary collation ID layout.
       */
      protected static final int IMPLEMENTATION_PROVIDER_OFFSET = 29;

      /**
       * Bitmask corresponding to width in bits in binary collation ID layout.
       */
      protected static final int IMPLEMENTATION_PROVIDER_MASK = 0b1;


      /**
       * Offset in binary collation ID layout.
       */
      protected static final int SPACE_TRIMMING_OFFSET = 18;

      /**
       * Bitmask corresponding to width in bits in binary collation ID layout.
       */
      protected static final int SPACE_TRIMMING_MASK = 0b1;

      private static final int INDETERMINATE_COLLATION_ID = -1;

      /**
       * Thread-safe cache mapping collation IDs to corresponding `Collation` instances.
       * We add entries to this cache lazily as new `Collation` instances are requested.
       */
      private static final Map<Integer, Collation> collationMap = new ConcurrentHashMap<>();

      /**
       * Utility function to retrieve `ImplementationProvider` enum instance from collation ID.
       */
      private static ImplementationProvider getImplementationProvider(int collationId) {
        return ImplementationProvider.values()[SpecifierUtils.getSpecValue(collationId,
          IMPLEMENTATION_PROVIDER_OFFSET, IMPLEMENTATION_PROVIDER_MASK)];
      }

      /**
       * Utility function to retrieve `DefinitionOrigin` enum instance from collation ID.
       */
      private static DefinitionOrigin getDefinitionOrigin(int collationId) {
        return DefinitionOrigin.values()[SpecifierUtils.getSpecValue(collationId,
          DEFINITION_ORIGIN_OFFSET, DEFINITION_ORIGIN_MASK)];
      }

      /**
       * Utility function to retrieve `SpaceTrimming` enum instance from collation ID.
       */
      protected static SpaceTrimming getSpaceTrimming(int collationId) {
        return SpaceTrimming.values()[SpecifierUtils.getSpecValue(collationId,
          SPACE_TRIMMING_OFFSET, SPACE_TRIMMING_MASK)];
      }

      protected static UTF8String applyTrimmingPolicy(UTF8String s, int collationId) {
        return applyTrimmingPolicy(s, getSpaceTrimming(collationId));
      }

      /**
       * Utility function to trim spaces when collation uses space trimming.
       */
      protected static UTF8String applyTrimmingPolicy(UTF8String s, SpaceTrimming spaceTrimming) {
        if(spaceTrimming == SpaceTrimming.RTRIM){
          return s.trimRight();
        }
        return s; // No trimming.
      }

      /**
       * Main entry point for retrieving `Collation` instance from collation ID.
       */
      private static Collation fetchCollation(int collationId) {
        // User-defined collations and INDETERMINATE collations cannot produce a `Collation`
        // instance.
        assert (collationId >= 0 && getDefinitionOrigin(collationId)
          == DefinitionOrigin.PREDEFINED);
        if (collationId == UTF8_BINARY_COLLATION_ID) {
          // Skip cache.
          return CollationSpecUTF8.UTF8_BINARY_COLLATION;
        } else if (collationMap.containsKey(collationId)) {
          // Already in cache.
          return collationMap.get(collationId);
        } else {
          // Build `Collation` instance and put into cache.
          CollationSpec spec;
          ImplementationProvider implementationProvider = getImplementationProvider(collationId);
          if (implementationProvider == ImplementationProvider.UTF8_BINARY) {
            spec = CollationSpecUTF8.fromCollationId(collationId);
          } else {
            spec = CollationSpecICU.fromCollationId(collationId);
          }
          Collation collation = spec.buildCollation();
          collationMap.put(collationId, collation);
          return collation;
        }
      }

      /**
       * Method for constructing errors thrown on providing invalid collation name.
       */
      protected static SparkException collationInvalidNameException(String collationName) {
        Map<String, String> params = new HashMap<>();
        final int maxSuggestions = 3;
        params.put("collationName", collationName);
        params.put("proposals", getClosestSuggestionsOnInvalidName(collationName, maxSuggestions));
        return new SparkException("COLLATION_INVALID_NAME",
          SparkException.constructMessageParams(params), null);
      }

      private static int collationNameToId(String collationName) throws SparkException {
        // Collation names provided by user are treated as case-insensitive.
        String collationNameUpper = collationName.toUpperCase();
        if (collationNameUpper.startsWith("UTF8_")) {
          return CollationSpecUTF8.collationNameToId(collationName, collationNameUpper);
        } else {
          return CollationSpecICU.collationNameToId(collationName, collationNameUpper);
        }
      }

      protected abstract Collation buildCollation();

      protected abstract CollationMeta buildCollationMeta();

      protected abstract String normalizedCollationName();

      static List<CollationIdentifier> listCollations() {
        return Stream.concat(
          CollationSpecUTF8.listCollations().stream(),
          CollationSpecICU.listCollations().stream()).toList();
      }

      static CollationMeta loadCollationMeta(CollationIdentifier collationIdentifier) {
        CollationMeta collationSpecUTF8 =
          CollationSpecUTF8.loadCollationMeta(collationIdentifier);
        if (collationSpecUTF8 == null) {
          return CollationSpecICU.loadCollationMeta(collationIdentifier);
        }
        return collationSpecUTF8;
      }
    }

    private static class CollationSpecUTF8 extends CollationSpec {

      /**
       * Bit 0 in collation ID having value 0 for plain UTF8_BINARY and 1 for UTF8_LCASE
       * collation.
       */
      private enum CaseSensitivity {
        UNSPECIFIED, LCASE
      }

      /**
       * Offset in binary collation ID layout.
       */
      private static final int CASE_SENSITIVITY_OFFSET = 0;

      /**
       * Bitmask corresponding to width in bits in binary collation ID layout.
       */
      private static final int CASE_SENSITIVITY_MASK = 0b1;

      private static final String UTF8_BINARY_COLLATION_NAME = "UTF8_BINARY";
      private static final String UTF8_LCASE_COLLATION_NAME = "UTF8_LCASE";

      private static final int UTF8_BINARY_COLLATION_ID =
        new CollationSpecUTF8(CaseSensitivity.UNSPECIFIED, SpaceTrimming.NONE).collationId;
      private static final int UTF8_LCASE_COLLATION_ID =
        new CollationSpecUTF8(CaseSensitivity.LCASE, SpaceTrimming.NONE).collationId;
      protected static Collation UTF8_BINARY_COLLATION =
        new CollationSpecUTF8(CaseSensitivity.UNSPECIFIED, SpaceTrimming.NONE).buildCollation();
      protected static Collation UTF8_LCASE_COLLATION =
        new CollationSpecUTF8(CaseSensitivity.LCASE, SpaceTrimming.NONE).buildCollation();

      private final CaseSensitivity caseSensitivity;
      private final SpaceTrimming spaceTrimming;
      private final int collationId;

      private CollationSpecUTF8(
          CaseSensitivity caseSensitivity,
          SpaceTrimming spaceTrimming) {
        this.caseSensitivity = caseSensitivity;
        this.spaceTrimming = spaceTrimming;

        int collationId =
          SpecifierUtils.setSpecValue(0, CASE_SENSITIVITY_OFFSET, caseSensitivity);
        this.collationId =
          SpecifierUtils.setSpecValue(collationId, SPACE_TRIMMING_OFFSET, spaceTrimming);
      }

      private static int collationNameToId(String originalName, String collationName)
          throws SparkException {

        int baseId;
        String collationNamePrefix;

        if (collationName.startsWith(UTF8_BINARY_COLLATION.collationName)) {
          baseId = UTF8_BINARY_COLLATION_ID;
          collationNamePrefix = UTF8_BINARY_COLLATION.collationName;
        } else if (collationName.startsWith(UTF8_LCASE_COLLATION.collationName)) {
          baseId = UTF8_LCASE_COLLATION_ID;
          collationNamePrefix = UTF8_LCASE_COLLATION.collationName;
        } else {
          // Throw exception with original (before case conversion) collation name.
          throw collationInvalidNameException(originalName);
        }

        String remainingSpecifiers = collationName.substring(collationNamePrefix.length());
        if(remainingSpecifiers.isEmpty()) {
          return baseId;
        }
        if(!remainingSpecifiers.startsWith("_")){
          throw collationInvalidNameException(originalName);
        }

        SpaceTrimming spaceTrimming = SpaceTrimming.NONE;
        String remainingSpec = remainingSpecifiers.substring(1);
        if (remainingSpec.equals("RTRIM")) {
          spaceTrimming = SpaceTrimming.RTRIM;
        } else {
          throw collationInvalidNameException(originalName);
        }

        return SpecifierUtils.setSpecValue(baseId, SPACE_TRIMMING_OFFSET, spaceTrimming);
      }

      private static CollationSpecUTF8 fromCollationId(int collationId) {
        // Extract case sensitivity from collation ID.
        int caseConversionOrdinal = SpecifierUtils.getSpecValue(collationId,
          CASE_SENSITIVITY_OFFSET, CASE_SENSITIVITY_MASK);
        // Extract space trimming from collation ID.
        int spaceTrimmingOrdinal = getSpaceTrimming(collationId).ordinal();
        assert(isValidCollationId(collationId));
        return new CollationSpecUTF8(
          CaseSensitivity.values()[caseConversionOrdinal],
          SpaceTrimming.values()[spaceTrimmingOrdinal]);
      }

      private static boolean isValidCollationId(int collationId) {
        collationId = SpecifierUtils.removeSpec(
          collationId,
          SPACE_TRIMMING_OFFSET,
          SPACE_TRIMMING_MASK);
        collationId = SpecifierUtils.removeSpec(
          collationId,
          CASE_SENSITIVITY_OFFSET,
          CASE_SENSITIVITY_MASK);
        return collationId == 0;
      }

      @Override
      protected Collation buildCollation() {
        if (caseSensitivity == CaseSensitivity.UNSPECIFIED) {
          Comparator<UTF8String> comparator;
          ToLongFunction<UTF8String> hashFunction;
          BiFunction<UTF8String, UTF8String, Boolean> equalsFunction;
          boolean supportsSpaceTrimming = spaceTrimming != SpaceTrimming.NONE;

          if (spaceTrimming == SpaceTrimming.NONE) {
            comparator = UTF8String::binaryCompare;
            hashFunction = s -> (long) s.hashCode();
            equalsFunction = UTF8String::equals;
          } else {
            comparator = (s1, s2) -> applyTrimmingPolicy(s1, spaceTrimming).binaryCompare(
              applyTrimmingPolicy(s2, spaceTrimming));
            hashFunction = s -> (long) applyTrimmingPolicy(s, spaceTrimming).hashCode();
            equalsFunction = (s1, s2) -> applyTrimmingPolicy(s1, spaceTrimming).equals(
              applyTrimmingPolicy(s2, spaceTrimming));
          }

          return new Collation(
            normalizedCollationName(),
            PROVIDER_SPARK,
            null,
            comparator,
            "1.0",
            hashFunction,
            equalsFunction,
<<<<<<< HEAD
            /* isUtf8BinaryType = */ true,
            /* isUtf8LcaseType = */ false,
=======
            /* supportsBinaryEquality = */ true,
            /* supportsBinaryOrdering = */ true,
            /* supportsLowercaseEquality = */ false,
>>>>>>> c3176a79
            spaceTrimming != SpaceTrimming.NONE);
        } else {
          Comparator<UTF8String> comparator;
          ToLongFunction<UTF8String> hashFunction;

          if (spaceTrimming == SpaceTrimming.NONE) {
            comparator = CollationAwareUTF8String::compareLowerCase;
            hashFunction = s ->
              (long) CollationAwareUTF8String.lowerCaseCodePoints(s).hashCode();
          } else {
            comparator = (s1, s2) -> CollationAwareUTF8String.compareLowerCase(
              applyTrimmingPolicy(s1, spaceTrimming),
              applyTrimmingPolicy(s2, spaceTrimming));
            hashFunction = s -> (long) CollationAwareUTF8String.lowerCaseCodePoints(
              applyTrimmingPolicy(s, spaceTrimming)).hashCode();
          }

          return new Collation(
            normalizedCollationName(),
            PROVIDER_SPARK,
            null,
            comparator,
            "1.0",
            hashFunction,
            (s1, s2) -> comparator.compare(s1, s2) == 0,
<<<<<<< HEAD
            /* isUtf8BinaryType = */ false,
            /* isUtf8LcaseType = */ true,
=======
            /* supportsBinaryEquality = */ false,
            /* supportsBinaryOrdering = */ false,
            /* supportsLowercaseEquality = */ true,
>>>>>>> c3176a79
            spaceTrimming != SpaceTrimming.NONE);
        }
      }

      @Override
      protected CollationMeta buildCollationMeta() {
        if (caseSensitivity == CaseSensitivity.UNSPECIFIED) {
          return new CollationMeta(
            CATALOG,
            SCHEMA,
            normalizedCollationName(),
            /* language = */ null,
            /* country = */ null,
            /* icuVersion = */ null,
            COLLATION_PAD_ATTRIBUTE,
            /* accentSensitivity = */ true,
            /* caseSensitivity = */ true,
            spaceTrimming.toString());
        } else {
          return new CollationMeta(
            CATALOG,
            SCHEMA,
            normalizedCollationName(),
            /* language = */ null,
            /* country = */ null,
            /* icuVersion = */ null,
            COLLATION_PAD_ATTRIBUTE,
            /* accentSensitivity = */ true,
            /* caseSensitivity = */ false,
            spaceTrimming.toString());
        }
      }

      /**
       * Compute normalized collation name. Components of collation name are given in order:
       * - Base collation name (UTF8_BINARY or UTF8_LCASE)
       * - Optional space trimming when non-default preceded by underscore
       * Examples: UTF8_BINARY, UTF8_BINARY_LCASE_LTRIM, UTF8_BINARY_TRIM.
       */
      @Override
      protected String normalizedCollationName() {
        StringBuilder builder = new StringBuilder();
        if(caseSensitivity == CaseSensitivity.UNSPECIFIED){
          builder.append(UTF8_BINARY_COLLATION_NAME);
        } else{
          builder.append(UTF8_LCASE_COLLATION_NAME);
        }
        if (spaceTrimming != SpaceTrimming.NONE) {
          builder.append('_');
          builder.append(spaceTrimming.toString());
        }
        return builder.toString();
      }

      static List<CollationIdentifier> listCollations() {
        CollationIdentifier UTF8_BINARY_COLLATION_IDENT =
          new CollationIdentifier(PROVIDER_SPARK, UTF8_BINARY_COLLATION_NAME, "1.0");
        CollationIdentifier UTF8_LCASE_COLLATION_IDENT =
          new CollationIdentifier(PROVIDER_SPARK, UTF8_LCASE_COLLATION_NAME, "1.0");
        return Arrays.asList(UTF8_BINARY_COLLATION_IDENT, UTF8_LCASE_COLLATION_IDENT);
      }

      static CollationMeta loadCollationMeta(CollationIdentifier collationIdentifier) {
        try {
          int collationId = CollationSpecUTF8.collationNameToId(
            collationIdentifier.name, collationIdentifier.name.toUpperCase());
          return CollationSpecUTF8.fromCollationId(collationId).buildCollationMeta();
        } catch (SparkException ignored) {
          // ignore
          return null;
        }
      }
    }

    private static class CollationSpecICU extends CollationSpec {

      /**
       * Bit 17 in collation ID having value 0 for case-sensitive and 1 for case-insensitive
       * collation.
       */
      private enum CaseSensitivity {
        CS, CI
      }

      /**
       * Bit 16 in collation ID having value 0 for accent-sensitive and 1 for accent-insensitive
       * collation.
       */
      private enum AccentSensitivity {
        AS, AI
      }

      /**
       * Offset in binary collation ID layout.
       */
      private static final int CASE_SENSITIVITY_OFFSET = 17;

      /**
       * Bitmask corresponding to width in bits in binary collation ID layout.
       */
      private static final int CASE_SENSITIVITY_MASK = 0b1;

      /**
       * Offset in binary collation ID layout.
       */
      private static final int ACCENT_SENSITIVITY_OFFSET = 16;

      /**
       * Bitmask corresponding to width in bits in binary collation ID layout.
       */
      private static final int ACCENT_SENSITIVITY_MASK = 0b1;

      /**
       * Array of locale names, each locale ID corresponds to the index in this array.
       */
      private static final String[] ICULocaleNames;

      /**
       * Mapping of locale names to corresponding `ULocale` instance.
       */
      private static final Map<String, ULocale> ICULocaleMap = new HashMap<>();

      /**
       * Used to parse user input collation names which are converted to uppercase.
       */
      private static final Map<String, String> ICULocaleMapUppercase = new HashMap<>();

      /**
       * Reverse mapping of `ICULocaleNames`.
       */
      private static final Map<String, Integer> ICULocaleToId = new HashMap<>();

      /**
       * ICU library Collator version passed to `Collation` instance.
       */
      private static final String ICU_COLLATOR_VERSION = "153.120.0.0";

      static {
        ICULocaleMap.put("UNICODE", ULocale.ROOT);
        // ICU-implemented `ULocale`s which have corresponding `Collator` installed.
        ULocale[] locales = Collator.getAvailableULocales();
        // Build locale names in format: language["_" optional script]["_" optional country code].
        // Examples: en, en_USA, sr_Cyrl_SRB
        for (ULocale locale : locales) {
          // Skip variants.
          if (locale.getVariant().isEmpty()) {
            String language = locale.getLanguage();
            // Require non-empty language as first component of locale name.
            assert (!language.isEmpty());
            StringBuilder builder = new StringBuilder(language);
            // Script tag.
            String script = locale.getScript();
            if (!script.isEmpty()) {
              builder.append('_');
              builder.append(script);
            }
            // 3-letter country code.
            String country = locale.getISO3Country();
            if (!country.isEmpty()) {
              builder.append('_');
              builder.append(country);
            }
            String localeName = builder.toString();
            // Verify locale names are unique.
            assert (!ICULocaleMap.containsKey(localeName));
            ICULocaleMap.put(localeName, locale);
          }
        }
        // Construct uppercase-normalized locale name mapping.
        for (String localeName : ICULocaleMap.keySet()) {
          String localeUppercase = localeName.toUpperCase();
          // Locale names are unique case-insensitively.
          assert (!ICULocaleMapUppercase.containsKey(localeUppercase));
          ICULocaleMapUppercase.put(localeUppercase, localeName);
        }
        // Construct locale name to ID mapping. Locale ID is defined as index in `ICULocaleNames`.
        ICULocaleNames = ICULocaleMap.keySet().toArray(new String[0]);
        Arrays.sort(ICULocaleNames);
        // Maximum number of locale IDs as defined by binary layout.
        assert (ICULocaleNames.length <= (1 << 12));
        for (int i = 0; i < ICULocaleNames.length; ++i) {
          ICULocaleToId.put(ICULocaleNames[i], i);
        }
      }

      private static final int UNICODE_COLLATION_ID = new CollationSpecICU(
        "UNICODE",
        CaseSensitivity.CS,
        AccentSensitivity.AS,
        SpaceTrimming.NONE).collationId;

      private static final int UNICODE_CI_COLLATION_ID = new CollationSpecICU(
        "UNICODE",
        CaseSensitivity.CI,
        AccentSensitivity.AS,
        SpaceTrimming.NONE).collationId;

      private final CaseSensitivity caseSensitivity;
      private final AccentSensitivity accentSensitivity;
      private final SpaceTrimming spaceTrimming;
      private final String locale;
      private final int collationId;

      private CollationSpecICU(
          String locale,
          CaseSensitivity caseSensitivity,
          AccentSensitivity accentSensitivity,
          SpaceTrimming spaceTrimming) {
        this.locale = locale;
        this.caseSensitivity = caseSensitivity;
        this.accentSensitivity = accentSensitivity;
        this.spaceTrimming = spaceTrimming;
        // Construct collation ID from locale, case-sensitivity and accent-sensitivity specifiers.
        int collationId = ICULocaleToId.get(locale);
        // Mandatory ICU implementation provider.
        collationId = SpecifierUtils.setSpecValue(collationId, IMPLEMENTATION_PROVIDER_OFFSET,
          ImplementationProvider.ICU);
        collationId = SpecifierUtils.setSpecValue(collationId, CASE_SENSITIVITY_OFFSET,
          caseSensitivity);
        collationId = SpecifierUtils.setSpecValue(collationId, ACCENT_SENSITIVITY_OFFSET,
          accentSensitivity);
        collationId = SpecifierUtils.setSpecValue(collationId, SPACE_TRIMMING_OFFSET,
          spaceTrimming);
        this.collationId = collationId;
      }

      private static int collationNameToId(
          String originalName, String collationName) throws SparkException {
        // Search for the longest locale match because specifiers are designed to be different from
        // script tag and country code, meaning the only valid locale name match can be the longest
        // one.
        int lastPos = -1;
        for (int i = 1; i <= collationName.length(); i++) {
          String localeName = collationName.substring(0, i);
          if (ICULocaleMapUppercase.containsKey(localeName)) {
            lastPos = i;
          }
        }
        if (lastPos == -1) {
          throw collationInvalidNameException(originalName);
        }
        String locale = collationName.substring(0, lastPos);
        int collationId = ICULocaleToId.get(ICULocaleMapUppercase.get(locale));
        collationId = SpecifierUtils.setSpecValue(collationId,
          IMPLEMENTATION_PROVIDER_OFFSET, ImplementationProvider.ICU);

        // No other specifiers present.
        if(collationName.equals(locale)){
          return collationId;
        }
        if(collationName.charAt(locale.length()) != '_'){
          throw collationInvalidNameException(originalName);
        }
        // Extract remaining specifiers and trim "_" separator.
        String remainingSpecifiers = collationName.substring(lastPos + 1);

        // Initialize default specifier flags.
        // Case sensitive, accent sensitive, no space trimming.
        boolean isCaseSpecifierSet = false;
        boolean isAccentSpecifierSet = false;
        boolean isSpaceTrimmingSpecifierSet = false;
        CaseSensitivity caseSensitivity = CaseSensitivity.CS;
        AccentSensitivity accentSensitivity = AccentSensitivity.AS;
        SpaceTrimming spaceTrimming = SpaceTrimming.NONE;

        String[] specifiers = remainingSpecifiers.split("_");

        // Iterate through specifiers and set corresponding flags
        for (String specifier : specifiers) {
          switch (specifier) {
            case "CI":
            case "CS":
              if (isCaseSpecifierSet) {
                throw collationInvalidNameException(originalName);
              }
              caseSensitivity = CaseSensitivity.valueOf(specifier);
              isCaseSpecifierSet = true;
              break;
            case "AI":
            case "AS":
              if (isAccentSpecifierSet) {
                throw collationInvalidNameException(originalName);
              }
              accentSensitivity = AccentSensitivity.valueOf(specifier);
              isAccentSpecifierSet = true;
              break;
            case "RTRIM":
              if (isSpaceTrimmingSpecifierSet) {
                throw collationInvalidNameException(originalName);
              }
              spaceTrimming = SpaceTrimming.valueOf(specifier);
              isSpaceTrimmingSpecifierSet = true;
              break;
            default:
              throw collationInvalidNameException(originalName);
          }
        }

        // Build collation ID from computed specifiers.
        collationId = SpecifierUtils.setSpecValue(collationId,
          CASE_SENSITIVITY_OFFSET, caseSensitivity);
        collationId = SpecifierUtils.setSpecValue(collationId,
          ACCENT_SENSITIVITY_OFFSET, accentSensitivity);
        collationId = SpecifierUtils.setSpecValue(collationId,
          SPACE_TRIMMING_OFFSET, spaceTrimming);
        return collationId;
      }

      private static CollationSpecICU fromCollationId(int collationId) {
        // Parse specifiers from collation ID.
        int spaceTrimmingOrdinal = SpecifierUtils.getSpecValue(collationId,
          SPACE_TRIMMING_OFFSET, SPACE_TRIMMING_MASK);
        int caseSensitivityOrdinal = SpecifierUtils.getSpecValue(collationId,
          CASE_SENSITIVITY_OFFSET, CASE_SENSITIVITY_MASK);
        int accentSensitivityOrdinal = SpecifierUtils.getSpecValue(collationId,
          ACCENT_SENSITIVITY_OFFSET, ACCENT_SENSITIVITY_MASK);
        collationId = SpecifierUtils.removeSpec(collationId,
          IMPLEMENTATION_PROVIDER_OFFSET, IMPLEMENTATION_PROVIDER_MASK);
        collationId = SpecifierUtils.removeSpec(collationId,
          SPACE_TRIMMING_OFFSET, SPACE_TRIMMING_MASK);
        collationId = SpecifierUtils.removeSpec(collationId,
          CASE_SENSITIVITY_OFFSET, CASE_SENSITIVITY_MASK);
        collationId = SpecifierUtils.removeSpec(collationId,
          ACCENT_SENSITIVITY_OFFSET, ACCENT_SENSITIVITY_MASK);
        // Locale ID remains after removing all other specifiers.
        int localeId = collationId;
        // Verify locale ID is valid against `ICULocaleNames` array.
        assert(localeId >= 0 && localeId < ICULocaleNames.length);
        CaseSensitivity caseSensitivity = CaseSensitivity.values()[caseSensitivityOrdinal];
        AccentSensitivity accentSensitivity = AccentSensitivity.values()[accentSensitivityOrdinal];
        SpaceTrimming spaceTrimming = SpaceTrimming.values()[spaceTrimmingOrdinal];
        String locale = ICULocaleNames[localeId];
        return new CollationSpecICU(locale, caseSensitivity, accentSensitivity, spaceTrimming);
      }

      @Override
      protected Collation buildCollation() {
        ULocale.Builder builder = new ULocale.Builder();
        builder.setLocale(ICULocaleMap.get(locale));
        // Compute unicode locale keyword for all combinations of case/accent sensitivity.
        if (caseSensitivity == CaseSensitivity.CS &&
            accentSensitivity == AccentSensitivity.AS) {
          builder.setUnicodeLocaleKeyword("ks", "level3");
        } else if (caseSensitivity == CaseSensitivity.CS &&
            accentSensitivity == AccentSensitivity.AI) {
          builder
            .setUnicodeLocaleKeyword("ks", "level1")
            .setUnicodeLocaleKeyword("kc", "true");
        } else if (caseSensitivity == CaseSensitivity.CI &&
            accentSensitivity == AccentSensitivity.AS) {
          builder.setUnicodeLocaleKeyword("ks", "level2");
        } else if (caseSensitivity == CaseSensitivity.CI &&
            accentSensitivity == AccentSensitivity.AI) {
          builder.setUnicodeLocaleKeyword("ks", "level1");
        }
        ULocale resultLocale = builder.build();
        Collator collator = Collator.getInstance(resultLocale);
        // Freeze ICU collator to ensure thread safety.
        collator.freeze();

        Comparator<UTF8String> comparator;
        ToLongFunction<UTF8String> hashFunction;

        if (spaceTrimming == SpaceTrimming.NONE) {
          hashFunction = s -> (long) collator.getCollationKey(
            s.toValidString()).hashCode();
          comparator = (s1, s2) ->
            collator.compare(s1.toValidString(), s2.toValidString());
        } else {
          comparator = (s1, s2) -> collator.compare(
            applyTrimmingPolicy(s1, spaceTrimming).toValidString(),
            applyTrimmingPolicy(s2, spaceTrimming).toValidString());
          hashFunction = s -> (long) collator.getCollationKey(
            applyTrimmingPolicy(s, spaceTrimming).toValidString()).hashCode();
        }

        return new Collation(
          normalizedCollationName(),
          PROVIDER_ICU,
          collator,
          comparator,
          ICU_COLLATOR_VERSION,
          hashFunction,
          (s1, s2) -> comparator.compare(s1, s2) == 0,
<<<<<<< HEAD
          /* isUtf8BinaryType = */ false,
          /* isUtf8LcaseType = */ false,
=======
          /* supportsBinaryEquality = */ false,
          /* supportsBinaryOrdering = */ false,
          /* supportsLowercaseEquality = */ false,
>>>>>>> c3176a79
          spaceTrimming != SpaceTrimming.NONE);
      }

      @Override
      protected CollationMeta buildCollationMeta() {
        return new CollationMeta(
          CATALOG,
          SCHEMA,
          normalizedCollationName(),
          ICULocaleMap.get(locale).getDisplayLanguage(),
          ICULocaleMap.get(locale).getDisplayCountry(),
          VersionInfo.ICU_VERSION.toString(),
          COLLATION_PAD_ATTRIBUTE,
          accentSensitivity == AccentSensitivity.AS,
          caseSensitivity == CaseSensitivity.CS,
          spaceTrimming.toString());
      }

      /**
       * Compute normalized collation name. Components of collation name are given in order:
       * - Locale name
       * - Optional case sensitivity when non-default preceded by underscore
       * - Optional accent sensitivity when non-default preceded by underscore
       * - Optional space trimming when non-default preceded by underscore
       * Examples: en, en_USA_CI_LTRIM, en_USA_CI_AI, en_USA_CI_AI_TRIM, sr_Cyrl_SRB_AI.
       */
      @Override
      protected String normalizedCollationName() {
        StringBuilder builder = new StringBuilder();
        builder.append(locale);
        if (caseSensitivity != CaseSensitivity.CS) {
          builder.append('_');
          builder.append(caseSensitivity.toString());
        }
        if (accentSensitivity != AccentSensitivity.AS) {
          builder.append('_');
          builder.append(accentSensitivity.toString());
        }
        if(spaceTrimming != SpaceTrimming.NONE) {
          builder.append('_');
          builder.append(spaceTrimming.toString());
        }
        return builder.toString();
      }

      private static List<String> allCollationNames() {
        List<String> collationNames = new ArrayList<>();
        List<String> caseAccentSpecifiers = Arrays.asList("", "_AI", "_CI", "_CI_AI");
        for (String locale : ICULocaleToId.keySet()) {
          for (String caseAccent : caseAccentSpecifiers) {
            String collationName = locale + caseAccent;
            collationNames.add(collationName);
          }
        }
        return collationNames.stream().sorted().toList();
      }

      static List<CollationIdentifier> listCollations() {
        return allCollationNames().stream().map(name ->
          new CollationIdentifier(PROVIDER_ICU, name, VersionInfo.ICU_VERSION.toString())).toList();
      }

      static CollationMeta loadCollationMeta(CollationIdentifier collationIdentifier) {
        try {
          int collationId = CollationSpecICU.collationNameToId(
            collationIdentifier.name, collationIdentifier.name.toUpperCase());
          return CollationSpecICU.fromCollationId(collationId).buildCollationMeta();
        } catch (SparkException ignored) {
          // ignore
          return null;
        }
      }
    }

    /**
     * Utility class for manipulating conversions between collation IDs and specifier enums/locale
     * IDs. Scope bitwise operations here to avoid confusion.
     */
    private static class SpecifierUtils {
      private static int getSpecValue(int collationId, int offset, int mask) {
        return (collationId >> offset) & mask;
      }

      private static int removeSpec(int collationId, int offset, int mask) {
        return collationId & ~(mask << offset);
      }

      private static int setSpecValue(int collationId, int offset, Enum spec) {
        return collationId | (spec.ordinal() << offset);
      }
    }

    /** Returns the collation identifier. */
    public CollationIdentifier identifier() {
      return new CollationIdentifier(provider, collationName, version);
    }
  }

  public static final String CATALOG = "SYSTEM";
  public static final String SCHEMA = "BUILTIN";
  public static final String PROVIDER_SPARK = "spark";
  public static final String PROVIDER_ICU = "icu";
  public static final List<String> SUPPORTED_PROVIDERS = List.of(PROVIDER_SPARK, PROVIDER_ICU);
  public static final String COLLATION_PAD_ATTRIBUTE = "NO_PAD";

  public static final int UTF8_BINARY_COLLATION_ID =
    Collation.CollationSpecUTF8.UTF8_BINARY_COLLATION_ID;
  public static final int UTF8_LCASE_COLLATION_ID =
    Collation.CollationSpecUTF8.UTF8_LCASE_COLLATION_ID;
  public static final int UNICODE_COLLATION_ID =
    Collation.CollationSpecICU.UNICODE_COLLATION_ID;
  public static final int UNICODE_CI_COLLATION_ID =
    Collation.CollationSpecICU.UNICODE_CI_COLLATION_ID;
  public static final int INDETERMINATE_COLLATION_ID =
    Collation.CollationSpec.INDETERMINATE_COLLATION_ID;

  /**
   * Returns a StringSearch object for the given pattern and target strings, under collation
   * rules corresponding to the given collationId. The external ICU library StringSearch object can
   * be used to find occurrences of the pattern in the target string, while respecting collation.
   * When given invalid UTF8Strings, the method will first convert them to valid strings, and then
   * instantiate the StringSearch object. However, original UTF8Strings will remain unchanged.
   */
  public static StringSearch getStringSearch(
      final UTF8String targetUTF8String,
      final UTF8String patternUTF8String,
      final int collationId) {
    return getStringSearch(targetUTF8String.toValidString(), patternUTF8String.toValidString(),
      collationId);
  }

  /**
   * Returns a StringSearch object for the given pattern and target strings, under collation
   * rules corresponding to the given collationId. The external ICU library StringSearch object can
   * be used to find occurrences of the pattern in the target string, while respecting collation.
   */
  public static StringSearch getStringSearch(
      final String targetString,
      final String patternString,
      final int collationId) {
    CharacterIterator target = new StringCharacterIterator(targetString);
    Collator collator = CollationFactory.fetchCollation(collationId).collator;
    return new StringSearch(patternString, target, (RuleBasedCollator) collator);
  }

  /**
   * Returns a collation-unaware StringSearch object for the given pattern and target strings.
   * While this object does not respect collation, it can be used to find occurrences of the pattern
   * in the target string for UTF8_BINARY or UTF8_LCASE (if arguments are lowercased).
   * When given invalid UTF8Strings, the method will first convert them to valid strings, and then
   * instantiate the StringSearch object. However, original UTF8Strings will remain unchanged.
   */
  public static StringSearch getStringSearch(
      final UTF8String targetUTF8String,
      final UTF8String patternUTF8String) {
    return new StringSearch(patternUTF8String.toValidString(), targetUTF8String.toValidString());
  }

  /**
   * Returns the collation ID for the given collation name.
   */
  public static int collationNameToId(String collationName) throws SparkException {
    return Collation.CollationSpec.collationNameToId(collationName);
  }

  /**
   * Returns whether the ICU collation is not Case Sensitive Accent Insensitive
   * for the given collation id.
   * This method is used in expressions which do not support CS_AI collations.
   */
  public static boolean isCaseSensitiveAndAccentInsensitive(int collationId) {
    return Collation.CollationSpecICU.fromCollationId(collationId).caseSensitivity ==
            Collation.CollationSpecICU.CaseSensitivity.CS &&
            Collation.CollationSpecICU.fromCollationId(collationId).accentSensitivity ==
            Collation.CollationSpecICU.AccentSensitivity.AI;
  }

  public static void assertValidProvider(String provider) throws SparkException {
    if (!SUPPORTED_PROVIDERS.contains(provider.toLowerCase())) {
      Map<String, String> params = Map.of(
        "provider", provider,
        "supportedProviders", String.join(", ", SUPPORTED_PROVIDERS)
      );

      throw new SparkException(
        "COLLATION_INVALID_PROVIDER", SparkException.constructMessageParams(params), null);
    }
  }

  public static Collation fetchCollation(int collationId) {
    return Collation.CollationSpec.fetchCollation(collationId);
  }

  public static Collation fetchCollation(String collationName) throws SparkException {
    return fetchCollation(collationNameToId(collationName));
  }

  public static String[] getICULocaleNames() {
    return Collation.CollationSpecICU.ICULocaleNames;
  }

  public static UTF8String getCollationKey(UTF8String input, int collationId) {
    Collation collation = fetchCollation(collationId);
    if (collation.supportsSpaceTrimming) {
      input = Collation.CollationSpec.applyTrimmingPolicy(input, collationId);
    }
    if (collation.isUtf8BinaryType) {
      return input;
    } else if (collation.isUtf8LcaseType) {
      return CollationAwareUTF8String.lowerCaseCodePoints(input);
    } else {
      CollationKey collationKey = collation.collator.getCollationKey(
        input.toValidString());
      return UTF8String.fromBytes(collationKey.toByteArray());
    }
  }

  public static byte[] getCollationKeyBytes(UTF8String input, int collationId) {
    Collation collation = fetchCollation(collationId);
    if (collation.supportsSpaceTrimming) {
      input = Collation.CollationSpec.applyTrimmingPolicy(input, collationId);
    }
    if (collation.isUtf8BinaryType) {
      return input.getBytes();
    } else if (collation.isUtf8LcaseType) {
      return CollationAwareUTF8String.lowerCaseCodePoints(input).getBytes();
    } else {
      return collation.collator.getCollationKey(
        input.toValidString()).toByteArray();
    }
  }

  /**
   * Returns same string if collation name is valid or the closest suggestion if it is invalid.
   */
  public static String getClosestSuggestionsOnInvalidName(
      String collationName, int maxSuggestions) {
    String[] validRootNames;
    String[] validModifiers;
    if (collationName.startsWith("UTF8_")) {
      validRootNames = new String[]{
        Collation.CollationSpecUTF8.UTF8_BINARY_COLLATION.collationName,
        Collation.CollationSpecUTF8.UTF8_LCASE_COLLATION.collationName
      };
      validModifiers = new String[0];
    } else {
      validRootNames = getICULocaleNames();
      validModifiers = new String[]{"_CI", "_AI", "_CS", "_AS"};
    }

    // Split modifiers and locale name.
    final int MODIFIER_LENGTH = 3;
    String localeName = collationName.toUpperCase();
    List<String> modifiers = new ArrayList<>();
    while (Arrays.stream(validModifiers).anyMatch(localeName::endsWith)) {
      modifiers.add(localeName.substring(localeName.length() - MODIFIER_LENGTH));
      localeName = localeName.substring(0, localeName.length() - MODIFIER_LENGTH);
    }

    // Suggest version with unique modifiers.
    Collections.reverse(modifiers);
    modifiers = modifiers.stream().distinct().toList();

    // Remove conflicting settings.
    if (modifiers.contains("_CI") && modifiers.contains(("_CS"))) {
      modifiers = modifiers.stream().filter(m -> !m.equals("_CI")).toList();
    }

    if (modifiers.contains("_AI") && modifiers.contains(("_AS"))) {
      modifiers = modifiers.stream().filter(m -> !m.equals("_AI")).toList();
    }

    final String finalLocaleName = localeName;
    Comparator<String> distanceComparator = (c1, c2) -> {
      int distance1 = UTF8String.fromString(c1.toUpperCase())
              .levenshteinDistance(UTF8String.fromString(finalLocaleName));
      int distance2 = UTF8String.fromString(c2.toUpperCase())
              .levenshteinDistance(UTF8String.fromString(finalLocaleName));
      return Integer.compare(distance1, distance2);
    };

    String[] rootNamesByDistance = Arrays.copyOf(validRootNames, validRootNames.length);
    Arrays.sort(rootNamesByDistance, distanceComparator);
    Function<String, Boolean> isCollationNameValid = name -> {
      try {
        collationNameToId(name);
        return true;
      } catch (SparkException e) {
        return false;
      }
    };

    final int suggestionThreshold = 3;
    final ArrayList<String> suggestions = new ArrayList<>(maxSuggestions);
    for (int i = 0; i < maxSuggestions; i++) {
      // Add at least one suggestion.
      // Add others if distance from the original is lower than threshold.
      String suggestion = rootNamesByDistance[i] + String.join("", modifiers);
      assert(isCollationNameValid.apply(suggestion));
      if (suggestions.isEmpty()) {
        suggestions.add(suggestion);
      } else {
        int distance = UTF8String.fromString(suggestion.toUpperCase())
          .levenshteinDistance(UTF8String.fromString(collationName.toUpperCase()));
        if (distance < suggestionThreshold) {
          suggestions.add(suggestion);
        } else {
          break;
        }
      }
    }

    return String.join(", ", suggestions);
  }

  public static List<CollationIdentifier> listCollations() {
    return Collation.CollationSpec.listCollations();
  }

  public static CollationMeta loadCollationMeta(CollationIdentifier collationIdentifier) {
    return Collation.CollationSpec.loadCollationMeta(collationIdentifier);
  }
}<|MERGE_RESOLUTION|>--- conflicted
+++ resolved
@@ -154,17 +154,12 @@
      */
     public final boolean supportsLowercaseEquality;
 
-<<<<<<< HEAD
-
-=======
->>>>>>> c3176a79
     /**
      * Support for Space Trimming implies that that based on specifier (for now only right trim)
      * leading, trailing or both spaces are removed from the input string before comparison.
      */
     public final boolean supportsSpaceTrimming;
 
-<<<<<<< HEAD
     /**
      * Is Utf8 binary type as indicator if collation base type is UTF8 binary. Note currently only
      * collations Utf8_Binary and Utf8_Binary_RTRIM are considered as Utf8 binary type.
@@ -177,8 +172,6 @@
      */
     public final boolean isUtf8LcaseType;
 
-=======
->>>>>>> c3176a79
     public Collation(
         String collationName,
         String provider,
@@ -187,14 +180,8 @@
         String version,
         ToLongFunction<UTF8String> hashFunction,
         BiFunction<UTF8String, UTF8String, Boolean> equalsFunction,
-<<<<<<< HEAD
         boolean isUtf8BinaryType,
         boolean isUtf8LcaseType,
-=======
-        boolean supportsBinaryEquality,
-        boolean supportsBinaryOrdering,
-        boolean supportsLowercaseEquality,
->>>>>>> c3176a79
         boolean supportsSpaceTrimming) {
       this.collationName = collationName;
       this.provider = provider;
@@ -202,7 +189,6 @@
       this.comparator = comparator;
       this.version = version;
       this.hashFunction = hashFunction;
-<<<<<<< HEAD
       this.isUtf8BinaryType = isUtf8BinaryType;
       this.isUtf8LcaseType = isUtf8LcaseType;
       this.equalsFunction = equalsFunction;
@@ -210,16 +196,6 @@
       this.supportsBinaryEquality = !supportsSpaceTrimming && isUtf8BinaryType;
       this.supportsBinaryOrdering = !supportsSpaceTrimming && isUtf8BinaryType;
       this.supportsLowercaseEquality = !supportsSpaceTrimming && isUtf8LcaseType;
-=======
-      this.supportsBinaryEquality = supportsBinaryEquality;
-      this.supportsBinaryOrdering = supportsBinaryOrdering;
-      this.supportsLowercaseEquality = supportsLowercaseEquality;
-      this.equalsFunction = equalsFunction;
-      this.supportsSpaceTrimming = supportsSpaceTrimming;
-
-      // De Morgan's Law to check supportsBinaryOrdering => supportsBinaryEquality
-      assert(!supportsBinaryOrdering || supportsBinaryEquality);
->>>>>>> c3176a79
       // No Collation can simultaneously support binary equality and lowercase equality
       assert(!isUtf8BinaryType || !isUtf8LcaseType);
 
@@ -601,14 +577,8 @@
             "1.0",
             hashFunction,
             equalsFunction,
-<<<<<<< HEAD
             /* isUtf8BinaryType = */ true,
             /* isUtf8LcaseType = */ false,
-=======
-            /* supportsBinaryEquality = */ true,
-            /* supportsBinaryOrdering = */ true,
-            /* supportsLowercaseEquality = */ false,
->>>>>>> c3176a79
             spaceTrimming != SpaceTrimming.NONE);
         } else {
           Comparator<UTF8String> comparator;
@@ -634,14 +604,8 @@
             "1.0",
             hashFunction,
             (s1, s2) -> comparator.compare(s1, s2) == 0,
-<<<<<<< HEAD
             /* isUtf8BinaryType = */ false,
             /* isUtf8LcaseType = */ true,
-=======
-            /* supportsBinaryEquality = */ false,
-            /* supportsBinaryOrdering = */ false,
-            /* supportsLowercaseEquality = */ true,
->>>>>>> c3176a79
             spaceTrimming != SpaceTrimming.NONE);
         }
       }
@@ -1026,14 +990,8 @@
           ICU_COLLATOR_VERSION,
           hashFunction,
           (s1, s2) -> comparator.compare(s1, s2) == 0,
-<<<<<<< HEAD
           /* isUtf8BinaryType = */ false,
           /* isUtf8LcaseType = */ false,
-=======
-          /* supportsBinaryEquality = */ false,
-          /* supportsBinaryOrdering = */ false,
-          /* supportsLowercaseEquality = */ false,
->>>>>>> c3176a79
           spaceTrimming != SpaceTrimming.NONE);
       }
 
