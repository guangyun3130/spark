/*
 * Licensed to the Apache Software Foundation (ASF) under one or more
 * contributor license agreements.  See the NOTICE file distributed with
 * this work for additional information regarding copyright ownership.
 * The ASF licenses this file to You under the Apache License, Version 2.0
 * (the "License"); you may not use this file except in compliance with
 * the License.  You may obtain a copy of the License at
 *
 *    http://www.apache.org/licenses/LICENSE-2.0
 *
 * Unless required by applicable law or agreed to in writing, software
 * distributed under the License is distributed on an "AS IS" BASIS,
 * WITHOUT WARRANTIES OR CONDITIONS OF ANY KIND, either express or implied.
 * See the License for the specific language governing permissions and
 * limitations under the License.
 */
package org.apache.spark.sql.catalyst.util;

import com.ibm.icu.lang.UCharacter;
import com.ibm.icu.text.BreakIterator;
import com.ibm.icu.text.StringSearch;
import com.ibm.icu.util.ULocale;

import org.apache.spark.unsafe.UTF8StringBuilder;
import org.apache.spark.unsafe.types.UTF8String;

import static org.apache.spark.unsafe.Platform.BYTE_ARRAY_OFFSET;
import static org.apache.spark.unsafe.Platform.copyMemory;

import java.util.HashMap;
import java.util.Map;

/**
 * Utility class for collation-aware UTF8String operations.
 */
public class CollationAwareUTF8String {

  /**
   * The constant value to indicate that the match is not found when searching for a pattern
   * string in a target string.
   */
  private static final int MATCH_NOT_FOUND = -1;

  /**
   * Returns whether the target string starts with the specified prefix, starting from the
   * specified position (0-based index referring to character position in UTF8String), with respect
   * to the UTF8_LCASE collation. The method assumes that the prefix is already lowercased
   * prior to method call to avoid the overhead of calling .toLowerCase() multiple times on the
   * same prefix string.
   *
   * @param target the string to be searched in
   * @param lowercasePattern the string to be searched for
   * @param startPos the start position for searching (in the target string)
   * @return whether the target string starts with the specified prefix in UTF8_LCASE
   */
  public static boolean lowercaseMatchFrom(
      final UTF8String target,
      final UTF8String lowercasePattern,
      int startPos) {
    return lowercaseMatchLengthFrom(target, lowercasePattern, startPos) != MATCH_NOT_FOUND;
  }

  /**
   * Returns the length of the substring of the target string that starts with the specified
   * prefix, starting from the specified position (0-based index referring to character position
   * in UTF8String), with respect to the UTF8_LCASE collation. The method assumes that the
   * prefix is already lowercased. The method only considers the part of target string that
   * starts from the specified (inclusive) position (that is, the method does not look at UTF8
   * characters of the target string at or after position `endPos`). If the prefix is not found,
   * MATCH_NOT_FOUND is returned.
   *
   * @param target the string to be searched in
   * @param lowercasePattern the string to be searched for
   * @param startPos the start position for searching (in the target string)
   * @return length of the target substring that starts with the specified prefix in lowercase
   */
  private static int lowercaseMatchLengthFrom(
      final UTF8String target,
      final UTF8String lowercasePattern,
      int startPos) {
    assert startPos >= 0;
    for (int len = 0; len <= target.numChars() - startPos; ++len) {
      if (target.substring(startPos, startPos + len).toLowerCase().equals(lowercasePattern)) {
        return len;
      }
    }
    return MATCH_NOT_FOUND;
  }

  /**
   * Returns the position of the first occurrence of the pattern string in the target string,
   * starting from the specified position (0-based index referring to character position in
   * UTF8String), with respect to the UTF8_LCASE collation. The method assumes that the
   * pattern string is already lowercased prior to call. If the pattern is not found,
   * MATCH_NOT_FOUND is returned.
   *
   * @param target the string to be searched in
   * @param lowercasePattern the string to be searched for
   * @param startPos the start position for searching (in the target string)
   * @return the position of the first occurrence of pattern in target
   */
  private static int lowercaseFind(
      final UTF8String target,
      final UTF8String lowercasePattern,
      int startPos) {
    assert startPos >= 0;
    for (int i = startPos; i <= target.numChars(); ++i) {
      if (lowercaseMatchFrom(target, lowercasePattern, i)) {
        return i;
      }
    }
    return MATCH_NOT_FOUND;
  }

  /**
   * Returns whether the target string ends with the specified suffix, ending at the specified
   * position (0-based index referring to character position in UTF8String), with respect to the
   * UTF8_LCASE collation. The method assumes that the suffix is already lowercased prior
   * to method call to avoid the overhead of calling .toLowerCase() multiple times on the same
   * suffix string.
   *
   * @param target the string to be searched in
   * @param lowercasePattern the string to be searched for
   * @param endPos the end position for searching (in the target string)
   * @return whether the target string ends with the specified suffix in lowercase
   */
  public static boolean lowercaseMatchUntil(
      final UTF8String target,
      final UTF8String lowercasePattern,
      int endPos) {
    return lowercaseMatchLengthUntil(target, lowercasePattern, endPos) != MATCH_NOT_FOUND;
  }

  /**
   * Returns the length of the substring of the target string that ends with the specified
   * suffix, ending at the specified position (0-based index referring to character position in
   * UTF8String), with respect to the UTF8_LCASE collation. The method assumes that the
   * suffix is already lowercased. The method only considers the part of target string that ends
   * at the specified (non-inclusive) position (that is, the method does not look at UTF8
   * characters of the target string at or after position `endPos`). If the suffix is not found,
   * MATCH_NOT_FOUND is returned.
   *
   * @param target the string to be searched in
   * @param lowercasePattern the string to be searched for
   * @param endPos the end position for searching (in the target string)
   * @return length of the target substring that ends with the specified suffix in lowercase
   */
  private static int lowercaseMatchLengthUntil(
      final UTF8String target,
      final UTF8String lowercasePattern,
      int endPos) {
    assert endPos <= target.numChars();
    for (int len = 0; len <= endPos; ++len) {
      if (target.substring(endPos - len, endPos).toLowerCase().equals(lowercasePattern)) {
        return len;
      }
    }
    return MATCH_NOT_FOUND;
  }

  /**
   * Returns the position of the last occurrence of the pattern string in the target string,
   * ending at the specified position (0-based index referring to character position in
   * UTF8String), with respect to the UTF8_LCASE collation. The method assumes that the
   * pattern string is already lowercased prior to call. If the pattern is not found,
   * MATCH_NOT_FOUND is returned.
   *
   * @param target the string to be searched in
   * @param lowercasePattern the string to be searched for
   * @param endPos the end position for searching (in the target string)
   * @return the position of the last occurrence of pattern in target
   */
  private static int lowercaseRFind(
      final UTF8String target,
      final UTF8String lowercasePattern,
      int endPos) {
    assert endPos <= target.numChars();
    for (int i = endPos; i >= 0; --i) {
      if (lowercaseMatchUntil(target, lowercasePattern, i)) {
        return i;
      }
    }
    return MATCH_NOT_FOUND;
  }

  /**
   * Lowercase UTF8String comparison used for UTF8_LCASE collation. While the default
   * UTF8String comparison is equivalent to a.toLowerCase().binaryCompare(b.toLowerCase()), this
   * method uses code points to compare the strings in a case-insensitive manner using ICU rules,
   * as well as handling special rules for one-to-many case mappings (see: lowerCaseCodePoints).
   *
   * @param left The first UTF8String to compare.
   * @param right The second UTF8String to compare.
   * @return An integer representing the comparison result.
   */
  public static int compareLowerCase(final UTF8String left, final UTF8String right) {
    // Only if both strings are ASCII, we can use faster comparison (no string allocations).
    if (left.isFullAscii() && right.isFullAscii()) {
      return compareLowerCaseAscii(left, right);
    }
    return compareLowerCaseSlow(left, right);
  }

  /**
   * Fast version of the `compareLowerCase` method, used when both arguments are ASCII strings.
   *
   * @param left The first ASCII UTF8String to compare.
   * @param right The second ASCII UTF8String to compare.
   * @return An integer representing the comparison result.
   */
  private static int compareLowerCaseAscii(final UTF8String left, final UTF8String right) {
    int leftBytes = left.numBytes(), rightBytes = right.numBytes();
    for (int curr = 0; curr < leftBytes && curr < rightBytes; curr++) {
      int lowerLeftByte = Character.toLowerCase(left.getByte(curr));
      int lowerRightByte = Character.toLowerCase(right.getByte(curr));
      if (lowerLeftByte != lowerRightByte) {
        return lowerLeftByte - lowerRightByte;
      }
    }
    return leftBytes - rightBytes;
  }

  /**
   * Slow version of the `compareLowerCase` method, used when both arguments are non-ASCII strings.
   *
   * @param left The first non-ASCII UTF8String to compare.
   * @param right The second non-ASCII UTF8String to compare.
   * @return An integer representing the comparison result.
   */
  private static int compareLowerCaseSlow(final UTF8String left, final UTF8String right) {
    return lowerCaseCodePoints(left).binaryCompare(lowerCaseCodePoints(right));
  }

  /*
   * Performs string replacement for ICU collations by searching for instances of the search
   * string in the `src` string, with respect to the specified collation, and then replacing
   * them with the replace string. The method returns a new UTF8String with all instances of the
   * search string replaced using the replace string. Similar to UTF8String.findInSet behavior
   * used for UTF8_BINARY, the method returns the `src` string if the `search` string is empty.
   *
   * @param src the string to be searched in
   * @param search the string to be searched for
   * @param replace the string to be used as replacement
   * @param collationId the collation ID to use for string search
   * @return the position of the first occurrence of `match` in `set`
   */
  public static UTF8String replace(final UTF8String src, final UTF8String search,
      final UTF8String replace, final int collationId) {
    // This collation aware implementation is based on existing implementation on UTF8String
    if (src.numBytes() == 0 || search.numBytes() == 0) {
      return src;
    }

    StringSearch stringSearch = CollationFactory.getStringSearch(src, search, collationId);

    // Find the first occurrence of the search string.
    int end = stringSearch.next();
    if (end == StringSearch.DONE) {
      // Search string was not found, so string is unchanged.
      return src;
    }

    // Initialize byte positions
    int c = 0;
    int byteStart = 0; // position in byte
    int byteEnd = 0; // position in byte
    while (byteEnd < src.numBytes() && c < end) {
      byteEnd += UTF8String.numBytesForFirstByte(src.getByte(byteEnd));
      c += 1;
    }

    // At least one match was found. Estimate space needed for result.
    // The 16x multiplier here is chosen to match commons-lang3's implementation.
    int increase = Math.max(0, Math.abs(replace.numBytes() - search.numBytes())) * 16;
    final UTF8StringBuilder buf = new UTF8StringBuilder(src.numBytes() + increase);
    while (end != StringSearch.DONE) {
      buf.appendBytes(src.getBaseObject(), src.getBaseOffset() + byteStart, byteEnd - byteStart);
      buf.append(replace);

      // Move byteStart to the beginning of the current match
      byteStart = byteEnd;
      int cs = c;
      // Move cs to the end of the current match
      // This is necessary because the search string may contain 'multi-character' characters
      while (byteStart < src.numBytes() && cs < c + stringSearch.getMatchLength()) {
        byteStart += UTF8String.numBytesForFirstByte(src.getByte(byteStart));
        cs += 1;
      }
      // Go to next match
      end = stringSearch.next();
      // Update byte positions
      while (byteEnd < src.numBytes() && c < end) {
        byteEnd += UTF8String.numBytesForFirstByte(src.getByte(byteEnd));
        c += 1;
      }
    }
    buf.appendBytes(src.getBaseObject(), src.getBaseOffset() + byteStart,
      src.numBytes() - byteStart);
    return buf.build();
  }

  /*
   * Performs string replacement for UTF8_LCASE collation by searching for instances of the search
   * string in the src string, with respect to lowercased string versions, and then replacing
   * them with the replace string. The method returns a new UTF8String with all instances of the
   * search string replaced using the replace string. Similar to UTF8String.findInSet behavior
   * used for UTF8_BINARY, the method returns the `src` string if the `search` string is empty.
   *
   * @param src the string to be searched in
   * @param search the string to be searched for
   * @param replace the string to be used as replacement
   * @param collationId the collation ID to use for string search
   * @return the position of the first occurrence of `match` in `set`
   */
  public static UTF8String lowercaseReplace(final UTF8String src, final UTF8String search,
      final UTF8String replace) {
    if (src.numBytes() == 0 || search.numBytes() == 0) {
      return src;
    }

    // TODO(SPARK-48725): Use lowerCaseCodePoints instead of UTF8String.toLowerCase.
    UTF8String lowercaseSearch = search.toLowerCase();

    int start = 0;
    int end = lowercaseFind(src, lowercaseSearch, start);
    if (end == -1) {
      // Search string was not found, so string is unchanged.
      return src;
    }

    // At least one match was found. Estimate space needed for result.
    // The 16x multiplier here is chosen to match commons-lang3's implementation.
    int increase = Math.max(0, replace.numBytes() - search.numBytes()) * 16;
    final UTF8StringBuilder buf = new UTF8StringBuilder(src.numBytes() + increase);
    while (end != -1) {
      buf.append(src.substring(start, end));
      buf.append(replace);
      // Update character positions
      start = end + lowercaseMatchLengthFrom(src, lowercaseSearch, end);
      end = lowercaseFind(src, lowercaseSearch, start);
    }
    buf.append(src.substring(start, src.numChars()));
    return buf.build();
  }

  /**
   * Convert the input string to uppercase using the ICU root locale rules.
   *
   * @param target the input string
   * @return the uppercase string
   */
  public static UTF8String toUpperCase(final UTF8String target) {
    if (target.isFullAscii()) return target.toUpperCaseAscii();
    return toUpperCaseSlow(target);
  }

  private static UTF8String toUpperCaseSlow(final UTF8String target) {
    // Note: In order to achieve the desired behavior, we use the ICU UCharacter class to
    // convert the string to uppercase, which only accepts a Java strings as input.
    return UTF8String.fromString(UCharacter.toUpperCase(target.toValidString()));
  }

  /**
   * Convert the input string to uppercase using the specified ICU collation rules.
   *
   * @param target the input string
   * @return the uppercase string
   */
  public static UTF8String toUpperCase(final UTF8String target, final int collationId) {
    if (target.isFullAscii()) return target.toUpperCaseAscii();
    return toUpperCaseSlow(target, collationId);
  }

  private static UTF8String toUpperCaseSlow(final UTF8String target, final int collationId) {
    // Note: In order to achieve the desired behavior, we use the ICU UCharacter class to
    // convert the string to uppercase, which only accepts a Java strings as input.
    ULocale locale = CollationFactory.fetchCollation(collationId)
      .collator.getLocale(ULocale.ACTUAL_LOCALE);
    return UTF8String.fromString(UCharacter.toUpperCase(locale, target.toValidString()));
  }

  /**
   * Convert the input string to lowercase using the ICU root locale rules.
   *
   * @param target the input string
   * @return the lowercase string
   */
  public static UTF8String toLowerCase(final UTF8String target) {
    if (target.isFullAscii()) return target.toLowerCaseAscii();
    return toLowerCaseSlow(target);
  }

  private static UTF8String toLowerCaseSlow(final UTF8String target) {
    // Note: In order to achieve the desired behavior, we use the ICU UCharacter class to
    // convert the string to lowercase, which only accepts a Java strings as input.
    return UTF8String.fromString(UCharacter.toLowerCase(target.toValidString()));
  }

  /**
   * Convert the input string to lowercase using the specified ICU collation rules.
   *
   * @param target the input string
   * @return the lowercase string
   */
  public static UTF8String toLowerCase(final UTF8String target, final int collationId) {
    if (target.isFullAscii()) return target.toLowerCaseAscii();
    return toLowerCaseSlow(target, collationId);
  }

  private static UTF8String toLowerCaseSlow(final UTF8String target, final int collationId) {
    // Note: In order to achieve the desired behavior, we use the ICU UCharacter class to
    // convert the string to lowercase, which only accepts a Java strings as input.
    ULocale locale = CollationFactory.fetchCollation(collationId)
      .collator.getLocale(ULocale.ACTUAL_LOCALE);
    return UTF8String.fromString(UCharacter.toLowerCase(locale, target.toValidString()));
  }

  /**
   * Converts a single code point to lowercase using ICU rules, with special handling for
   * one-to-many case mappings (i.e. characters that map to multiple characters in lowercase) and
   * context-insensitive case mappings (i.e. characters that map to different characters based on
   * string context - e.g. the position in the string relative to other characters).
   *
   * @param codePoint The code point to convert to lowercase.
   * @param sb The StringBuilder to append the lowercase character to.
   */
  private static void lowercaseCodePoint(final int codePoint, final StringBuilder sb) {
    if (codePoint == 0x0130) {
      // Latin capital letter I with dot above is mapped to 2 lowercase characters.
      sb.appendCodePoint(0x0069);
      sb.appendCodePoint(0x0307);
    }
    else if (codePoint == 0x03C2) {
      // Greek final and non-final capital letter sigma should be mapped the same.
      sb.appendCodePoint(0x03C3);
    }
    else {
      // All other characters should follow context-unaware ICU single-code point case mapping.
      sb.appendCodePoint(UCharacter.toLowerCase(codePoint));
    }
  }

  private static final int COMBINED_LOWERCASE_I_DOT = 0x69 << 16 | 0x307;

  private static int getLowercaseCodePoint(final int codePoint) {
    if (codePoint == 0x0130) {
      // Latin capital letter I with dot above is mapped to 2 lowercase characters.
      return COMBINED_LOWERCASE_I_DOT;
    }
    else if (codePoint == 0x03C2) {
      // Greek final and non-final capital letter sigma should be mapped the same.
      return 0x03C3;
    }
    else {
      // All other characters should follow context-unaware ICU single-code point case mapping.
      return UCharacter.toLowerCase(codePoint);
    }
  }

  /**
   * Converts an entire string to lowercase using ICU rules, code point by code point, with
   * special handling for one-to-many case mappings (i.e. characters that map to multiple
   * characters in lowercase). Also, this method omits information about context-sensitive case
   * mappings using special handling in the `lowercaseCodePoint` method.
   *
   * @param target The target string to convert to lowercase.
   * @return The string converted to lowercase in a context-unaware manner.
   */
  public static UTF8String lowerCaseCodePoints(final UTF8String target) {
    if (target.isFullAscii()) return target.toLowerCaseAscii();
    return lowerCaseCodePointsSlow(target);
  }

  private static UTF8String lowerCaseCodePointsSlow(final UTF8String target) {
    String targetString = target.toValidString();
    StringBuilder sb = new StringBuilder();
    for (int i = 0; i < targetString.length(); ++i) {
      lowercaseCodePoint(targetString.codePointAt(i), sb);
    }
    return UTF8String.fromString(sb.toString());
  }

  /**
   * Convert the input string to titlecase using the ICU root locale rules.
   */
  public static UTF8String toTitleCase(final UTF8String target) {
    // Note: In order to achieve the desired behavior, we use the ICU UCharacter class to
    // convert the string to titlecase, which only accepts a Java strings as input.
    return UTF8String.fromString(UCharacter.toTitleCase(target.toValidString(),
      BreakIterator.getWordInstance()));
  }

  /**
   * Convert the input string to titlecase using the specified ICU collation rules.
   */
  public static UTF8String toTitleCase(final UTF8String target, final int collationId) {
    ULocale locale = CollationFactory.fetchCollation(collationId)
      .collator.getLocale(ULocale.ACTUAL_LOCALE);
    return UTF8String.fromString(UCharacter.toTitleCase(locale, target.toValidString(),
      BreakIterator.getWordInstance(locale)));
  }

  /*
   * Returns the position of the first occurrence of the match string in the set string,
   * counting ASCII commas as delimiters. The match string is compared in a collation-aware manner,
   * with respect to the specified collation ID. Similar to UTF8String.findInSet behavior used
   * for UTF8_BINARY collation, the method returns 0 if the match string contains no commas.
   *
   * @param match the string to be searched for
   * @param set the string to be searched in
   * @param collationId the collation ID to use for string comparison
   * @return the position of the first occurrence of `match` in `set`
   */
  public static int findInSet(final UTF8String match, final UTF8String set, int collationId) {
    // If the "word" string contains a comma, FindInSet should return 0.
    if (match.contains(UTF8String.fromString(","))) {
      return 0;
    }
    // Otherwise, search for commas in "set" and compare each substring with "word".
    int byteIndex = 0, charIndex = 0, wordCount = 1, lastComma = -1;
    while (byteIndex < set.numBytes()) {
      byte nextByte = set.getByte(byteIndex);
      if (nextByte == (byte) ',') {
        if (set.substring(lastComma + 1, charIndex).semanticEquals(match, collationId)) {
          return wordCount;
        }
        lastComma = charIndex;
        ++wordCount;
      }
      byteIndex += UTF8String.numBytesForFirstByte(nextByte);
      ++charIndex;
    }
    if (set.substring(lastComma + 1, set.numBytes()).semanticEquals(match, collationId)) {
      return wordCount;
    }
    // If no match is found, return 0.
    return 0;
  }

  /**
   * Returns the position of the first occurrence of the pattern string in the target string,
   * starting from the specified position (0-based index referring to character position in
   * UTF8String), with respect to the UTF8_LCASE collation. If the pattern is not found,
   * MATCH_NOT_FOUND is returned.
   *
   * @param target the string to be searched in
   * @param pattern the string to be searched for
   * @param start the start position for searching (in the target string)
   * @return the position of the first occurrence of pattern in target
   */
  public static int lowercaseIndexOf(final UTF8String target, final UTF8String pattern,
      final int start) {
    if (pattern.numChars() == 0) return target.indexOfEmpty(start);
    return lowercaseFind(target, pattern.toLowerCase(), start);
  }

  public static int indexOf(final UTF8String target, final UTF8String pattern,
      final int start, final int collationId) {
    if (pattern.numBytes() == 0) return target.indexOfEmpty(start);
    if (target.numBytes() == 0) return MATCH_NOT_FOUND;

    StringSearch stringSearch = CollationFactory.getStringSearch(target, pattern, collationId);
    stringSearch.setIndex(start);

    return stringSearch.next();
  }

  public static int find(UTF8String target, UTF8String pattern, int start,
      int collationId) {
    assert (pattern.numBytes() > 0);

    StringSearch stringSearch = CollationFactory.getStringSearch(target, pattern, collationId);
    // Set search start position (start from character at start position)
    stringSearch.setIndex(target.bytePosToChar(start));

    // Return either the byte position or -1 if not found
    return target.charPosToByte(stringSearch.next());
  }

  public static UTF8String subStringIndex(final UTF8String string, final UTF8String delimiter,
      int count, final int collationId) {
    if (delimiter.numBytes() == 0 || count == 0 || string.numBytes() == 0) {
      return UTF8String.EMPTY_UTF8;
    }
    if (count > 0) {
      int idx = -1;
      while (count > 0) {
        idx = find(string, delimiter, idx + 1, collationId);
        if (idx >= 0) {
          count --;
        } else {
          // can not find enough delim
          return string;
        }
      }
      if (idx == 0) {
        return UTF8String.EMPTY_UTF8;
      }
      byte[] bytes = new byte[idx];
      copyMemory(string.getBaseObject(), string.getBaseOffset(), bytes, BYTE_ARRAY_OFFSET, idx);
      return UTF8String.fromBytes(bytes);

    } else {
      count = -count;

      StringSearch stringSearch = CollationFactory
        .getStringSearch(string, delimiter, collationId);

      int start = string.numChars() - 1;
      int lastMatchLength = 0;
      int prevStart = -1;
      while (count > 0) {
        stringSearch.reset();
        prevStart = -1;
        int matchStart = stringSearch.next();
        lastMatchLength = stringSearch.getMatchLength();
        while (matchStart <= start) {
          if (matchStart != StringSearch.DONE) {
            // Found a match, update the start position
            prevStart = matchStart;
            matchStart = stringSearch.next();
          } else {
            break;
          }
        }

        if (prevStart == -1) {
          // can not find enough delim
          return string;
        } else {
          start = prevStart - 1;
          count--;
        }
      }

      int resultStart = prevStart + lastMatchLength;
      if (resultStart == string.numChars()) {
        return UTF8String.EMPTY_UTF8;
      }

      return string.substring(resultStart, string.numChars());
    }
  }

  public static UTF8String lowercaseSubStringIndex(final UTF8String string,
      final UTF8String delimiter, int count) {
    if (delimiter.numBytes() == 0 || count == 0) {
      return UTF8String.EMPTY_UTF8;
    }

    UTF8String lowercaseDelimiter = delimiter.toLowerCase();

    if (count > 0) {
      // Search left to right (note: the start code point is inclusive).
      int matchLength = -1;
      while (count > 0) {
        matchLength = lowercaseFind(string, lowercaseDelimiter, matchLength + 1);
        if (matchLength > MATCH_NOT_FOUND) --count; // Found a delimiter.
        else return string; // Cannot find enough delimiters in the string.
      }
      return string.substring(0, matchLength);
    } else {
      // Search right to left (note: the end code point is exclusive).
      int matchLength = string.numChars() + 1;
      count = -count;
      while (count > 0) {
        matchLength = lowercaseRFind(string, lowercaseDelimiter, matchLength - 1);
        if (matchLength > MATCH_NOT_FOUND) --count; // Found a delimiter.
        else return string; // Cannot find enough delimiters in the string.
      }
      return string.substring(matchLength, string.numChars());
    }
  }

<<<<<<< HEAD
  private static Map<Integer, String> getLowercaseDict(final Map<String, String> dict) {
    // Replace all the keys in the dict with lowercased code points.
    Map<Integer, String> lowercaseDict = new HashMap<>();
    for (Map.Entry<String, String> entry : dict.entrySet()) {
      int codePoint = entry.getKey().codePointAt(0);
      lowercaseDict.putIfAbsent(getLowercaseCodePoint(codePoint), entry.getValue());
    }
    return lowercaseDict;
  }
  private static Map<String, String> getCollationAwareDict(final Map<String, String> dict,
      int collationId) {
    // Replace all the keys in the dict with collation keys.
=======
  public static Map<String, String> getCollationAwareDict(UTF8String string,
      Map<String, String> dict, int collationId) {
    // TODO(SPARK-48715): All UTF8String -> String conversions should use `makeValid`
    String srcStr = string.toString();

>>>>>>> 54b75582
    Map<String, String> collationAwareDict = new HashMap<>();
    for (Map.Entry<String, String> entry : dict.entrySet()) {
      String collationKey = CollationFactory.getCollationKey(entry.getKey(), collationId);
      collationAwareDict.putIfAbsent(collationKey, entry.getValue());
    }
    return collationAwareDict;
  }

  private static String lowercaseTranslate(final String input, final Map<Integer, String> dict) {
    StringBuilder sb = new StringBuilder();
    int charCount = 0;
    for (int k = 0; k < input.length(); k += charCount) {
      int codePoint = input.codePointAt(k);
      charCount = Character.charCount(codePoint);
      String translated = dict.get(getLowercaseCodePoint(codePoint));
      if (null == translated) {
        sb.appendCodePoint(codePoint);
      } else if (!"\0".equals(translated)) {
        sb.append(translated);
      }
    }
    return sb.toString();
  }
  private static String translate(final String input, final Map<String, String> dict,
      final int collationId) {
    StringBuilder sb = new StringBuilder();
    int charCount = 0;
    for (int k = 0; k < input.length(); k += charCount) {
      int codePoint = input.codePointAt(k);
      charCount = Character.charCount(codePoint);
      String subStr = input.substring(k, k + charCount);
      String collationKey = CollationFactory.getCollationKey(subStr, collationId);
      String translated = dict.get(collationKey);
      if (null == translated) {
        sb.append(subStr);
      } else if (!"\0".equals(translated)) {
        sb.append(translated);
      }
    }
    return sb.toString();
  }

  public static UTF8String lowercaseTranslate(final UTF8String input,
      final Map<String, String> dict) {
    Map<Integer, String> lowercaseDict = getLowercaseDict(dict);
    return UTF8String.fromString(lowercaseTranslate(input.toString(), lowercaseDict));
  }
  public static UTF8String translate(final UTF8String input, final Map<String, String> dict,
    final int collationId) {
    Map<String, String> collationAwareDict = getCollationAwareDict(dict,collationId);
    return UTF8String.fromString(translate(input.toString(), collationAwareDict, collationId));
  }

  public static UTF8String lowercaseTrim(
      final UTF8String srcString,
      final UTF8String trimString) {
    // Matching UTF8String behavior for null `trimString`.
    if (trimString == null) {
      return null;
    }

    UTF8String leftTrimmed = lowercaseTrimLeft(srcString, trimString);
    return lowercaseTrimRight(leftTrimmed, trimString);
  }

  public static UTF8String lowercaseTrimLeft(
      final UTF8String srcString,
      final UTF8String trimString) {
    // Matching UTF8String behavior for null `trimString`.
    if (trimString == null) {
      return null;
    }

    // The searching byte position in the srcString.
    int searchIdx = 0;
    // The byte position of a first non-matching character in the srcString.
    int trimByteIdx = 0;
    // Number of bytes in srcString.
    int numBytes = srcString.numBytes();
    // Convert trimString to lowercase, so it can be searched properly.
    UTF8String lowercaseTrimString = trimString.toLowerCase();

    while (searchIdx < numBytes) {
      UTF8String searchChar = srcString.copyUTF8String(
        searchIdx,
        searchIdx + UTF8String.numBytesForFirstByte(srcString.getByte(searchIdx)) - 1);
      int searchCharBytes = searchChar.numBytes();

      // Try to find the matching for the searchChar in the trimString.
      if (lowercaseTrimString.find(searchChar.toLowerCase(), 0) >= 0) {
        trimByteIdx += searchCharBytes;
        searchIdx += searchCharBytes;
      } else {
        // No matching, exit the search.
        break;
      }
    }

    if (searchIdx == 0) {
      // Nothing trimmed - return original string (not converted to lowercase).
      return srcString;
    }
    if (trimByteIdx >= numBytes) {
      // Everything trimmed.
      return UTF8String.EMPTY_UTF8;
    }
    return srcString.copyUTF8String(trimByteIdx, numBytes - 1);
  }

  public static UTF8String lowercaseTrimRight(
      final UTF8String srcString,
      final UTF8String trimString) {
    // Matching UTF8String behavior for null `trimString`.
    if (trimString == null) {
      return null;
    }

    // Number of bytes iterated from the srcString.
    int byteIdx = 0;
    // Number of characters iterated from the srcString.
    int numChars = 0;
    // Number of bytes in srcString.
    int numBytes = srcString.numBytes();
    // Array of character length for the srcString.
    int[] stringCharLen = new int[numBytes];
    // Array of the first byte position for each character in the srcString.
    int[] stringCharPos = new int[numBytes];
    // Convert trimString to lowercase, so it can be searched properly.
    UTF8String lowercaseTrimString = trimString.toLowerCase();

    // Build the position and length array.
    while (byteIdx < numBytes) {
      stringCharPos[numChars] = byteIdx;
      stringCharLen[numChars] = UTF8String.numBytesForFirstByte(srcString.getByte(byteIdx));
      byteIdx += stringCharLen[numChars];
      numChars++;
    }

    // Index trimEnd points to the first no matching byte position from the right side of
    //  the source string.
    int trimByteIdx = numBytes - 1;

    while (numChars > 0) {
      UTF8String searchChar = srcString.copyUTF8String(
        stringCharPos[numChars - 1],
        stringCharPos[numChars - 1] + stringCharLen[numChars - 1] - 1);

      if(lowercaseTrimString.find(searchChar.toLowerCase(), 0) >= 0) {
        trimByteIdx -= stringCharLen[numChars - 1];
        numChars--;
      } else {
        break;
      }
    }

    if (trimByteIdx == numBytes - 1) {
      // Nothing trimmed.
      return srcString;
    }
    if (trimByteIdx < 0) {
      // Everything trimmed.
      return UTF8String.EMPTY_UTF8;
    }
    return srcString.copyUTF8String(0, trimByteIdx);
  }

  // TODO: Add more collation-aware UTF8String operations here.

}<|MERGE_RESOLUTION|>--- conflicted
+++ resolved
@@ -672,7 +672,6 @@
     }
   }
 
-<<<<<<< HEAD
   private static Map<Integer, String> getLowercaseDict(final Map<String, String> dict) {
     // Replace all the keys in the dict with lowercased code points.
     Map<Integer, String> lowercaseDict = new HashMap<>();
@@ -681,23 +680,18 @@
       lowercaseDict.putIfAbsent(getLowercaseCodePoint(codePoint), entry.getValue());
     }
     return lowercaseDict;
+    // TODO(SPARK-48715): All UTF8String -> String conversions should use `makeValid`
   }
   private static Map<String, String> getCollationAwareDict(final Map<String, String> dict,
       int collationId) {
     // Replace all the keys in the dict with collation keys.
-=======
-  public static Map<String, String> getCollationAwareDict(UTF8String string,
-      Map<String, String> dict, int collationId) {
-    // TODO(SPARK-48715): All UTF8String -> String conversions should use `makeValid`
-    String srcStr = string.toString();
-
->>>>>>> 54b75582
     Map<String, String> collationAwareDict = new HashMap<>();
     for (Map.Entry<String, String> entry : dict.entrySet()) {
       String collationKey = CollationFactory.getCollationKey(entry.getKey(), collationId);
       collationAwareDict.putIfAbsent(collationKey, entry.getValue());
     }
     return collationAwareDict;
+    // TODO(SPARK-48715): All UTF8String -> String conversions should use `makeValid`
   }
 
   private static String lowercaseTranslate(final String input, final Map<Integer, String> dict) {
