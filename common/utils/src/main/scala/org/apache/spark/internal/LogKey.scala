--- conflicted
+++ resolved
@@ -22,21 +22,14 @@
  */
 object LogKey extends Enumeration {
   val ACCUMULATOR_ID = Value
-<<<<<<< HEAD
-  val AHEAD_LOG_INFO = Value
-=======
   val ACTUAL_NUM_FILES = Value
   val ACTUAL_PARTITION_COLUMN = Value
->>>>>>> b5bb75ca
   val ANALYSIS_ERROR = Value
   val APP_DESC = Value
   val APP_ID = Value
   val APP_STATE = Value
-<<<<<<< HEAD
   val BACKUP_FILE = Value
-=======
   val BATCH_ID = Value
->>>>>>> b5bb75ca
   val BLOCK_ID = Value
   val BLOCK_MANAGER_ID = Value
   val BROADCAST_ID = Value
@@ -83,28 +76,23 @@
   val DATA = Value
   val DATABASE_NAME = Value
   val DATAFRAME_CACHE_ENTRY = Value
-<<<<<<< HEAD
-  val DELAY = Value
-  val DRIVER_ID = Value
-  val DROPPED_PARTITIONS = Value
-  val EFFECTIVE_STORAGE_LEVEL = Value
-=======
   val DATAFRAME_ID = Value
   val DATA_SOURCE = Value
   val DATA_SOURCES = Value
   val DATA_SOURCE_PROVIDER = Value
   val DEFAULT_ISOLATION_LEVEL = Value
   val DEFAULT_VALUE = Value
+  val DELAY = Value
   val DELEGATE = Value
   val DESCRIPTION = Value
   val DESIRED_PARTITIONS_SIZE = Value
   val DRIVER_ID = Value
   val DROPPED_PARTITIONS = Value
   val DURATION = Value
+  val EFFECTIVE_STORAGE_LEVEL = Value
   val ELAPSED_TIME = Value
   val ENCODING = Value
   val END_INDEX = Value
->>>>>>> b5bb75ca
   val END_POINT = Value
   val ENGINE = Value
   val ERROR = Value
@@ -129,13 +117,10 @@
   val FIELD_NAME = Value
   val FILE_FORMAT = Value
   val FILE_FORMAT2 = Value
-<<<<<<< HEAD
-  val FROM_TIME = Value
-=======
   val FILE_VERSION = Value
   val FINISH_TRIGGER_DURATION = Value
   val FROM_OFFSET = Value
->>>>>>> b5bb75ca
+  val FROM_TIME = Value
   val FUNCTION_NAME = Value
   val FUNCTION_PARAMETER = Value
   val GROUP_ID = Value
@@ -161,13 +146,10 @@
   val KAFKA_PULLS_COUNT = Value
   val KAFKA_RECORDS_PULLED_COUNT = Value
   val KEY = Value
-<<<<<<< HEAD
+  val LAST_ACCESS_TIME = Value
   val LAST_VALID_TIME = Value
-=======
-  val LAST_ACCESS_TIME = Value
   val LATEST_BATCH_ID = Value
   val LATEST_COMMITTED_BATCH_ID = Value
->>>>>>> b5bb75ca
   val LEARNING_RATE = Value
   val LEFT_EXPR = Value
   val LINE = Value
@@ -241,14 +223,11 @@
   val REASON = Value
   val REATTACHABLE = Value
   val RECEIVED_BLOCK_INFO = Value
-<<<<<<< HEAD
   val RECEIVED_BLOCK_TRACKER_LOG_EVENT = Value
   val RECEIVER_ID = Value
   val RECEIVER_IDS = Value
   val RECORDS = Value
-=======
   val REDACTED_STATEMENT = Value
->>>>>>> b5bb75ca
   val REDUCE_ID = Value
   val RELATION_NAME = Value
   val REMAINING_PARTITIONS = Value
@@ -272,46 +251,33 @@
   val SHUFFLE_MERGE_ID = Value
   val SIZE = Value
   val SLEEP_TIME = Value
-<<<<<<< HEAD
   val SLIDE_DURATION = Value
-=======
   val SPARK_DATA_STREAM = Value
   val SPARK_PLAN_ID = Value
->>>>>>> b5bb75ca
   val SQL_TEXT = Value
   val STAGE_ID = Value
   val START_INDEX = Value
   val STATEMENT_ID = Value
   val STATE_STORE_PROVIDER = Value
   val STATUS = Value
-<<<<<<< HEAD
   val STORAGE_LEVEL = Value
   val STORAGE_LEVEL_DESERIALIZED = Value
   val STORAGE_LEVEL_REPLICATION = Value
-=======
   val STORE_ID = Value
->>>>>>> b5bb75ca
   val STREAM_ID = Value
   val STREAM_NAME = Value
   val SUBMISSION_ID = Value
   val SUBSAMPLING_RATE = Value
   val SUB_QUERY = Value
   val TABLE_NAME = Value
-<<<<<<< HEAD
-  val TAKE_TIME = Value
-=======
   val TABLE_TYPES = Value
->>>>>>> b5bb75ca
   val TASK_ATTEMPT_ID = Value
   val TASK_ID = Value
   val TASK_NAME = Value
   val TASK_SET_NAME = Value
   val TASK_STATE = Value
-<<<<<<< HEAD
   val TEMP_FILE = Value
-=======
   val TEMP_PATH = Value
->>>>>>> b5bb75ca
   val THREAD = Value
   val THREAD_NAME = Value
   val TID = Value
@@ -328,15 +294,11 @@
   val TOTAL_RECORDS_READ = Value
   val TOTAL_SIZE = Value
   val TOTAL_TIME = Value
-<<<<<<< HEAD
+  val TOTAL_TIME_READ = Value
   val TO_TIME = Value
-  val UNSUPPORTED_EXPRESSION = Value
-=======
-  val TOTAL_TIME_READ = Value
   val TREE_NODE = Value
   val TRIGGER_INTERVAL = Value
   val UNSUPPORTED_EXPR = Value
->>>>>>> b5bb75ca
   val UNSUPPORTED_HINT_REASON = Value
   val UNTIL_OFFSET = Value
   val UPPER_BOUND = Value
@@ -349,6 +311,7 @@
   val WAIT_TIME = Value
   val WATERMARK_CONSTRAINT = Value
   val WORKER_URL = Value
+  val WRITE_AHEAD_LOG_INFO = Value
   val XSD_PATH = Value
 
   type LogKey = Value
