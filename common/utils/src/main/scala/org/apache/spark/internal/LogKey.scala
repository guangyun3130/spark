/*
 * Licensed to the Apache Software Foundation (ASF) under one or more
 * contributor license agreements.  See the NOTICE file distributed with
 * this work for additional information regarding copyright ownership.
 * The ASF licenses this file to You under the Apache License, Version 2.0
 * (the "License"); you may not use this file except in compliance with
 * the License.  You may obtain a copy of the License at
 *
 *    http://www.apache.org/licenses/LICENSE-2.0
 *
 * Unless required by applicable law or agreed to in writing, software
 * distributed under the License is distributed on an "AS IS" BASIS,
 * WITHOUT WARRANTIES OR CONDITIONS OF ANY KIND, either express or implied.
 * See the License for the specific language governing permissions and
 * limitations under the License.
 */
package org.apache.spark.internal

/**
 * Various keys used for mapped diagnostic contexts(MDC) in logging.
 * All structured logging keys should be defined here for standardization.
 */
object LogKey extends Enumeration {
  val APP_DESC = Value
  val APP_ID = Value
  val APP_STATE = Value
  val BLOCK_ID = Value
  val BLOCK_MANAGER_ID = Value
  val BROADCAST_ID = Value
  val BUCKET = Value
<<<<<<< HEAD
  val BYTECODE_SIZE = Value
  val CLASS_NAME = Value
=======
  val CATEGORICAL_FEATURES = Value
  val CLASS_LOADER = Value
  val CLASS_NAME = Value
  val COMMAND = Value
  val COMMAND_OUTPUT = Value
  val CONFIG = Value
  val CONFIG2 = Value
>>>>>>> 240923c2
  val CONTAINER_ID = Value
  val COUNT = Value
  val DRIVER_ID = Value
  val ERROR = Value
  val EVENT_QUEUE = Value
  val EXECUTOR_ID = Value
  val EXECUTOR_STATE_CHANGED = Value
  val EXIT_CODE = Value
<<<<<<< HEAD
  val JOIN_CONDITION = Value
=======
  val HOST = Value
  val JOB_ID = Value
  val LEARNING_RATE = Value
  val LINE = Value
  val LINE_NUM = Value
  val MASTER_URL = Value
  val MAX_ATTEMPTS = Value
  val MAX_CATEGORIES = Value
>>>>>>> 240923c2
  val MAX_EXECUTOR_FAILURES = Value
  val MAX_SIZE = Value
  val METHOD_NAME = Value
  val MIN_SIZE = Value
  val NUM_ITERATIONS = Value
  val OLD_BLOCK_MANAGER_ID = Value
  val OPTIMIZER_CLASS_NAME = Value
  val PARTITION_ID = Value
  val PATH = Value
  val POD_ID = Value
<<<<<<< HEAD
  val QUERY_PLAN = Value
  val RULE_BATCH_NAME = Value
  val RULE_NAME = Value
  val RULE_NUMBER_OF_RUNS = Value
  val TIME_UNITS = Value
  val WATERMARK_CONSTRAINT = Value
  val XSD_PATH = Value
=======
  val RANGE = Value
  val REASON = Value
  val REMOTE_ADDRESS = Value
  val RETRY_COUNT = Value
  val RPC_ADDRESS = Value
  val SHUFFLE_ID = Value
  val SIZE = Value
  val STAGE_ID = Value
  val SUBMISSION_ID = Value
  val SUBSAMPLING_RATE = Value
  val TASK_ATTEMPT_ID = Value
  val TASK_ID = Value
  val TASK_NAME = Value
  val TASK_SET_NAME = Value
  val TASK_STATE = Value
  val TID = Value
  val TIMEOUT = Value
  val WORKER_URL = Value
>>>>>>> 240923c2

  type LogKey = Value
}<|MERGE_RESOLUTION|>--- conflicted
+++ resolved
@@ -28,10 +28,7 @@
   val BLOCK_MANAGER_ID = Value
   val BROADCAST_ID = Value
   val BUCKET = Value
-<<<<<<< HEAD
   val BYTECODE_SIZE = Value
-  val CLASS_NAME = Value
-=======
   val CATEGORICAL_FEATURES = Value
   val CLASS_LOADER = Value
   val CLASS_NAME = Value
@@ -39,7 +36,6 @@
   val COMMAND_OUTPUT = Value
   val CONFIG = Value
   val CONFIG2 = Value
->>>>>>> 240923c2
   val CONTAINER_ID = Value
   val COUNT = Value
   val DRIVER_ID = Value
@@ -48,18 +44,15 @@
   val EXECUTOR_ID = Value
   val EXECUTOR_STATE_CHANGED = Value
   val EXIT_CODE = Value
-<<<<<<< HEAD
-  val JOIN_CONDITION = Value
-=======
   val HOST = Value
   val JOB_ID = Value
+  val JOIN_CONDITION = Value
   val LEARNING_RATE = Value
   val LINE = Value
   val LINE_NUM = Value
   val MASTER_URL = Value
   val MAX_ATTEMPTS = Value
   val MAX_CATEGORIES = Value
->>>>>>> 240923c2
   val MAX_EXECUTOR_FAILURES = Value
   val MAX_SIZE = Value
   val METHOD_NAME = Value
@@ -70,20 +63,15 @@
   val PARTITION_ID = Value
   val PATH = Value
   val POD_ID = Value
-<<<<<<< HEAD
   val QUERY_PLAN = Value
-  val RULE_BATCH_NAME = Value
-  val RULE_NAME = Value
-  val RULE_NUMBER_OF_RUNS = Value
-  val TIME_UNITS = Value
-  val WATERMARK_CONSTRAINT = Value
-  val XSD_PATH = Value
-=======
   val RANGE = Value
   val REASON = Value
   val REMOTE_ADDRESS = Value
   val RETRY_COUNT = Value
   val RPC_ADDRESS = Value
+  val RULE_BATCH_NAME = Value
+  val RULE_NAME = Value
+  val RULE_NUMBER_OF_RUNS = Value
   val SHUFFLE_ID = Value
   val SIZE = Value
   val STAGE_ID = Value
@@ -96,8 +84,10 @@
   val TASK_STATE = Value
   val TID = Value
   val TIMEOUT = Value
+  val TIME_UNITS = Value
+  val WATERMARK_CONSTRAINT = Value
   val WORKER_URL = Value
->>>>>>> 240923c2
+  val XSD_PATH = Value
 
   type LogKey = Value
 }