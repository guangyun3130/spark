/*
 * Licensed to the Apache Software Foundation (ASF) under one or more
 * contributor license agreements.  See the NOTICE file distributed with
 * this work for additional information regarding copyright ownership.
 * The ASF licenses this file to You under the Apache License, Version 2.0
 * (the "License"); you may not use this file except in compliance with
 * the License.  You may obtain a copy of the License at
 *
 *    http://www.apache.org/licenses/LICENSE-2.0
 *
 * Unless required by applicable law or agreed to in writing, software
 * distributed under the License is distributed on an "AS IS" BASIS,
 * WITHOUT WARRANTIES OR CONDITIONS OF ANY KIND, either express or implied.
 * See the License for the specific language governing permissions and
 * limitations under the License.
 */

package org.apache.spark.graphx

import scala.reflect.ClassTag
import scala.util.Random

import org.apache.spark.SparkException
import org.apache.spark.SparkContext._
import org.apache.spark.rdd.RDD

import org.apache.spark.graphx.lib._

/**
 * Contains additional functionality for [[Graph]]. All operations are expressed in terms of the
 * efficient GraphX API. This class is implicitly constructed for each Graph object.
 *
 * @tparam VD the vertex attribute type
 * @tparam ED the edge attribute type
 */
class GraphOps[VD: ClassTag, ED: ClassTag](graph: Graph[VD, ED]) extends Serializable {

  /** The number of edges in the graph. */
  @transient lazy val numEdges: Long = graph.edges.count()

  /** The number of vertices in the graph. */
  @transient lazy val numVertices: Long = graph.vertices.count()

  /**
   * The in-degree of each vertex in the graph.
   * @note Vertices with no in-edges are not returned in the resulting RDD.
   */
<<<<<<< HEAD
  lazy val inDegrees: VertexRDD[Int] = degreesRDD(EdgeDirection.In).setName("GraphOps.inDegrees")
=======
  @transient lazy val inDegrees: VertexRDD[Int] = degreesRDD(EdgeDirection.In)
>>>>>>> 3308722c

  /**
   * The out-degree of each vertex in the graph.
   * @note Vertices with no out-edges are not returned in the resulting RDD.
   */
<<<<<<< HEAD
  lazy val outDegrees: VertexRDD[Int] = degreesRDD(EdgeDirection.Out).setName("GraphOps.outDegrees")
=======
  @transient lazy val outDegrees: VertexRDD[Int] = degreesRDD(EdgeDirection.Out)
>>>>>>> 3308722c

  /**
   * The degree of each vertex in the graph.
   * @note Vertices with no edges are not returned in the resulting RDD.
   */
<<<<<<< HEAD
  lazy val degrees: VertexRDD[Int] = degreesRDD(EdgeDirection.Either).setName("GraphOps.degrees")
=======
  @transient lazy val degrees: VertexRDD[Int] = degreesRDD(EdgeDirection.Either)
>>>>>>> 3308722c

  /**
   * Computes the neighboring vertex degrees.
   *
   * @param edgeDirection the direction along which to collect neighboring vertex attributes
   */
  private def degreesRDD(edgeDirection: EdgeDirection): VertexRDD[Int] = {
    if (edgeDirection == EdgeDirection.In) {
      graph.mapReduceTriplets(et => Iterator((et.dstId,1)), _ + _)
    } else if (edgeDirection == EdgeDirection.Out) {
      graph.mapReduceTriplets(et => Iterator((et.srcId,1)), _ + _)
    } else { // EdgeDirection.Either
      graph.mapReduceTriplets(et => Iterator((et.srcId,1), (et.dstId,1)), _ + _)
    }
  }

  /**
   * Collect the neighbor vertex ids for each vertex.
   *
   * @param edgeDirection the direction along which to collect
   * neighboring vertices
   *
   * @return the set of neighboring ids for each vertex
   */
  def collectNeighborIds(edgeDirection: EdgeDirection): VertexRDD[Array[VertexId]] = {
    val nbrs =
      if (edgeDirection == EdgeDirection.Either) {
        graph.mapReduceTriplets[Array[VertexId]](
          mapFunc = et => Iterator((et.srcId, Array(et.dstId)), (et.dstId, Array(et.srcId))),
          reduceFunc = _ ++ _
        )
      } else if (edgeDirection == EdgeDirection.Out) {
        graph.mapReduceTriplets[Array[VertexId]](
          mapFunc = et => Iterator((et.srcId, Array(et.dstId))),
          reduceFunc = _ ++ _)
      } else if (edgeDirection == EdgeDirection.In) {
        graph.mapReduceTriplets[Array[VertexId]](
          mapFunc = et => Iterator((et.dstId, Array(et.srcId))),
          reduceFunc = _ ++ _)
      } else {
        throw new SparkException("It doesn't make sense to collect neighbor ids without a " +
          "direction. (EdgeDirection.Both is not supported; use EdgeDirection.Either instead.)")
      }
    graph.vertices.leftZipJoin(nbrs) { (vid, vdata, nbrsOpt) =>
      nbrsOpt.getOrElse(Array.empty[VertexId])
    }
  } // end of collectNeighborIds

  /**
   * Collect the neighbor vertex attributes for each vertex.
   *
   * @note This function could be highly inefficient on power-law
   * graphs where high degree vertices may force a large ammount of
   * information to be collected to a single location.
   *
   * @param edgeDirection the direction along which to collect
   * neighboring vertices
   *
   * @return the vertex set of neighboring vertex attributes for each vertex
   */
  def collectNeighbors(edgeDirection: EdgeDirection): VertexRDD[Array[(VertexId, VD)]] = {
    val nbrs = graph.mapReduceTriplets[Array[(VertexId,VD)]](
      edge => {
        val msgToSrc = (edge.srcId, Array((edge.dstId, edge.dstAttr)))
        val msgToDst = (edge.dstId, Array((edge.srcId, edge.srcAttr)))
        edgeDirection match {
          case EdgeDirection.Either => Iterator(msgToSrc, msgToDst)
          case EdgeDirection.In => Iterator(msgToDst)
          case EdgeDirection.Out => Iterator(msgToSrc)
          case EdgeDirection.Both =>
            throw new SparkException("collectNeighbors does not support EdgeDirection.Both. Use" +
              "EdgeDirection.Either instead.")
        }
      },
      (a, b) => a ++ b)

    graph.vertices.leftZipJoin(nbrs) { (vid, vdata, nbrsOpt) =>
      nbrsOpt.getOrElse(Array.empty[(VertexId, VD)])
    }
  } // end of collectNeighbor

  /**
   * Returns an RDD that contains for each vertex v its local edges,
   * i.e., the edges that are incident on v, in the user-specified direction.
   * Warning: note that singleton vertices, those with no edges in the given
   * direction will not be part of the return value.
   *
   * @note This function could be highly inefficient on power-law
   * graphs where high degree vertices may force a large amount of
   * information to be collected to a single location.
   *
   * @param edgeDirection the direction along which to collect
   * the local edges of vertices
   *
   * @return the local edges for each vertex
   */
  def collectEdges(edgeDirection: EdgeDirection): VertexRDD[Array[Edge[ED]]] = {
    edgeDirection match {
      case EdgeDirection.Either =>
        graph.mapReduceTriplets[Array[Edge[ED]]](
          edge => Iterator((edge.srcId, Array(new Edge(edge.srcId, edge.dstId, edge.attr))),
                           (edge.dstId, Array(new Edge(edge.srcId, edge.dstId, edge.attr)))),
          (a, b) => a ++ b)
      case EdgeDirection.In =>
        graph.mapReduceTriplets[Array[Edge[ED]]](
          edge => Iterator((edge.dstId, Array(new Edge(edge.srcId, edge.dstId, edge.attr)))),
          (a, b) => a ++ b)
      case EdgeDirection.Out =>
        graph.mapReduceTriplets[Array[Edge[ED]]](
          edge => Iterator((edge.srcId, Array(new Edge(edge.srcId, edge.dstId, edge.attr)))),
          (a, b) => a ++ b)
      case EdgeDirection.Both =>
        throw new SparkException("collectEdges does not support EdgeDirection.Both. Use" +
          "EdgeDirection.Either instead.")
    }
  }

  /**
   * Join the vertices with an RDD and then apply a function from the
   * the vertex and RDD entry to a new vertex value.  The input table
   * should contain at most one entry for each vertex.  If no entry is
   * provided the map function is skipped and the old value is used.
   *
   * @tparam U the type of entry in the table of updates
   * @param table the table to join with the vertices in the graph.
   * The table should contain at most one entry for each vertex.
   * @param mapFunc the function used to compute the new vertex
   * values.  The map function is invoked only for vertices with a
   * corresponding entry in the table otherwise the old vertex value
   * is used.
   *
   * @example This function is used to update the vertices with new
   * values based on external data.  For example we could add the out
   * degree to each vertex record
   *
   * {{{
   * val rawGraph: Graph[Int, Int] = GraphLoader.edgeListFile(sc, "webgraph")
   *   .mapVertices(v => 0)
   * val outDeg: RDD[(Int, Int)] = rawGraph.outDegrees
   * val graph = rawGraph.leftJoinVertices[Int,Int](outDeg,
   *   (v, deg) => deg )
   * }}}
   *
   */
  def joinVertices[U: ClassTag](table: RDD[(VertexId, U)])(mapFunc: (VertexId, VD, U) => VD)
    : Graph[VD, ED] = {
    val uf = (id: VertexId, data: VD, o: Option[U]) => {
      o match {
        case Some(u) => mapFunc(id, data, u)
        case None => data
      }
    }
    graph.outerJoinVertices(table)(uf)
  }

  /**
   * Filter the graph by computing some values to filter on, and applying the predicates.
   *
   * @param preprocess a function to compute new vertex and edge data before filtering
   * @param epred edge pred to filter on after preprocess, see more details under
   *  [[org.apache.spark.graphx.Graph#subgraph]]
   * @param vpred vertex pred to filter on after prerocess, see more details under
   *  [[org.apache.spark.graphx.Graph#subgraph]]
   * @tparam VD2 vertex type the vpred operates on
   * @tparam ED2 edge type the epred operates on
   * @return a subgraph of the orginal graph, with its data unchanged
   *
   * @example This function can be used to filter the graph based on some property, without
   * changing the vertex and edge values in your program. For example, we could remove the vertices
   * in a graph with 0 outdegree
   *
   * {{{
   * graph.filter(
   *   graph => {
   *     val degrees: VertexRDD[Int] = graph.outDegrees
   *     graph.outerJoinVertices(degrees) {(vid, data, deg) => deg.getOrElse(0)}
   *   },
   *   vpred = (vid: VertexId, deg:Int) => deg > 0
   * )
   * }}}
   *
   */
  def filter[VD2: ClassTag, ED2: ClassTag](
      preprocess: Graph[VD, ED] => Graph[VD2, ED2],
      epred: (EdgeTriplet[VD2, ED2]) => Boolean = (x: EdgeTriplet[VD2, ED2]) => true,
      vpred: (VertexId, VD2) => Boolean = (v:VertexId, d:VD2) => true): Graph[VD, ED] = {
    graph.mask(preprocess(graph).subgraph(epred, vpred))
  }

  /**
   * Picks a random vertex from the graph and returns its ID.
   */
  def pickRandomVertex(): VertexId = {
    val probability = 50 / graph.numVertices
    var found = false
    var retVal: VertexId = null.asInstanceOf[VertexId]
    while (!found) {
      val selectedVertices = graph.vertices.flatMap { vidVvals =>
        if (Random.nextDouble() < probability) { Some(vidVvals._1) }
        else { None }
      }
      if (selectedVertices.count > 1) {
        found = true
        val collectedVertices = selectedVertices.collect()
        retVal = collectedVertices(Random.nextInt(collectedVertices.size))
      }
    }
   retVal
  }

  /**
   * Execute a Pregel-like iterative vertex-parallel abstraction.  The
   * user-defined vertex-program `vprog` is executed in parallel on
   * each vertex receiving any inbound messages and computing a new
   * value for the vertex.  The `sendMsg` function is then invoked on
   * all out-edges and is used to compute an optional message to the
   * destination vertex. The `mergeMsg` function is a commutative
   * associative function used to combine messages destined to the
   * same vertex.
   *
   * On the first iteration all vertices receive the `initialMsg` and
   * on subsequent iterations if a vertex does not receive a message
   * then the vertex-program is not invoked.
   *
   * This function iterates until there are no remaining messages, or
   * for `maxIterations` iterations.
   *
   * @tparam A the Pregel message type
   *
   * @param initialMsg the message each vertex will receive at the on
   * the first iteration
   *
   * @param maxIterations the maximum number of iterations to run for
   *
   * @param activeDirection the direction of edges incident to a vertex that received a message in
   * the previous round on which to run `sendMsg`. For example, if this is `EdgeDirection.Out`, only
   * out-edges of vertices that received a message in the previous round will run.
   *
   * @param vprog the user-defined vertex program which runs on each
   * vertex and receives the inbound message and computes a new vertex
   * value.  On the first iteration the vertex program is invoked on
   * all vertices and is passed the default message.  On subsequent
   * iterations the vertex program is only invoked on those vertices
   * that receive messages.
   *
   * @param sendMsg a user supplied function that is applied to out
   * edges of vertices that received messages in the current
   * iteration
   *
   * @param mergeMsg a user supplied function that takes two incoming
   * messages of type A and merges them into a single message of type
   * A.  ''This function must be commutative and associative and
   * ideally the size of A should not increase.''
   *
   * @return the resulting graph at the end of the computation
   *
   */
  def pregel[A: ClassTag](
      initialMsg: A,
      maxIterations: Int = Int.MaxValue,
      activeDirection: EdgeDirection = EdgeDirection.Either)(
      vprog: (VertexId, VD, A) => VD,
      sendMsg: EdgeTriplet[VD, ED] => Iterator[(VertexId,A)],
      mergeMsg: (A, A) => A)
    : Graph[VD, ED] = {
    Pregel(graph, initialMsg, maxIterations, activeDirection)(vprog, sendMsg, mergeMsg)
  }

  /**
   * Run a dynamic version of PageRank returning a graph with vertex attributes containing the
   * PageRank and edge attributes containing the normalized edge weight.
   *
   * @see [[org.apache.spark.graphx.lib.PageRank$#runUntilConvergence]]
   */
  def pageRank(tol: Double, resetProb: Double = 0.15): Graph[Double, Double] = {
    PageRank.runUntilConvergence(graph, tol, resetProb)
  }

  /**
   * Run PageRank for a fixed number of iterations returning a graph with vertex attributes
   * containing the PageRank and edge attributes the normalized edge weight.
   *
   * @see [[org.apache.spark.graphx.lib.PageRank$#run]]
   */
  def staticPageRank(numIter: Int, resetProb: Double = 0.15): Graph[Double, Double] = {
    PageRank.run(graph, numIter, resetProb)
  }

  /**
   * Compute the connected component membership of each vertex and return a graph with the vertex
   * value containing the lowest vertex id in the connected component containing that vertex.
   *
   * @see [[org.apache.spark.graphx.lib.ConnectedComponents$#run]]
   */
  def connectedComponents(): Graph[VertexId, ED] = {
    ConnectedComponents.run(graph)
  }

  /**
   * Compute the number of triangles passing through each vertex.
   *
   * @see [[org.apache.spark.graphx.lib.TriangleCount$#run]]
   */
  def triangleCount(): Graph[Int, ED] = {
    TriangleCount.run(graph)
  }

  /**
   * Compute the strongly connected component (SCC) of each vertex and return a graph with the
   * vertex value containing the lowest vertex id in the SCC containing that vertex.
   *
   * @see [[org.apache.spark.graphx.lib.StronglyConnectedComponents$#run]]
   */
  def stronglyConnectedComponents(numIter: Int): Graph[VertexId, ED] = {
    StronglyConnectedComponents.run(graph, numIter)
  }
} // end of GraphOps<|MERGE_RESOLUTION|>--- conflicted
+++ resolved
@@ -45,31 +45,22 @@
    * The in-degree of each vertex in the graph.
    * @note Vertices with no in-edges are not returned in the resulting RDD.
    */
-<<<<<<< HEAD
-  lazy val inDegrees: VertexRDD[Int] = degreesRDD(EdgeDirection.In).setName("GraphOps.inDegrees")
-=======
-  @transient lazy val inDegrees: VertexRDD[Int] = degreesRDD(EdgeDirection.In)
->>>>>>> 3308722c
+  @transient lazy val inDegrees: VertexRDD[Int] =
+    degreesRDD(EdgeDirection.In).setName("GraphOps.inDegrees")
 
   /**
    * The out-degree of each vertex in the graph.
    * @note Vertices with no out-edges are not returned in the resulting RDD.
    */
-<<<<<<< HEAD
-  lazy val outDegrees: VertexRDD[Int] = degreesRDD(EdgeDirection.Out).setName("GraphOps.outDegrees")
-=======
-  @transient lazy val outDegrees: VertexRDD[Int] = degreesRDD(EdgeDirection.Out)
->>>>>>> 3308722c
+  @transient lazy val outDegrees: VertexRDD[Int] =
+    degreesRDD(EdgeDirection.Out).setName("GraphOps.outDegrees")
 
   /**
    * The degree of each vertex in the graph.
    * @note Vertices with no edges are not returned in the resulting RDD.
    */
-<<<<<<< HEAD
-  lazy val degrees: VertexRDD[Int] = degreesRDD(EdgeDirection.Either).setName("GraphOps.degrees")
-=======
-  @transient lazy val degrees: VertexRDD[Int] = degreesRDD(EdgeDirection.Either)
->>>>>>> 3308722c
+  @transient lazy val degrees: VertexRDD[Int] =
+    degreesRDD(EdgeDirection.Either).setName("GraphOps.degrees")
 
   /**
    * Computes the neighboring vertex degrees.
